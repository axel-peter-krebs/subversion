Version 1.8.0
(?? ??? 2011, from /branches/1.8.x)
http://svn.apache.org/repos/asf/subversion/tags/1.8.0

 User-visible changes:
  - General:
    * remove extraneous externals output from 'svn status -q' (issue #1935)

  - Major new features:
    *

  - Minor new features and improvements:
    * new 'svnadmin load --revision' load filtering support (issue #3734)
    * new 'commit --include-externals' option (related to issues #1167, #3563)
    * new 'svnadmin hotcopy --incremental' support for FSFS (issue #3815)
    * reject some attempts to merge between unrelated branches (r1215273)
    * support GPG agent for password storage on UNIX-like platforms (r1150783)
    * new 'svnadmin lock' / 'svnadmin unlock' subcommands (issue #3942, #4092)
    * new SVNUseUTF8 configuration option for mod_dav_svn (issue #2487)
    * new SVNHooksEnv configuration option for mod_dav_svn (r1239966)
    * new --ignore-properties option for 'svn diff' (r1239553. -617)
    * new --patch-compatible option for 'svn diff' (r1239561)
    * new SvnPubSub distributed commit hooks (tools/server-side/svnpubsub)

  - Client-side bugfixes:
    *

  - Server-side bugfixes:
    *

  - Other tool improvements and bugfixes:
    *
  
 Developer-visible changes:
  - General:
    * Now require Python 2.5 for tests and dev tools (r1243627)

  - API changes:
    * fix inconsistent handling of log revs without changed paths (issue #3694)

  - Bindings:
    *


Version 1.7.4
<<<<<<< HEAD
(?? ??? 2012, from /branches/1.7.x)
=======
(08 Mar 2012, from /branches/1.7.x)
>>>>>>> 7fe7d504
http://svn.apache.org/repos/asf/subversion/tags/1.7.4

  User-visible changes:
    * fix 'svn log --diff' for moved paths (r1210147, et al)
    * fix ra_serf problem with reading directory entries via HTTPv2 (r1238121)
    * prepend "sqlite:" to error messages from SQLite (r1245738, -817)
    * fix randomly missing "Merged via" notifications in 'svn log -g' (r1293229)
    * fix spurious conflict when merging deleted symbolic link (issue #4052)
    * fix URL-to-WC copy of externals on Windows (issue #4123)
    * improve an FSFS sanity-check error message (r1294470)
<<<<<<< HEAD
=======
    * fix regressions with symlinks pointing at externals (issue #4102)
    * fix 'svn log --diff' output ordering issue on Windows (r1295671)
>>>>>>> 7fe7d504

  Developer-visible changes:
    * don't build mod_dontdothat if not building with httpd (r1243976)
    * fix the testsuite to avoid FAILs on APR hash order (r1230714, et al)


Version 1.7.3
(14 Feb 2012, from /branches/1.7.x)
http://svn.apache.org/repos/asf/subversion/tags/1.7.3

  General:
    * ship mod_dontdothat with the standard release

  User-visible changes:
    * fix segfault on 'svn rm $ROOT_URL' (issue #4074)
    * replace a couple of assertions in favor of errors (r1207858, -949)
    * fix a server assert after being upgraded (r1210195)
    * fix segfault on 'svn mkdir svn://localhost' (r1211483)
    * make 'svnadmin recover' prune the rep cache (r1213331, et al)
    * make svnmucc use values from --config-dir option
    * update and clarify the merge help text (r1154121, et al)
    * replace wc assertion with informative error (r1222521, -693)
    * copy permissions correctly for FSFS dirs (r1229252)
    * improve 'svn log --with-all-revprops' over ra-dav (issue #4082)
    * fix segfault when remapping a file external (issue #4093)
    * fix segfault caused by obstructing unversioned dir (r1229677)
    * fix regression on first update of external dir with '-r' (issue #4053)
    * fix various EOL-handling problems in 'svn patch' (issues #3814, #3991)
    * fix segfault in 'svn revert' (r1229303)
    * improve correctness of 'svn patch --dry-run' (r1231944, -5)
    * enforce revisions given in 'svn:externals' (issue #4053)
    * fix potential corruption on 32-bit FSFS with large files (r1230212)
    * make 'svn status --xml' show new files (issue #4097)
    * fix 'svn mergeinfo' correctness (issue #4050)
    * return the correct status for non-present nodes (r1232202, -07, -21, -22)
    * improve SASL error messages (r1236343, et al)
    * improve server cert error code for ra_serf (r1232413)
    * fix SVNParentPath listings for parent path symlinks (r1221767, -80)
    * fix mod_dav_svn's handling of POST errors (issue #4086)
    * log some mod_dav_svn errors, rather than ignoring them (r1237720, -9596)
    * relax requirements for canonicalization in mod_dav_svn (r1236173)
    * fix a rare source of FSFS corruption (r1240752)
    * allow committing the result of some copy operations (issue #4059)
    * prevent one-byte buffer overflow in base64 decoding (r1242337)

  Developer-visible changes:
    * JavaHL: Add missing notify action, fixing an exception (r1221793)
    * fix swig-py memory leak (r1235264, -296, -302, -736)
    * fix spurious test suite failure (r1220742, -50)
    * allow running tests on UNC shares (r1225491)
    * bindings: see platform-specific password providers (r1242660, -1)
    * skip 'svnrdump dump' tests over ra_serf (r1242537)
    * convert a few ra_serf assertions to errors (r1242607)


Version 1.7.2
(02 Dec 2011, from /branches/1.7.x)
http://svn.apache.org/repos/asf/subversion/tags/1.7.2

  User-visible changes:
   * fix working copy corruption after interrupted update/switch (issue #4040)
   * avoid segfaults against pre-1.5 servers (r1186928)
   * improve configure error message if apr-util uses old or no bdb (r1186784)
   * make 'svn patch' ignore '/dev/null' targets for compat with git (r1197998)
   * fix 'svn patch' segfault on patch that skips and deletes files (r1199950)
   * omit "Committed revision N." output from 'svn commit --quiet' (r1200837)
   * fix authz denial when svnserve root is a repository (issue #4060)
   * fix uninitialized memory read in client diff code (r1201002)
   * avoid potential segfault during merges (r1202807)
   * fix an assertion failure when a symlink is updated (r1186944, -81, -83)
   * make working copy operations fail if nodes have no base checksum (r1202630)
   * fix nested <Location>s when using v2 protocol (r1203546, -651, -653)
   * make mod_dav_svn ignore non-Subversion POST requests (r1187695)
   * avoid reading freed memory (r1204478)
   * recognize empty (only byte order mark) UTF-8 files as text (issue #4064)
   * fix 1.7 client regression when operating against a 1.0.x server (r1199876)
   * remove empty parent dirs of removed externals on update (issue #4044)
   * make 'svn diff -c N' work for files added in rN (issue #2873)
   * plug a memory leak in the bdb backend (r1205726)
   * fix 'svn import' with native eol-style and inconsistent EOLs (r1205193)
   * fix reading beyond the end of a string in bdb backend (r1205839, -48)
   * don't assert when committing an incomplete directory (issue #4042)

  Developer-visible changes:
   * JavaHL: allow 'status -u' to function properly (r1189190, -395)
   * don't put '\r' characters in our generate sql headers (r1189580)
   * properly define WIN64 on Windows x64 builds (r1188609)
   * better adherence to C89 in enum definitions (r1189665)
   * bump copyright year in Windows DLLs (r1189261)
   * log a better error when opening rep-cache.db fails (r1204610, -73)


Version 1.7.1
(24 Oct 2011, from /branches/1.7.x)
http://svn.apache.org/repos/asf/subversion/tags/1.7.1

  User-visible changes:
   * improve performance of 'svn info' (r1164386)
   * improve hash table sorting performance (r1167659)
   * update bash completion for 1.7 (r1177001)
   * make 'svn ls' continue to work with 1.0-1.3 repos (r1154278, -379, -82)
   * improve handling of error messages generated by Cyrus SASL (r1179767)
   * update INSTALL documentation file (r1182115, and others)
   * error instead of assert when upgrading corrupt WCs (r1182904, -9)
   * improve memory usage in merge (r1176915)
   * fix an invalid assertion in merge (r1149103, -35)
   * improve performance of 'merge --reintegrate' in edge-case (r1167681)
   * fixed: 'svn mergeinfo' shows wrong revisions for added nodes (issue #3791)
   * make 'svn add --parents D/file' work if D is deleted (r1185222)
   * improve performance of trivial text file merges (issue #4009)
   * add FSFS sanity check to prevent corruption seen in the wild (r1178280)
   * improve correctness/performance of recursive info and proplist (r1164426)
   * fix memory leak in 'merge --reintegrate' (r1180154)
   * fix handling of directories after 'update --set-depth=empty' (r1185911)
   * fix 'checksum != NULL' assertions in some upgraded WCs (r1177732)
   * fix upgrading of WCs containing authz-restricted dirs (r1185738)
   * make the server tolerate svn:mergeinfo with malformed paths (r1182771)
   * fix some erroneous warning messages from the svn client (r1185746)
   * fix WC upgrade with replaced nodes in edge-case (issue #4033)

  Developer-visible changes:
   * fix object lifetime issues in the JavaHL bindings (r1175888)
   * fix org.tigris JavaHL wrappers to avoid double finalize (r1179680)
   * don't write to const memory (r1177492)
   * improve zlib configuration (r1174761, -98, -806)
   * improve SQLite runtime init for OS X 10.7 compat (r1181666)
   * improve test suite correctness (r1174111)
   * fix potential segfault seen by TSVN (r1183263)
   * fix backward compat crashes in JavaHL (r1183054, -347)
   * fill in repos_* fields of svn_wc_status3_t for repos-only nodes (r1181609)
   * disable the SQLite shared process cache (r1185242, r1185280)


Version 1.7.0
(11 Oct 2011, from /branches/1.7.x)
http://svn.apache.org/repos/asf/subversion/tags/1.7.0

See the 1.7 release notes for a more verbose overview of the changes since
the 1.6 release:  http://subversion.apache.org/docs/release-notes/1.7.html

 User-visible changes:
  - General:
    * No longer including contrib/ in the release tarballs (r877798)

  - Major new features:
    * Less verbose HTTP-based repository access protocol (issue #1161, #3371)
    * Rewritten working copy metadata storage (issue #3357)
    * New 'svn patch' subcommand (issue #511)
    * Rewritten FSFS in-memory caching for better performance
    * New remote repository dump/load client 'svnrdump'

  - Minor new features and improvements:
    * Better handling of HTTP redirects (issue #2779)
    * Improved and much more consistent path handling (issue #2028, and others)
    * 'svnadmin load' rewrites changed revnums in mergeinfo (issue #3020)
    * Error message and help text improvements
    * 'svn log' can print unidiff of changes made in a revision (issue #2909)
    * 'svn diff' can print git-style unidiff annotations 
    * svnsync can now steal locks on a mirror repository (issue #3309)
    * display the wc root in the output of 'svn info' (issue #3355)
    * add 'svnlook filesize' (issue #3509)
    * add 'svn upgrade' command for upgrading working copies (r877675)
    * add 'svnsync --disable-locking' (issue #3545)
    * subtree merges don't unconditionally stop reintegrate merge (issue #3577)
    * 'svn relocate' replaces 'svn switch --relocate'  (r1026475)
    * 'svn relocate' updates relative externals (issue #3597)
    * allow svnsync users to specify the source repo (issue #3637)
    * remove redundant mergeinfo notifications for 2-URL merges (issue #3671)
    * 'svn export' into the current directory (issue #3727)
    * added '--parents' to 'svn update' (issue #3748)
    * allow configurable connection timeout in ra_serf (r876161)
    * add digest authentication in ra_serf (r876405)
    * add extensive caching support to servers (r1067669, -75, -72302)
    * add configurable caching to svnadmin (r1078357)
    * make server-side network data compression rate configurable (r1072288)
    * added support for auto-detecting mime-types with libmagic (r1131120)
    * 'svn rm url1 url2 url3' uses single txn per repo (issue #1199)
    * don't leave unversioned files when reverting copies (issue #3101)

  - Client-side bugfixes:
    * 'svn cp A B; svn mv B C' is equivalent to 'svn cp A C' (issue #756)
    * revert fetches missing directories from the server (issue #1040)
    * allow subdirs of moved dirs to be moved and committed (issue #1259)
    * improved performance of 'svn mv' with whole directories (issue #1284)
    * 'svn rm B; svn cp A B' now works (issue #1516)
    * 'svn diff URL1 URL2' now reverse of 'svn diff URL2 URL1' (issue #2333)
    * error if relocating to an unused URL (issue #2531)
    * 'svn blame -rWORKING' is now supported (issue #2544)
    * improve correctness of commit on a relocated wc over ra_dav (issue #2578)
    * add early error to 'svn add --auto-props' with mixed eols (issue #2713)
    * allow 'svn diff' to accept symlinks as targets (issue #2716)
    * don't lose props for replaced items (issue #2743)
    * handle mergeinfo for subtrees removed outside of svn (issue #2915)
    * add ability to force 'svn diff' to use internal diff (issue #3701)
    * correctly recover a schedule-for-delete rm'd outside of svn (issue #3106)
    * don't create self-referential mergeinfo from own history (issue #3157)
    * improve 'svn log -g' handling of bad mergeinfo source paths (issue #3270)
    * better conflict stat printing (issue #3342, issue #3594)
    * 'svn update' restores excluded files (issue #3544)
    * allow reintegrate merges into WCs with missing subtrees (issue #3603)
    * more gracefully error when given back cmdline input (issue #3620)
    * update exit codes to reflect command failure (issue #3622)
    * don't double-update file externals (issue #3665)
    * improve output of multi-target update (issue #3693, #3746)
    * make 'svn up --set-depth=exclude FILE' work (issue #3736)
    * return correct error code for 'svn cat' on nonexisting file (issue #3713)
    * support svn:externals on locally added directories (issue #2267)
    * use installed GSSAPI lib for Kerberos in ra_serf (r877381)
    * allow 'svn info' to run on an excluded item (issue #3792)
    * improve 'log -g' output with reverse merges (issue #3176)
    * don't print error message if stdout is a pipe and is closed (issue #3014)
    * removed special copy-handling during updates added in 1.5.0 (issue #3711)
    * fix warning about copies committed with non-infinity depth (issue #3752)
    * can now commit multiple wc paths lacking a common parent (issue #2381)
    * 'svn export --depth $WC' now works correctly (issue #3800)
    * added support for case-only renames on Windows (issue #3702)
    * 'svn delete --force' removes tree conflicts (issue #3805)
    * don't throw an error when skipping tree conflicts in update (issue #3329)
    * don't break commits of wc->wc copies with file externals (issue #3589)
    * allow 'svn info' to work on symlinks to working copies (issue #2305)
    * allow 'svn st --show-updates' to work across symlinks (issue #3117)
    * 'svn revert' shouldn't loop on symlinks (issue #3972)
    * fixed: wc-to-wc copy of a switch source (issue #1802)
    * fixed: 'svn st' reports symlinks as obstructed items (issue #2284)
    * fixed: 'cd e:\; svn up e:\' fails (issue #2556)
    * fixed: svn aborts on commiting from root dir on windows (issue #3346)
    * fixed: removing a dir scheduled for deletion corrupts wc (issue #2741)
    * fixed: 'svn cleanup' fails on obstructed paths (issue #2867)
    * fixed: case-only renames resulting from merges don't work (issue #3115)
    * fixed: 'svn mergeinfo' ignores peg rev for wc target (issue #3180)
    * fixed: unable to merge to wc of deleted branch (issue #3221)
    * fixed: move via merge leaves behind versioned move source (issue #3324)
    * fixed: ra_serf does not honor http-proxy-exceptions (issue #3428)
    * fixed: 'svn mv A B; svn mv B A' loses history (issue #3429)
    * fixed: ra_serf doesn't support http-auth-types config (issue #3435)
    * fixed: merge sets incorrect mergeinfo on skipped paths (issue #3440)
    * fixed: ra_serf inconsistent handling of cached authn creds (issue #3450)
    * fixed: ra_serf sefault with using NTLM or Negotiate auth (r876910)
    * fixed: excluded subtrees are not detected by svnversion (issue #3461)
    * fixed: submitting a changelist while obstructed item exists (issue #3484)
    * fixed: crash when changing an external's URL (issue #3530)
    * fixed: target moved after branching breaks reintegrate (issue #3640)
    * fixed: potential race condition in svnsync (issue #3546)
    * fixed: spurious merge conflicts with pre-1.7 mod_dav_svn (issue #3657)
    * fixed: repeat merge is not a no-op (issue #3564)
    * fixed: inheritance results in self-referential mergeinfo (issue #3668)
    * fixed: inheritance results in nonexistent mergeinfo sources (issue #3669)
    * fixed: memory leaks in ra_serf (issue #3684)
    * fixed: corruption of 'svn pg' output for large properties (issue #3721)
    * fixed: 'svnsync copy-revprops' doesn't sync revprop dels (issue #3728)
    * fixed: executable flag not correctly set on merge (issue #3686)
    * fixed: 'svn rm' fails on multiple URLs with encoded spaces (issue #3839)
    * fixed: children of replaced dirs cannot be deleted (issue #3468)
    * fixed: executable flag of binary file lost during merge (issue #3686)
    * fixed: merging a symlink-turned-regular-file breaks the wc (issue #2530)
    * fixed: can't remove file externals (issue #3351)
    * fixed: 'svn unlock' attempts to unlock wrong token on DAV (issue #3794)
    * fixed: forced DAV 'svn unlock' results in 403, not warning (issue #3801)
    * fixed: rm -> ci -> cp = missing directory (issue #2763)
    * fixed: 'svn info' returns parent info on missing dirs (issue #3178)
    * fixed: spurious prop conflict with 'merge --reintegrate' (issue #3919)
    * fixed: 'svn --version' fails with non-existant $HOME (issue #3947)
    * fixed: unforced export silently overwites existing file (issue #3799)
    * fixed: reverse merge which adds subtree mergeinfo fails (issue #3978)
    * fixed: 'svn up -r{R>HEAD}' hangs client over ra_svn (issue #3963)
    * fixed: 'svn up' updates file externals in target siblings (issue #3819)
    * many other minor bugfixes, optimizations, plugs of memory leaks, etc
  
  - Server-side bugfixes:
    * mod_dav_svn is less strict about auto-merging for commits (issue #1704)
    * allow SVNListParentPath to be used with authz (issue #2753)
    * allow nav to repo list from repo top with SVNListParentPath (issue #3159)
    * allow repositories in the root of a drive on windows (issue #3535)
    * don't destroy mergeinfo with 'svnadmin load --parent-dir' (issue #3547)
    * fixed: 'svnadmin hotcopy' does not duplicate symlinks (issue #2591)
    * fixed: post-revprop-change errors cancel commit (issue #2990)
    * fixed: mod_dav_svn runs pre-revprop-change hook twice (issue #3085)
    * fixed: mod_dav_svn doesn't return stderr to user on failure (issue #3112)
    * fixed: hotcopy may corrupt target rep-cache.db (issue #3596)
    * fixed: mod_dav_svn can cause spurious merge conflicts (issue #3657)
    * fixed: DAV can overwrite directories during copy (issue #3314)
    * fixed: 'svn log' returns log of unrelated path (issue #3931)
    * match paths against authz rules in case sensitive way (issue #3781)
    * svnserve can now force usernames to upper/lower case (issue #3726)
    * reduce duplicate log messages in 'log -g' (issue #3650)
    * svnserve: don't crash on shutdown with SASL in inetd mode (issue #3664)
    * disallow arbitrary HTTP headers from committers (issue #2872)
    * limit FSFS memory consumption (issue #3478, #3593)
    * many other minor bugfixes too numerous to list here

  - Other tool improvements and bugfixes:
    * svnsync now takes the '--config-option' argument (issue #2027)
    * svnsync can translate non-UTF-8 properties to UTF-8 (issue #3817)
    * svnadmin now errors on non-UTF-8 revision properties (issue #3755)
    * svnadmin verify now errors on non-UTF-8 paths (r1129641)

 Developer-visible changes:
  - General:
    * improved output of 'make check'
    * introduce scratch_pool/result_pool parameter paradigm
    * improved error tracing (r877208, -736)
    * improve building with sqlite on Windows (issue #3364)
    * allow mod_dav_svn to compile against Apache 2.4 (issue #3548)
    * support running tests against older servers (r876016)
    * notification of unversioned obstructions (r877344)
    * removed virtually all abort() calls (issue #2780)
    * don't include client-specific suggestions in error msgs (issue #3887)

  - API changes:
    * don't crash svn_client_copy if ctx->log_msg_func is NULL (issue #3234)
    * much improved ra_serf error handling (issue #3375)
    * provide clients with old and new revision on update (r876515)
    * close both files, even on error in svn_stream_copy3() (r887262)
    * added 'work-in-progress' XFail test status (r876549)
    * notifications sent when mergeinfo changes (r877588)
    * add information on text and property mods in log APIs (r877688)
    * fixed: svn_ra_local__get_file() leaks file descriptors (issue #3290)
    * svn_ra_neon__get_dir() returns correct dir set for URLs (issue #3093)
    * swig-py: always set ChangedPath.path (also for deletes) (issue #2630)
    * improve conflict resolver API for a specific direction (issue #3049)

  - Bindings:
    * New JavaHL package: org.apache.subversion
    * Deprecate the SVNClientSynchronized class in JavaHL (issue #2755)
    * fixed setting binary properties in JavaHL (issue #3770)
    * fix type mapping of svn_txdelta_window_t in python bindings (issue #3688)


Version 1.6.17
(01 Jun 2011, from /branches/1.6.x)
http://svn.apache.org/repos/asf/subversion/tags/1.6.17

  User-visible changes:
    * improve checkout speed on Windows (issue #3719)
    * make 'blame -g' more efficient with large mergeinfo (r1094692)
    * avoid some invalid handle exceptions on Windows (r1095654)
    * preserve log message with a non-zero editor exit (r1072084)
    * fix FSFS cache performance on 64-bit platforms (r1103665)
    * make svn cleanup tolerate obstructed directories (r1091881)
    * fix deadlock in multithreaded servers serving FSFS repositories (r1104093)
    * detect very occasional corruption and abort commit (issue #3845)
    * fixed: file externals cause non-inheritable mergeinfo (issue #3843)
    * fixed: file externals cause mixed-revision working copies (issue #3816)
    * fix crash in mod_dav_svn with GETs of baselined resources (r1104126)
            See CVE-2011-1752, and descriptive advisory at
            http://subversion.apache.org/security/CVE-2011-1752-advisory.txt
    * fixed: write-through proxy could direcly commit to slave (r917523)
    * detect a particular corruption condition in FSFS (r1100213)
    * improve error message when clients refer to unkown revisions (r939000)
    * bugfixes and optimizations to the DAV mirroring code (r878607)
    * fixed: locked and deleted file causes tree conflict (issue #3525)
    * fixed: update touches locked file with svn:keywords property (issue #3471)
    * fix svnsync handling of directory copyfrom (issue #3641)
    * fix 'log -g' excessive duplicate output (issue #3650)
    * fix svnsync copyfrom handling bug with BDB (r1036429)
    * server-side validation of svn:mergeinfo syntax during commit (issue #3895)
    * fix remotely triggerable mod_dav_svn DoS (r1130303)
            See CVE-2011-1783, and descriptive advisory at
            http://subversion.apache.org/security/CVE-2011-1783-advisory.txt
    * fix potential leak of authz-protected file contents (r1130303)
            See CVE-2011-1921, and descriptive advisory at
            http://subversion.apache.org/security/CVE-2011-1921-advisory.txt

  Developer-visible changes:
    * fix reporting FS-level post-commit processing errors (r1104098)
    * fix JVM recognition on OS X Snow Leopard (10.6) (r1028084)
    * allow building on Windows with recent Expat (r1074572)


Version 1.6.16
(02 Mar 2011, from /branches/1.6.x)
http://svn.apache.org/repos/asf/subversion/tags/1.6.16

  User-visible changes:
   * more improvement to the 'blame -g' memory leak from 1.6.15 (r1041438)
   * avoid a crash in mod_dav_svn when using locks (r1071239, -307)
            See CVE-2011-0715, and descriptive advisory at
            http://subversion.apache.org/security/CVE-2011-0715-advisory.txt
   * avoid unnecessary globbing for performance (r1068988)
   * don't add tree conflicts when one already exists (issue #3486)
   * fix potential crash when requesting mergeinfo (r902467)
   * don't attempt to resolve prop conflicts in 'merge --dry-run' (r880146)
   * more fixes for issue #3270.

  Developer-visible changes:
   * ensure report_info_t is properly initialized by ra_serf (r1058722)
   * locate errors properly on a malfunction (r1053208)
   * fix output param timing of svn_fs_commit_txn() on fsfs (r1051751)
   * for svn_fs_commit_txn(), set invalid rev on failed commit (r1051632, -8)
   * fix sporadic Ruby bindings test failures (r1038792)
   * fix JavaHL JVM object leak when dumping large revisions (r947006)
   * use Perl to resolve symlinks when building swig-pl (r1039040)
   * allow Perl bindings to build within a symlinked working copy (r1036534)
   * don't overwrite the LD_LIBRARY_PATH during make check-swig-pl (r946355)
   * improve unit tests for some fs functions (r1051744, -5, -3185, -241)


Version 1.6.15
(26 Nov 2010, from /branches/1.6.x)
http://svn.apache.org/repos/asf/subversion/tags/1.6.15

  User-visible changes:
   * hide unreadable dirs in mod_dav_svn's GET response (r996884)
   * make 'svnmucc propsetf' actually work (r1005446)
   * limit memory fragmentation in svnserve (r1022675)
   * fix 'svn export' regression from 1.6.13 (r1032970)
   * fix 'svn export' mistakenly uri-encodes paths (issue #3745)
   * fix server-side memory leaks triggered by 'blame -g' (r1032808)
            This has been tracked as CVE-2010-4644
   * prevent crash in mod_dav_svn when using SVNParentPath (r1033166)
            This has been tracked as CVE-2010-4539
   * allow 'log -g' to continue in the face of invalid mergeinfo (issue #3270)
   * filter unreadable paths for 'svn ls' and 'svn co' (r997026, -070, -474)
   * fix abort in 'svn blame -g' (issue #3666)
   * fix file handle leak in ruby bindings (issue #3512)
   * remove check for 1.7-style working copies (issue #3729)

  Developer-visible changes:
   * improve some swig parameter mapping (r984565, r1035745)
   * improve test accuracy over dav (r991534, r877814)
   * create fails.log for test runs (r964349)
   * improve detection of 'svnversion' when buildling (r877219, et al)
   * don't violate API layering in dumpstream logic (issue #3733)
   * don't report working copy installs as switched (r1033921)


Version 1.6.14
(Not released, see changes for 1.6.15.)


Version 1.6.13
(01 Oct 2010, from /branches/1.6.x)
http://svn.apache.org/repos/asf/subversion/tags/1.6.13

  User-visible changes:
   * don't drop properties during foreign-repo merges (issue #3623)
   * improve auto-props failure error message (r961970)
   * improve error message for 403 status with ra_neon (r876615)
   * don't allow 'merge --reintegrate' for 2-url merges (r959004)
   * improve handling of missing fsfs.conf during hotcopy (r980811, -1449)
   * escape unsafe characters in a URL during export (issue #3683)
   * don't leak stale locks in FSFS (r959760)
   * better detect broken working copies during update over ra_neon (r979045)
   * fsfs: make rev files read-only (r981921)
   * properly canonicalize a URL (r984928, -31)
   * fix wc corruption with 'commit --depth=empty' (issue #3700)
   * permissions fixes when doing reintegrate merges (related to issue #3242)
   * fix mergeinfo miscalculation during 2-url merges (issue #3648)
   * fix error transmission problems in svnserve (r997457, -66)
   * fixed: record-only merges create self-referential mergeinfo (issue #3646)
   * fixed: 'SVNPathAuthz short_circuit' unsolicited read access (issue #3695)
            See CVE-2010-3315, and descriptive advisory at
            http://subversion.apache.org/security/CVE-2010-3315-advisory.txt
   * make 'svnmucc propset' handle existing and non-existing URLs (r1000607)
   * add new 'propsetf' subcommand to svnmucc (r1000612)
   * warn about copied dirs during 'svn ci' with limited depth (r1002094)

  Developer-visible changes:
   * make ruby bindings compatible with Ruby 1.9 (r957507)
   * use the repos verify API in JavaHL (r948916)
   * teach ra_serf to parse md5 checksums with update editors (r979429)
   * let ra_serf work with current serf releases (r879757, r880320, r943796)


Version 1.6.12
(21 Jun 2010, from /branches/1.6.x)
http://svn.apache.org/repos/asf/subversion/tags/1.6.12

  User-visible changes:
   * further improvements for issue #3242
   * allow deletion of uris which need character escaping (issue #3636)
   * fix errors with 'svn mkdir --parents' (issue #3649)
   * update address to which crash reports are sent (r901304)
   * check for server certificate revocation on Windows (r898048)
   * disable custom file mutexes on Windows (r879902, -16)
   * fix handling of peg revision'd copy targets (issue #3651)
   * more improvements to 'svn merge --reintegrate' (r935631)
   * allow copying of broken symlinks (issue #3303)
   * improve rep-sharing performance on high-concurrency repos (issue #3506)
   * fixed: added subtrees with mergeinfo break reintegrate (issue #3654)
   * fixed: assertion triggered by tree-conflicted externals (issue #3469)

  Developer-visible changes:
   * give windows devs more flexibility with sqlite versions (r944635)
   * allow the pack tests to work with low file descriptor limits (r937610)
   * improve exception handling on Windows Vista and 7 (r878447, -910, -916)


Version 1.6.11
(19 Apr 2010, from /branches/1.6.x)
http://svn.apache.org/repos/asf/subversion/tags/1.6.11

 User-visible changes:
  * fix for repositories mounted via NFS (issue #3501)
  * enable TCP keep-alives in svnserve (r880552)
  * tighten restrictions on revprops for 'svnadmin verify' (r904594)
  * make ra_serf give better out-of-date information (issue #3561)
  * improve error message upon connection failure with svn+ssh:// (r922516)
  * allow 'svn log' on an uncommitted copy/move destination (r901752)
  * make 'svnadmin hotcopy' copy the fsfs config file (r905303)
  * mergeinfo improvements with non-inheritable mergeinfo (issue #3573)
  * make mergeinfo queries not require access to the repo root (issue #3242)
  * update URLs to refer the new apache.org repository (r904301, -94)
  * update relative externals during a switch (issue #3390)
  * fix 'merge --reintegrate' with self-referential mergeinfo (r892050, -85)
  * improve wc-ng working copy detection (r929382)
  * improve handling of mergeinfo when using serf (r880461)
  * fixed: 'svnlook plist --revprop' with '-t TXN_NAME' (r917640, -8211)
  * fixed: file external from URL cannot overwrite existing item (issue #3552)
  * fixed: potential memory error in 'svn status' (r923674, -9)
  * fixed: merge records mergeinfo from natural history gaps (issue #3432)
  * fixed: theoretical possibility of DB corruption (r926151, -67)

 Developer-visible changes:
  * disable checks for wc-ng working copies when running the test suite
  * on Windows, don't ignore move operation error codes (r896915)
  * more precise reporting of errors occuring with sqlite init (r927323, -8)
  * ensure rangelist APIs are commutative (r923389, -91)


Version 1.6.10
(Not released, see changes for 1.6.11.)


Version 1.6.9
(25 Jan 2010, from /branches/1.6.x)
http://svn.apache.org/repos/asf/subversion/tags/1.6.9

 User-visible changes:
  * allow multiple external updates over ra_svn (issue #3487)
  * fix a segmentation fault when using FSFS (r881905)
  * support Berkeley DB 4.8 (r879688)
  * various autoprop improvements (r880274, -5)
  * improve usage of svn+ssh:// on Windows (issue #2580)
  * teach 1.6.x to recognize 1.7 working copies (1.6.x-future-proof branch)
  * update help text for 'svn update' and 'svn switch' (r886164, -97)
  * make 'svnadmin load --parent-dir' create valid mergeinfo (r888979, -9081)
  * tolerate relative merge source paths in mergeinfo (r889840)
  * teach mod_dav_svn to support the Label header (issue #3519)
  * fixed: svnsync leaves stale sync-locks on mirrors (r884842)
  * fix applicability of 'svn resolve --accept=theirs-conflict' (r880525, -6)
  * fixed: segfault in 'svn resolve' (r896522, -47)
  * fix commit failure against an out-of-date mirror (r900797)

 Developer-visible changes:
  * update ruby bindings test expectation (r880162)
  * don't allow rangelist and mergeinfo API to modify input args (r879093)


Version 1.6.8
(Not released, see changes for 1.6.9.)


Version 1.6.7
(Not released, see changes for 1.6.9.)


[ Note: All revision numbers for versions prior to 1.6.7 reference the
  original repository on svn.collab.net.  For more information see:
  http://svn.apache.org/repos/asf/subversion/README ]


Version 1.6.6
(22 Oct 2009, from /branches/1.6.x)
http://svn.apache.org/repos/asf/subversion/tags/1.6.6

 User-visible changes:
  * fix crash during 'svn update' (r39673)
  * respect Apache's ServerSignature directive (r40008, -21, -31)
  * don't add a file with mixed line endings, and then abort (issue #2713)
  * support Neon 0.29.
  * fix a crash in 'svn rm --force' (r37953)
  * handle tree conflicts involving replacements (issue #3486)
  * allow non-threadsafe sqlite if APR has no threads (r39301)
  * print newline before plaintext SSL cert / password prompts (r38982, r39302)
  * improve merge performance with implicit subtree mergeinfo (issue #3443)
  * fix "libsvn_ra_svn/marshal.c assertion failed (opt || cstr)" (issue #3485)
  * make file externals work for binary files (issue #3368)
  * perform MIME type matching case-insensitively (issue #3479)
  * do not treat non-existent revisions as HEAD in 'svn export' (issue #3400)
  * revert r36720's default MIME type change back to "text/plain" (issue #3508)
  * improve "tree conflict already exists" error message (r38872)
  * fix failure to commit replacement of a directory (issue #3281)
  * fix mod_dav_svn parent dir links to preserve peg revisions (issue #3425)

 Developer-visible changes:
  * fix 2 failing tests in ruby bindings (r38886)
  * do not require GNU grep for build (issue #3453)
  * use '$SED' instead of 'sed' in build scripts (issue #3458)
  * add svn.client.{log5,merge_peg3} to python bindings (r39635, -6, -7)
  * include the time of a test run in tests.log (r39887)


Version 1.6.5
(22 Aug 2009, from /branches/1.6.x)
http://svn.apache.org/repos/asf/subversion/tags/1.6.5

 User-visible changes:
  * fix mod_dav_svn directory view links to preserve peg revisions (r38021)
  * do not error on Windows when ALLUSERPROFILE dir nonexistent (r38053, -5, -7)
  * properly escape lock comments over ra_neon (r38101, -2)
  * allow syncing copies of '/' over ra_neon and ra_serf (issue #3438)
  * make 'svnlook diff' show empty added or deleted files (r38458)
  * fix building with Apache 2.4 (r36720)
  * fix possible data loss on ext4 and GPFS filesystems (issue #3442)
  * resolve symlinks when checking for ~/.subversion (r36023)
  * don't let svn+ssh SIGKILL ssh processes (issue #2580)
  * allow PLAIN and LOGIN mechanisms with SASL in svnserve (r38205)
  * fix peg revision parsing in filenames like 'dir/@file.txt' (issue #3416)
  * fix detection of Apache <2.0.56 (r38290, -3, -4)
  * don't pretend to do tree conflict resolution (r38799, -801, -805)
  * fix data corruption when syncing from svnserve to mod_dav_svn (r38686, -7)
  * fix GNOME Keyring with '--non-interactive' option (r38222, -3, -61, -410)
  * fixed: false "File '...' already exists" error during commit (issue #3119)

 Developer-visible changes:
  * avoid referencing uninitialized variables (r38388)
  * plug a couple of error leaks (r38572)
  * improve windows test output (r38616, -7, -9, -49)


Version 1.6.4
(06 Aug 2009, from /branches/1.6.x)
http://svn.apache.org/repos/asf/subversion/tags/1.6.4

 User-visible changes:
  * fixed: heap overflow vulnerability on server and client
           See CVE-2009-2411, and descriptive advisory at
           http://subversion.apache.org/security/CVE-2009-2411-advisory.txt


Version 1.6.3
(22 Jun 2009, from /branches/1.6.x)
http://svn.apache.org/repos/asf/subversion/tags/1.6.3

 User-visible changes:
  * fix segfault in WC->URL copy (r37646, -56)
  * let 'svnadmin load' tolerate mergeinfo with "\r\n" (r37768)
  * make svnsync normalize svn:* props to LF line endings (issue #3404)
  * better integration with external merge tools (r36178)
  * return a friendly error message for 'svn diff' (r37735)
  * update dsvn.el for 1.6 (r37774)
  * don't allow setting of props on out-of-date dirs under neon (r37745)
  * improve BASH completion (r36450, -52, -70, -79, -538)
  * always show tree conflicts with 'svn st' (issue #3382)
  * improve correctness of 'svn mergeinfo' (issue #3126)
  * decrease the amount of memory needed for large commits (r37894, -6)
  * work around an APR buffer overflow seen by svnsync (r37622)
  * ra_svn clients now use TCP keep-alives if available (issue #3347)
  * improve 'svn merge' perf by reducing server contact (r37491, -593, -618)
  * stop propagating self-referential mergeinfo in reintegrate merges (r37931)
  * fix NLS detection where -liconv is required for bindtextdomain() (r37827)
  * don't delete unversioned files with 'rm --keep-local' (r38015, -17, -19)
  * bump apr and apr-util versions included in deps to latest. (r37941)
  * avoid temp file name collisions with ra_serf, ra_neon (r37972)
  * fixed: potential segfault with noop file merges (r37779)
  * fixed: incorrect output with 'svn blame -g' (r37719, -23, -41)
  * fixed: bindings don't load FS libs when module search enabled (issue #3413)
  * fixed: DAV RA layers not properly handling update/switch working copy
    directory to revision/place in which it doesn't exist (issue #3414)
  * fixed: potential abort() in the working copy library (r37857)
  * fixed: memory leak in hash reading functions (r37868, -979)

 Developer-visible changes:
  * improve memory usage in file-to-stringbuf APIs (r37907)
  * reduce memory usage for temp string manipulation (r38010)


Version 1.6.2
(11 May 2009, from /branches/1.6.x)
http://svn.apache.org/repos/asf/subversion/tags/1.6.2

 User-visible changes:
  * vastly improve memory usage with 'svn merge' (issue #3393)
  * make default depth for merge 'infinity' (r37156)
  * make 'status --quiet' show tree conflicts (issue #3396)
  * allow '--set-depth infinity' to expand shallow subtrees (r37169)
  * return an error if attempting to reintegrate from/to the repo root (r37385)
  * don't store bogus mergeinfo for '--ignore-ancestry', foreign merges (r37333)
  * don't allow merge of difference between two repos (r37519)
  * avoid potential segfault with subtree mergeinfo (r36613, -15, -31, -41)
  * recommend sqlite 3.6.13 (r37245)
  * avoid unnecessary server query for implicit mergeinfo (r36509)
  * avoid unnecessary server query during reverse merges (r36527)
  * set depth=infinity on 'svn add' items with restricted depth (r37607)
  * fixed: commit log message template missing paths (issue #3399)
  * fixed: segfault on merge with servers < 1.6 (r37363, -67, -68, -79)
  * fixed: repeat merge failures with non-inheritable mergeinfo (issue #3392)
  * fixed: another memory leak when performing mergeinfo-aware merges (r37398)
  * fixed: incorrect mergeinfo on children of shallow merges (issue #3407)
  * fixed: pool lifetime issues in the BDB backend (r37137)

 Developer-visible changes:
  * don't fail if an embedding app has already initialized SQLite (issue #3387)
  * resolve naming collisions with static stat() function in svnserve (r37527)
  * fix an expectation for a failing dirent windows test (r37121)


Version 1.6.1
(9 Apr 2009, from /branches/1.6.x)
http://svn.apache.org/repos/asf/subversion/tags/1.6.1

 User-visible changes:
  * recommend Neon 0.28.4. (r36388)
  * improve performance of 'svn merge --ignore-ancestry' (r36256)
  * improve 'svn merge' performance with subtree mergeinfo (r36444)
  * correctly proxy LOCK and UNLOCK requests (r36159)
  * prevent a crash when updating old working copies (r36751)
  * don't let svnmerge.py delete a nonexistent property (r36086, -767, -769)
  * don't fail when upgrading pre-1.2 repositories (r36851, -7)
  * allow escaping of separator characters in autoprops (r36763, -84)
  * improve tempfile creation robustness on Windows (r36442, -3)
  * fix change-svn-wc-format.py for 1.6.x working copies (r36874, -5)
  * improve configure's detection of Berkeley DB (r36741, -2)
  * don't allow foreign merges to add foreign mergeinfo (issue #3383)
  * improve performance of 'svn update' on large files (r36389, et. al.)
  * fixed: error leak and potential crash (r36860)
  * fixed: parent directory handling on Windows (r36049, -50, -51, -131)
  * fixed: unintialized memory errors (r36252, -3)
  * fixed: potential working copy corruption (r36714)
  * fixed: working copy upgrade error (r36302)
  * fixed: pointer dereference error (r36783)
  * fixed: error diff'ing large data with ignored whitespace (r36816)
  * fixed: potential hang in ra_serf (r36913)
  * fixed: problem with merge and non-inheritable mergeinfo (r36879)
  * fixed: repeated merging of conflicted properties fails (issue #3250)
  * fixed: excluding an absent directory segfaults (issue #3391)

 Developer-visible changes:
  * ensure svn_subst_translate_cstring2() properly flushes data (r36747)
  * make serf report a base checksum to apply_textdelta (r36890)
  * syntax updates for strict C89 compilers (r36799)
  * update RPM scripts for RHEL4 (r36834)
  * allow tests to be run with Python 2.6.1 on Windows (r36149, -50, -51, -56)
  * allow building JavaHL with Visual Studio 2008 (r36954)
  * stop setting default translation domain in JavaHL (r36955)
  * fixed: warning with Python 2.6 and ctypes bindings (r36559)
  * fixed: undefined references to svn_fs_path_change2_create() (r36823)


Version 1.6.0
(20 Mar 2009, from /branches/1.6.x)
http://svn.apache.org/repos/asf/subversion/tags/1.6.0

 User-visible changes:
  - General:
    * Now require Windows 2000 or newer on Windows (r33170)

  - Major new features:
    * identical files share storage space in repository (issue #2286)
    * file-externals support for intra-repository files (issue #937)
    * "tree" conflicts now handled more gracefully (issue #2282, #2908)
    * repository root relative URL support on most commands (issue #3193)

  - Minor new features and improvements:
    * pre-lock hook can now specify lock tokens via stdout (r32778)
    * svnmucc: support '--with-revprop' (r29492)
    * merge: log include-descendants in operational log (r30426, r30428)
    * improved operational logging for 'svn switch' (r30517)
    * new 'Header' keyword, similar to 'Id' but with full URL (r35386)
    * warn/disallow when storing plain-text passwords (r31046)
    * support KWallet and GNOME keyring for password storage (r31241, -337)
    * client now caches SSL client cert passphrases (issue #2489)
    * add '--prefix-file' option to 'svndumpfilter' (issue #2697)
    * add '--ignore-externals' option to 'svn cp' (issue #3365)
    * add '--with-no-revprops' to 'svn log' (issue #3286)
    * new 'svnadmin pack' command to compress FSFS filesystems
    * new SVNAllowBulkUpdates mod_dav_svn directive (issue #3121)
    * new public mod_dav_svn URI syntax:  path?[p=PEG][&r=REV] (r34076)
    * new 'svnsync info' command to show synchronization information (r35053)
    * conflict resolver supports display-conflict, mine-conflict and theirs-conflict

  - Client-side bugfixes:
    * faulty reflexive merges (issue #2897)
    * buffer overflow on a 0 byte string buffer (r35968, -74)
    * conflict resolver needed more useful 'diff' option (issue #3048)
    * disable username assumption (issue #2324)
    * more accurate usage message for 'svn log' (r30449)
    * do not repeat merge if target has explicit mergeinfo (issue #2821)
    * corruption when filtering self-referential mergeinfo (r30467)
    * filter empty mergeinfo with self-referential mergeinfo (r30510)
    * pay attention to partial replay from the server in svnsync (r30440)
    * improved property name handling in svnsync (r30480)
    * properly recognize the file:/// in repository with svnsync (r30482)
    * svn+ssh SIGKILLs ssh processes (issue #2580)
    * 'svn up'/'svn co' early abort with svn:externals (issue #3148)
    * improve tempfile names for conflict resolver (issue #3166)
    * ra_serf: 'svn merge' aborts (issue #3212)
    * 'svn cleanup' failed on non-ASCII characters (issue #3313)
    * 'svn update' fails on moved, modified file with local mods (issue #3354)
    * easier use of NTLM for proxy with ra_neon (r29874)
    * 2-url merge from DAV-accessed foreign repo makes bad wcprops (issue #3118)
    * can't add .svn (and children) to your wc via '--parents' (r35819)
    * improved performance removing unversioned directories (r36111)
    * 'svn cp --parents' had path URL encoding issues (issue #3374)
    * support shell quoting rules in externals definitions (issue #2461)
    * new SVN_LOCALE_DIR environment variable for localization (issue #2879)
    * scheme and domain name in urls handled case insensitive (issue #2475)
    * merge: pick default revisions with peg revision in single url (r30455)
    * many other minor bugfixes, optimizations, plugs of memory leaks, etc
 
  - Server-side bugfixes:
    * mod_dav_svn runs pre-revprop-change twice (issue #3085)
    * mod_dav_svn ignores pre-revprop-change failure on delete (issue #3086)
    * mod_dav_svn prevented lock breaks from being propagated to client (r29914)
    * non-UTF8 filenames could enter repository (issue #2748)
    * 'svnlook proplist' xml output (issue #2809)
    * don't let mod_dav_svn hide errors from client (issue #3102)
    * ra_serf failure during update (issue #3113)
    * ra_serf comply with RFC 2617 in handling authentication headers (r35981)
    * use both SHA1 and MD5 in the FS backends (r34388)
    * many other minor bugfixes too numerous to list here

  - Contributed tools improvements and bugfixes:
    * commit-email.pl: Deprecated; use mailer.py instead (r31755, -67)
    * svnmerge.py migration tool munged svn:mergeinfo ordering (issue #3302)
    * And other random sundry stuff

 Developer-visible changes:
  - General:
    * serf 0.3.0 required, when building with serf (r35586)
    * require SQLite 3.4.0 or newer (r33520)
    * allow the use of an in-tree SQLite amalgamation (r35263)
    * svn_log_changed_path_t now includes a 'kind' field (issue #1967)
    * BDB `changes' table inconsistency when APIs are misused (issue #3349)
    * configure should prefer apr-1 over apr-0 if both are present (issue #2671)
    * make 'Not Found' errors consistent between RA layers (issue #3137)
    * fix a potential buffer overrun (r34374)
    * many bug fixes and improvements to the test suite

  - API changes:
    * notification system for properties and revision properties (issue #783)
    * make ra_svn's merge commit-revprops public (r30462, r30453)
    * mod_dav_svn operational logging compatible with svnserve logging (r30518) 
    * improve speed of svn_client__get_copy_source() (issue #3356)
    * if fsfs commit fails return SVN_INVALID_REVNUM (r35950)

  - Bindings:
    * new: ctypes python bindings
    * many improvements to all bindings (Java, Perl, Python, and Ruby)
    * respect CFLAGS in SWIG bindings (r35879)
    * fix building Ruby bindings with Ruby 1.9 (r35852, r35883)


Version 1.5.9
(06 Dec 2010, from /branches/1.5.x)
http://svn.apache.org/repos/asf/subversion/tags/1.5.9

 User-visible changes:
  * fix proxying of LOCK and UNLOCK requests with WebDAV proxies (r36159)
  * improve performance of --ignore-ancestry merges (r36256)
  * avoid crash with when using subtree mergeinfo (r36613, -13, -31, -41)
  * improve merge correctness with non-inheritable mergeinfo (r36789)
  * fixed: repeated mergeinfo of conflicting properties fails (issue #3250)
  * fix segfault in wc->URL copy (r37646, -56)
  * make 'svn up --set-depth infinity' expand shallow subtrees (r37169)
  * resolve symlinks when checking for ~/.subversion (r36023)
  * make default depth of 'svn merge' infinity (r37156)
  * don't allow foreign merges to add foreign mergeinfo (issue #3383)
  * error if attempting to reintegrate to/from the repo root (r37385)
  * let 'svnadmin load' tolerate mergeinfo with "\r\n" (r37768)
  * improve memory performance in 'svn merge' (issue #3393)
  * fixed: 'SVNPathAuthz short_circuit' unsolicited read access (issue #3695)
           See CVE-2010-3315, and descriptive advisory at
           http://subversion.apache.org/security/CVE-2010-3315-advisory.txt
  * prevent crash in mod_dav_svn when using SVNParentPath (r1033166)
  * limit memory fragmentation in svnserve (r1022675)
  * fix server-side memory leaks triggered by 'blame -g' (r1032808)
  * perform MIME type matching case-insensitively (issue #3479)
  * respect Apache's ServerSignature directive (r880082)
  * error early if attempting to use Serf >= 0.4.0 (r1041545)

 Developer-visible changes:
  * fix pointer dereference (r36783)
  * fix error leak (r36860)
  * make basic_tests 12 compatible with Windows and Python 2.5+ (r35930)


Version 1.5.8
(Not released, see changes for 1.5.9.)


Version 1.5.7
(06 Aug 2009, from /branches/1.5.x)
http://svn.apache.org/repos/asf/subversion/tags/1.5.7

 User-visible changes:
  * fixed: heap overflow vulnerability on server and client
           See CVE-2009-2411, and descriptive advisory at
           http://subversion.apache.org/security/CVE-2009-2411-advisory.txt


Version 1.5.6
(26 Feb 2009, from /branches/1.5.x)
http://svn.apache.org/repos/asf/subversion/tags/1.5.6

 User-visible changes:
  * allow colons within mergeinfo path names (r35040)
  * make it impossible to add .svn to wc via 'svn add --parents' (r35143, -5)
  * copy properties of added but uncommitted files (r32448)
  * speedup JavaHL bindings on Windows (r35733)
  * improve performance of log operation on < 1.5 servers (r35566)
  * allow commits over Neon of files >2GB (POSIX only) (r34919, -24)
  * allow serf from behind MS ISA proxy servers (r35981)
  * prevent svnmerge-migrate-history.py from committing bogus mergeinfo (r35516)

 Developer-visible changes:
  * fix error handling in mod_dav_svn (r35250, -86)
  * support --server-minor-version in windows testsuite (r31393)
  * fix depth_tests.py 23 on Windows with a BDB repo (r34875)
  * allow svn_mergeinfo_parse() to tolerate unordered mergeinfo (r35297, -367)
  * allow overlapping rangelists into svn_mergeinfo_parse() (r35466, -712, -713)


Version 1.5.5
(22 Dec 2008, from /branches/1.5.x)
http://svn.apache.org/repos/asf/subversion/tags/1.5.5

 User-visible changes:
  * allow prop commits on dirs with modified children (r34487, -92, -94)
  * make Cyrus auth implementation always prefer EXTERNAL to ANONYMOUS (r33866)
  * do not create mergeinfo for wc-wc moves or copies (r34184, -585)
  * do not autoupgrade old BDB filesystems to 1.5 or 1.4 format (r34653, -6)
  * return mergeinfo to prior state during reverse merges (r30257, r33024, -6)
  * remove mergeinfo deleted by merge (issue #3323)
  * make proxy slaves pass through txn GET and PROPFIND requests (issue #3275)
  * merge can now use targets with inconsistent newlines (issue #3262)
  * don't allow empty-string changelists (issue #3344)
  * remove false positive ra_neon mergeinfo errors (r34822)
  * improve performance of 'svn merge --reintegrate' (r34091, -4, and others)
  * fixed: foreign merges keep UUID of foreign repository (r34050, -1, -3)
  * fixed: properly encode diff headers used in conflict resolution (r34171)
  * fixed: segfault in 'svn cp --parents' (r31311, -4)
  * fixed: mergeinfo for '...' maps to empty revision range (issue #3312)
  * fixed: segfault in BDB backend node-origins cache (r34506)
  * fixed: broken merge if target's history includes resurrections (r34385, -93)
  * fixed: invalid mergeinfo created on a subtree during merge (r34560, -2)

 Developer-visible changes:
  * fixed: svn_repos_get_logs() chokes on some revision arguments (r33873, -4)


Version 1.5.4
(24 Oct 2008, from /branches/1.5.x)
http://svn.apache.org/repos/asf/subversion/tags/1.5.4

 User-visible changes:
  * Properly handle explicit mergeinfo added in merge source (r32968, -75)
  * fixed: merging of paths containing spaces (r33641, -44)
  * fixed: regression in mergeinfo-aware merges against 1.5.3 (r33693, -704)


Version 1.5.3
(10 Oct 2008, from /branches/1.5.x)
http://svn.apache.org/repos/asf/subversion/tags/1.5.3

 User-visible changes:
  * Allow switch to continue after deleting locally modified dirs (issue #2505)
  * Update bash_completion to be compatible with 1.5 (r32900, -11, -12)
  * Improve 'svn merge' execution time by 30% on Windows (r33447)
  * Reuse network sessions during 'svn merge', improving performance (r33476)
  * Improve temp file creation time on Windows (r33464)
  * Greatly improve merge performance (r29969, r32463, r33013, -016, -022, -112)
  * Improve file IO performance on Windows (r33178, -85)
  * fixed: merging files with spaces in name (r33109, -121, -369)
  * fixed: incorrect relative externals expansion (r33109, -121, -369)
  * fixed: 'svn mv' hangs and consumes infinite memory (r33201, -12)
  * fixed: correctness regression in 'svn log -g' (issue #3285)
  * fixed: current early bailout of 'svn log -g' (r32977)

 Developer-visible changes:
  * Allow the tests to run as non-administrator on Windows Vista (r31203)
  * Allow out-of-tree build of bindings on BSD (r32409)
  * Translate messages in svn_fs_util.h (r32771)
  * fixed: bindings test for Perl 5.10 (r31546)
  * fixed: building bindings and C API tests with VS2008 (r32012)
  * fixed: svn_ra_replay API over ra_serf (r33173)


Version 1.5.2
(30 Aug 2008, from /branches/1.5.x)
http://svn.apache.org/repos/asf/subversion/tags/1.5.2

 User-visible changes:
  * Set correct permissions on created fsfs shards (r32355, -7)
  * Pass client capabilities to start-commit hook (issue #3255)
  * Disallow creating nested repositories (issue #3269)
  * Support Neon 0.28.3
  * Properly canonicalize URIs with an empty hostname (issue #2116)
  * Improved merge performance for superfluous ranges (r32643)
  * Better error message for 'Malformed URL for repository' (r31867, r32365)
  * Improved svn:externals parsing (r32672, -673, -674, -739)
  * fixed: improper ordering in 'svnlook diff' output (r32019)
  * fixed: mod_dav_svn memory leak with 'SVNPathAuthz short_circuit' (r32360)
  * fixed: duplicate svn:externals targets fail on co/up (issue #3246)
  * fixed: 'svn merge --depth' inconsistencies (issue #2825)
  * fixed: ra_serf test failures (1.5.x-ra_serf-backports branch)
  * fixed: memory leak and crashes in FS (r32545, -58, -82)
  * fixed: core dump with relative externals (issue #3237)
  * fixed: 'svn copy' working copy corruption (r32467, -70)
  * fixed: perl bindings errors in non-English locale (issue #3258)
  * fixed: 'svn merge' incorrectly reverses previous merges (r32494, -522, -523)
  * fixed: 'svn merge' errors with subtree mergeinfo (issue #3067)

 Developer-visible changes:
  * make libsvn_ra_neon initialization thread-safe (r32497, r32510)
  * respect LDFLAGS in SWIG bindings (r32416, r32421, r32442)
  * fixed: test failures in non-English locales (r32491)


Version 1.5.1
(26 Jul 2008, from /branches/1.5.x)
http://svn.apache.org/repos/asf/subversion/tags/1.5.1

 User-visible changes:
  * mergeinfo on switched subtrees should elide in repos (issue #3188)
  * Add support for --config-dir to svnmerge.py (r31727)
  * improve performance of bdb post-commit deltification (r31820, -59)
  * return faster when there is nothing to be merged (r30748)
  * don't commit an add of a missing item (issue #3198)
  * don't create unneeded self-referential mergeinfo (issue #3157)
  * support 'http-library' (if --enable-runtime-module-search) (r31425, -722)
  * support Berkeley DB 4.7 (r32017, -29)
  * fixed: make serf usable with root-level authz (r31464)
  * fixed: 'svndumpfilter' partial-path matching bug (r31833)
  * fixed: crash on invalid dates in 'log' and 'blame' (issue #2721)
  * fixed: 'svn status --xml' outputting invalid XML (issue #2887)
  * fixed: 'svn merge' prints incorrect range (r30746, -47)
  * fixed: using neon/serf, can not replace branch (issue #2939)
  * fixed: 'file not found' error when merging to a broken symlink (r31159, -79)
  * fixed: using serf, crash or endless loop fetching authn data (r31619)
  * fixed: ArrayIndexOutOfBoundsException in JavaHL bindings (r31719, -806)
  * fixed: authn password lookup used wrong username (issue #2242)
  * fixed: unbounded memory usage in wc-to-wc copy and move (r31868)
  * fixed: subtree merges broken for non-intersecting ranges (issue #3199)
  * fixed: invalid XML from 'svn log --xml' against pre-1.2 servers (r31875)
  * fixed: 'svnlook diff' ignores --diff-copy-from for properties (issue #3248)
  * fixed: 'svnlook diff' doesn't report that binary files differ (issue #3249)
  * fixed: bogus results from commits to subtrees added by merge (issue #3240)
  * fixed: non-existent subtree in destination breaks the merge (issue #3067)
  * fixed: serf merge bug too complex to describe here (r32056)
  * fixed: 'svn log -g' correctness and speed (issue #3220, issue #3235)
  * fixed: merge chokes on renamed subtrees (issue #3174)

 Developer-visible changes:
  * export svn_path_is_url() to the bindings (r31603)
  * don't clobber LDFLAGS in configure when given '--with-zlib' (r31825)
  * make libsvn_ra depend on libsvn_delta unconditionally (r31852)
  * correctly set the peg revision for copy in JavaHL (r31994)
  * 'svn mergeinfo' handles wc paths (r31023, -873, -874, -929, -930, -038)
  * fixed: crash when when svn_ra_open3() is passed a bogus URL (r31223)
  * fixed: JavaHL compilation on Windows (r31737)
  * fixed: crash in calling apr_pstrcat (affects TortoiseSVN) (r32080)


Version 1.5.0
(19 Jun 2008, from /branches/1.5.x)
http://svn.apache.org/repos/asf/subversion/tags/1.5.0

 User-visible changes:
  - Major new features:
    * Merge Tracking [foundational] (issue #820)
    * Sparse checkouts (see new '--depth' option) (issue #695)
    * Interactive conflict resolution (r25670 et al)
    * svn:externals handles relative URLs (issue #1336) and peg URLs
    * Changelist support
    * WebDAV transparent write-through proxy
    * Better support for large FSFS deployments (via sharding & partitioning)
    * Cyrus SASL support for ra_svn and svnserve (issue #1144)

  - Minor new features and improvements:
    * 'svn resolve' (with '--accept' option) replaces "resolved" (issue #2784)
    * 'svn move file1 file2 ... dir' now moves the files into dir (issue #747)
    * 'svn mkdir' and 'svn copy' now take '--parents' option (issue #1776)
    * 'svn delete' now takes '--keep-local' to not remove working copy files
    * 'svn copy', 'move' now support peg revisions (issue #2546; also r26484)
    * 'svn copy A B ; svn move B C' now the same as 'svn copy A C' (issue #756)
    * 'svn copy -rBASE' now works in a working copy (issue #1643)
    * 'svn import' now takes '--force' (issue #2806)
    * 'svn status -u' now shows of locally deleted directories (issue #2420)
    * 'svn switch' now takes '--force' (issue #2392)
    * 'svn switch' now takes '--ignore-externals' option (issue #2189)
    * 'svn switch' now supports peg revisions (issue #2545)
    * 'svn checkout' now takes '--force' option (issue #1328)
    * 'svn proplist' and 'svn propget' now support peg revisions (issue #3070)
    * 'svn propget' now takes '--xml' option (issue #2696)
    * 'svn propedit' now support URLs (issue #2238, but see issue #2923)
    * 'svn proplist --quiet' no longer prints extra info (issue #1547)
    * 'svn diff --summarize' now takes '--xml' option (issue #2967)
    * 'svn diff -x' now takes '-p' extension option (issue #2995)
    * 'svn log' now takes '-c' option (r27933)
    * 'svn log' now takes '-l' as short form of '--limit' (r25829)
    * 'svn log --xml' now takes '--with-revprop' option (issue #2850)
    * 'svn diff'/'svnlook diff' now show property actions better (issue #3019)
    * 'svn merge' now has informative messages on reverse merges (issue #2848)
    * 'svn merge FILE' now honors '--ignore-ancestry' (issue #2853, r25891)
    * 'svn merge' handles multiple notifications for single items (issue #2828)
    * 'svn merge' handles skipped path better (issue #2829)
    * 'svn merge' handles merges from foreign repositories more completely
    * 'update', 'checkout', 'switch' now handle obstructions gracefully (r22257)
    * 'svn update' now takes '--force' (issue #2392)
    * 'svn update' now sometimes copies or moves local files, for efficiency
    * 'svnadmin lslocks' now accepts path within repository (issue #2965)
    * 'svnadmin recover' now supports FSFS repositories (issue #2992)
    * 'svnadmin verify' now has '-q' and '-r' options (r22103)
    * 'svnadmin setrevprop' command added (r21736)
    * 'svnadmin setuuid' command added (r28511)
    * 'svnsync sync' now shows commit progress like 'svn commit'
    * 'svnsync' now takes '-q, --quiet' option (r26465)
    * 'svnsync' now supports separate authn for source/target (issue #2717)
    * 'svnsync copy-revprops' now supports revision ranges (r23498)
    * 'svnsync copy-revprops' now supports "HEAD" revision alias (r23500)
    * 'svnmucc' is new name for contrib tool formerly called 'mucc'
    * 'svnmucc' now has propset and propdel subcommands (issue #2758)
    * 'svnmucc' now has more authentication options
    * 'svnmucc' now now takes '--non-interactive' option (r25977)
    * 'svnmucc' now takes a global base revision, for extra safety (r23764)
    * 'svnlook' now takes '--extensions' option (issue #2912)
    * 'svnlook' now takes '-N' option (issue #2663)
    * 'svnlook history' now takes '-l' / '--limit' option (r25843)
    * 'svnserve' now takes '--config-file' option (r24119)
    * 'mod_dav_svn' now uses Apache default mime-type for files (issue #2304)
    * new '--with-revprop' option on all commands that commit (issue #1976)
    * now accept "peg dates" (URL@{DATE}), behaving like peg revs (issue #2602)
    * easier to try out experimental ra_serf http:// access module
    * select ra_neon vs ra_serf on a site-by-site basis in config (r25535)
    * client-side post-commit processing now more efficient (issue #2607)
    * windows binaries now use a custom crash handler (issue #1628)
    * add vim swap file patterns to default global-ignores (r24348)
    * add "*.pyc" and "*.pyo" patterns to default global-ignores (issue #2415)
    * add unix/libtool library patterns to default global-ignores (issue #2415)
    * naming scheme for conflict files is now configurable (issue #2474)
    * removed svn-ref.tex as it's extremely out of date (issue #2762)
    * improved cancellation response in many situations
    * support Neon up to 0.28
    * character set conversion now uses native API on Windows (r25650)
    * HTTP authn protocol now configurable (for Neon 0.26 and higher) (r21531)
    * http:// (over Neon) supports HTTP redirection / relocation (issue #660)
    * support PKCS#11-provided (smartcard) SSL client certs with Neon (r29421)
    * authz now supports aliases (r21982)
    * authz token rules for authenticated-only, anonymous, and inverse (r23750)
    * mailer.py now supports properties in commit messages (r21684)
    * ra_serf now supports NTLM/SSPI authentication (issue #2900)
    * warn if try to turn off boolean property via propset/propedit (r25486)
    * display repository basename in XML and HTML index views (r25837, r25838)
    * config 'http-auth-type' can be overridden to force BASIC auth (r23900)
    * translation updates for all languages, as usual
    * Revamp mod_dav_svn logging; see tools/server-side/svn_dav_log_parse.py
    * misleading configure arg --enable-dso now --enable-runtime-module-search

  - Client-side bugfixes:
    * 'svn revert' of missing scheduled addition broke wc (issue #2425)
    * 'svn export' should export svn:externals from local copies (issue #2429)
    * 'svn status -uN' should show status of files (issue #2468)
    * 'svn update' overwrote if local timestamp unchanged (issue #2746)
    * 'svn update -N' errored when receiving a deletion (issue #3039)
    * 'svn merge' would delete locally modified props (issue #2857)
    * 'svn log --xml' could output invalid XML (issue #2866)
    * 'svn copy' on URL with spaces made wrong WC file name (issue #2955)
    * 'svn diff' was failing w/ large diffs on Windows (issue #1789)
    * 'svn delete' no longer deletes locally-modified files (issue #1808)
    * 'svn move' moved files to wrong directory on Windows (issue #1869)
    * 'svn revert' mistakenly used leftover .svn-revert files (issue #2927)
    * 'svn diff' output now shows relative paths (issue #2723)
    * 'svn diff' wasn't ignoring all EOLs (issue #2920)
    * 'svn cleanup' no longer fails on a missing .svn/tmp dir (r23370)
    * infinite loop in UTF conversion in non-C locale (issue #2577)
    * interrupting "svn status" could make svn crash (issue #2623)
    * commit-email.pl date header output now RFC2822-compliant (issue #2633)
    * authz write access to folder wasn't permitting locking (issue #2700)
    * stop complaining just because $HOME is unreadable (issue #2363)
    * do not display unescaped characters in error message (issue #2471)
    * propchange received on subdir merge causes conflict (issue #2969)
    * revert replaced-with-history files should restore checksum (issue #2928)
    * catch improper arguments to diff (issue #2996)
    * handle URLs like http://hostname (i.e. no path part) (issue #1851)
    * config autoprops honored regardless of case of entry (issue #2036)
    * "Cannot replace a directory from within" error now rarer (issue #2047)
    * handle _svn/.svn as part of a path (issue #3026)
    * make permissions changes on symlinks a no-op (issue #2581)
    * error usefully if asked to update a URL (r22296)
    * fixed infinite loop on Windows if fail to find repository root (r22483)
    * 'svn info $REPO_ROOT' now supports pre-1.2 svn:// servers (r26264)
    * be more resilient in the face of faulty .svn/entries files (r26482)
    * 'svn diff -x --ignore-eol-style' failed to ignore all EOLs (r27094)
    * rare property dataloss bug now fixed (issue #2986, see also r29538)
    * fixed faulty status reporting for some missing directories (issue #2804)
    * 'svn diff --summarize' showed wrong output paths (issue #2765)
    * propset and move interaction could cause property weirdness (r25833)
    * 'svn propget <propname> .@HEAD' now works (issue #3012)
    * 'svnsync' had bug with replaced+modified rev over serf (issue #2904)
    * 'svnsync --config-dir' sometimes ignored, thus tunnel agent bug (r27056)
    * update/merge safely receives file on top of schedule-add file (r23506)
    * http:// (over Neon) reports progress while disk-spooling delta (r26271)
    * print "Out of memory" before dying from memory shortage (issue #2167)
    * warn when used on old checkout without a repository root entry (r25168)
    * merge to missing file target wrongly appeared to succeed (issue #2782)
    * 'svn merge URL PATH -cX' could cause property corruption (issue #2781)
    * URL parsing now consistently checks for error earlier (issue #2207)
    * security hole: files could be created above cwd (r26047, CVE-2007-3846)
    * local property mods to replaced-with-history file could be lost (r26364)
    * revert of replaced-with-history path left copyfrom info (r23452)
    * character encoding translation could hang (r23492)
    * un-substituting keywords was buggy ($Id$ vs. $Id:$) (issue #2640)
    * ra_neon and ra_serf lost pre-revprop-change hook output (issue #443)
    * merge of non-empty subdir could be committed incorrectly (issue #1962)
    * many other minor bugfixes, optimizations, plugs of memory leaks, etc

  - Server-side bugfixes:
    * segfault in svnserve and svnversion commands fixed (issue #2757)
    * segfault when stopping httpd (if BDB repository) fixed (issue #2732)
    * 'svnadmin dump' had a path ordering bug (issue #2641)
    * better FSFS support for NFS v3 and lower (r24470)
    * better FSFS support for some buggy NFS clients (r29448)
    * authentication and authz bugs w.r.t. anonymous access (issue #2712)
    * inconclusive authz result should deny, not allow (r23815)
    * better reporting of problems parsing authz files (r22329)
    * set svn:date revprop even if dumpstream does not (issue #2729)
    * http:// commit can now create empty files properly (r25471, r25474)
    * squelch not-a-directory errors in both FS backends (issue #2549)
    * segfault on update-report response without base revision (issue #3023)
    * 'svnserve --root PATH' checks that PATH exists (r22580, r22701)
    * 'svnlook propget -t TXN_NAME' reports errors better (r22772)
    * make location of mod_dav_svn activity database configurable (r24873)
    * select only paths that are proper children of requested path (r25231)
    * http:// commit error could leave empty transactions behind (r23594)
    * 'svn switch --relocate' now works against unreadable repos root (r23848)
    * many other minor bugfixes too numerous to list here

  - Contributed tools improvements and bugfixes:
    * svn_load_dirs.pl:
      - Support global-ignores list (issue #2470)
      - Allow "@" in filenames (r22203, Debian bug 359145)
      - Add -no_auto_exe option (r26399)
    * svnmerge.py:
      - fixed: Always get end_rev from source instead of target (issue #2863)
      - fixed: 'init' now chooses a better default revision range (issue #2810)
      - fixed: Consider revs changing blocking status as reflected (issue #2814)
      - Performance inmprovement (issue #2812)
      - initialized revisions can be excluded (issue #2851)
    * new 'svn-populate-node-origins-index' tool (issue #3024)
    * new 'svn-merge-vendor.py' to assist in merging vendor branches (r23030)
    * 'svn2rss.py' is now called 'svn2feed.py'
    * svn2cl: New release 0.9 (r24498)
    * commit-email.pl: various improvements (r22971, r22589)
    * commit-email.rb: various improvements
    * psvn.el: too many improvements and new features to list them all here
    * dsvn.el: improve XEmacs compatibility (r24337)
    * svn-tweak-author.py: make NEWAUTHOR argument optional (r24387)
    * And more stuff that we just didn't have time to list.  Enjoy.

 Developer-visible changes:
 * General:
   - libsvn_ra_neon is new name for libsvn_ra_dav (to accommodate ra_serf)
   - many abort() calls removed, replaced with error returns
   - client and server now do capabilities exchange (r29358 et al)
   - gen_win.py: auto-detect the path to the JDK on Windows (r24333)
 * API changes:
   - many, many new APIs and types as part of the new features in 1.5.0
   - APIs to allow retrieving multiple revprops in one fetch (issue #2850)
   - basic progress reporting for ra_svn (issue #901)
   - new APIs for creating and using iterators (r26533)
   - svn_fs_node_origin_rev finds line of history origin (issue #3017, #3024)
   - svn_revnum_parse for parsing revision numbers (r26195)
   - svn_path_is_canonical for validating paths (r26481)
   - new API svn_fs_txn_root_base_revision() (r22610)
   - pass individual arguments rather than config objects (r25182, r25190)
   - clients can now extend HTTP User-Agent header (r28613)
   - SVN_ERR_RA_DAV_PATH_NOT_FOUND is deprecated and no longer raised
 * Bindings:
   - Many improvements to all bindings (Java, Perl, Python, and Ruby)


Version 1.4.6
(21 Dec 2007, from /branches/1.4.x)
http://svn.apache.org/repos/asf/subversion/tags/1.4.6

 User-visible changes:
  - Client:
    * fixed: unbounded memory use in "svn cat" over ra_svn (r26964, -8)
    * fixed: 'svn diff --summarize file' displays erroneous output (issue #2765)
    * fixed: 'svn status' wrong on previously-reverted deleted dir (issue #2804)
    * fixed: 'svn up' can delete unversioned symlinks (issue #1808)
    * fixed: use correct properties for locally replaced files (issue #2743)
    * fixed: 'svn info -R $REPO_ROOT' w/ pre-1.2 svnserve broken (r26264)
    * fixed: svnsync ignores '--config-dir' (r27056)
    * datestamps can be localized (r26156)
    * fixed: text base not updated when merging a replaced file (issue #2698)
    * fixed: inverted 'switch --relocate' error message (r22355)
    * fixed: sporadically failing file and directory removal on Windows (r25520)
    * fixed: property file handling for schedule-delete files (r25833)
    * fixed: allow invalid svn:eol-style values (r28331)
    * fixed: 'svnadmin rmlocks' should error when no path provided (r28431)
    * support neon 0.26.4 (r26077)

  - Server:
    * fixed: authz granted if calculation inconclusive (r23815)
    * fixed: svndumpfilter crashes on Windows (r23494)
    * fixed: wrong pointer type used for memset (r27263)
    * fixed: invalid FSFS directory cache can corrupt repository (r27256)
    * fixed: dir props on FSFS filesystem root never conflict (issue #2608)

  - Client and Server:
    * fixed: "No newline at end of file" message translated (issue #2906)
    * use compressed delta encoding for 'svn blame' in svnserve (r26115)
    * translation updates for Simplified Chinese

 Developer-visible changes:
 * svnserveautocheck.sh script is executable (r23942)
 * add RHEL5 RPM (r25593)
 * test suite passes with trunk servers (forwards-compatibility) (r25607)
 * javahl bindings:
     - improve error reporting from native code (r25208)


Version 1.4.5
(27 Aug 2007, from /branches/1.4.5)
http://svn.apache.org/repos/asf/subversion/tags/1.4.5

 User-visible changes:
 * fixed: file placement vulnerability (Win32 clients only)
          See CVE-2007-3846, and descriptive advisory at
          http://subversion.apache.org/security/CVE-2007-3846-advisory.txt


Version 1.4.4
(30 May 2007, from /branches/1.4.x)
http://svn.apache.org/repos/asf/subversion/tags/1.4.4

 User-visible changes:
  - Client:
    * fixed: 'svn up' of replaced file without history fails (issue #2618)
    * fixed: 'svn export' succeeds on non-existent URL (r23191, -3, -5, -200)
    * fixed: 'svn diff' fails writing large hunks to Win console (issue #1789)
    * fixed: 'svn merge' shows 'G' notifications for unchanged files (r24483)
    * fixed: svnsync cannot sync unreadable modified dir copies (issue #2705)
    * fixed: ra_dav litters empty transactions if initial setup fails (r23594)
    * fixed: inconsistent expansion of revision number keywords (issue #1743)

  - Server:
    * fixed: rare dirprop dataloss leading to BDB repo corruption (issue #2751)
    * fixed: race condition when changing FSFS revprops (r23439, r23440)
    * fixed: 'svnadmin load' invents svn:date if none exists (issue #2729)
    * fixed: svnserve can't commit locked file if root unwritable (issue #2700)
    * fixed: 'svnadmin dump' output invalid for non-ASCII paths (issue #2641)
    * fixed: security flaw in 'svn prop*' commands [CVE-2007-2448] 
          (r25095, -099, -104, -105, -10)

  - Client and Server:
    * fixed: hang during character translation (r23491, r23492)
    * translation updates for Simplified Chinese, Japanese, and Norwegian

 Developer-visible changes:
 * new "make svnserveautocheck" testing target (r23558)
 * fixed: ra_serf fails checkout if access to repos root is forbidden (r23846)
 * fixed: svn_client_cat2() doesn't accept WORKING as a revision (r23556)
 * javahl bindings:
     - fixed: potential segfault in initialisation (r23383)
     - fixed: SVNClientSynchronized.logMessages() isn't synchronised (r23978)
     - fixed: SVNClient.info2() misreports itself as unlock in errors (r24219)
 * SWIG/perl bindings:
     - fixed: ra_do_{update,switch,status} don't work with Perl delta editors
           (r20667, r22311)
 * SWIG/python bindings:
     - fixed: memory leak whenever C APIs returned errors (r23521)
 * SWIG/ruby bindings:
     - fixed: typos in method Svn::Wc#merge_prop_diffs and docs (r23405, -6)


Version 1.4.3
(18 January 2007, from /branches/1.4.x)
http://svn.apache.org/repos/asf/subversion/tags/1.4.3

 User-visible changes:
  - Client:
    * fixed: crash using automatic auth protocols with Neon 0.26 (r22440, -61)
    * fixed: svn_load_dirs.pl cannot import file names containing '@' (r22203)
    * fixed: error when committing replaced directories (r22991, -8)
    * fixed: inability to change file perms due to existing file perms (r23018)
    * include newest version of svn-graph.pl (r22969)

  - Server:
    * fixed: incorrectly reporting authz circular dependencies (issue #2684)
    * fixed: potential filesystem memory leak in commit finalisation (r22729)

  - Client and Server:
    * fixed: crash in character translation, particularly on Windows (r22417)
    * fixed: potential string corruption when resizing string buffers (r22689)
    * translation updates for Korean, Spanish, Italian, Simplified Chinese,
          and Japanese (fixing issues #2649 and #2681)

 Developer-visible changes:
 * support Neon 0.26.2 (issue #2666)
 * update (experimental) ra_serf repository access module for DAV (r22872)
 * Windows installer improvements (r21516, r22155, r22224)
 * fixed: svn_{ra,repos}_replay() doesn't send checksums (r22346, -51, -52)
 * fixed: error when calling svn_repos_replay2() with a txn root (r22609)
 * fixed: Solaris packaging script broken (issue #2669)
 * javahl bindings:
     - fixed: auth cache is created in the current directory (r22780)
     - fixed: SVNAdmin's setLog() method always fails (r22387)
     - fixed: target dependency order in generated build scripts (r22209)
 * SWIG/perl bindings:
     - fixed: memory leak when calling methods on a Perl commit editor (r22332)


Version 1.4.2
(2 November 2006, from /branches/1.4.x)
http://svn.apache.org/repos/asf/subversion/tags/1.4.2

 User-visible changes:
  - Client:
    * new "notes/svnsync.txt" file explains common svnsync usage
    * install a manpage for svnsync (r21403)
    * install/package svnsync on Windows (r21387, r21424)
    * translation updates for all languages
    * dramatically speed up commit of wc-to-wc copy (r21471)
    * fixed: support 'svn co URL@{DATE}' (issue #2602)
    * fixed: cannot access repositories with spaces via svn:// (issue #2612)
    * fixed: passing full URL in some DAV requests, breaking proxies (r21526)
    * fixed: history-tracing can fail for renamed directories (issue #2600)
    * fixed: crash if interrupted while opening a working copy (r21792)
    * fixed: 'svn merge' should notify about conflicted files (issue #2584)
    * fixed: 'svn revert' should notify about prop-only reverts (issue #2517)
    * fixed: 'svn status -u' not showing props changed on wc root (issue #2533)
    * fixed: 'svn status -u' fails in a read-only working copy (r21904, -19)
    * fixed: 'svn up' failing with checksum mismatch error (issue #2618)
    * fixed: 'svnsync sync' copying missing implicit revprops (issue #2613)
    * fixed: svnsync unable to synchronise copies of URL-unsafe paths (r22092)
    * svnshell tool: support "setrev head" (r20992)
    * include newest version of svnmerge.py

  - Server:
    * FSFS: improve detection of disk write errors (r21346)
    * FSFS: prevent API violation from corrupting repository (issue #2467)
    * improved error checking when running hook scripts, etc (r21483)
    * mailer.py: new commit_url option links to web page for a commit (r21333)

 Developer-visible changes:
 * support Neon 0.26.0 and 0.26.1 (r21289, r21293, r21956)
 * support current CVS versions of libtool (post-1.5.22) (r22120)
 * now compiles on architectures without APR_HAS_DSO (e.g. RISC OS) (r21473)
 * fixed: build error on FreeBSD due to missing svnsync manpage (r21403)
 * RHEL3 RPM package requires correct version of Apache httpd (r21974)
 * numerous improvements to coverage of the test suite
 * javahl bindings:
     - compile Java bytecode for Java 1.2 VM (r21765, -7, r21814)
     - fixed: crash if using 1.4.x bindings with older libraries (r21316, -429)
     - fixed: crash when empty destination path passed to checkout (r21770)
 * SWIG/ruby bindings:
     - fixed: accept nil for Svn::Repos#load_fs's parent_dir argument (r21793)
 * SWIG/python bindings:
     - fixed: crash when using an apr_hash_t typemap (issue #2606)
     - fixed: in tests, use URLs that work on Windows (r21392)
 * SWIG/perl bindings:
     - fixed: ra_replay works with Perl delta editors (r20666)


Version 1.4.1
(Not released, see changes for 1.4.2.)


Version 1.4.0
(10 September 2006, from /branches/1.4.x)
http://svn.apache.org/repos/asf/subversion/tags/1.4.0

 User-visible changes:
  - Client:
    * new 'svnsync' commandline tool for repository replication
    * numerous working copy improvements (WARNING! upgrades to new format!):
      - improved performance when detecting modified files (r18628 -56)
      - new property storage is faster and uses less disk space (r17583)
      - internal wcprops take up less space (r19433 -37)
      - large file commit speedups (r17861 -73 18867 -918 -29 -44 -45 -48 -49)
      - reduce memory usage for large working copies (r19183 -538)
      - increased working copy stability with merge, copy and move:
            (fixes issues #845, #1516, #1553, #2135, #2144, #2148)
    * new switches added:
      - 'svn blame --force' (issue #2509)
      - 'svn diff/merge -c/--change' (r17054 -6 -68 18568 -741)
      - 'svn diff --summarize' (issue #2015)
      - 'svn merge/blame -x' (r18716 -20) (r18602 -857)
    * 'svn log' now supports peg revisions (issue #2287)
    * 'svn export' now creates intermediate directories if needed (r20030)
    * use switch/relocate when svn:externals updated (issue #2209)
    * internal diff can ignore whitespace and eol style changes (issue #2121)
    * conflict markers now match the file's eol style (issue #1325)
    * new svn2cl, svn-viewdiff and svn-resolve contrib scripts
    * numerous improvements to svnmerge.py, vc-svn and psvn
    * translation updates for all languages
    * Mac OS X: store cached passwords encrypted in Keychain (r17619 -43)
    * fixed: 'svn ls' slow over ra_dav (issue #2151)
    * fixed: 'svn import' not handling eol-style correctly (issue #2433)
    * fixed: 'svn blame' should default operative rev range to peg rev (r18400)
    * fixed: 'svn blame' ignores eol-style (issue #2431)
    * fixed: 'svn checkout' should default operative rev to peg rev (r18422)
    * fixed: 'svn diff' supports all eol styles (r17624 -8 -61 18195 -392)
    * fixed: 'svn diff' multi-target memory leak (r17518)
    * fixed: 'svn merge' showing wrong status with external diff3 (issue #1914)
    * fixed: 'svn merge' not merging added dir into deleted dir (issue #2515)
    * fixed: 'svn rm' of non-existent item should fail (issue #2440)
    * fixed: 'svn status' should skip unversioned files (issue #2030)
    * fixed: 'svn status' shows added and conflicted files as added (r20382)
    * fixed: 'svn switch --relocate' may set wrong repos root (r17031)
    * fixed: 'svn switch --relocate' memory leak (r19535)
    * fixed: 'svn switch --relocate' not caching passwords (issue #2360)
    * fixed: 'svn info' not showing locks sometimes (r19777)
    * fixed: incorrect merge of add of binary file already in WC (issue #2403)
    * fixed: possible dataloss if editing immediately after merge (r20609 -12)
    * fixed: lots of diff wc<->repos bugs
    * fixed: unfriendly error message on propget on nonexistent path (r19399)
    * fixed: spurious revert report after manual conflict removal (issue #2517)
    * fixed: don't allow -rPREV on schedule add path (issue #2315)
    * fixed: keywords with dollar signs cause badness (issue #1780)
    * fixed: really revert file with locally modified keywords (issue #1663)
    * fixed: deleting schedule add file leaves working props file (issue #2419)
    * fixed: svn:needs-lock and read-only-ness not always in sync (issue #2306)
    * fixed: post-commit error output not sent to the client (issue #443)
    * fixed: not locked error on commit of switched path (issue #2353)
    * fixed: svn_apply_autoprops.py should trim whitespace from props (r20790)
    * fixed: show locking notifications in local path style (r20927)
    * fixed: encoding error on error messages from invalid options (r20883)

  - Server:
    * support for new 'svnsync' repository mirroring utility
    * support for BDB 4.4, including automatic recovery (issue #2449)
    * new contrib hook scripts:
      - enforcer
      - detect-merge-conflict.sh
      - case-insensitive.py
    * new tools script svn-backup-dumps.py
    * new tools hook script log-police.py
    * svnserve improvements:
      - can now run as a native Windows service (r18855)
      - new option --pid-file (r17836)
      - allow the password database to be read-only (r16840)
    * mod_dav_svn improvements:
      - fixed: error conversion crash (r19516)
      - fixed: unfriendly error when locking already locked path (issue #2275)
      - fixed: xml escaping bugs (r19760 -85 -86)
    * authorization improvements:
      - new mod_dontdothat apache module (r19531)
      - new mod_authz_svn directive AuthzSVNNoAuthWhenAnonymousAllowed (r18680)
      - error out when authz rules contain unexpected characters (r19471)
    * support .wsf hook scripts on Windows (r18972, 19076)
    * lots of improvements to mailer.py and commit-email.pl
    * FSFS back-end performance improvements (r17125 19119 -456 -58 -59)
    * fixed: 'svnadmin verify' output not in native encoding (issue #1997)
    * fixed: uuid file in FSFS could be destroyed on write error (issue #2193)
    * fixed: FSFS path encoding bug (r17774)
    * fixed: don't crash on corrupt repositories (r17625)
    * fixed: expect error output from hook scripts in native encoding (r17101)
    * fixed: catch errors starting hook scripts (r16891 17041 -81)
    * fixed: svnserve and authz can cause broken WCs (issue #2566)
    * fixed: the default hook script templates should be vanilla sh (r20796)

  - Both:
    * delta compression improvements:
       - new delta encoding reduces size (r18363 -94 -66 -78 -98 -99 -457 -950)
       - xdelta algorithm speed improvements (r18986, 19047)
    * don't bail on invalid locale (r19445)
    * improve speed of non-verbose svn ls (r17067 -71)
    * fixed: delta combiner reading past EOF (r17743)

 Developer-visible changes:
 * require APR >= 0.9.7 to improve error detection for FSFS repos (r19915)
 * require zlib, for svndiff1 delta encoding (r18363)
 * support SWIG 1.3.29 (r19968)
 * support autoconf 2.60-dev (r19919 20632 -36)
 * removed no-longer-supported Red Hat 7.x RPMs (r20462)
 * add support for building RPMs for x86-64 architecture (r20548 -552)
 * numerous improvements to gen-make.py build system, especially on win32
 * removed Visual Studio.NET APR 0.9 project files (r20170)
 * numerous improvements to the test suite
 * new public APIs:
     - keyword / eol translation helpers and generic streams (see svn_subst.h)
     - new generic stream helpers (see svn_io.h)
     - authn providers made available to other clients (see svn_auth.h)
     - svn_cmdline_setup_auth_baton
     - svn_dso_initialize, svn_dso_load
     - svn_client_diff_summarize and svn_client_diff_summarize_peg
     - svn_client_list
     - svn_config_has_section
     - svn_txdelta_compose_windows and svn_txdelta_apply_instructions
     - svn_txdelta_stream_create
     - svn_diff_file_options_create and svn_diff_file_options_parse
     - svn_err_best_message
     - svn_compat_wrap_commit_callback
     - svn_uuid_generate
     - svn_user_get_name and svn_user_get_homedir
     - svn_io_get_dir_filenames
     - svn_ra_reparent
     - svn_ra_replay
     - svn_wc_revision_status
     - several rev'd APIs, see doxygen docs
 * flush stdout after each status/notification line (r19476 -656)
 * new (experimental) ra_serf repository access module for pipelined DAV
 * .svn/entries use a less verbose non-xml format (r19420)
 * make recursive 'svn ls' streamy (issue #1809)
 * remove svn-config script
 * empty-file and README.txt removed from WC admin areas (r17181 -268 -364)
 * replace cmdline client XML DTDs with RNG schemas (r16379 -80 -93 -571 17248)
 * fixed: log --limit against old svnserve leaves unusable session (r19638)
 * fixed: Solaris build problems (r19636)
 * fixed: blame of WORKING revision shouldn't give BASE (r19558)
 * fixed: svn_client_copy and _move should fail if target exists (issue #2188)
 * fixed: svn_io_file_rename and readonlyness on Windows and UNIX (r17366 -69)
 * fixed: ra_dav memory leak when reusing session (issue #2247)
 * fixed: console character encoding problems when built with VS2005 (r20108)
 * fixed: various problems with --enable-dso and global pools (r20996, r20999)
 * fixed: installer file syntax error in new versions of Inno Setup (r21022)
 * SWIG bindings:
     - SWIG/python bindings:
       - new support for svn_client_info (r19413)
     - SWIG/ruby bindings:
       - full support for Subversion 1.4 APIs, including :
         svn_ra_replay and svn_diff_summarize
       - numerous bug fixes
       - add ruby documentation (make install-swig-rb-doc) (r20166)
       - add APIs for adding a provider (r21079)
     - SWIG/perl bindings:
       - new support for svn_client_info (r18758)
       - minor corrections to SVN::Fs (r19312)
 * javahl bindings:
     - APIs to get version info for the native libraries  (r17604 -07)
     - API for path validation (r18989, r19079)
     - C++/Java code refactoring, cleanup, and consolidation
     - fixed: handle possible errors from date/time conversions (r17213)
     - fixed: SVNClient username/password JVM crash on null input (r19803 -13)
     - fixed: specify default UUID load action (r18030)
     - fixed: compile error on Visual Studio 2005 (r18054)


Version 1.3.2
(23 May 2006, from /branches/1.3.x)
http://svn.apache.org/repos/asf/subversion/tags/1.3.2

 User-visible changes:
  - Client:
    * fixed: 'svn st -u' crash on missing subdirs (r19348, -71, issue #2551)
    * fixed: leaving stray working copy locks on cancellation (r18893)
    * fixed: svn_load_dirs.pl trying to import .svn and _svn dirs (r18549)
    * svn_load_dirs.pl symlink support (issue #2478)
    * translation updates to Japanese, Traditional Chinese.

  - Server:
    * fixed: mod_dav_svn memory leak when listing large dirs (r19528)
    * fixed: mod_dav_svn crash on valid request (r19520)
    * fixed: svnserve protocol error in lock, causing client hang (issue #2548)
    * mailer.py: add Content-Transfer-Encoding header (r19319)
    * mailer.py: fixed: named substitutions incorrectly ignored (r18114, -681)
    * fixed: authz requires read access for root for writes (issue #2486)
    * svnauthz-validate: add config file validation tool (r18504, -09)

 Developer-visible changes:
 * fixed: tests don't catch repository creation failure properly (r19149,-51)
 * support SWIG 1.3.28
 * support APR 0.9.x >= 0.9.10 (r19039, -57, -60)
 * python bindings:
     - fixed: link error on OpenBSD (r18983)
 * ruby bindings:
     - fixed: memory leak (r19493)
     - fixed: NULL argument conversion bug (r19543)


Version 1.3.1
(25 March 2006, from /branches/1.3.x)
http://svn.apache.org/repos/asf/subversion/tags/1.3.1

 User-visible changes:
  - Client:
    * fixed: segfault moving unversioned files (issue #2436)
    * fixed: verbose list broken over ra_dav (issue #2442)
    * fixed: 'svn ci -m path_name' not requiring '--force-log' (r17956)
    * fixed: crash on mixed-case https URL scheme (r18042)
    * fixed: crash in status with ignored directories (r18291)
    * fixed: strip peg rev from default checkout directory (r18416)
    * fixed: diff crash with non-recursive checkout (r17231, 18539, -41)
    * fixed: 'svn ls' URL encoding bug with locks (r18665, -68)
    * fixed: unlock circumvents lock token check (r18691, -94)
    * fixed: repos-to-repos copy crash (r18451)
    * fixed: 'svnmerge' utility improvements (r18811)
    * translation updates for German, Swedish and Norwegian

  - Server:
    * fixed: set svn:date at the end of commit in fsfs (r18078)
    * fixed: don't wait for hook script background jobs (r18146)
    * fixed: mod_dav_svn should log the whole error chain (r18211)
    * fixed: uncomment section headers in repos config files (r18247, -50)
    * fixed: log scalability issues with many paths (r18395, -404)
    * fixed: better path input validation in mod_dav_svn (r18660)
    * fixed: assert in copy in fsfs and bdb (issue #2398)
    * fixed: RPM package bad interaction with NFS servers (issue #1456)

  - Both:
    * fixed: copyright years updated to include 2006 (r18021, -127)

 Developer-visible changes:
 * fixed: missing #include (r18065)
 * fixed: allow building with Neon 0.25.5 (r18215)
 * fixed: error leaks (18196, -249)
 * javahl bindings:
     - fixed: compile error on Visual Studio 2005 (r18054, -55)
 * python bindings:
     - fixed: libsvn_swig_py link problem on Solaris 10 (r17910)
     - fixed: pool lifetime bug (r17992)
     - fixed: memory leak (r18230)
     - fixed: race condition during application pool initialization (r18721)
     - fixed: Make pool parameters optional (issue #2444)
 * ruby bindings:
     - fixed: pool management issue (r17795, -811)
     - fixed: protect baton from garbage collection (r17627)
     - fixed: conversion bug (r17726, -925)
     - fixed: compile errors with SWIG 1.3.24 (r18456, -58)


Version 1.3.0
(30 December 2005, from /branches/1.3.x)
http://svn.apache.org/repos/asf/subversion/tags/1.3.0

 User-visible changes:
  - Client:
    * 'svn ls -v' now shows remote locks (issue #2291)
    * 'svn status' speedup (r15061, r15103)
    * 'svn blame' speedup on files with long history (issue #1970)
    * 'svnversion' now assumes default argument of '.' (r14892)
    * support for neon 0.25.x, which fixes http:// control-c bug (issue #2297)
    * support for more ISO-8601 date formats, compatible with GNU date (r14428)
    * support for single-digit date components (r15459)
    * on Windows, '_svn' admin dir now toggled by runtime env. variable (r16244)
    * working copy size with empty propfiles reduced (r16855, see releasenotes)
    * new switches added:
       - 'svn blame --xml [--incremental]' (r14690)
       - 'svn status --xml [--incremental]'  (issue #2069)
       - 'svn info --xml [--incremental]'
       - 'svn add/import --no-ignore'  (issue #2105)
       - 'svnlook tree --full-paths'  (r13976)
       - 'svnlook diff --diff-copy-from'  (r14855)
       - 'svnlook changed --copy-info' (r16681)
    * fixed: 'svn copy wc URL' might include deleted items (issue #2153)
    * fixed: 'svn copy wc wc' allows cross-repository copies (issue #2404)
    * fixed: 'svn up/merge' major property-merging bugs (issue #2035)
    * fixed: 'svn merge' insisting on write access to '.' (issue #2411)
    * fixed: 'svn merge' cross-device move problems (r16293, -329, -330)
    * fixed: 'svn diff' outputs headers in wrong encoding (issue #1533)
    * fixed: 'svn proplist/add/cat' dies on unversioned items (issue #2030)
    * fixed: 'svn add' not honoring svn:ignore property (issue #2243)
    * fixed: 'svn log -rN:M --limit X' error over http:// (issue #2396)
    * fixed: 'svn switch --relocate' failure on 'deleted' dir (r16673)
    * fixed: 'svn info' not always showing repos lock (issue #2276)
    * fixed: 'svn info' might show lock on wrong path (r16626)
    * fixed: 'svnlook' chokes on logs with inconsistent newlines (r14573)
    * fixed: 'svnlook propget --revprop -t' failure (r15203)
    * fixed: 'svnversion' wrongly traverses into externals (r15161)
    * fixed: incorrect URI encoding passed to svn+ssh:// (issue #2406)
    * fixed: properly handle filenames containing '@' (issue #2317)
    * fixed: '--non-interactive' now suppresses launch of $EDITOR (r15277)
    * fixed: conflict markers not in current encoding (r14621)
    * fixed: commands ignoring extraneous -m or -F switches (issue #2285)
    * fixed: poor error-checking when using revprops (r15542)
    * fixed: stack-smashing bugs (r15948, r16037)
    * fixed: incorrect parsing of mod_dav_svn XML responses (r17589)
    * translation updates for all languages

  - Server:
    * svnserve improvements:
       - can now restrict read/write access by path (see releasenotes)
       - undeprecation of the --read-only (-R) option (r17614)
    * mod_dav_svn improvements:
       - 'SVNListParentPath on' shows all repositories in web browser (r16158)
       - ability to log high-level client operations (see releasenotes)
       - sets svn:mime-type on autoversioning commits (r14359)
    * 'svn log' performance improvement (r14722)
    * fixed: fs history algorithm might return wrong objects (issue #1970)
    * fixed: repos deadlock when hooks output too much (issue #2078)
    * fixed: mod_dav_svn displays errors with sensitive paths (r14792)
    * fixed: anonymous reader could create empty commits (issue #2388)
    * fixed: possible segfault to callers of trace_node_locations() (r16188)
    * fixed: BDB-style locking actions on FSFS repositories (r16295, r16297)
    * fixed: numerous bugs running BDB commands on FSFS (issue #2361, r16388)
    * fixed: svndumpfilter incorrectly remapping dropped revs (issue #1911)

  - Both:
    * faster multiple (un)locks in a single svn:// request (issue #2264)
    * the Subversion Book is no longer bundled (r17466)

 Developer-visible changes:
 * reorganization of automated tests, including ability to run on ramdisk
 * lots of Doxygen/API documentation cleanup
 * numerous improvements to gen-make.py build system, especially on win32
 * working copy is now storing repos_root as separate field (issue #960)
 * keywords are now stored in an internal hash (issue #890)
 * client status APIs now makes more server-side info available (r16344)
 * new public APIs:  
     - new transfer progress callback for DAV (r15948)
     - svn_ra_initialize(), svn_client_open_ra_session()
     - svn_fs_closest_copy(), svn_fs_type()
     - several rev'd APIs, see doxygen docs
 * SWIG bindings: No more compile-time or runtime SWIG dependencies
     - SWIG/python bindings:
        - automatic memory management: APIs no longer require pool arguments!
        - improved stability, as shown by our new testsuite
        - better error messages
     - SWIG/ruby bindings:
        - complete API coverage!
        - automatic memory management
        - greatly expanded test suite
     - SWIG/perl bindings:
        - new accessors for svn_lock_t, svn_fs_access_t
        - a number of bugfixes
 * javahl bindings:
     - add streamy API for fetching file contents (r15584) 
     - fixed: let tests run before bindings are installed (issue #2040)
     - fixed: lock command not raising errors properly (issue #2394)
     - fixed: ignored errors from svn_client_blame2() (r16434)


Version 1.2.3
(19 August 2005, from /branches/1.2.x)
http://svn.apache.org/repos/asf/subversion/tags/1.2.3

 User-visible changes:
  - Client:
    * fixed: 'svn status -u' fails against pre-1.2 mod_dav_svn (r15359, r15423)
    * fixed: 'svn export' segfault (r15516)
    * fixed: 'svn merge' memory leak (r15233)
    * fixed: horrible rename-tracing performance against 1.0 servers (r15315)
    * fixed: 'svn cat' over file:// -- small leak  (r15253)
    * fixed: crash with "svn lock" and authentication (r15703)
    * improvements to 'svnmerge' utility (r14008,-458,-587,-632, r15329,-340)
    * translation updates for French, German, Polish, Norwegian, Swedish,
      Korean

  - Server:
    * fixed: mod_authz_svn being overly restrictive (r15463)
    * fixed: fsfs directory caching bug (r15705, r15742)

  - Both:
    * fixed: crash when >50 options passed to any commandline app (r15251)
    * fixed: memory leak in character translation handle caching (r15379,-398)

 Developer-visible changes:
 * fixed: crash when calling svn_client_(un)lock with no targets (r15734)
 * rhel-4 RPM bugfix for python bindings (r15616)
 * missing #include in SWIG bindings (r15683)
 * javahl bindings:
     - fixed: JNI library loading bug (r15552)
     - fixed: JNI stack-name cut and paste error (r15337)
     - fixed: crash when revisions have no dates (r15737)
 * perl bindings:
     - now compatible with SWIG 1.3.25 (r15248)
     - allow SVN::Pool to be used as pool parameter (r15450)
     - make SVN::Delta::Editor friendlier for debugging (r15609)
     - fixed: wrap svn_ra_stat properly (r15713)
     - fixed: bug in SVN::Core::Stream's read function (r15698, r15700)
 * ruby bindings:
     - now compatible with SWIG 1.3.25 (r14980, r15361)


Version 1.2.2
(Not released, see changes for 1.2.3.)


Version 1.2.1
(5 July 2005, from /branches/1.2.x)
http://svn.apache.org/repos/asf/subversion/tags/1.2.1

 User-visible changes:
  - Client:
    * fixed: 'svn lock' on switched file locks wrong thing (issue #2307)
    * fixed: 'svn (un)lock' errors on multiple targets (r14736, 14775)
    * fixed: 'svn (un)lock' problems with URI-unsafe names (issue #2314)
    * fixed: 'svn (un)lock' not caching authentication (r15088)
    * fixed: 'svn unlock' loses executable bit (r14859, r14923, r14939)
    * fixed: 'svn unlock URL' segfault (r14893)
    * fixed: 'svn commit' failure on XML-unsafe locked paths (issue #2335)
    * fixed: recursive directory copy bug (issue #2343)
    * fixed: don't initialize RA library in 'svnversion' (r14755)
    * fixed: svn-push segfault (r14732)
    * various translation updates for localized client messages

  - Server:
    * fixed: 'svn log' performance regression, general (r14116, 14772, 14759)
    * fixed: 'svn log -v' performance regression, FSFS-specific (r15016)
    * fixed: mod_dav_svn bug sets content-type incorrectly (r15046)

 Developer-visible changes:
 * fixed: win32 innosetup's add/repair/remove features (r14830)
 * fixed: OBOE with 'limit' parameter of svn_repos_get_logs3(). (r15119)
 * redhat RPM fixes (r15050)
 * perl bindings:
     - accessors for svn_lock_t (r15082)
     - call utf_initialize, adjust global pool usage (r15076, r15080,
                                                      r15081, r15117)


Version 1.2.0
(21 May 2005, from /branches/1.2.x)
http://svn.apache.org/repos/asf/subversion/tags/1.2.0

See the 1.2 release notes for a more verbose overview of the changes since
the 1.1 release:  http://subversion.apache.org/docs/release-notes/1.2.html

 User-visible changes:
  - Client:
    * add peg-rev syntax to co/blame/cat/ls/pget/plist/export (issue #1093)
    * 'svn info' now works on URLs (r13123, 13144)
    * 'svn* --version' now shows available repository back-ends (r13761)
    * new fixed-length keywords (for placement in binary files) (issue #2095)
    * on Windows, disk-cached passwords are now encrypted (r13888)
    * performance improvements:
       - 'svn status' does much less disk parsing (r11677, 11704)
       - 'svn st -u' no longer asks server to generate textdeltas (issue #2259)
       - 'svn revert -R' doing much less work (r13883)
       - utf8<->native conversions are faster now (issue #2016)
    * new switches added:
       - 'svn commit --no-unlock           - retain lock in wc upon commit
       - 'svn log --limit N'               - show only first N log messages
       - 'svn info --revision'             - show info on older object (r13265)
       - 'svn list --xml'                  - output listing in XML
       - 'svn propset --force'             - allow unusual propsets (#2065)
       - 'svn diff --force'                - show diffs on binary files (#2099)
       - 'svn co/up/st --ignore-externals' - skip over externals (#2189)
       - 'svn export --non-recursive'      - don't export subdirs (issue #2228)
       - 'svnversion --help'               - show help (r13128)
    * fixed: 'svn merge' fails to add symlinks or expand keywords (issue #2064)
    * fixed: 'svn merge --dry-run' shows spurious 'skip' messages (issue #1943)
    * fixed: 'svn merge' file-not-found' error (issue #1673)
    * fixed: 'svn merge' of propchanges into deleted file (issue #2132)
    * fixed: 'svn merge' on implicit target with space (r13010)
    * fixed: 'svn merge/diff URL URL' can cause httpd timeout (issue #2048)
    * fixed: 'svn switch/update' failure might corrupt wc (issue #1825)
    * fixed: 'svn up' should rm before add, helps case-insensitivity (r12616)
    * fixed: 'svn up -rX' causes file to be unrestorable (issue #2250)
    * fixed: 'svn copy wc wc' should keep .svn/ hidden (issue #1739)
    * fixed: 'svn copy wc wc' of deleted=true doesn't delete (issue #2101)
    * fixed: 'svn copy' shouldn't copy into schedule-delete area (issue #2020)
    * fixed: 'svn copy dir dir' infinite recursion (issue #2224)
    * fixed: 'svn log' throws error on unversioned target (issue #1551)
    * fixed: 'svn log' in r0 working copy shows r1 log msg (issue #1950) 
    * fixed: 'svn export' bugs on deleted dirs or nonexistents (#2226, r13226) 
    * fixed: 'svn export' on single file from working copy (issue #1708)
    * fixed: 'svn import' creating an empty revision (r14293)
    * fixed: 'svn commit' ignores --encoding when editing externally (#2244)
    * fixed: 'svn commit' log message lost if utf8-conversion failure (r13230)
    * fixed: 'svn diff' output encoding bug (r11461)
    * fixed: 'svn diff' showing prop-diffs on repos root dir (r13381-2)
    * fixed: 'svn diff' label reversal (issue #2033)
    * fixed: 'svn propget' prints extra newline in --strict mode (r14505)
    * fixed: 'svn propset' should skip unversioned files (#2030)
    * fixed: 'svn rm URL1 URL2 URL3...' huge memory usage (issue #2218)
    * fixed: 'svn mkdir' cleanup after failure (r11883)
    * fixed: 'svn status -u' crash in non-recursive wc's (issue #2122)
    * fixed: 'svn revert' should skip unversioned items (issues #2030, 2133)
    * fixed: 'svn revert' should suggest --recursive (issue #2114)
    * fixed: 'svn add/import' better detects invalid paths (issue #1954)
    * fixed: 'svn cleanup' should repair timestamps (r12012)
    * fixed: 'svn cat -rBASE' contacts repository (issue #1361)
    * fixed: fuzzily escape control-characters when sending over dav (#2147)
    * fixed: prevent client from manipulating svn:wc:* properties (r12523)
    * fixed: allow portnumber in svn+ssh://user@host:port/ URLs (r14373)
    * fixed: xml-escaping bugs over dav (r11090)
    * fixed: store symlinks as utf8, always work in non-utf8 locale (r11358-9)
    * fixed: bug in special-file detranslation (r11441)
    * fixed: show paths in local-style where we weren't (issue #1538)
    * fixed: detect invalid propnames better (issue #1832)
    * fixed: entire error stack not being printed (issue #1822)
    * fixed: improper utf8 conversion of revision strings (issue #1999)
    * fixed: use-commit-times timestamp bug (r12906)
    * fixed: don't comment out section-names in default config file (r11771)
    * more support for user-cancellation (r13083-4, 13086)
    * improved error messages (r12920, 11392, 11599, 11913, #2154, #2214)

   - Server:
    * mod_dav_svn autoversioning feature now complete (see release notes)
    * 'svnadmin create' now creates FSFS repositories by default (r13624)
    * new pre/post-revprop hook argument to describe propchange (r12162)
    * mod_authz_svn groups can now contain other groups (issue #2085)
    * 'svnadmin recover' now creates default svnserve passwd file (r11589)
    * increase default BDB cache size in DB_CONFIG (r13030)
    * new switches added:
       - 'svnlook diff --no-diff-added'        - suppress added files (#2180)
       - 'svnlook propget/proplist --revprop'  - show revision props (#2181)
       - 'svnadmin load --use-pre-commit-hook'  
         'svnadmin load --use-post-commit-hook'- invoke hooks when loading
    * fixed: FSFS race condition on posix platforms (issue #2265)
    * fixed: change FSFS revprops atomically and safely (issue #2193)
    * fixed: FSFS should verify checksums (issue #2253)
    * fixed: FSFS crash bug (r14333)
    * fixed: 'svnadmin create' should clean up when it fails (r13200)
    * fixed: 'svnadmin load' compatibility on pre-0.14 dumpfiles (r12075)
    * fixed: 'svnadmin load' crashes on contentful rev 0 (issue #1674)
    * fixed: 'svnadmin dump' should write in console encoding (issue #1997)
    * fixed: check for null-streams in dump/load code (r10510)
    * fixed: hook script ignored when symlink is broken (issue #1700)
    * fixed: hook script may inherit server's stdin stream (r12155)
    * fixed: potential svnserve segfault (r13199)
    * fixed: svnserve handling mutually-exclusive options (issue #2251)
    * fixed: mod_authz_svn should log errors to httpd errorlog (issue #2182)
    * fixed: 'svnadmin hotcopy' failed to copy format files (r14678, r14683)
    * mailer.py: add win32 compatibility, plus other bugfixes

   - Both:
    * new 'locking' feature (issue #1478, see release notes for details):
        - new: 'svn lock/unlock', 'svnadmin lslocks/rmlocks', 'svnlook lock'
        - new: 'svn:needs-lock' property to enable communication         
        - 'svn st [-u]' shows local or remote lock overview
        - 'svn info wc | URL'  shows local or remote lock details
        - 'svn commit' sends locks, 'svn up' removes stale locks
        - new hook scripts: pre-lock, pre-unlock, post-lock, post-unlock
    * speedups for 'svn blame' and other commands (see xdelta in release notes)
    * fixed: make both svnserve and svn:// urls work with IPv6 (r13235-6)
    * fixed: updating xml-unsafe dirname over http (issue #2268)
    * new translation of localized messages: French
    * continued improvement of localized message translations:
        - German, Spanish, Polish, Brazilian Portuguese, Norwegian Bokmål,
          Swedish, Traditional Chinese, Simplified Chinese, Korean, Japanese
        - more localized messages in all svn-related binaries

 Developer-visible changes:
 * binary diff algorithm now defaults to xdelta instead of vdelta
 * huge number of new APIs:
     - new locking APIs in svn_client.h, svn_ra.h, svn_repos.h, svn_fs.h
     - new 'flattened' svn_ra.h API, which imitates svn_fs.h  (issue #1931)
     - new notification API in svn_client.h, svn_wc.h
     - http://svn.haxx.se/dev/archive-2005-04/0319.shtml has all API changes
 * fs now has its own 'format' file, independent of repos 'format' (r13387)
 * improve efficiency of delta combining algorithm (r13016, r13063)
 * make all BDB apis take explicit pool parameters (r13198, r13205)
 * remove libsvn_fs_base caching of node revisions (r13299)
 * libsvn_repos commit editor can now take incoming txn (r13733)
 * fixed: mod_dav_svn sending illegal editor-drive (issue #2258)
 * pool usage improvements (r12954, 12852, r13386, issue #1310)
 * SWIG bindings:  better API coverage overall.
     - new ruby bindings!
     - remove bitrotting swig-java bindings
     - perl and python bindings:  numerous improvements, see their own logs.
     - bindings tests now within svntest framework
 * javahl bindings:   numerous improvements, see its own logs.
 * many improvements to mailer.py and commit-email.pl
 * rewrite/improvements to gen-make build system, including VS.NET support
 * many improvements to the automated python testsuite (issue #2257)
 * book moved to separate repository (http://svn.red-bean.com/svnbook)


Version 1.1.4
(1 April 2005, from /branches/1.1.x)
http://svn.apache.org/repos/asf/subversion/tags/1.1.4

 User-visible changes:
  - Client:
    * fixed: win32 not ignoring versioned symlinks (issue #2173)
    * fixed: 'svn merge' can cause broken working copy (issue #2222)
    * fixed: 'svn commit' fails when schedule-delete dir has local mod (r11980)
    * fixed: 'svn st -u nonexistent_file' segfault (issue #2127)
    * fixed: 'svn cp wc wc' utf8 conversion error (r13111)
    * fixed: confusing error message about "wc not locked" (issue #2174)
    * many translation updates for localized client messages

  - Server:
    * fixed: nasty (though unusual) performance bug in FSFS commits (r13222-3)
    * fixed: FSFS memory leak when auto-merging large tree (r13193)
    * fixed: FSFS memory leak in 'svnadmin hotcopy' (r13218, 13465, 13468)
    * fixed: FSFS segfault when encountering empty data reps (r13683)
    * fixed: two dataloss bugs in svndumpfilter (r12630, r12636)
    * fixed: wasteful memory usage in svndumpfilter (r12637, r12640)
    * fixed: mod_dav_svn segfaults when client sends bogus paths (issue #2199)
    * make mailer.py work on win32 (r12499, r12542, r12670)

  - Both:
    * fixed: (win32) retry file operation if sharing violation (r12983, r12986)

 Developer-visible changes:
 * add SWIG 1.3.24 and .25 compatibility (r12551, r12717-9, r12722, r13504)
 * fixed: JavaHL run-time link error (r12576), path/url cleanups (r13090)
 * fixed: python bindings log_receiver failure with SWIG 1.3.24 (r13487)
 * build system tweaks: add install dependencies for fs & fs_base (r11050)


Version 1.1.3
(14 January 2005, from /branches/1.1.x)
http://svn.apache.org/repos/asf/subversion/tags/1.1.3

 User-visible changes:
  - Client:
    * translation updates for localized client messages.
    
 Developer-visible changes:
 * Fix a compile error in the Perl bindings.

 
Version 1.1.2
(20 December 2004, from /branches/1.1.x)
http://svn.apache.org/repos/asf/subversion/tags/1.1.2

 User-visible changes:
  - Client:
    * fixed: 'svn switch' interruption can break working copy (issue #1826)
    * fixed: 'svn switch' memleak over ra_dav (issue #2106)
    * fixed: 'svn blame' algorithm bug (r11527)
    * fixed: invoke external diff/diff3 with local-style paths (r11689)
    * fixed: 'svn status' handling of missing subdirs (r11936)
    * fixed: 'svn ls -v' encoding bug (r11740)
    * fixed: 'svn ls "file with space"' bug (r12273, r12393)
    * fixed: 'svn merge' should URI-encode copyfrom URLs (issue #1905)
    * fixed: 'svn merge' deletion output formatting (r12100, r12111, r12114)
    * fixed: 'svnversion --version .' crash (r11438)
    * fixed: UNC paths on Cygwin (issue #2108)
    * fixed: win98 iconv bug -- uninitialized variable (issue #2091)
    * improved 'svn status' performance:
        - do fewer check_path calls (r11592)
        - 'svn status file' shouldn't recursively lock tree (r11439, r11669)
    * translation updates for localized client messages.

  - Server:
    * fixed: 'svnadmin load' race condition (r12327)
    * fixed: fsfs memleak in commit finalization (r11706)
    * fixed: fsfs memleak in inefficient directory removal (r11701)
    * fixed: fsfs commits use insert-only perms on db/revs/ (r11665)        
    * fixed: fsfs creates lockfile at creation time, not at 1st commit (r12172)
    * fixed: svndumpfilter mislabeling output as version 3 (issue #2142)
    * fixed: 'svnserve -h' encoding bug (part of issue #1997)
    * fixed: prevent cross-repository copies (r12003)
    * fixed: increase log-region max size in default DB_CONFIG (issue #2159)

  - Both:
    * fixed: 'svn switch' quietly corrupting working copy (issue #2124)
    * fixed: canonicalize paths sent by ra_svn/svnserve (issue #2119)
    * fixed: memleak into UTF8 translation routines (r11689)

 Developer-visible changes:
 * add support for BerkeleyDB 4.3 (if using a compatible apr-util)
 * add support for any apr/apr-util 1.X
 * disallow incompatible SWIG versions (r12450)
 * fixed: slight API/ABI incompatibility between 1.0.9 and 1.1.x (r12102)
 * fixed: perl bindings pool usage & object refcounts (r11451, r11630)
 * fixed: perl bindings pool usage and potential memleak (r12397)
 * fixed: javahl crash trying to fetch nonexistent property (r12184)
 * fixed: javahl build can fail due to missing dirs (issue #2032)
 * fixed: RPM build breakage (issue #2111)
 * fixed: i18n issues for windows installer (r11685)
 * allow build system to update single .po file (r11763)
 

Version 1.1.1
(22 October 2004, from /branches/1.1.x)
http://svn.apache.org/repos/asf/subversion/tags/1.1.1

 User-visible changes:
  - Client:
    * fixed: 'svn status' win32 performance regression (issue #2016)
    * fixed: 'svn ls' dying on non-ascii paths over DAV (issue #2060)
    * fixed: allow URI-encoded colon or pipe on win32 (issue #2012)
    * fixed: broken win32 UNC paths (issue #2011)
    * fixed: memory bloat when committing many files over DAV (r11284, -321)
    * fixed: eol-style translation error for 'svn propget' (r11202, -243)
    * fixed: 'svn propedit' does EOL conversion properly (issue #2063)
    * fixed: 'svn log --xml' shouldn't be locale-dependent. (r11181)
    * fixed: 'svn export' of symlinks with 'use-commit-times' (r11224)
    * fixed: 'svn export -rBASE' when WC has added items (r11296, -415)
    * many translation updates for localized client messages.

  - Server:
    * fixed: 'svn ls' HTTP performance regression (r11211, -232, -285)
    * fixed: make it possible to set "SVNPathAuthz off" in httpd.conf (r11190)
    * fixed: fsfs validating revisions when accessing revprops (issue #2076)
    * fixed: 'svn log -v' hiding too much info on 'empty' revisions. (r11137)
    * fixed: encoding bug with 'svnlook log'/'svnlook author' (r11172)
    * fixed: allow mod_authz_svn to return '403 Forbidden', not 500 (r11064)
    * fixed: XML-escape author and date strings before sending (issue #2071)
    * fixed: invalid XML being sent over DAV (issue #2090)

 Developer-visible changes:
 * fixed: IRIX compile error (issue #2082)
 * fixed: error in perl bindings (r11290)
 * fixed: error leaks in mod_dav_svn (r11458)
 * fixed: javahl should use default config directory (r11394)


Version 1.0.9
(13 October 2004, from /branches/1.0.9)
http://svn.apache.org/repos/asf/subversion/tags/1.0.9

 User-visible changes:
  - Server:
    * fixed: 'svn ls' HTTP performance regression (r11211, -232, -285)
    * fixed: 'svn log -v' hiding too much info on 'empty' revisions. (r11137)

 Developer-visible changes:
 * fixed: make redhat 7/8 rpm scripts build the book correctly (11143)


Version 1.1.0
(29 September 2004, from /branches/1.1.x)
http://svn.apache.org/repos/asf/subversion/tags/1.1.0

See the 1.1 release notes for a more verbose overview of the changes since
1.0.x: http://subversion.apache.org/docs/release-notes/1.1.html

 User-visible changes:
 * new non-database repository back-end (libsvn_fs_fs)
 * symlinks can now be placed under version control (unix systems only)
 * cmdline client now supports psuedo-IRIs and autoescapes chars (issue #1910)
 * 'svnadmin recover' no longer waits forever for a lock (new '--wait' option)
 * new $Revision$ synonym for $Rev$ and $LastChangedRevision$
 * new runtime option 'store-passwords = ' gives finer control (r10794)x
 * fixed: working copies now shareable by multiple users (issue #1509)
 * fixed: diff and other subcommands correctly follow renames (issue #1093)
     - new 'peg' syntax for diff/merge:  'svn diff -r X:Y TARGET@REV'
     - now able to compare working copy with URL: 'svn diff --old WC --new URL'
 * new framework for localized error/info/help messages, initial translations:
     - German, Polish, Swedish, Norwegian Bokmål, Traditional Chinese,
       Japanese, Brazilian Portuguese.
 * speed improvements:
     - faster 'svn up' on complex working copies -- no more repos txns (r8840)
     - faster 'svn status' -- fewer stat() calls (r9182)
     - faster 'svn checkout' -- fewer sleep() calls (r9123)
     - faster 'svn blame' -- new RA->get_file_revs() func (issue #1715)
 * new switches added:
     - 'svn blame --verbose'            - show extra annotation info
     - 'svn export --native-eol TYPE'   - export using TYPE line-endings
     - 'svn add --force'                - recurse into version-controlled dirs
     - 'svnadmin dump --deltas'         - include binary diffs in dumpfile
     - 'svnadmin create --fs-type fsfs' - create fs_fs repos (default is bdb)
     - 'svnserve --tunnel-user=NAME'    - assume authenticated NAME over tunnel
     - 'svndumpfilter [cmd] --quiet'    - less chatty dumpfiltering
     - 'svnserve --version'             - show program's version
       'svnversion --version'
       'svndumpfilter --version'
 * svnadmin dump/deltify now understand -r{DATE} (r9805)
 * allow update of non-existent target entry (partial issue #1902 fix)
 * 'svnadmin create' now sets sgid bit on repos/db/  (unix systems only)
 * increase default neon (ra_dav) timeout from 120 to 3600 seconds (r9568)
 * print verbose BDB error messages (r10557, r10566)
 * fixed: don't bail when 'svn up' refuses to delete local mods (issue #1806)
 * fixed: process svn:externals in defined order (issue #1788)
 * fixed: pass new propval to stdin of pre-revprop-change hook (issue #952)
 * fixed: svndumpfilter logic/memory/display bugs (r8691, 8831, 9061)
 * fixed: 'svnadmin hotcopy PATH .' (r8659)
 * fixed: copy crash bug (r8863)
 * fixed: 'svn st -u' crash bug (r10841)
 * fixed: 'svn commit' segfault (r10676)
 * fixed: allow cleanup on .svn/ dirs containing KILLME file (r8891)
 * fixed: 'svn revert' detects corrupted text-base (r8897)
 * fixed: 'svn status -N' no longer locks entire tree (r8906)
 * fixed: several different 'svn switch' bugs (r9192, 9203, 9238, 9698)
 * fixed: some 'svn copy' bugs (r9193, 9274)
 * fixed: obscure update-deletion bug (r8976)
 * fixed: utf8 conversion 'hang' (r9233)
 * fixed: missing UTF8->native recoding in 'svn log' output (r10652, 10673)
 * fixed: 'svn blame' now defaults to  rev (r9440)
 * fixed: 'svn blame' closing files before deleting them (issue #1969)
 * fixed: 'svn diff' shows truncated paths (r9693)
 * fixed: 'svn diff --notice-ancestry' bug (r9699)
 * fixed: 'svn subcommand -r{DATE} URL' works if URL not in HEAD (issue #1840) 
 * fixed: 'svn blame' on non-ascii path truncation (issue #1770)
 * fixed: svn:external 'wc not locked' bug (issue #1897)
 * fixed: proper mod_dav_svn html/xml escaping (issue #1209)
 * fixed: memleak in 'svn propset -R URL' (issue #1928)
 * fixed: stop 'svn up' from deleting schedule-add target dir (issue #1793)
 * fixed: 'svn merge' adding a directory already 'deleted' (issue #1769)
 * fixed: excessive memory use when fs deltifies revision 2^N (r10070)
 * fixed: disallow non-recursive directory commit (issue #1797)
 * fixed: allow propget of props with colon in name (issue #1807)
 * fixed: 'svnadmin load' computation of copyfrom-rev (issue #1795)
 * fixed: runtime config files created with proper line-endings (issue #1803)
 * fixed: make svnserve's authn work on usernames with spaces (r10385)
 * fixed: have svnserve use repos UUID as default authn realm (r10394)
 * fixed: segfault when history-following hits 'empty' revision (r10368)
 * fixed: overzealous out-of-dateness checks in 'svn cp wc URL' (issue 1994)
 * fixed: don't URI-encode path in mod_dav_svn XML listings (r10461)
 * fixed: 'svn info' should refuse URL targets (r10760)
 * fixed: incomplete-directory handling bug (r10956)
 * fixed: allow cancellation between files during recursive dir add (r10894)
 * general improvement and normalization of error messages
 * many improvements to contributed tools:  mailer.py, psvn.el, etc.

 Developer-visible changes:
 * libsvn_fs now loads either bdb (libsvn_fs_base) or fsfs (libsvn_fs_fs)
 * new console-printing API:  svn_cmdline_printf() family checks for errors.
 * new library-version querying API:
     - new svn_[libname]_version() in each library
     - svn_ver_*() family of functions
 * 2nd generation APIs, from svn_foo() --> svn_foo2().  old APIs deprecated.
     - svn_wc_adm_open2() & friends, svn_wc_export2(), svn_client_add2()
       svn_wc_parse_externals_description2(), svn_hash_read/write2(),
       svn_repos_dump/load_fs2() & friends, svn_wc_diff2(),
       svn_subst_copy_and_translate2()
 * other new APIs:
     - svn_stream_copy(), svn_txdelta_target_push(), svn_opt_parse_path(),
       svn_io_file_flush_to_disk, svn_repos_trace_node_locations(),
       svn_repos_get_file_revs(), RA->get_locations(), RA->get_file_revs,
       RA->get_version(), svn_sort_compare_paths(), svn_utf_initialize()
 * SVN_REVNUM_FMT_T usage replaced with %ld (r9691)
 * cache mod_authz_svn authz file per connection (r8867)
 * validate hex digits in % escape (issue #1947)
 * hashes now written to disk in sorted order (r9910)
 * do cancellation checks before loops, not after (r8918)
 * fixed: bug in svn_repos_dir_delta replacement logic (r8078)
 * fixed: tiny memory access bugs (r8229, 8230, 8313)
 * fixed: several commit buglets (r8955, 9658, 9757, 9855)
 * fixed: don't recursively lock all prop commands (r9172)
 * fixed: svnserve memory usage on many-file commits (r9185)
 * fixed: close svnserve child's listen-socket after forking (r10050)
 * fixed: 'svnadmin hotcopy' integrity improvements (issues #1817, #1818)
 * fixed: only verify media type of svn:mime-type, not encoding (r10126)
 * fixed: handle '//'  and '..' in svn_path_canonicalize (issue #1779)
 * fixed: double URI escaping (issue #1814)
 * fixed: editor-driver bug (don't delete before every copy) (r10851)
 * fixed: potential mod_dav_svn crashes/memleaks (r10478)
 * fixed: better 'svnadmin verify  verification (r10508, r10509)
 * fixed: encoding of get_repos_url_result (r10353, 10375)
 * fixed: prevent canonicalized URIs from ending in '/' (r10317)
 * stop using -std=c89 gcc flag (r11054)
 * sync with apr 1.0's find_apr.m4 and find_apu.m4 files (r10560)
 * win32 installer improvements (r10978)
 * huge improvements to python, perl, java bindings
 * huge changes to win32 build system


Version 1.0.8
(22 September 2004, from /branches/1.0.8)
http://svn.apache.org/repos/asf/subversion/tags/1.0.8

 User-visible changes:
 * fixed: mod_authz_svn path and log-message metadata leaks.
          See CAN-2004-0749, and descriptive advisory at 
          http://subversion.apache.org/security/CAN-2004-0749-advisory.txt


Version 1.0.7
(17 September 2004, from /branches/1.0.x)
http://svn.apache.org/repos/asf/subversion/tags/1.0.7

 User-visible changes:
 * fixed: win32 'file not found' error [issue #1862]
 * fixed: 'svn st -u' crash (r10841)
 * fixed: potential repos corruption; ensure stdin/out/err always open (r10819)
 * fixed: allow propnames containing ":" to be fetched via http:// (r10190)
 * fixed: allow user to interrupt between authentication prompts (see r11014)
 * fixed: work around +t directory-creation bug in APR (r10616, 10638, 10642)
 * various small fixes to Book

 Developer-visible changes:
 * fix library dependencies for bindings (r9338, 9340)
 * java bindings: fix a crash and other bugs (r9883, 9905, 8027)
 * perl bindings: various fixes (see r11023)


Version 1.0.6
(19 July 2004, from /branches/1.0.x)
http://svn.apache.org/repos/asf/subversion/tags/1.0.6

 User-visible changes:
 * fixed: crash in status command, caused by race (r10144)
 * fixed: crashes when deleting a revision-prop (r10148, r10185, r10192)
 * fixed: mod_authz_svn allows COPY method on repos with space in name (#1837)
 * fixed: mod_authz_svn COPY security hole:  authorize whole tree (issue #1949)
 
 Developer-visible changes:
 * neon 0.24.7 now required (fixes wire compression bugs) (r10159, 10176)


Version 1.0.5
(10 Jun 2004, from /branches/1.0.5)
http://svn.apache.org/repos/asf/subversion/tags/1.0.5

 User-visible changes:
 * fixed: security bug in svn protocol string parsing. (CAN-2004-0413)


Version 1.0.4
(21 May 2004, from /branches/1.0.x)
http://svn.apache.org/repos/asf/subversion/tags/1.0.4

 User-visible changes:
 * fixed: 'svn up' can delete unversioned data on win32 fs (issue #1854)
 * fixed: pool leaks in 'svnlook diff/changed/dirs-changed'
 * fixed: insecure script example in pre-commit-hook template
 * fixed: inability to do a checkout to '/'
 * officially recommend neon 0.24.6 in all docs.

 Developer-visible changes:
 * fixed: RPM build for Fedora & WBEL3/RHEL3
 * fixed: SWIG-java building problem
 * fixed: javahl bug which can crash JVM
 * fixed: change formatting codes in svn_swig_pl_callback_thunk
 * fixed: properly wrap svn_txdelta_parse_svndiff for perl


Version 1.0.3
(19 May 2004, from /branches/1.0.3)
http://svn.apache.org/repos/asf/subversion/tags/1.0.3

 User-visible changes:
 * fixed: security bug in date parsing. (CAN-2004-0397)


Version 1.0.2
(15 April 2004, from /branches/1.0.x)
http://svn.apache.org/repos/asf/subversion/tags/1.0.2

 User-visible changes:
 * fixed: segfault when remotely deleting svn:author property.
 * fixed: mod_dav_svn accepting too many authors. (issue #1786)
 * fixed: create runtime config files with native EOLs. (Issue #1802)
 * fixed: recursive propset can corrupt .svn/entries (issue #1794)
 * fixed: allow shared working copies [mostly working now] (issue #1509)
 * fixed: mod_authz_svn should ignore uri on MERGE request (partial #1821)
 * fixed: svnserve assertion failure on empty error messages
 * fixed: commit/update memory leaks when working on many targets (issue #1635)
 * fixed: don't display repos-paths or URLs with '\' on win32.
 * new example script:  svnserve 'sgid' wrapper.
 * minor book fixes, new 'best-practices' doc.

 Developer-visible changes:
 * fixed: deprecation warning from SWIG 1.3.20_
 * fixed: broken win32 python-swig bindings compilation.
 * fixed: bug in libsvn_fs changes-table change-folding code.
 * fixed: perl bindings: wrap root->paths_changed, apply_txdelta return values
 * added VC7 support and defines for including debug symbol files.


Version 1.0.1
(12 March 2004, from /branches/1.0.x)
http://svn.apache.org/repos/asf/subversion/tags/1.0.1

 User-visible changes:
 * allow anonymous access checking in mod_authz_svn
 * fixed: mod_authz_svn now works with SVNParentPath (issue #1588)
 * fixed: potential segfault in mod_dav_svn. 
 * fixed: improper BDB cursor shutdown in libsvn_fs, which can wedge repos.
 * fixed: allow checkout of repository with space in path. (issue #1694)
 * fixed: make 'svn propget URL' work correctly over svn://. (issue #1752)
 * fixed: failed 'svn merge URL' when URL contains user@host. (issue #1759)
 * fixed: invalid REPORT response when updating a deleted wc. (issue #1721)
 * fixed: allow deletes below copied wc dirs.
 * fixed: merge --dry-run bug on added-files with props. (issue #1738)
 * fixed: svnlook no longer requires write access to '.'
 * fixed: ensure 'svn blame' fails on files marked as binary. (issue #1733)
 * fixed: make failed direct-URL commits clean up their fs txns. (issue #1726)
 * fixed: obscure bugs in time/date string formatting. (issue #1692)
 * fixed: svn export doesn't export svn:externals. (issue #1750)
 * fixed: svn import doesn't handle EOL or keyword translation. (issue #1756)
 * fixed: svn status -v shows unwanted status of externals (issue #1741)
 * fixed: allow revert of schedule-replace file that has no props (issue #1775)
 * fixed: svnserve segfault on invalid --listen-host argument.
 * fixed: switch bug which caused wrong URL to be left in wc.
 * detect invalid UTF8 filenames when native locale is UTF8.
 * improve presentation of directory property conflicts.
 * improve presentation of errors from svnadmin & svnlook.
 * clarify output of 'svnadmin help deltify'.
 * augment copyright notice to --version output.
 * more book updates.

 Developer-visible changes:
 * remove obsolete auth provider examples.
 * prevent potential ra_dav commit race-condition.
 * fix svn_io_dir_walk 'dot-first' ordering required by 'svnadmin hotcopy'.
 * fix error leaks in dav_svn_convert_err()
 * upgrade win32 innosettup tools and redhat RPMs.
 * fix compile warning:  compressed streams on LP64 architecture.
 * use cpio to generate tarballs instead of GNU tar.
 * tweaks to dist.sh.
 * fix bindings on win32.
 * fix perl bindings build on OS X.
 * fix perl bindings:  bug which rejects string revnums.


Version 1.0.0
(branching 23 February 2004, from /branches/1.0.x)
http://svn.apache.org/repos/asf/subversion/tags/1.0.0

 User-visible changes:
 * fixes to the shbang lines in tools/hook-scripts/.
 * vast improvements to cvs2svn.py  (NOTE: now a separate project!)
 * general documentation cleanup:
     - clarify built-in help text for 'svn switch' and 'svn status'.
     - fix docs within the hook templates.
     - cleanups to README, INSTALL, HACKING, svn-ref.tex, bash_completion.
     - bring www/ pages up-to-date for 1.0.
     - many changes to the Book

 Developer-visible changes:
 * updates to the win32 installer packaging code.
 * cleanups to SWIG bindings:  
     - disable svn_io_* functions.
     - svn_filesize_t and apr_time_t fixes.
     - remove debugging print statements and various warnings.
     - make svn_repos_dir_delta() function correctly
     - add support for repos authz callback.


Version 0.37.0 [Beta Interim 2]
(branching 24 January 2004, from /branches/1.0-stabilization)
http://svn.apache.org/repos/asf/subversion/tags/0.37.0

 User-visible changes:
 * bugfix: buffer overflow for AIX client
 * 'svn merge' now notices ancestry by default. (r8390)
 * bugfix:  double Ctrl-C on windows no longer wedges repository.
 * New date formats (see API change: Rewrite of date parser below)
 * bugfix: Errors in authentication when --no-interactive is turned on (r8139)
 * bugfix: Fix some 'access denied' errors on Windows (r8341, r8352)

 Developer-visible changes:
 * API change: Rewrite of date parser (r8327, r8328, r8329) (issue #408)
 * bugfix: svn_fs__bdb_changes_fetch() fouls up change ordering (issue #1695)
 * require SWIG >=1.3.19 (issue #1690)
 * numerous changes to language bindings, to keep up with C API.
 * fix: apr build issues (r8279, r8280, r8318) (issue #1666)
 * changed the auth-provider C API to use 'realmstring' on all funcs
 * check the ra plugin ABI versions.
 * fix: ABI problem with blame.  (r8494) (issue #1705)
 * remove svn_io_file_printf from public API. (r8492) (issue #1653)
 * extensive changes in the perl client bindings. (r8270)
 * too many big and small internal code cleanups and fixes to mention here



Version 0.36.0 [Beta Interim 1]
(branching 13 January 2004, from /branches/1.0-stabilization)
http://svn.apache.org/repos/asf/subversion/tags/0.36.0

 User-visible changes:
 * add cancellation support to svnadmin and svnlook (r8222)
 * runtime 'store-password' option renamed to 'store-auth-creds' (r8014)
 * 'svn blame' changes:
    - now shows correct revision info (r8035-6)
    - responds to cancellation better (r8129)
 * svnserve changes:
    - added '--inetd' option;  now required to speak with stdin/stdout (r8205)
    - added '--listen-port' and '--listen-host' options  (r8001-2)
    - removed '-u' option (r8003)
    - ignore SIGPIPE (no more repos lockups when you terminate a pipe) (r8140)
 * lots of Book work (many newly-documented Apache and svnserve topics)

 Developer-visible changes:
 * bugfix: svnserve network crash (r8142)
 * bugfix: return result_rev from svn_client_checkout correctly (r8096)
 * bugfix: fs history harvesting code (r8154)
 * bugfix: memory leak in mod_dav_svn (r8223)
 * bugfixes in edge-cases of status and update (r8114-5)
 * make 'svn blame' work with 18n and uri-escaped filenames (r8023, 8030, 8040)
 * small bugfixes to authentication system (r8006, r8235)
 * standardize error message formatting (r8218)
 * load RA modules as foo.so.0, not foo.so  (r8098)
 * various core API changes:
    - use constructor for svn_client_cxt_t (r8053-4)
    - anchor/target may use NULL for target (r8216)
    - stop using apr_ symbols (r8219)
    - rename to 'svn_repos_authz_func_t' (r8213)
    - add pool parameter to finish_report and abort_report (r8215)
 * numerous changes to Perl and Java bindings, to keep up with C API.



Version 0.35.1 [Beta] (branching 19 December 2003, from /tags/0.35.0)
http://svn.apache.org/repos/asf/subversion/tags/0.35.1

                              NOTICES:

       This release is to correct for the problems in the 0.35.0
       release and affects Windows users only:

       * fix: file handle leak (r8048)
       * fix: UTF-8 path problem (issue #1660)


Version 0.35.0 (branching 12 December 2003, from revision 7994)
http://svn.apache.org/repos/asf/subversion/branches/0.35.0

                              NOTICES:

    1. As of this release, Subversion once again does deltification
       automatically.  This means that the deltification step most
       repositories introduced into their post-commit hooks as of
       release 0.33.0 should now be reverted.  Look for a line with
       "svnadmin deltify" in hooks/post-commit, and remove it.

    2. We now recommend using Berkeley DB 4.2.52 or higher for SVN
       repositories.  See http://sleepycat.com/download/index.shtml.

 User-visible changes:
 * BDB log files are automatically pruned, with BDB 4.2.50 and higher (#1615)
 * deltification is automatic again (issue #1601)
 * fix: svn diff -rX:Y wcpath' may lie (issue #1616)
 * fix: URI-decoding problem on 'svn import' (issue #1622)
 * many other enhancements, minor features, and bugfixes not listed here


 Developer-visible changes:
 * misc. improvements on Perl and Java bindings
 * improved diff handling (r7985)
 * many other changes not listed here


 Merged revisions after release branching:
 * r8009, r8010 and r8011 - Java bindings
 * r8041 - typo/bugfix


Version 0.34.0 (released 3 December 2003, from revision r7859)
http://svn.apache.org/repos/asf/subversion/tags/0.34.0

#####################################################################
##  WARNING  WARNING  WARNING  WARNING  WARNING  WARNING  WARNING  ##
#####################################################################
##                                                                 ##
## This release makes  an incompatible  change  to  the Subversion ##
## database.    Repositories created with versions  of  Subversion ##
## prior to 0.34 will not work with Subversion 0.34.               ##  
## To  upgrade,   first  use  'svnadmin dump'  with  your existing ##
## Subversion binaries.   Then upgrade your binaries to 0.34,  and ##
## use  'svnadmin load'  to  create  a  new  repository  from your ##
## dumpfile.                                                       ##
## Don't  forget  to  copy any custom configuration/hooks from the ##
## old to the new repository.                                      ##
##                                                                 ##
#####################################################################

 Please see notes/repos_upgrade_HOWTO for documentation on migrating
 pre-0.34.0 repos to 0.34.0.

 That document is also located here:
    http://svn.apache.org/repos/asf/subversion/trunk/notes/repos_upgrade_HOWTO

 User-visible changes:
 * fs schema change (#1578, #1595) **NOTE: repos dump/load cycle required!**
 * Berkeley DB 4.2.50 is now the recommended Berkeley version
 * Fix: 'svn status' thought replaced items were unversioned (#1609)
 * SSL server cert error prompt improvement (r7849)
 * many error message improvements (r7745, r7763, r7824 and 7827 - #897)
 * don't show update-completion message until all wc work completes (#1556)
 * many other enhancements, minor features, and bugfixes not listed here

 Developer-visible changes:
 * public client APIs changes (r7799) after fixing #1556
 * many improvements and fixes on Perl bindings (perl => 5.8.0 are required)
 * improvements, fixes on misc. test scripts
 * many other changes not listed here

 Merged revisions after release branching:
 * r7868 - Java bindings
 * r7888 - Security fix for svnserve


Version 0.33.1 (released 17 November 2003, revision r7782)
http://svn.apache.org/repos/asf/subversion/tags/0.33.1

    NOTICE: This is a bugfix release.  The bug is fixed if *either*
            the client or server uses the new code.

User-visible changes:
* major performance fix for updates


Version 0.33.0 (released 13 November 2003, revision r7737)
http://svn.apache.org/repos/asf/subversion/tags/0.33.0

                              NOTICES:

    1. This client may be incompatible with ra_dav servers <= 0.31.

    2. In order to make commits more responsive, repository
       deltification is no longer automatic.  However, you may want
       to run deltification as a background process in your repository
       post-commit hook.  For example, the new post-commit.tmpl file
       recommends 'nice -2 svnadmin deltify "$REPOS" -r "$REV" &'.

 User-visible changes:
 * now require APR/APU 0.9.5 (ships in Apache 2.0.48)
 * lose automatic deltification, but recommend it in post-commit (r7695, #1573)
 * new configuration and authn/authz support in ra_svn (r7604, r7601)
 * much faster checkouts and updates, over both svn:// and http:// (#1429)
 * new partial-authz feature: checkouts/updates just skip unauthorized items
 * new 'use-commit-times = yes' config option to use commit-time timestamps
 * new 'svnadmin hotcopy' command, like hot-backup.py (#1567)
 * fix Win32 "access denied" error in renames (r7598, #1576)
 * unnecessary working copy tree locks now avoided, to save time (#1245)
 * Compatibility changes:
    - lose ra_dav compatibility with servers 0.31 and earlier
    - lose support for working copy format "1" (not created for over a year)
 * 'svn diff' and other read-only actions now work in read-only working copies
 * 'svn blame -rX' now does the intuitive thing
 * 'svn log' output headers now say "rXXXX | " instead of "rev XXXX:  "
 * 'svnversion' no longer stymied by svn:externals
 * new 'svn pd' alias for 'svn propdel'
 * '-rCOMMITTED' keyword now works on more commands
 * minor changes to output of 'svn ls -v' and 'svn st -v' (r7530)
 * 'svn log --xml' now obeys the '-q' flag (r7555)
 * cvs2svn.py bugfixes, especially issue #1440
 * book and documentation updates
 * removed server config options ssl-ignore-invalid-date and
   ssl-override-cert-hostname (r7644)
 * many other enhancements, minor features, and bugfixes not listed here

 Developer-visible changes:
 * repair text- and prop-time in .svn/entries if spuriously wrong (r7565)
 * speed up keyword translation (r7502)
 * two new editor functions, absent_file() and absent_directory()
 * ra_dav checkouts/updates no longer do O(n) number of GET, PROPFIND requests
 * new svn_io_temp_dir function, will morph to apr_temp_dir_get soon
 * new svn_io_file_close wrapper for apr_file_close
 * tools/test-scripts/svntest/ scripts now support ra_dav and ramdisk
 * many other changes not listed here


Version 0.32.1 (released 23 October 2003, revision 7497)
http://svn.apache.org/repos/asf/subversion/tags/0.32.1

 NOTICE: This release is to correct for the problems in the 0.32.0
         release.  There are no user or developer changes in this release
	 other than the subversion/include/svn_version.h now reflects
	 the correct version number.

 NOTICE: This release of Subversion causes an ra_dav client/server
         compatibility break with Subversions older than 0.28.0.

Version 0.32.0 (released 22 October 2003, revision 7480)
http://svn.apache.org/repos/asf/subversion/tags/0.32.0

 NOTICE: This release of Subversion causes an ra_dav client/server
         compatibility break with Subversions older than 0.28.0.

 User-visible changes:
 * new 'svn blame' subcommand. (r7389, 7438, #508)
 * fix huge ra_dav 'svn import' memory leak. (r7381)
 * other bugfixes: proper line endings in diff headers (r7450, #1533),
   stop auto-props from removing all whitespace (r7358), 'svn st' UI
   consistency fix (r7364), various 'svn switch' fixes (r7366),
   mini-manpages for svnadmin, svnserve, svnversion (r7421), remove
   'P' field from 'svn ls -v' (r7432), 'svn merge' double-notification
   bug (r7447), prevent 'svn:externals' infinite loop (r7459), 'svn
   merge' segfault (r7458).

 Developer-visible changes:
 * 'svn diff' is now reasonably streamy. (r7393, 7439, #1481)
 * fix many ra_dav pool abuses. (r7370-3, 7380, 7368, 7400, ...)
 * fix mini leaks:  clear unused svn_error_t's. (r7378-9, 7405, 7408, 7429)
 * tons of code, doc, API cleanup. (from julianfoad!)
 * new RA->get_repos_root() API. (r7428)
 * swig/python, swig/perl and native JNI updates and improvements.
 * more work on build depenedency generator. (r7412-8)
 * svn_repos_finish_report() now aborts txns on error. (r7424)
 * remove crufty old ra_dav compatibility code (r7466, 7468)
 * other changes: new SVN_DEBUG_ERROR tool macro, new 'davautocheck'
   and 'contrib' makefile targets, new --enable-gprof configure option
   (r7437), new scramble-tree.py testing tool, auth provider
   reorganization, make RA->get_dir fetch props correctly over ra_dav
   (r7431), notice permission error when creating unique tmpfile (r7434).


Version 0.31.0 (released 08 October 2003, revision 7355)
http://svn.apache.org/repos/asf/subversion/tags/0.31.0

 User-visible changes:
 * new 'svnlook history' command (and removal of 'svnadmin lscr').
 * new 'auto-props' feature can set file properties during 'svn add/import'
 * win32 client now properly converts UTF8 to console-locale. (r7168, #872)
 * 'svn up' now notices when svn:externals value changes. (r7256, #1519)
 * authentication changes:
     - client caches auth-creds in memory for a single session (r7292, #1526)
     - SSL cert caches keyed on host+port, not any SSL connection. (r7174)
 * faster 'svn log' (see new fs-history algorithm) (#1499)
 * faster repos read-operations (caching gives ~20% speedup) (rXXXX, #1499)
 * faster updates (fewer entries-file writes gives ~20% speedup) (r7170, #1490)
 * more work on psvn.el and svn_load_dirs.pl
 * more cvs2svn bugfixes
 * obsolete manpages truncated to point to 'help' and book URLs. (r7340, #1508)
 * other bugfixes:  no more revision keywords "FIRST" or "CHANGED" (r7250),
   fix 'svn cp URL URL' $EDITOR msg generation (r7264), fix regression
   bug in 'svnadmin load' (r7273), 'svnadmin setlog' now triggers
   repository hooks (r7322), 'svn cp -rHEAD wc' now works correctly (r7331),
   post-commit-hook failures correctly ignored by client (r7342, #906)

 Developer-visible changes:
 * tons of filesystem improvements (#1499):
     - new fast fs-history algorithm: allows stable VR urls (r7283, #1499)
     - new dag-node caching (r7163)
     - skip-deltas now run in individual trails (r7138)
     - no-op svn_fs_copy()s don't write to the database (r7158)
 * mod_dav_svn MERGE response is faster (using svn_repos_replay()) (r7191)
 * ensure consistent wc 'dead entry' cleanup (r7197, r7204, #1075)
 * lots of work on gen_win.py, gen_make.py, gen_base.py tools
 * lots of work on making SWIG-java bindings build.
 * updates/improvements to javahl bindings and SWIG-perl bindings
 * updates/improvements to Mandrake RPM builds
 * other bugfixes:  python testsuite now uses local path separators (r7224),
   svn:externals no longer keeps connections open (r7312, #1448),
   UTF8-to-local date conversion (r7316, #1534), API consistification 
   changes (r7298, r7302, r7304, r7307).


Version 0.30.0 (released 24 Sep 2003, revision 7178)
http://svn.apache.org/repos/asf/subversion/tags/0.30.0

 User-visible changes:
 * SSL changes:  (r7134, #1330)
      - client now prompts to cache server certificates       
      - no more 'ssl-ignore-unknown-ca' option
      - 'ssl-ignore-host-mismatch' is renamed to 'ssl-override-cert-hostname'
      - new 'ssl-trust-default-ca' option to trust 'default' openssl CAs
 * 'svn log' no longer dies on unversioned args (r6989, #777)
 * local mods now obstruct 'svn up' deletions (r7050, #1196)
 * 'svnserve' now notices (unauthenticated) --username arg (r7060)
 * no more 'svnadmin createtxn' subcommand. (r7062)
 * 'svn ls -v' shows years when appropriate
 * document some new things in Book (r7014), plus minor technical fixes
 * website changes:  new sidebar, new 'svn links' page, new tigris.org!!
 * other bugfixes:  hooks use proper stdout handles on win32 (r7001),
   prevent copies of copies in wc (r7077, #1259), display failed
   revprop change over ra_dav (r7081, #1520), 'svn st -u' throws RA
   error properly (r7094, #1506)

 Developer-visible changes:
 * ra_dav now requires neon-0.24.X
 * many gen_make.py/gen-base.py improvements, especially for win32 builds
 * many improvements to swig/perl bindings
 * improvements to contrib/:  psvn.el, and new svn-push program.
 * more cvs2svn bugfixes:  issue #1504, #1421, #1514, and new --username arg.
 * python testsuite only raises exceptions, never status codes. (#1192)
 * various libsvn_fs re-org (prepwork) for issue #1499.
 * other bugfixes: code-complete timestamp feature (r6983, #1445), add
   op-counting features to trails (r6984, #655), fs UUID caching
   (r7037), almost finish win32 iconv issues (#872), restored-file
   entry-timestamp bugfix (r7090, #1523), always print CWD as '.' (r7097)


Version 0.29.0 (released 05 Sep 2003, revision 6976)
http://svn.apache.org/repos/asf/subversion/tags/0.29.0

 User-visible changes:
 * 'svn status' now streams its response.  (r6913, #1426)
 * 'svn status' now recurses into externals (r6913, #1428)
 * new 'svnadmin verify' command to verify repository data (r6851, #1074)
 * SSL changes:  (r6958, #1371)
     - dropped support for PEM-encoded client certs, only accept PKCS12 now.
     - 'ssl-authority-files' is now a list of CA files
     - no more 'ssl-client-cert-type' and 'ssl-client-key-file' variables.
 * new svndumpfilter option: '--preserve-revprops' to keep props on empty revs
 * mailer.py improvement:  handle multiple match groups (r6940)
 * remove in-repos/on-disk repository template features, till post-1.0 (r6965)
 * various cleanups to the Book
 * other bugfixes: switch deletion bug (r6890, #1496), status
   repos-delete bug (r6913, #1469), reversion of '.' (r6953, #854).

 Developer-visible changes:
 * GUI developers take note: prompting API changed (r6928, #1214)
 * now compile against neon-0.24; 0.23.9 support to be dropped soon. (r6958)
 * various improvements to Perl/SWIG bindings
 * tree re-org:  non-core utilities split into 'tools' and 'contrib' areas.
 * some gen_make.py/gen-base.py improvements
 * configure.in CFLAGS bugfix (r6963)
 * stop calling deprecated APIs in APR, in preparation for upcoming APR-1.0.


Version 0.28.2 (released 29 Aug 2003, revision 6946)
http://svn.apache.org/repos/asf/subversion/tags/0.28.2

 User-visible changes:
 * MAJOR BUGFIX:  revert revision 6764.

      The new history-searching code was over-stressing our use
      of BerkeleyDB transactions, causing checkouts to go
      twice as slow and lose all concurrent-client scalability.

      This is a temporary fix for a larger design problem.  See issue
      http://subversion.tigris.org/issues/show_bug.cgi?id=1499


Version 0.28.1
(released 28 Aug 2003,http://svn.apache.org/repos/asf/subversion/tags/0.28.1)

  There are no changes in this release.
  It is strictly an updated release, build with the correct version
  of autoconf; autconf-2.57


Version 0.28.0 (released 27 August 2003, rev 6894, branches/release-0.28)
(http://svn.apache.org/repos/asf/subversion/tags/0.28)

#####################################################################
##  WARNING  WARNING  WARNING  WARNING  WARNING  WARNING  WARNING  ##
#####################################################################
##                                                                 ##
##  This release makes an incompatible change to the Subversion    ##
##  repository filesystem schema.  Repositories created with       ##
##  Subversion code prior to this release will unable to operate   ##
##  with this new code.  To maintain the ability to use said       ##
##  repositories, you must use a version 'svnadmin dump' prior to  ##
##  this change to dump your repository to a dumpfile, then use    ##
##  this new Subversion code to create, and load your dumpfile     ##
##  a new repository using 'svnadmin load'.  And don't forget to   ##
##  copy over any custom configuration/hooks from the old to the   ##
##  new repository.                                                ##
##                                                                 ##
#####################################################################

 Please see notes/repos_upgrade_HOWTO for documentation on migrating
 pre-0.28.0 repos to 0.28.0.

 That document is also located here:
    http://svn.apache.org/repos/asf/subversion/trunk/notes/repos_upgrade_HOWTO

 User-visible changes:
 * fs schema change, see issue #1003 **NOTE: repos dump/load cycle required!**
 * command-line options
  - changed  'lsdblogs' is now 2 commands 'list-dblogs', 'list-unused-dblogs'
  - removed  '--only-unread' option 
  - new      'list-unused-dblogs'
  - new      '--config-dir' allows svn config to live outside ~/.subversion 
  - new      (r6811)
    - svn-status-get-specific-revision (interface to svn cat)
    - svn-ediff-with-revision (run ediff w/ a file wc and a specified rev)
 * fixed 'mod_dav_svn' segfault bug caused by foreign DeltaV requests (r6725)
 * fixed 'svn switch' bug which could result in corrupted repo (#1316,r6746)
 * fixed items now marked as 'deleted' if they no longer exist (#919,r6748)
 * fixed 'merge' no longer adds file/dir if scheme differs from wc. (#1321)
 * fixed Handle \r correctly when prompting on Windows. (r6792,#1307)
 * 'svn merge' now 'skip's when it hits unversioned obstructions (r6810,#1425)
 * fixed repos->wc of file w/ svn:keywords set caused segfault (r6818,#1473)
 * fixed 'svn diff -r PREV:HEAD' failed if tmp/ exists in cwd (r6838,#1487)

 Developer-visible changes:
 * database schema changed (see warning above!) (r6752,#1003,#1248,#1438)
 * svn Perl bindings are ready - see swig/INSTALL
 * internal changes to treat swig libraries more like normal libraries (r6761)
 * improved handling of errors opening a repository over ra_svn (r6841)



Version 0.27.0 (released 12 August 2003, rev 6707, branches/release-0.27.0)

 User-visible changes:
 * fixed ra_svn:
    - (r6588) avoid hangs due to ra_svn tunnel creation errors
    - (r6696, r6697, #1465) svnserve crash due to pre-commit hook failure
 * fixed 'svn log':
    - (r6642, #1423) log on a deleted path over ra-dav
    - (r6684, #1438) log performance bug
 * fixed 'svn diff' and 'svn merge':
    - (r6604, #1311) diff URL URL on files now works
    - (r6668, #1142) diff comparing wc to repos branch
    - (r6687, #1297) diff/merge interaction in file adds
    - (r6703, #1319) merge problem with adding subtrees
    - (#6607) new default ancestry-following behavior for diff, merge
 * fixed 'svn status':
    - (r6688, r6691, r6692, #1289) status on nodes deleted in repos
    - (r6637) status now always uses "I" for ignored directories
 * fixed 'svn copy':
    - (r6704, #1313) copy between 2 repositories errors cleanly now
    - (r6649, #1444) seg fault when copying empty dir from repos to wc
 * fixed 'svn export':
    - (r6652, #1461) exporting an empty directory
    - (r6664, #1296) path->path exports
 * fixed - gracefully handle failure to get uid on Win98 (r6695, #1470)
 * fixed - avoid spurious conflicts when merging binary files (r6621, #1319)
 * fixed - merge of a single file into implicit '.' (r6630, #1150)
 * fixed - various Win32 innosetup improvements/fixes (r6693, r6656, #1133)
 * fixed - disallow ".." in svn:externals target paths (r6639, #1449)
 * fixed - use 'env' instead of hard-coded paths in scripts (r6626, #1413)
 * fixed - bug in loading incremental dumpfiles (r6595)
 * fixed - performance issue in svn_load_dirs.pl fixed (r6623, r6627, #1455)
 * fixed - handle IPv6 addresses in URLs (r6638, r6654, #1338)
 * changed - 'svn resolve' renamed to 'svn resolved' (r6597)
 * changed - 'svnlook tree' takes new optional path-in-repos argument (r6583)
 * changed - renamed 'svnadmin archive' to 'svnadmin lsdblogs'; offer
             either all logs, or just the unused ones (r6661)  
 * changed - now offer full-text search in Windows documentation file (r6658)
 * changed - much documentation updated, especially the book
 * Many other fixes and changes, too numerous to mention individually.

 Developer-visible changes:
 * fixed - many improvements to Perl and Python bindings, including some
           Win32-specific improvements (r6619, r6686, r6590, r6580, r6579)
 * All other important dev changes are implied by the user-visible changes.


Version 0.26.0 (released 24 July 2003, revision 6550, branches/release-0.26.0)

 User-visible changes:
 * fixed - --parent-dir option to svnadmin load (r6436)
 * fixed - 'svnlook diff' now properly displays diffs  (r6408, #1241)
 * fixed - 'svn cat' no longer expands values from the wrong revision.
 * fixed 'svn merge':
    - (r6447,#1402) -r FOO:PREV works correctly
    - (r6452,#1379) no longer prints confusing no-op lines
    - (r6500/6503,#1399) warn user when a tree-delta chunk can't be applied
 * turn compression off to work around to mod_deflate timeouts (r6509)

 Developer-visible changes:
 * cvs2svn.py:  lots of bugfixing related to branch/tag support
 * diff code refactored to allow use by other tools (r6407)
 * make 'svn export' set commit-timestamps (not ready yet) (r6420)
 * fixed - memory leaks in libsvn_ra_dav commits (r6422)
 * fixed - cvs2svn.py handles branch files rooted in dead revs (r6482,#1417)
 * fixed - new lines now detected in svn:author property (r6497,#1401)
 * fixed - svn_load_dirs works w/ absolute paths (r6507, Debian bug #187331)
 * changed - build infrastructure now supports Perl SWIG bindings (r6441)
 * removed - PORTING document no longer necessary (r6472)


Version 0.25.0 (released 11 July 2003, revision 6394, branches/release-0.25.0)

 User-visible changes:
 * command line options:
    - new --force option for svn export (r6327,#1296)
    - new --force-log for commit, copy, delete, import, mkdir, move (r6294)
    - no longer need --force for commit
 * commands
    - new - svnadmin archive (r6310)
    - changed - svn import syntax now 'svn import [PATH] URL' (r6288,#933,#735)
    - fixed - Search PATH for external diff commands (r6373)
    - fixed - 'svn switch' memory bug (r6296)
    - fixed - 'svn mkdir' coredump (r6388,#1369)
 * python bindings now in -tools rpm for Mandrake 9.1 (r6374)
 * allow parent-into-child copies, provided they are not WC->WC. (r6348,#1367)
 * fixed - Apache module installation order (r6382-6,#1381)	
 * now require apache 2.0.47 (and apr 0.9.4)
 * fix 2 commit leaks
 * fix mod_dav_svn path-escaping bug

 Developer-visible changes:
 * Win32 build system
    - new - .vcproj files for svn_config project and APR (r6311)
    - fixed - SWIG bindings for Win32 (r6304)
    - vcproj generator now works (r6316)
    - swig's generated .c files now dependent on headers in .i files (r6379)
    - refactored code common to dsp & vcproj into gen_win.py (r6328)
 * fixed
    - SEGFAULTs in SWIG bindings (r6339)
    - potential SEGFAULTs in 'REPORT vcc' backward-compatibility code (r6377)
    - mod_dav_svn's autoversioning failure on PUT (r6312)
    - 'svn switch' memory bug (r6296)
 * changed - mailer.py now uses svn_repos_replay()


Version 0.24.2 (released 18 June 2003, revision 6284, branches/release-0.24.2)

 User-visible changes:
 * fix 'svn export' potential segfault
 * fix occasional diff test failures
 * fix 'svnadmin dump' memory hog
 * fix new-dir-with-spaces bug

 Developer-visible changes:
 * none


Version 0.24.1 (released 16 June 2003, revision 6249, branches/release-0.24.1)

 User-visible changes:
 * Fix bug in 'svn log'.

 Developer-visible changes:
 * none


Version 0.24.0 (released 15 June 2003, revision 6234, branches/release-0.24.0)

 User-visible changes:
 * new 'svn diff [--old OLD] [--new NEW]' syntax (#1142)
 * new --relocate option for svn switch (#951)
 * new --version option for svnadmin and svnlook
 * new path-based authorization module for apache
 * make 'svn checkout' and not just 'svn update' resume a checkout
 * .svn directories now hidden on Windows
 * config variable 'store-password = no' now actually works
 * fix 'svn merge --dry-run'
 * fix 'properties hanging after a rename' issue (#1303)
 * fix odd behavior of 'svn up -r PREV filename' (#1304)
 * fix delete-tracking bug (#1348)
 * fix dump and load corner cases (#1290)
 * ra_dav server more resilient for foreign deltaV clients
 * numerous ra_svn changes - must update clients and servers
 * fix export over ra_svn (#1318)
 * fix ra_svn error transmission bug (#1146)
 * fix ra_svn corruption in tunnel mode (#1145)
 * make svnserve multi-threaded on non-fork platforms (now works on Windows)
 * remove svnserve -F and -S options
 * various memory use improvements (#1323)
 * various performance improvements for all protocols
 * various performance improvements for 'svnadmin dump' and svnlook
 * various subversion book updates (you have read the book right?)
 * more cvs2svn.py improvements (and more to follow)
 * new debugging script normalize-dump.py to normalize dump output

 Developer-visible changes:
 * path-based editor drivers
 * no more RA->do_checkout()
 * update python and java bindings
 * various windows build fixes


Version 0.23.0 (released 16 May 2003, revision 5962, branches/release-0.23.0)

 User-visible changes:
 * 'svn cat' now performs keyword expansion (#399)
 * 'svn export' keyword expansion fixed
 * checkouts are now restartable (#730)
 * ssh ra_svn tunnel agent specified with svn+ssh://hostname/path syntax.
 * remove dependency on external diff program
 * don't error out early on unversioned files (#774)
 * fix commands where REPORT fails if item isn't in HEAD (#891)
 * updates now receive checksums like checkouts (#1101)
 * 'svn revert dir' now resets property timestamp (#1163)
 * fix instances of client showing help instead of error message (#1265)
 * fix incorrect path in 'not a working copy' error messages (#1291)
 * fix cvs2svn.py file added on branch problem (#1302)
 * fix various vc-svn.el problems (#1257, #1268)
 * fix various psvn problems (#1270)
 * various Win32 build fixes

 Developer-visible changes:
 * fix various gcc 3.3 warnings (#1031)
 * fix various memory errors/leaks
 * remove java/jni bindings


Version 0.22.2 (released 13 May 2003, revision 5918, branches/release-0.22.2)

 User-visible changes:
 * fix Win32 build
 * properly handle on-disk template errors
 * fix bogus uuid bug in cvs2svn.py

 Developer-visible changes:
 * none


Version 0.22.1 (released 9 May 2003, revision 5874, branches/release-0.22.1)

 User-visible changes:
 * fix shared library installation problem
 * update cvs2svn.py script

 Developer-visible changes:
 * none


Version 0.22.0 (released 7 May 2003, revision 5842, branches/release-0.22)

 User-visible changes:
 * svn diff -r BASE:HEAD and other edge cases fixed (#977)
 * svn diff and merge now have --ignore-ancestry option (#1034)
 * svn ci -N DIR no longer errors during post-commit (#1239)
 * ra_dav now optional (#617)
 * update vn-svn.el (#1250, #1253)
 * improvements to svn_load_dirs.pl (#1223, #1215)
 * misc ra_svn bug fixes and protocol change
 * log-encoding option now properly only applied to logs
 * fix mmap failures on HP-UX
 * fix some client memory leaks

 Developer-visible changes:
 * finish transition to new xml prop namespaces for mod_dav_svn (#840)
 * minimize full tree locks and number of system calls (#1245)
 * auto-generated .dsp files (#850)
 * fix ETag of directory (#1251)
 * added export editor (#1230)


Version 0.21.0 (released 15 Apr 2003, revision 5639, branches/release-0.21)

 User-visible changes:
 * SSL client and server certificate verification
 * authentication info now stored in ~/.subversion/auth/
 * svn diff on a copied file only shows local mods, not the whole file
 * svn propget now takes a --strict option to control output
 * svnadmin load now takes a --parent-dir option
 * added the new 'svndumpfilter' program
 * svnlook now has 'cat', 'propget', and 'proplist' commands to enable
   viewing this information on transactions
 * 'svn copy' from another repository now adds without history
 * tag/branch conversion disabled in cvs2svn until it gets fixed
 * the 'anonymous' user is no longer used; we simply avoid attaching an
   author property when an author is not available
 * improvements to ignored-file handling
 * Python ConfigParser-style variable expansion for config file (#1165)

 Developer-visible changes:
 * introduced the svn_filesize_t type (#639)
 * realmstring added to the svn_auth framework
 * the "result checksum" moved to the editor.close_file function
 * more checksumming here and there
 * initial work to enable binary properties via ra_dav
 * initial, internal support for compressed streams
 * test framework shifting to exception-based failure recording (#1193)
 * improved options and handling in the C test framework
 * java and python binding work
 * libsvn_auth folded into libsvn_subr
 * bug fixes: 'svnadmin load' parse bug; ra_svn crashes (#1160); 'svn
   log' on a switched wc (#1108); 'svn ci -N' on named files (#1195)


Version 0.20.1 (released 26 Mar 2003, revision 5467, branches/release-0.20.1)

 User-visible changes:
 * fix svnadmin load bug so that property deletions actually occur
 * fix checksum compatibility issue for older repositories

 Developer-visible changes:
 * none


Version 0.20.0 (released 20 Mar 2003, revision 5410, branches/release-0.20)

 User-visible changes:
 * new compatibility rule: require only that each interim release be
                           compatible with the one before it (see HACKING)
 * ra_svn is still new so above rule doesn't yet apply
   (i.e. 0.20 over ra_svn is NOT compatible with previous releases)
 * merge infers the target path (see book chapters 4 & 8)
 * merge continues in presence of missing target file
 * merge's add notifications are no longer duplicated
 * commands can be safely interrupted (Ctrl-C)
 * --encoding global default in ~/.subversion/config
 * new option --editor-cmd
 * begin multi-release transition to escape binary properties over DAV
 * misc performance improvements

 Developer-visible changes:
 * RA vtable functions take pool argument
 * svn-config --includes path fixed
 * uuid at creation now complete
 * start having test failures throw exceptions rather than return errors
 * test suite option --cleanup with --verbose being default mode
 * continued diff library development
 * minor revprop hook changes
 * bug fixes: no diff on binary files (#1019), consistent error messages
   (#1181), version numbers in hook scripts (#1182), win98 codepage (#1186)


Version 0.19.1 (released 12 Mar 2003, revision 5303, branches/release-0.19.1)

 User-visible changes:
 * fix svnserve tunnel mode pipe close bug

 Developer-visible changes:
 * none


Version 0.19.0 (released 10 Mar 2003, revision 5262, branches/release-0.19)

 User-visible changes:
 * svn ls works on wc paths (#1130)
 * new cvs2svn.py features and bug fixes (1105)
 * new svnlook subcommand 'uuid'
 * new svnadmin create option '--bdb-txn-nosync' (use with care)
 * fix svnserve help output
 * SVN_EDITOR now overrides svn-editor in ~/.subversion/config
 * miscellaneous performance improvements (memory and speed)
 * more work on the Book

 Developer-visible changes:
 * start implementing cancellation of long-running functions
 * misc windows build fixes and features (DSP generator)
 * -W and -P options to stress.pl
 * start adding support for multiple fs backends
 * work on bindings and bindings build system (#1132, #1149)
 * bug fixes: ra_dav import/checkout memory usage (#995), control chars
   in commit messages (#1025), svn merge memory usage (#1069, #1077),
   pre-existing ~/.subversion (#1121), keyword expansion (#1151), line
   number in config error message (#1157), svn-tunnel-agent in [default]
   (#1158), RA->close RIP (#1164), config-test non-source (#1172)


Version 0.18.1 (released 26 Feb 2003, revision 5118, branches/release-0.18.1)

 User-visible changes:
 * editor environment variables no longer incorrectly required
 * 'svn help import' now displays correct usage
 * fix crashes in the internal diff library and ra_dav
 * fix Win9x/Me console issue
 * cvs2svn.py api fix
 * hot_backup.py now correctly removes old backups

 Developer-visible changes:
 * various rpm package fixes


Version 0.18.0 (released 19 Feb 2003, revision 4968, branches/release-0.18)

 User-visible changes:
 * renamed the [default] section to [global] in the servers config file
 * compression option is now http-compression and lives in servers file
 * use internal diff by default rather than external program (#405 in progress)
 * symlinked hook scripts now run
 * read-only access flag (-R) for svnserve
 * quiet flag (--quiet) for svnadmin dump
 * --ignore-uuid and --force-uuid for svnadmin load
 * miscellaneous performance improvements
 * more work on the Book

 Developer-visible changes:
 * new authentication library libsvn_auth (#724)
 * new bdb table uuids
 * client context object in libsvn_client
 * more work on java and other language bindings
 * test framework now has a quiet option (-q)
 * miscellaneous small code cleanups
 * bug fixes: more valgrind memory bugs, apr xlate i18n mess (#872),
   non-existent URL checkout (#946), props on to-be-deleted files (#1066),
   ra_svn move/copy (#1084), eol translation (#1085), ra_svn
   checksumming (#1099), cat command corrupt output (#1104), cvs2svn
   memory consumption (#1107), merge of property add (#1109),
   '..' relative path (#1111), commit/cleanup/diff3 (#1119),
   .svn/entries checksum (#1120), svn commit in / (#1122),
   status on uncontrolled directory (#1124), commit message eol
   characters (#1126), cat -r PREV (#1134), ra_dav wcprops (#1136)
   split XML cdata/attribute encoding (#1118)


Version 0.17.1 (released 22 Jan 2003, revision 4503, branches/0.17.1)

 User-visible changes:
 * changed non-baseline build version number display.
 * compatibility change: make sure old clients can talk to newest servers.
 * some changes to the Book

 Developer-visible changes:
 * dumper/loader now use checksums (#1102)
 * miscellaneous small code cleanups
 * bug fixes:  eol-style timestamp changes (#1086), valgrind mem bug,
   better checksum error reporting, 


Version 0.17.0 (released 20 Jan 2003, revision 4468, branches/0.17)

 User-visible changes:
 * 'svn add' is now recursive by default, -N to disable (#1073)
 * new 'svnversion' program summarizes mixed-revs of a working copy
 * huge improvements to the mailer.py tool
 * more work on the Book and man page
 * default global-ignores now built-in, new runtime-config file commented out

 Developer-visible changes:
 * checksums, checksums everywhere (issues #649, #689):
    - filesystem stores them, and verifies them when reading/writing
    - working copy stores them, and verifies them when reading/writing
    - checksums transferred both ways over network, RA layers verify them
 * finish draft of internal diff/diff3 library -- ready for testing/optimizing
 * more utf8<->apr conversion work (#872)
 * more work on swig/python and ruby bindings
 * improvements to win32-innosetup package
 * 'svnserve' now has an official IANA-assigned portnumber.
 * mod_dav_svn now only sends/understands new xml prop namespaces (#840)
 * bug fixes:  stop needless fs rep data copies (#1067), wc auth
   caching bugs (#1064), use APR_BUFFERED to open files (#1071), lots
   of wc 'missing dir' edge-case bugs (#962), prevent wc from
   receiving '.svn' (#1068), don't commit symlinks (#1081), better
   diff labels (#1080), better fulltext tmpfile names in conflicts (#1079),
   prevent ra_dav from deleting out-of-date items (#1017), segfault (#1092), 
   don't attempt checksum on missing tmp textbase (#1091), allow diffs
   during update again (yikes!)


Version 0.16.1 (released 6 Jan 2003, revision 4276)

 User-visible changes:
 * ra_svn network layer (apache alternative) now tested & ssh-tunnelable
 * new (experimental) mod_dav_svn autoversioning feature (SVNAutoversioning)
 * reorganization of the ~/.subversion/ run-time config files.
 * more entry caching: approx. 3x speedup on checkouts & updates.
 * option rename: --non-recursive instead of --nonrecursive
 * option rename: --no-diff-deleted instead of --no-diff-on-delete
 * new 'svn log --quiet'
 * new 'svn diff --no-diff-deleted'
 * fix keyword expansion behaviors ($keyword:$ / $keyword$ / $keyword: $)
 * handle win32 non-ascii config-file paths (#968, #1048, part of #872)

 Developer-visible changes:
 * most public header files now using doxygen markup
 * new (untested) internal difflib (#405)
 * neon debugging now tweakable via run-time config file
 * more progress on Subversion Book rewrite.
 * new ./configure --with-diffutils
 * begin work on client/server checksums (#649)
 * regression tests now depend on svnadmin dump/load
 * lose src_err field of svn_error_t
 * many fs function renames:  begins fs database back-end abstraction.
 * new libsvn_repos prop-validating wrappers
 * lots of work on build-system dependency graph generation (for SWIG building)
 * swig binding work:
    - python svn calls can now run as independent threads
    - new java-binding build system
    - improved swig building features:  --prefix, LDFLAGS behaviors
 * many, many bug fixes: wc->repos copies (#1029), #943 followup
   (#1023), copies of copies (#830), 'svn resolve' cleans up entries
   file (#1021), prop merging (#1012), segfault fixes (#1027, #1055),
   autoconf 2.5X (#886), O(1) copies (#717), new 'failed revert'
   signal (#714), detect missing schedule-add conflicts (#899, #863),
   begin dav namespace switchover (#840), status bugs, url auth
   inference (#1038), log bug (#1028), newline prompt (#1039),
   svnadmin errorchecking, url syntax errors (#1057, #1058), apr/utf8
   work (start #872), and many more.


Version 0.16 (released 4 Dec 2002, revision 3987)

 User-visible changes:
 * new 'svn cat' subcommand
 * new --revprop flag to access revision props, -r for versioned props (#943)
 * new "compression" runtime option in ~/.subversion/config
 * svnadmin/svnlook now use help system, and some subcommands deleted or moved.
 * tool changes:
    - new svnshell.py tool
    - new mirror_dir_through_svn.cgi script
    - new svn_load_dirs.pl features
    - updates to vc-svn.el
 * --message-encoding is now just --encoding, and affects svn: propvals too.
 * major rewrites of chapters 3, 4, 5 of the Subversion Book.

 Developer-visible changes:
 * new network layer, libsvn_ra_svn!  still experimental.
 * all svn_error_t's now allocated in subpool of global pool.
 * reorganize svnlook/svnadmin subcommands & option-parsing (#540, #915, #910)
 * all log messages and svn: props now stored as UTF8/LF endings (#896)
 * huge cleanup/reorg of all svn_path_* routines
 * svn_client_status sends feedback, distinguishes unversioned vs. ignored
 * improvements to swig typemappings and build processes
 * fixes to pool cleanup handlers
 * begin abstraction of gen_make.py 
 * entry-caching improvements
 * stop using global apr_xlate objects
 * win32-innosetup code added to packages/
 * new work on ruby bindings and swig-java bindings
 * many, many bug fixes: various small coredumps, svn_error_t leaks,
   copy props correctly (#976), copy executable bits correctly (#982),
   test-system fix (#882), accidentally imported tmpfile (#964),
   ra_local checkout memleak (#985), accidental wc deletion (#988),
   better text vs. binary detection (#994), dav log-report error
   handling, bad 'svn switch' dav caching (#1000), don't call NULL
   callbacks (#1005), bogus switch feedback (#1007), eol-style file
   corruption (#920), getdate.y fix (#1009), ra_local error reporting (#900),
   start of work on issues #830 and #869.


Version 0.15 (released 7 Nov 2002, revision 3687)

 User-visible changes:
 * New 'S' indicator in 'svn status' shows switched subdirs 
 * New --dry-run option added for 'svn merge' (issue #953)
 * Fix 'svn update .' to handle svn:externals correctly
 * Memory usage of 'svn import' reduced (issue #860)
 * Allow 'svn revert' on missing directories scheduled for deletion
 * Assorted bug fixes in several exciting flavors
 * Documentation improvements

 Developer-visible changes:
 * #911 (apr and apr-util version at build time)
 * Fixed issues #851, #894, 
 * Testing scripts accept --url=URL and BASE_URL=URL
 * Issue #881 (--enable-all-static)
 * Delta editors all converted to new-style, and editor composition is gone
 * Improve libsvn_wc wcprop handling (issue #806)
 * SWIG binding improvements
 * Various pool usage improvements


Version 0.14.5 [Alpha Interim 5] (released 30 Oct 2002, revision 3578)

 User-visible changes:
 * allow --incremental option for 'svn log' xml output

 Developer-visible changes:
 * autoconf bugfix for berkeley-db detection
 * clean up property interface mess (part of #806)
 * dish.sh bugfix:  build the new docbook docs correctly
 * python tests now log commands
 * gen-make.py now assumes 'build.conf'


Version 0.14.4 [Alpha Interim 4] (released 29 Oct 2002, revision 3553)

 User-visible changes:
 * new working-copy entry-caching: speeds many ops up to 5x (#749)
 * new 'svnadmin recover', instead of db_recover
 * client can now view & change server-side revision props (e.g. log messages)
 * new --non-interactive switch for commandline client
 * new --incremental option to 'svn log'
 * new -r {date} syntax for specifying dated revs; works over network too.
 * automatically set svn:executable prop when adding or importing (#870)
 * initial $EDITOR text now ignores all log data below special token
 * consistify behavior of text & prop columns in 'svn status' output.
 * .svn/auth/* files now chmod 700, to stop scaring people.  :-)
 * improved labels in 'svn diff' output (#936)
 * run-time adjustable neon timeout in newly renamed 'servers' config file
 * big improvements to cvs2svn script:  bugfixes and basic branch/tag support
 * new python access-control hook script
 * no more implicit dot-target for 'svn propedit' or 'svn propset' (#924)
 * Win32 improvements:
    - use system-wide config-file/registry
    - run-time configurable diff/diff3 binary locations (#668)
 * remove obsolete --xml-file support
 * Handbook is now ported to Docbook, 2 new chapters.

 Developer-visible changes:
 * abstracted option/help-parsing code, now shared between svn and svnadmin
 * require apache 2.0.42
 * use neon 0.23.5: fix XML entity derefs, SSL server certs, HP-UX build, etc.
 * support Berkeley DB 4.0 *or* 4.1
 * many SWIG binding improvements:
    - better overall coverage of apr and libsvn_* library symbols
    - new 'make swig-py-ext' and 'make install-swig-py-ext' targets
 * finish conversion of all editor/drivers to "new" style (#737)
 * removed xml-delta editors and editor drivers and related tests
 * new predicate-logic system added to automated-test system ("skip" support)
 * more work on mailer.py
 * no more lost commit messages (#761)
 * eradication of misused stringbufs, obsolete code removal (#909)
 * mem-leak fixes in libsvn_fs (#860)
 * improved atomicity of working-file translations (#914)
 * improve ./configure --help output (#949)
 * MANY bugfixes, especially for entry-locks (#931, #932, #847, #938),
   merges (#880, ), auth storage (#934); also #921 (svnadmin
   segfault), #907 (xml quoting), #918 (post-commit processing), #935
   (path canonicalization), #779 (diff errors)


Version 0.14.3 [Alpha Interim 3] (released 20 Sept 2002, revision 3200)

 User-visible changes:
 * new ~/.subversion/config file
 * new $Id$ keyword
 * new client --no-auth-cache option
 * empty values in the Windows Registry are no longer ignored (issue #671)
 * report details of repository start-commit or pre-commit hook errors
 * fix locking behaviour when using current directory as a target
 * updated man page
 * new front-page logo.  :-)

 Developer-visible changes:
 * continuing work on python SWIG bindings
 * continuing work on new access-baton system for libsvn_wc
 * upgrade to neon 0.23.4 to fix Windows build issues and seg faults
 * add XFAIL to the C testing framework
 * prevent setting of certain svn: props on incorrect file types
 * cleanup libsvn_subr's path library behavior
 * new 'fast-clean' vs. 'clean' Makefile targets
 * various bugfixes, tweaks, cleanups.


Version 0.14.2 [Alpha Interim 2] (released 22 Aug 2002, revision 3033)

 User-visible changes:
 * fs schema change, see issue #842. **NOTE: repos dump/load cycle required!**
 * new 'svn ls -R' option
 * new status code `~', for type changes
 * add --username and --password options to 'svn ls'
 * new script tools/client-side/svn_all_diffs.pl
 * new script tools/examples/blame.py (draft)

 Developer-visible changes:
 * test suite now does XFAIL and XPASS
 * test suite over DAV now uses SVNParentPath, no longer depends on symlinks
 * DAV tests now work on Windows
 * upgrade to neon 0.22.0
 * 'make install' notices the $(DESTDIR) parameter
 * new dav prop namespaces, but old still sent for compat; see issue #840
 * error code space reorganized, see issue #702
 * many cleanups to path handling
 * more use of access batons in libsvn_wc, see issue #749
 * working props now stored with ".svn-work" extension, see issue #618
 * the usual round of bug fixes, new regression tests, etc


Version 0.14.1 [Alpha Interim 1] (released 9 August 2002, revision 2927)

 User-visible changes:
 * show copy-ancestry in 'svn log -v'
 * 'svn co' can take multiple URLs now
 * new 'svn ls' command
 * new 'svn st --no-ignore' option
 * new 'svn --version --quiet' option
 * more conservative 'svn help' usage error-message
 * more graceful degradation from charset conversion failure
 * standardize policy of -q switch behavior
 * less intimidating error output
 * new SVNParentPath directive for mod_dav_svn <Location>s
 * svnlook now correctly displays copied subtrees
 * Handbook: additions, tweaks, cleanups, and new French Translation :-)
 * svn_load_dirs.pl: auto propset on files matching specified regex, bug fixes

 Developer-visible changes:
 * integrated the delta-combiner! (issue #531)
 * integration of libsvn_wc-baton-locking branch (issue #749)
 * new "skip-deltas" added to delta-combiner
 * properly URI-encode/decode path components throughout our code
 * RA->do_diff() made independent from RA->do_switch().
 * stricter setting/parsing of svn:mime-type property in client and server.
 * new 'install-static' make target
 * extend SWIG bindings to libsvn_wc and libsvn_client
 * BerkeleyDB usage tweaking:  in preparation for auto-recovery features.
 * work on #850 (.dsp generator)
 * Better support for incremental dumps (see revision 2920)
 * started fs branch work on #842 (copyID inheritance), #830 (copies of
   copies), #790 (copy table uses txnID), #815 (custom sorting)
 * numerous bugfixes: #709 (better error handling), #813/814
   (apr_filepath_merge), #685 (showing dir propdiffs), OS X dumper
   bugfix, #561 (property conflict detection), mod_dav_svn path bugs,
   svn_wc_status() bugs, path canonicalization bugs, #816 (svn log  -r), 
   #843 (URL keyword), #846 (kind-change replacement), #809 ($EDITOR dir),
   #855 (module updates not cooperating with new wc access batons),
   improvements to test suite sensitivity, 


Version 0.14.0 [Alpha] (released 23 July 2002, revision 2667)

 User-visible changes:
 * finally some documentation: The Subversion Handbook
 * i18n support for paths, prop names, and log messages; (not on Win32 yet)
 * support for URI-escaped paths
 * "-R" is now short for --recursive, and "-N" replaces "-n"
 * add the -R option to 'svn info' and 'svn resolve'
 * new syntax for 'svn switch' and 'svn co'
 * new 'svn-config' file installed
 * new commit-access-control.pl utility (feature #775)
 * new vc-svn.el, first pass at Emacs VC support for Subversion
 * lots of work on svn_load_dirs.pl (provides vendor-branch-like features)
 * new --message-encoding option for logfiles given by -F
 * support win32 drive-letters in file:/// urls
 * improved date output syntax: ISO-8601 prefix, then human-friendly suffix
 * the usual round of bug fixes

 Developer-visible changes:
 * UTF-8 changes
    - all libraries now assume UTF-8 input paths and log msgs
    - many apr calls are now abstracted into new svn_io_* wrappers
 * fs schema change
    - cache each revision's changed-paths in a new 'changes' table
    - another repository dump/load is required
 * a number of fs-dumper bugfixes and redesigns
 * test suite is now all python, so it can run on win32
 * reduce huge memory consumption of mod_dav_svn during checkouts
 * memory optimizations for prop-reading and 'svn diff'
 * bugfixes for commit-email.pl and tweak-log.cgi
 * lots of branch work on the delta-combiner and on libsvn_wc rewrite
 * numerous bugfixes: 'svn merge .' bug (#748), bug #764, two new
   ghudson-dirversioning bugs, #756, #675, #783, #796, wc-root bugs,
   #799, #800, #797, directory-removal bugs (#611, #687)


Version 0.13.2 [Pre-Alpha] (released 28 June 2002, revision 2376)

 User-visible changes:
 * fixed various buggy commandline outputs
 * allow global/local config-files on win32
 * prevent overwrites with 'svn cp URL URL'
 * improvements to svn_load_dirs.pl
 * mod_dav_svn can generate xml output for directory GETs
 * new svnadmin(1) man page

 Developer-visible changes:
 * finished notification callback system, no more buggy output
 * fs-changes:
    - revisions table nothing but an index to txns table
    - branch work-in-progress:  new 'changes' table to store changed paths
 * more work on svn_time_* funcs and formats (moving towards ISO8601)
 * property reversion bugs fixed, dumper bug fixed
 * add version number to svndiff database storage
 * new regression tests for 'svn merge'
 * fix 'svn diff -rX:Y' server bug
 * fix bugs in python test system
 * bring win32 build up-to-date, get most python tests working on win32
 

Version 0.13.1 [Pre-Alpha] (released 20 June 2002, revision 2291)

 User-visible changes:
 * "modules" are now implemented
 * new 'svn export' command
 * 'svn log' now traverses copy history and can print changed paths
 * 'svn merge' now (temporarily) only merges into '.'
 * 'svnadmin lscr' now traverses copy history
 * changes to the 'svn:executable' prop take effect immediately now
 * server is more tolerant of wc's with old-style version resource URLs
 * new Handbook started
 * commit-email.pl fixes/improvements -- now shows prop mods and copy history
 * bug fixes to cp, rm, merge, revert, admin dump and load, svnlook

 Developer-visible changes:
 * headers now install in subdir and libs are named libsvn_FOO-1.so
 * improvements to the Python test suite
 * delta combiner implemented (unused for now, though)
 * Python SWIG binding improvements: ability to write an editor in Python
 * new example: tools/examples/svnlook.py
 * start moving libsvn_client to new notification system (no composed editors!)
 * upgrade to neon 0.21.2, fixing deflated communication with apache
 * Moved Berkeley-specific code to libsvn_fs/bdb/, skels into libsvn_fs/util/
 * changes to the RPM packaging


Version 0.13.0 [Pre-Alpha] (released 10 June 2002, revision 2140)

 User-visible changes:
 * repositories have a new database schema;  existing ones must be upgraded!
    - new svnadmin 'dump'/'load' commands to migrate repositories
    - read http://svn.apache.org/repos/asf/subversion/trunk/notes/repos_upgrade_HOWTO

 Developer-visible changes:
 * complete rewrite of filesystem schema!
    - skels are abstracted away, opening the door to SQL backends
    - node-ids now have copy IDs
 * huge progress on module system [only checkouts work at the moment]
 * massive conversion of stringbufs to char* in our public APIs
 * vsn-rsc-urls are now based on created-rev/path instead of fs_id_t's.
 * reinstate 'deleted' flag on entries, to ensure accurate update reports
 * dir_delta learns how to send copy history
    - svnlook no longer sends 10MB emails when we make a branch
    - dumpfiles get much smaller
 * memory consumption reduced via new apr-pool code that reuses/frees mem
 * client can now parse ISO-8601 timestamps (start of issue 614)
 * added script for stress-testing concurrent repository access
 * auto-locate apache's apr libraries at build-time
 * beginnings of ra_pipe library
 * progress on delta combiner code
 * many memleaks fixed, thanks to valgrind!
 * upgrade to newest neon, allow deflated communication with apache
 * many bugfixes to merge, switch, checkout, rm; tackling of issues 704,
   705, 698, 711, 713, 721, 718 and many others


Version 0.12.0 (released 3 May 2002, revision 1868)

 User-visible changes:
 * 'svn diff' can now compare two arbitrary URLs
 * 'svn diff' now displays property changes
 * 'svn rm' requires --force for unversioned and/or modified items
 * 'svn rm' immediately removes files & uncommitted dirs
 * 'svn mv' for WC->WC behaves like 'svn rm' with respect to the source
 * checkouts, updates, switches now print received revision on final line.
 * new 'svn info' command prints information about a versioned resource.
 * switch to 2-part conflict markers (diff3 -E) instead of 3-part (diff3 -A)
 * new bash programmable completion file
 * file's executable bit can be versioned (svn:executable prop)
 * commits and imports now support --nonrecursive option
 * new --xml option for 'svn log'
 * new 'svnadmin dump' command

 Developer-visible changes:
 * updates correctly deal with disjoint urls.
 * libsvn_wc now checksums text-bases, to detect working copy corruption
 * cached wcprops (vsn-rsc-urls) now auto-regenerate if invalid
 * python testsuite now runs on Win32.
 * new switch_tests.py added to testsuite
 * NEW internalized diff/diff3 library.  Not yet integrated/tested.
 * dir_delta sends entry props; pipe-editor removed.
 * no more expat/ tree;  use apr-util's expat instead.
 * fs deltificaton happens outside commit process, using fewer db locks
 * privatize svn_fs_id_t structure
 * start abstracting skels out of libsvn_fs
 * new docs: secure coding tips, quickref card
 * memory bugfixes for import/commit/mass removals
 * many bugfixes: issues 644, 646, 691, 693, 694, 543, 684


Version 0.11.1 (released 12 April 2002, revision 1692, branches/0.11.0)

 User-visible changes:
 * completion of 'svn merge' (issue 504)
 * added SVNReposName directive to mod_dav_svn
 * insist on a diff binary that supports "-u"
 * fix and unify pop-up $EDITOR behaviors (issues 638, 633, 615)

 Developer-visible changes:
 * finish rewrite of commit system to handle disjoint urls (issue 575)
 * finish proxy support via config files (esp. on win32) (issue 579)
 * fix svn_ra_dav__get_baseline_info and related bugs (issue 581)
 * reorganization of libsvn_wc header files & API
 * new getopt_tests.py to test commandline option processing
 * 'make check' now more portable -- tests invoked via python, not sh
 * miscellaneous bugfixes in imports, svndiff, db linkage.


Version 0.11.0 (unreleased)


Version 0.10.2 (released 25 Mar 2002, revision 1587)

 User-visible changes:
 * new ~/.subversion configuration directory
 * proxy support via ~/.subversion/proxies file
          
 Developer-visible changes:
 * rewrite of client-side commit process partially done
 * beginnings of 'svn merge'
 * mod_dav_svn now generates "streamy" report responses
 * stringbuf cleanups and bugfixes
 * interface to svn_wc_entry_t cleaned up
 * tweaks to build system and freebsd port
 * miscellaneous bugfixes in path escaping, pool usage, hp-ux compilation


Version 0.10.1 (released 17 Mar 2002, revision 1537)

 User-visible changes:
 * New --targets command-line option for some commands.
 * conflicts now create conflict-markers in files, and 3 fulltext backups.
 * new 'svn resolve' command removes conflicted state (by removing backups)
  
 Developer-visible changes:
 * no more dependency on 'patch'; only on GNU diff3 and some version of 'diff'
 * complete rewrite of svn_wc_entry_t interface
 * begin abstracting svn_fs API by hiding implementation details
 * consolidate RA layer callbacks
 * start work on commit-driver rewrite
 * start work on ~/.subversion/ configuration directory, and proxy support
 * move a lot of svn_wc.h into private wc.h
 * bugfixes relating to commits, network prop xfers, 'svn log', 'svn co -q'
 * major deletion bug fixed 
   (see email WARNING: 
    http://subversion.tigris.org/servlets/ReadMsg?msgId=64442&listName=dev)


Version 0.10.0 (released 08 Mar 2002, revision 1467)

 User-visible changes:
 * fewer out-of-memory errors:  (see "memory consumption" below)
 * clearer user errors:  
    - detailed marshalling of server errors to client
    - better errors from ra_dav
    - better commandline-client-specific error messages
 * 'svn log' now works on single paths correctly
 * show locked directories in 'svn status'
 * 'svnadmin lstxns' improvements, and new --long switch
 * commits show "Replacing" instead of "Deleting/Adding" (#571)
 * commits show progress on postfix txdeltas.
 * WARNING:  existing repositories need to be upgraded;
             read tools/enable-dupkeys.sh.

 Developer-visible changes:
 * reduced memory consumption
    - new Editor interface that manages pools automatically
    - conversion of most existing editors to new system
    - have libsvn_fs write data to DB streamily
    - reduce DB logfile growth via 'duplicate keys'
    - stop using one pool for post-commit processing
    - stop using one pool for sending all textdeltas
    - many, many other pool-usage improvements in libsvn_wc, ra_dav, etc.
 * start of work on 'svn merge": issue 504, and diff3 integration
 * start of work on disjoint-url detection:  issue 575
 * start removing stringbuf path library funcs; use new const char * funcs
 * better python 2.X detection in test suite
 * svnlook uses single tempdir
 * build system evolution
    - upgrade to neon 0.19.[2-3]
    - lots of work on FreeBSD port
 * many small bugfixes: 
    - propedit, file merges, revert, dir_delta, keywords
    - memory leaks in 'svn add', 'svn import/commit', and svnlook
    - date-parsing and readonly bugs


Version 0.9 (released 15 Feb 2002, revision 1302)

 User-visible changes:
 * 'svn switch', for switching part of a working copy to a branch
 * 'svn status -v' now shows created-rev and last-author info
 * 'svn help <subcommand>' now shows proper switches
 * if no log message passed to commit, $EDITOR pops up
 * greatly improved/re-organized README, INSTALL, and HACKING docs
 * big progress on cvs2svn repository converter
 * faster retrieval of old revisions: turn off fs directory deltification
 * fixed broken behaviors in 'svn diff' and 'svn log'

 Developer-visible changes:
 * new fs code for detecting differences and relatedness
 * new cancellation editor, for event-driven users of libsvn_client
 * make .svn/ area readonly
 * continued development of ruby, java, and python (swig) bindings
 * new config-file parser
 * code reorganization and cleanup
    - huge conversion of svn_stringbuf_t --> char *
    - standardized on commit_info return structure
    - no more 'path styles' in path library
    - rewrite bootstrapping code for python test framework
    - rewrite commandline app's help-system and alias-system
    - feedback table replaced with notfication callback
    - rewrite sorting of hashes
    - svnadmin internal rewrite
    - faster post-update processing
    - using SVN_ERR macros where they weren't
    - new svn_client_revision_t mechanism
    - txdelta windows are readonly now
    - pool debugging code moved to APR
    - various pool-usage fixes
 * build system evolution
    - apr-util now required
    - upgrade to neon 0.18.5
    - much apr m4 macro churn
    - win32 updates, no longer needs precompiled neon
    - 'make check' when builddir != srcdir
 * fixes for many issues, including #624, 627, 580, 598, 591,
   607. 609, 590, 565


[Versions 0.8 and older are only brief summaries]

Version 0.8  (released 15 Jan 2002, revision 909)

 * newline conversion and keyword substitution (#524)
 * rewrite ra_local commit system to commit against HEAD (#463)
 * mod_dav_svn sends svndiffs now (#518)
 * code migration from libsvn_fs to libsvn_repos (#428)


Version 0.7  (released 03 Dec 2001, revision 587)

 * 'svn cp/mv' completed:  
    - can copy from wc/repos to wc/repos
    - This how we create branches/tags
 * 'svn mkdir' [WC_PATH|REPOS_URL]
 * 'svn delete' [REPOS_URL]


Version 0.6  (released 12 Nov 2001, revision 444)

 * 'svn log'
 * 'svn cp/mv' from wc to wc


Milestones M4/M5  (released 19 Oct 2001, revision 271)

 * network layer bugfixes
 * filesystem deltification


Milestone M3  (released 30 Aug 2001, revision 1)

 * self-hosting begins, all history left behind in CVS repository.


Milestone M2  (released 15 May 2001, from CVS, "milestone-2" tag)

 * filesystem library (libsvn_fs)
 * network layer (libsvn_ra_dav and mod_dav_svn)


Milestone M1  (released 20 Oct 2000, from CVS, "milestone-1" tag)

 * working-copy library (libsvn_wc), using XML files


Birth  (05 June 2000)

 * CVS repository created.<|MERGE_RESOLUTION|>--- conflicted
+++ resolved
@@ -19,8 +19,14 @@
     * new SVNUseUTF8 configuration option for mod_dav_svn (issue #2487)
     * new SVNHooksEnv configuration option for mod_dav_svn (r1239966)
     * new --ignore-properties option for 'svn diff' (r1239553. -617)
+    * new --properties-only option for 'svn diff' (r1336110)
     * new --patch-compatible option for 'svn diff' (r1239561)
     * new SvnPubSub distributed commit hooks (tools/server-side/svnpubsub)
+    * 'svn diff' can compare arbitrary files and directories (r1310291, et al)
+    * ra_serf avoids re-downloading content present in pristine store (r1333936)
+    * 'svn mergeinfo' now honors the --revision (-r) option (issue #4199)
+    * new --search and --isearch options for 'svn log' (r1354666, -830)
+    * new built-in interactive text conflict merge tool (r1357864, et al)
 
   - Client-side bugfixes:
     *
@@ -29,7 +35,7 @@
     *
 
   - Other tool improvements and bugfixes:
-    *
+    * 'svnmucc' promoted to first-class supported utility (issue #3308)
   
  Developer-visible changes:
   - General:
@@ -42,12 +48,94 @@
     *
 
 
+Version 1.7.6
+(XX YYY 2012, from /branches/1.7.x)
+http://svn.apache.org/repos/asf/subversion/tags/1.7.6
+
+ User-visible changes:
+  - Client- and server-side bugfixes:
+
+  - Client-side bugfixes:
+    * Fix "svn status -u --depth empty FILE" (r1348822, r1349215)
+    * Fix example output of 'svn help status' (issue #3962)
+    * svn propset of svn:eol-style might not notice related text changes (r1353572)
+    * sort output of 'svn propget -R' (r1355699)
+    * sort output of 'svn proplist' (r1355698)
+    * sort output of 'svn status' (r1341012)
+    * avoid a filestat per working copy find operation (r1340556)
+    * optimize 'svn upgrade' performance on large working copies (r1342984)
+    * allow 'file:///C:\repos' style arguments on Windows, like 1.6 (r1346765)
+    * fix ra_serf against Subversion 1.2 servers (r1349367)
+    * fix 'svn upgrade' on working copies with certain tree conflicts (r1345482)
+
+  - Server-side bugfixes:
+    * partial sync drops properties when converting to adds (issue #4184)
+    * replaying a copy and delete of an unreadable child fails (issue #4121)
+
+  - Other tool improvements and bugfixes:
+
+ Developer-visible changes:
+  - General:
+    * fix running tests against httpd 2.4 (r1291594)
+
+  - Bindings:
+    * JavaHL: Don't assert on some invalid input (r1354626, r1354652)
+    * JavaHL: Add missing new in 1.7 notifications (r1351772)
+
+
+Version 1.7.5
+(17 May 2012, from /branches/1.7.x)
+http://svn.apache.org/repos/asf/subversion/tags/1.7.5
+
+ User-visible changes:
+  - Client- and server-side bugfixes:
+    * http: report deleted-revision upon delete during update (r1327474)
+
+  - Client-side bugfixes:
+    * avoid potential segfault when canonicalizing properties (r1296369)
+    * improve memory and file-handle management with externals (issue #4130)
+    * serf: convert assertions to "MERGE failed" errors (r1302417)
+    * fix undefined behaviour during multi-segment reverse merges (issue #4144)
+    * fix potential use of already freed memory during diff operation (r1311935)
+    * improve performance of scan for the working copy root (r1306334)
+    * cmdline: fix segfault during 'svn diff' argument processing (r1311702)
+    * fix regression from 1.6 in update with --depth option (issue #4136)
+    * propset: avoid undefined behaviour in error path (r1325361)
+    * reset sqlite statements, partly for sqlite-3.7.11 compat (r1328846, et al)
+    * fix assertion during 'svn diff -r BASE:HEAD ^/trunk' (issue #4161)
+    * notify upon 'update' just removing locks on files (r1329876)
+    * neon: fix potential use of freed memory during commits (r1329388)
+    * 'status --xml' doesn't show repository deletes correctly (issue #4167)
+    * fix assert on svn:externals with drive letter on Windows (issue #4073)
+    * fix 'svn update --depth=empty' against 1.4 servers (issue #4046)
+    * handle missing svn:date reported by svnserve gracefully (r1306111)
+    * fix merges which first add a subtree and then delete it (issue #4166)
+    * fix a regression with checkout of file externals (issue #4087)
+    * don't add spurious mergeinfo to subtrees in edge-case merge (issue #4169)
+    * improve performance of status on large working copies (issue #4178)
+
+  - Server-side bugfixes:
+    * fix non-fatal FSFS corruption bug with concurrent commits (issue #4129)
+    * mod_dav_svn: raise an error on MERGE of non-existent resource (r1298343)
+    * mod_dav_svn: support compiling/running under httpd-2.4 (r1232267)
+    * mod_dav_svn: forbid BDB repositories under httpd's event MPM (issue #4157)
+
+  - Other tool improvements and bugfixes:
+    * emacs support: updates to dsvn.el and vc-svn.el (r1200896, et al)
+
+ Developer-visible changes:
+  - General:
+    * windows example distribution scripts: include svnrdump (r1295007)
+    * fix running the test suite with jsvn (r1335555)
+
+  - Bindings:
+    * swig-py tests: avoid FAILs on APR hash order (r1296137, r1292248)
+    * swig-rb tests: avoid FAILs on APR hash order (r1310535, r1310594)
+    * swig-pl: Improved perl detection in gen-make.py (r1291797, r1291810)
+
+
 Version 1.7.4
-<<<<<<< HEAD
-(?? ??? 2012, from /branches/1.7.x)
-=======
 (08 Mar 2012, from /branches/1.7.x)
->>>>>>> 7fe7d504
 http://svn.apache.org/repos/asf/subversion/tags/1.7.4
 
   User-visible changes:
@@ -58,11 +146,8 @@
     * fix spurious conflict when merging deleted symbolic link (issue #4052)
     * fix URL-to-WC copy of externals on Windows (issue #4123)
     * improve an FSFS sanity-check error message (r1294470)
-<<<<<<< HEAD
-=======
     * fix regressions with symlinks pointing at externals (issue #4102)
     * fix 'svn log --diff' output ordering issue on Windows (r1295671)
->>>>>>> 7fe7d504
 
   Developer-visible changes:
     * don't build mod_dontdothat if not building with httpd (r1243976)
@@ -391,6 +476,30 @@
     * fix type mapping of svn_txdelta_window_t in python bindings (issue #3688)
 
 
+Version 1.6.18
+(29 Mar 2012, from /branches/1.6.x)
+http://svn.apache.org/repos/asf/subversion/tags/1.6.18
+
+  User-visible changes:
+    * reject invalid svn:mergeinfo at commit time over DAV (issue #3953) 
+    * fix reintegrate merge regression introduced in 1.6.13 (issue #3957)
+    * make the stderr output of the post-commit hook XML-safe (r893478)
+    * fix a rare source of FSFS corruption (r1240752)
+    * plug a memory leak in the bdb backend (r1205726)
+    * server-side performance fix for "log -g" (r1152282)
+    * fix description of svndumpfilter's --targets option (r1151911)
+    * fix datastream corruption during resumed transfer in ra_serf (r1154733)
+    * fix a crash in ra_svn SASL authentication (r1166555, -678)
+    * fix potential corruption on 32-bit FSFS with large files (r1230212)
+    * make website links point to subversion.apache.org (r896893, -901, r915036)
+    * fix non-fatal FSFS corruption bug with concurrent commits (issue #4129)
+
+  Developer-visible changes:
+    * fix sqlite distfile retrieval in get-deps.sh (r1134734)
+    * fix swig-py memory leak (r1235264, -296, -302, -736)
+    * allow passing --with-jdk to gen-make.py on Windows (r966167)
+
+
 Version 1.6.17
 (01 Jun 2011, from /branches/1.6.x)
 http://svn.apache.org/repos/asf/subversion/tags/1.6.17
