<!DOCTYPE html PUBLIC "-//W3C//DTD XHTML 1.0 Strict//EN"
"http://www.w3.org/TR/xhtml1/DTD/xhtml1-strict.dtd">
<html xmlns="http://www.w3.org/1999/xhtml">
<head>
<style type="text/css"> /* <![CDATA[ */
  @import "tigris-branding/css/tigris.css";
  @import "tigris-branding/css/inst.css";
  /* ]]> */</style>
<link rel="stylesheet" type="text/css" media="print"
  href="tigris-branding/css/print.css"/>
<script type="text/javascript" src="tigris-branding/scripts/tigris.js"></script>
<title>Subversion Packages</title>
</head>

<body>
<div class="app">

<h1 style="text-align: center;">Subversion Packages</h1>

<p>The best available version of Subversion is:&nbsp;<a
href="svn_1.3_releasenotes.html">1.3.2</a></p>

<p>You can install Subversion by compiling its <a
href="#source-release">source code release</a> directly, or you can
install one of the <a href="#binary-packages">prepackaged binaries</a>
if there is one for your operating system.  Unless a release has
"alpha", "beta", or "rc" in its name, it is tested and considered
stable for production use.  Once you have Subversion installed, most
of your questions can be answered by reading the <a
href="http://svnbook.red-bean.com" >Subversion Book</a> and <a
href="faq.html">FAQ</a>.</p>

<p>To upgrade to the latest release, just install "on top of" an older
release.  Any Subversion 1.x program is forward-compatible with newer
1.y libraries.  No repository upgrade is required.  As long as a
client and server both have the same major release number (1), an
older client works with a newer server and a newer client works with
an older server.  The only caveat is that if the client and server
minor release numbers don't match (e.g 1.0 and 1.1), then not all new
features may not be available.</p>

<p>The 1.0 and 1.1 development line are no longer active.  We are no
longer fixing bugs in 1.0.x/1.1.x nor making 1.0.x/1.1.x releases.
Only the discovery of a horrible data-loss or security bug would
prompt us to do another 1.0.x/1.1.x release.  If you discover a bug in
1.0/1.1, it is likely already fixed in a later development line.  If
you report the bug, you'll probably be told to upgrade first.</p>

</div>

<div class="h2" id="source-release" title="source-release">
<h2>Source Code</h2>

<p>The latest source release can always be found <a
href="http://subversion.tigris.org/servlets/ProjectDocumentList?folderID=260&amp;expandFolder=74">
in this directory</a>, in the file-sharing area of the Subversion
website.  <br />Windows users should download <tt>.zip</tt> files.
For all other operating systems, download <tt>.tar.gz</tt> or
<tt>.tar.bz2</tt> files.</p>

<p>Be sure to read the <a href="getting_subversion.html">general
instructions</a> for building from the source tarball, and the <a
href="http://svn.collab.net/repos/svn/trunk/INSTALL">specific instructions</a>
within the source code itself.</p>

 <!-- list all dependencies!!!  with links-->

</div>   


<div class="h2" id="binary-packages" title="binary-packages">
<h2>Binary Packages</h2>

<p>The Subversion project <b>does <i>not</i> officially endorse or
maintain</b> any binary packages of the Subversion software.  However,
volunteers have created binary packages for different distributions
and platforms, and as a convenience, we maintain a list of links to
them here.  If there are any problems with or questions about the
different binary packages please send email to the <a
href="mailto:users@subversion.tigris.org">Subversion users mailing
list</a>.</p>

<div style="background-color: yellow; color: red;">
<p><b>NOTE: Binary packages usually come out about a week after the
corresponding source release.  Please don't post to the mailing lists
asking when a binary package for a given platform will be ready.  The
packagers already know when new source releases come out, and work as
fast as they can to make binaries available.</b></p>
</div>


<div class="h3" id="redhat-fedora" title="redhat-fedora">
<h3><img alt="" src="images/redhat.png" width="32" height="32"
    />Red Hat Linux and Fedora Core</h3>

<ul>
<<<<<<< HEAD
<li><p><b>Red Hat 7.x, 8.0, 9, Red Hat Enterprise Linux 3, 4</b></p>
<p><em>Maintainer:
<a href="mailto:david@summersoft.fay.ar.us">David Summers</a></em></p>
=======
<li><p><b>RedHat 7.x, 8.0, 9, RedHat Enterprise Linux 3, 4</b></p>
<p><em>Maintainer: <a href="mailto:david@summersoft.fay.ar.us">David
Summers</a></em></p>

<p>
<a href="http://the.earth.li/pub/subversion/summersoft.fay.ar.us/pub/subversion/latest/"><em>UK Mirror</em></a> (fastest) or
<a href="http://summersoft.fay.ar.us/pub/subversion/latest/"
           >http://summersoft.fay.ar.us/pub/subversion/latest/</a> (slowest)
</p>
>>>>>>> fb160b83

<p><a
href="http://the.earth.li/pub/subversion/summersoft.fay.ar.us/pub/subversion/latest/"
><em>UK Mirror</em></a> (fastest) or <a
href="http://summersoft.fay.ar.us/pub/subversion/latest/"
     >http://summersoft.fay.ar.us/pub/subversion/latest/</a>
(slowest).</p>

<div style="background-color: yellow; color: red;"><p><b>WARNING:</b>
The Red Hat Enterprise Linux 3 Subversion 1.2 and later RPMs above
(from David Summers) are <em>not</em> compiled with Berkeley DB
support (All other versions are compiled with Berkeley BDB support).
If you need to access Berkeley DB repositories, these RPMs will not
work for you.  (See <a
href="http://subversion.tigris.org/servlets/BrowseList?listName=dev&amp;from=317936&amp;to=317936&amp;count=21&amp;by=thread&amp;first=1&amp;windowSize=20&amp;selectedPage=1"
>this thread</a> for details.)  You may want to try different RPMs
instead.</p></div>

</li>

<li><p><b>Fedora Core 1, 2, Red Hat Enterprise Linux 3, 4</b></p>
<p><em>Maintainer: Dag Wieers</em></p>
<p><a href="http://dag.wieers.com/packages/subversion/"
           >http://dag.wieers.com/packages/subversion/</a></p>
</li>

<li><p><b>Fedora Core 3 and later</b></p> <p>Binary RPM packages of
Subversion are already available in these distributions.  If you do
not already have them installed then you may install them from the
installation CD/DVD or use "<tt>yum install subversion</tt>" to
install them from the internet distribution mirrors.</p></li>

</ul>
</div>


<div class="h3" id="debian" title="debian">
<h3><img alt="" src="images/debian.jpg" width="25" height="30"
    />Debian GNU/Linux</h3>

<<<<<<< HEAD
<p>Just run '<tt>apt-get install subversion</tt>'.  Information on the
latest official packages can be found here: <a
href="http://packages.debian.org/subversion"
     >http://packages.debian.org/subversion</a> .</p>
=======
<p>Just run 'apt-get install subversion'.  Information on the latest official
packages can be found here: <a href="http://packages.debian.org/subversion"
  >http://packages.debian.org/subversion</a>.</p>

>>>>>>> fb160b83
</div>


<div class="h3" id="suse" title="suse">
<h3><img alt="" src="images/suse.png" width="63" height="45"
    />SuSE Linux</h3>

<!-- Changes are afoot here, this needs an update. -->

<p><em>Maintainer:
<a href="mailto:olh@suse.de">Olaf Hering</a></em></p>

<<<<<<< HEAD
<p>SuSE Linux 9.2 and earlier do not ship with any (up to date)
version of Subversion.  However, <b>unofficial</b> packages exist in
the <tt>projects/apache/subversion</tt> directory of <em>some</em> <a
=======
<p>SuSE Linux 9.2 and earlier do not ship with any (up to date) version of
Subversion.  However, <b>unofficial</b> packages exist in the
<tt>projects/apache/subversion</tt> directory of <a
>>>>>>> fb160b83
href="http://www.novell.com/products/suselinux/downloads/ftp/int_mirrors.html"
>SuSE mirrors</a>.</p>

</div>


<div class="h3" id="freebsd" title="freebsd">
<h3><img alt="" src="images/bsddaemon.png" width="40" height="40"
    />FreeBSD</h3>

<p><em>Maintainer:
<a href="mailto:lev@freebsd.org">Lev Serebryakov</a></em></p>

<p>Information about the latest port can be found here: <a
href="http://www.freebsd.org/cgi/cvsweb.cgi/ports/devel/subversion/"
     >http://www.freebsd.org/cgi/cvsweb.cgi/ports/devel/subversion/</a>
.</p>

<p>Assuming your ports tree is up-to-date, just do '<tt>cd
/usr/ports/devel/subversion; make install</tt>'.</p>

</div>


<div class="h3" id="openbsd" title="openbsd">
<h3><img alt="" src="images/openbsd-puffy.gif" width="50" height="46"
    />OpenBSD</h3>

<p><em>Maintainer: Aleksander Piotrowski</em></p>

<p>Information about the latest port can be found here: <a
href="http://www.openbsd.org/cgi-bin/cvsweb.cgi/ports/devel/subversion/"
     >http://www.openbsd.org/cgi-bin/cvsweb.cgi/ports/devel/subversion/</a>
.</p>

<p>Assuming your ports tree is up-to-date, just do '<tt>cd
/usr/ports/devel/subversion; make install</tt>'.</p>

</div>


<div class="h3" id="pkgsrc" title="pkgsrc">
<h3><img alt="" src="images/bsddaemon.png" width="40" height="40"
    />pkgsrc ({Net,Open,Free}BSD, Linux, Solaris, etc.)</h3>

<p><em>Maintainer:
<a href="mailto:epg@NetBSD.org">Eric Gillespie</a></em></p>

<p><a
href="http://www.NetBSD.org/Documentation/software/packages.html"
>pkgsrc</a> is the cross-platform package system used by the NetBSD
project, originally derived from FreeBSD ports.</p>

<p>Information about the latest package can be found here: <a
href="http://cvsweb.netbsd.org/bsdweb.cgi/pkgsrc/devel/subversion/"
     >http://cvsweb.netbsd.org/bsdweb.cgi/pkgsrc/devel/subversion/</a>
.</p>

<p>Assuming your pkgsrc tree is up-to-date, just do '<tt>cd
/usr/pkgsrc/devel/subversion; make install clean</tt>'.</p>

</div>


<div class="h3" id="solaris" title="solaris">
<h3><img alt="" src="images/sol7logo.gif" width="98" height="76"
    />Solaris</h3>

<p><em>Maintainer:
<a href="mailto:steve@smc.vnet.net">Steven M. Christensen</a></em></p>

<p>Binary builds of Subversion for <em>SPARC/Solaris 2.5 &ndash;
10</em> and <em>x86/Solaris 8 &ndash; 10</em> are available at: <a
href="http://www.sunfreeware.com">http://www.sunfreeware.com/</a>
.</p>

</div>


<div class="h3" id="osx" title="osx">
<h3><img alt="" src="images/osx.gif" width="40" height="40"/>Mac OS X</h3>

<ul>
<li><p><b>Installation using Fink</b></p>
<p><em>Maintainer:
<a href="mailto:chris01@users.sourceforge.net">Christian Schaffner</a></em></p>

<p>Information about the latest <a
href="http://fink.sourceforge.net/">Fink</a> packages can be found
here: <a
href="http://pdb.finkproject.org/pdb/package.php/svn"
     >http://pdb.finkproject.org/pdb/package.php/svn</a>
.</p>

<p>Be sure to read the documentation of the different packages.</p>

</li>

<li><p><b>Installation from a <tt>.dmg</tt></b></p>
<p><em>Maintainer:
<a href="mailto:matthew.porter@metissian.com">Matthew E. Porter</a></em></p>

<p>Pre-built binaries that do not require Fink can be found here: <a
href="http://metissian.com/projects/macosx/subversion/"
     >http://metissian.com/projects/macosx/subversion/</a>
.</p>

</li>
</ul>
</div>


<div class="h3" id="windows" title="windows">
<h3><img alt="" src="images/win32.png" width="40" height="36"
    />Windows NT, 2000, XP and 2003</h3>

<p>The client runs on Win9x/Me but the server does not, see <a
href="http://subversion.tigris.org/faq.html#portability">the
FAQ</a>.</p>

<p><em>Maintainer:
<a href="mailto:users@subversion.tigris.org?bcc=brane@xbc.nu"
>Branko &#268;ibej</a></em></p>

<p>The latest command-line binaries and libraries for Windows can be
found in <a
href="http://subversion.tigris.org/servlets/ProjectDocumentList?folderID=91"
>this directory</a> of the file-sharing area.  The packages are ".zip"
files.</p>

<div style="background-color: yellow; color: red;">
<p>Note that the Apache modules included in this
package was compiled against Apache HTTP Server 2.0, and thus will
<em>not</em> work with Apache HTTP Server 2.2.</p>
</div>

<div style="background-color: yellow; color: red;">
<p>Please do not ask about <strong>Python 2.4</strong> bindings for
Windows.  <a
href="http://subversion.tigris.org/servlets/ReadMsg?list=dev&amp;msgNo=101731"
>This message</a> explains why.</p>
</div>

<div style="background-color: yellow; color: red;">
<p><strong>WARNING:</strong> subversion 1.2 (and later) win32 binaries
use BerkeleyDB 4.3.  If you already have BDB 4.2 repositories running
on Windows, then installing these particular binaries will force you
to upgrade your repositories to BDB 4.3.  It's not difficult, just be
ready to do so.  Read the <a
href="http://subversion.tigris.org/faq.html#bdb43-upgrade">FAQ</a>.</p>
</div>

<p><em>Maintainer:
<a href="mailto:troy@ebswift.com">Troy Simpson</a></em></p>

<p>The same command-line binaries and libraries, but packaged within a
friendly Installer program, are in <a
href="http://subversion.tigris.org/servlets/ProjectDocumentList?folderID=91"
>the same directory</a> of the file-sharing area, but end with
"-setup.exe".</p>

<p><em>Maintainer:
<a href="mailto:steveking@tigris.org">Steve King</a></em></p>

<p>If you want a pretty Win32 GUI, <a
href="http://tortoisesvn.tigris.org">TortoiseSVN</a> integrates nicely
with the Windows Explorer.  <strong>Note:</strong> TortoiseSVN is a
separate project.  Please post questions and problems to the <a
href="http://tortoisesvn.tigris.org/servlets/ProjectMailingListList"
>TortoiseSVN project's own mailing lists.</a>, not Subversion's
mailing lists.</p>

</div>


<div class="h3" id="os400" title="os400">
<h3><img alt="" src="images/i5os.png" width="68" height="34"
    />IBM i5/OS (OS/400)</h3>

<p><em>Maintainer:
<a href="mailto:markp@softlanding.com">Mark Phippard</a></em></p>
<p>Binary builds of Subversion for OS/400 V5R1 or higher, as well as
documentation for installing and configuring Subversion are available at:
<a href="http://www.softlanding.com/subversion/"
        >http://www.softlanding.com/subversion/</a> .</p>

</div>


</div>
</body>
</html><|MERGE_RESOLUTION|>--- conflicted
+++ resolved
@@ -18,7 +18,7 @@
 <h1 style="text-align: center;">Subversion Packages</h1>
 
 <p>The best available version of Subversion is:&nbsp;<a
-href="svn_1.3_releasenotes.html">1.3.2</a></p>
+   href="svn_1.2_releasenotes.html">1.2.3</a></p>
 
 <p>You can install Subversion by compiling its <a
 href="#source-release">source code release</a> directly, or you can
@@ -31,20 +31,20 @@
 href="faq.html">FAQ</a>.</p>
 
 <p>To upgrade to the latest release, just install "on top of" an older
-release.  Any Subversion 1.x program is forward-compatible with newer
-1.y libraries.  No repository upgrade is required.  As long as a
+release.  Any Subversion 1.X program is forward-compatible with newer
+1.Y libraries.  No repository upgrade is required.  As long as a
 client and server both have the same major release number (1), an
 older client works with a newer server and a newer client works with
 an older server.  The only caveat is that if the client and server
 minor release numbers don't match (e.g 1.0 and 1.1), then not all new
 features may not be available.</p>
 
-<p>The 1.0 and 1.1 development line are no longer active.  We are no
-longer fixing bugs in 1.0.x/1.1.x nor making 1.0.x/1.1.x releases.
-Only the discovery of a horrible data-loss or security bug would
-prompt us to do another 1.0.x/1.1.x release.  If you discover a bug in
-1.0/1.1, it is likely already fixed in a later development line.  If
-you report the bug, you'll probably be told to upgrade first.</p>
+<p>The 1.0 development line is no longer active.  We are no longer
+fixing bugs in 1.0.x nor making 1.0.x releases.  Only the discovery of
+a horrible data-loss or security bug would prompt us to do another
+1.0.x release.  If you discover a bug in 1.0, it is likely already
+fixed in a later development line.  If you report the bug, you'll
+probably be told to upgrade first.</p>
 
 </div>
 
@@ -66,7 +66,6 @@
  <!-- list all dependencies!!!  with links-->
 
 </div>   
-
 
 <div class="h2" id="binary-packages" title="binary-packages">
 <h2>Binary Packages</h2>
@@ -88,17 +87,11 @@
 fast as they can to make binaries available.</b></p>
 </div>
 
-
 <div class="h3" id="redhat-fedora" title="redhat-fedora">
 <h3><img alt="" src="images/redhat.png" width="32" height="32"
     />Red Hat Linux and Fedora Core</h3>
 
 <ul>
-<<<<<<< HEAD
-<li><p><b>Red Hat 7.x, 8.0, 9, Red Hat Enterprise Linux 3, 4</b></p>
-<p><em>Maintainer:
-<a href="mailto:david@summersoft.fay.ar.us">David Summers</a></em></p>
-=======
 <li><p><b>RedHat 7.x, 8.0, 9, RedHat Enterprise Linux 3, 4</b></p>
 <p><em>Maintainer: <a href="mailto:david@summersoft.fay.ar.us">David
 Summers</a></em></p>
@@ -108,24 +101,16 @@
 <a href="http://summersoft.fay.ar.us/pub/subversion/latest/"
            >http://summersoft.fay.ar.us/pub/subversion/latest/</a> (slowest)
 </p>
->>>>>>> fb160b83
-
-<p><a
-href="http://the.earth.li/pub/subversion/summersoft.fay.ar.us/pub/subversion/latest/"
-><em>UK Mirror</em></a> (fastest) or <a
-href="http://summersoft.fay.ar.us/pub/subversion/latest/"
-     >http://summersoft.fay.ar.us/pub/subversion/latest/</a>
-(slowest).</p>
-
-<div style="background-color: yellow; color: red;"><p><b>WARNING:</b>
-The Red Hat Enterprise Linux 3 Subversion 1.2 and later RPMs above
-(from David Summers) are <em>not</em> compiled with Berkeley DB
-support (All other versions are compiled with Berkeley BDB support).
-If you need to access Berkeley DB repositories, these RPMs will not
-work for you.  (See <a
-href="http://subversion.tigris.org/servlets/BrowseList?listName=dev&amp;from=317936&amp;to=317936&amp;count=21&amp;by=thread&amp;first=1&amp;windowSize=20&amp;selectedPage=1"
->this thread</a> for details.)  You may want to try different RPMs
-instead.</p></div>
+
+<div style="background-color: yellow; color: red;">
+<p><strong>WARNING:</strong> the RedHat Enterprise Linux 3 subversion 1.2 RPMs above (from David
+Summers) are <em>not</em> compiled with Berkeley DB support (All other versions are compiled with Berkeley BDB support).  If you
+need to access Berkeley DB repositories, these RPMS will not work for
+you.
+  (See <a
+          href="http://subversion.tigris.org/servlets/BrowseList?listName=dev&amp;from=317936&amp;to=317936&amp;count=21&amp;by=thread&amp;first=1&amp;windowSize=20&amp;selectedPage=1">this
+    thread</a> for details.) You may want to try different RPMS instead.</p>
+</div>
 
 </li>
 
@@ -135,57 +120,41 @@
            >http://dag.wieers.com/packages/subversion/</a></p>
 </li>
 
-<li><p><b>Fedora Core 3 and later</b></p> <p>Binary RPM packages of
-Subversion are already available in these distributions.  If you do
-not already have them installed then you may install them from the
-installation CD/DVD or use "<tt>yum install subversion</tt>" to
-install them from the internet distribution mirrors.</p></li>
-
+<li><p><b>Fedora Core 3</b></p>
+<p>Binary RPM packages of Subversion 1.1.x are already available in this
+distribution.  If you do not already have them installed then you may install
+them from the installation CD/DVD or use "yum install subversion" to install
+them from the internet distribution mirrors.  Alternatively, the Dag repository
+linked to above also has packages for this distribution, and is more likely
+to update to Subversion 1.2.x when it is officially released.</p>
+</li>
 </ul>
-</div>
-
+
+</div>
 
 <div class="h3" id="debian" title="debian">
 <h3><img alt="" src="images/debian.jpg" width="25" height="30"
     />Debian GNU/Linux</h3>
 
-<<<<<<< HEAD
-<p>Just run '<tt>apt-get install subversion</tt>'.  Information on the
-latest official packages can be found here: <a
-href="http://packages.debian.org/subversion"
-     >http://packages.debian.org/subversion</a> .</p>
-=======
 <p>Just run 'apt-get install subversion'.  Information on the latest official
 packages can be found here: <a href="http://packages.debian.org/subversion"
   >http://packages.debian.org/subversion</a>.</p>
 
->>>>>>> fb160b83
-</div>
-
+</div>
 
 <div class="h3" id="suse" title="suse">
 <h3><img alt="" src="images/suse.png" width="63" height="45"
     />SuSE Linux</h3>
 
-<!-- Changes are afoot here, this needs an update. -->
-
-<p><em>Maintainer:
-<a href="mailto:olh@suse.de">Olaf Hering</a></em></p>
-
-<<<<<<< HEAD
-<p>SuSE Linux 9.2 and earlier do not ship with any (up to date)
-version of Subversion.  However, <b>unofficial</b> packages exist in
-the <tt>projects/apache/subversion</tt> directory of <em>some</em> <a
-=======
+<p><em>Maintainer: <a href="mailto:olh@suse.de">Olaf Hering</a></em></p>
+
 <p>SuSE Linux 9.2 and earlier do not ship with any (up to date) version of
 Subversion.  However, <b>unofficial</b> packages exist in the
 <tt>projects/apache/subversion</tt> directory of <a
->>>>>>> fb160b83
 href="http://www.novell.com/products/suselinux/downloads/ftp/int_mirrors.html"
 >SuSE mirrors</a>.</p>
 
 </div>
-
 
 <div class="h3" id="freebsd" title="freebsd">
 <h3><img alt="" src="images/bsddaemon.png" width="40" height="40"
@@ -194,16 +163,14 @@
 <p><em>Maintainer:
 <a href="mailto:lev@freebsd.org">Lev Serebryakov</a></em></p>
 
-<p>Information about the latest port can be found here: <a
-href="http://www.freebsd.org/cgi/cvsweb.cgi/ports/devel/subversion/"
-     >http://www.freebsd.org/cgi/cvsweb.cgi/ports/devel/subversion/</a>
-.</p>
-
-<p>Assuming your ports tree is up-to-date, just do '<tt>cd
-/usr/ports/devel/subversion; make install</tt>'.</p>
-
-</div>
-
+<p>Information about the latest port can be found here:<a
+href="http://www.freebsd.org/cgi/cvsweb.cgi/ports/devel/subversion/">http://www.freebsd.org/cgi/cvsweb.cgi/ports/devel/subversion/</a>.
+</p>
+
+<p>Assuming your ports tree is up-to-date, just 'cd
+/usr/ports/devel/subversion; make install'.</p>
+
+</div>
 
 <div class="h3" id="openbsd" title="openbsd">
 <h3><img alt="" src="images/openbsd-puffy.gif" width="50" height="46"
@@ -213,14 +180,12 @@
 
 <p>Information about the latest port can be found here: <a
 href="http://www.openbsd.org/cgi-bin/cvsweb.cgi/ports/devel/subversion/"
-     >http://www.openbsd.org/cgi-bin/cvsweb.cgi/ports/devel/subversion/</a>
-.</p>
-
-<p>Assuming your ports tree is up-to-date, just do '<tt>cd
-/usr/ports/devel/subversion; make install</tt>'.</p>
-
-</div>
-
+>http://www.openbsd.org/cgi-bin/cvsweb.cgi/ports/devel/subversion/</a></p>
+
+<p>Assuming your ports tree is up-to-date, just do:</p>
+<pre>cd /usr/ports/devel/; subversion; make install</pre>
+
+</div>
 
 <div class="h3" id="pkgsrc" title="pkgsrc">
 <h3><img alt="" src="images/bsddaemon.png" width="40" height="40"
@@ -230,80 +195,63 @@
 <a href="mailto:epg@NetBSD.org">Eric Gillespie</a></em></p>
 
 <p><a
-href="http://www.NetBSD.org/Documentation/software/packages.html"
->pkgsrc</a> is the cross-platform package system used by the NetBSD
-project, originally derived from FreeBSD ports.</p>
-
-<p>Information about the latest package can be found here: <a
-href="http://cvsweb.netbsd.org/bsdweb.cgi/pkgsrc/devel/subversion/"
-     >http://cvsweb.netbsd.org/bsdweb.cgi/pkgsrc/devel/subversion/</a>
-.</p>
-
-<p>Assuming your pkgsrc tree is up-to-date, just do '<tt>cd
-/usr/pkgsrc/devel/subversion; make install clean</tt>'.</p>
-
-</div>
-
+href="http://www.NetBSD.org/Documentation/software/packages.html">pkgsrc</a>
+is the cross-platform package system used by the NetBSD project,
+originally derived from FreeBSD ports.</p>
+
+<p>Information about the latest package can be found here:<a
+href="http://cvsweb.netbsd.org/bsdweb.cgi/pkgsrc/devel/subversion/">http://cvsweb.netbsd.org/bsdweb.cgi/pkgsrc/devel/subversion/</a>.
+</p>
+
+<p>Assuming your pkgsrc tree is up-to-date, just 'cd
+/usr/pkgsrc/devel/subversion; make install clean'.</p>
+
+</div>
 
 <div class="h3" id="solaris" title="solaris">
 <h3><img alt="" src="images/sol7logo.gif" width="98" height="76"
     />Solaris</h3>
 
-<p><em>Maintainer:
+<p><em>Maintainer: 
 <a href="mailto:steve@smc.vnet.net">Steven M. Christensen</a></em></p>
 
-<p>Binary builds of Subversion for <em>SPARC/Solaris 2.5 &ndash;
-10</em> and <em>x86/Solaris 8 &ndash; 10</em> are available at: <a
-href="http://www.sunfreeware.com">http://www.sunfreeware.com/</a>
-.</p>
-
-</div>
-
+<p>Binary builds of Subversion for Solaris 2.5-9 on SPARC and Solaris 8-9 on 
+x86/Intel are available at: 
+<a href="http://www.sunfreeware.com">http://www.sunfreeware.com/</a>.</p>
+
+</div>
 
 <div class="h3" id="osx" title="osx">
 <h3><img alt="" src="images/osx.gif" width="40" height="40"/>Mac OS X</h3>
 
-<ul>
-<li><p><b>Installation using Fink</b></p>
-<p><em>Maintainer:
+<p><em>Maintainer: 
 <a href="mailto:chris01@users.sourceforge.net">Christian Schaffner</a></em></p>
 
 <p>Information about the latest <a
 href="http://fink.sourceforge.net/">Fink</a> packages can be found
-here: <a
-href="http://pdb.finkproject.org/pdb/package.php/svn"
-     >http://pdb.finkproject.org/pdb/package.php/svn</a>
-.</p>
-
-<p>Be sure to read the documentation of the different packages.</p>
-
-</li>
-
-<li><p><b>Installation from a <tt>.dmg</tt></b></p>
-<p><em>Maintainer:
+here: <a href="http://fink.sourceforge.net/pdb/search.php?summary=svn">
+http://fink.sourceforge.net/pdb/search.php?summary=svn</a>.
+<br/>
+Be sure to read the documentation of the different packages.</p>
+
+<p><em>Maintainer: 
 <a href="mailto:matthew.porter@metissian.com">Matthew E. Porter</a></em></p>
 
 <p>Pre-built binaries that do not require Fink can be found here: <a
 href="http://metissian.com/projects/macosx/subversion/"
-     >http://metissian.com/projects/macosx/subversion/</a>
-.</p>
-
-</li>
-</ul>
-</div>
-
+>http://metissian.com/projects/macosx/subversion/</a>.
+</p>
+
+</div>
 
 <div class="h3" id="windows" title="windows">
 <h3><img alt="" src="images/win32.png" width="40" height="36"
     />Windows NT, 2000, XP and 2003</h3>
 
-<p>The client runs on Win9x/Me but the server does not, see <a
-href="http://subversion.tigris.org/faq.html#portability">the
-FAQ</a>.</p>
-
-<p><em>Maintainer:
-<a href="mailto:users@subversion.tigris.org?bcc=brane@xbc.nu"
->Branko &#268;ibej</a></em></p>
+<p>The client runs on Win9x/Me but the server does not, see
+<a href="http://subversion.tigris.org/faq.html#portability">the FAQ</a>.</p>
+<p><em>Maintainer:
+<a href="mailto:users@subversion.tigris.org?bcc=brane@xbc.nu">Branko &#268;ibej</a></em></p>
 
 <p>The latest command-line binaries and libraries for Windows can be
 found in <a
@@ -312,29 +260,17 @@
 files.</p>
 
 <div style="background-color: yellow; color: red;">
-<p>Note that the Apache modules included in this
-package was compiled against Apache HTTP Server 2.0, and thus will
-<em>not</em> work with Apache HTTP Server 2.2.</p>
-</div>
-
-<div style="background-color: yellow; color: red;">
-<p>Please do not ask about <strong>Python 2.4</strong> bindings for
-Windows.  <a
-href="http://subversion.tigris.org/servlets/ReadMsg?list=dev&amp;msgNo=101731"
->This message</a> explains why.</p>
-</div>
-
-<div style="background-color: yellow; color: red;">
-<p><strong>WARNING:</strong> subversion 1.2 (and later) win32 binaries
+<p><strong>WARNING:</strong> the latest subversion 1.2 win32 binaries
 use BerkeleyDB 4.3.  If you already have BDB 4.2 repositories running
 on Windows, then installing these particular binaries will force you
 to upgrade your repositories to BDB 4.3.  It's not difficult, just be
-ready to do so.  Read the <a
+ready to do so.  Read
+the <a
 href="http://subversion.tigris.org/faq.html#bdb43-upgrade">FAQ</a>.</p>
 </div>
 
 <p><em>Maintainer:
-<a href="mailto:troy@ebswift.com">Troy Simpson</a></em></p>
+<a href="mailto:jostein@josander.net">Jostein Andersen</a></em></p>
 
 <p>The same command-line binaries and libraries, but packaged within a
 friendly Installer program, are in <a
@@ -346,15 +282,15 @@
 <a href="mailto:steveking@tigris.org">Steve King</a></em></p>
 
 <p>If you want a pretty Win32 GUI, <a
-href="http://tortoisesvn.tigris.org">TortoiseSVN</a> integrates nicely
-with the Windows Explorer.  <strong>Note:</strong> TortoiseSVN is a
-separate project.  Please post questions and problems to the <a
-href="http://tortoisesvn.tigris.org/servlets/ProjectMailingListList"
->TortoiseSVN project's own mailing lists.</a>, not Subversion's
-mailing lists.</p>
-
-</div>
-
+   href="http://tortoisesvn.tigris.org">TortoiseSVN</a> integrates
+   nicely with the Windows Explorer.  <strong>Note:</strong>
+   TortoiseSVN is a separate project.  Please post questions and
+   problems to the <a
+   href="http://tortoisesvn.tigris.org/servlets/ProjectMailingListList"
+   >TortoiseSVN project's own mailing lists.</a>, not Subversion's mailing
+   lists.</p>
+
+</div>
 
 <div class="h3" id="os400" title="os400">
 <h3><img alt="" src="images/i5os.png" width="68" height="34"
@@ -364,12 +300,11 @@
 <a href="mailto:markp@softlanding.com">Mark Phippard</a></em></p>
 <p>Binary builds of Subversion for OS/400 V5R1 or higher, as well as
 documentation for installing and configuring Subversion are available at:
-<a href="http://www.softlanding.com/subversion/"
-        >http://www.softlanding.com/subversion/</a> .</p>
-
-</div>
-
-
-</div>
+<a href="http://www.softlanding.com/subversion/index.htm">http://www.softlanding.com/subversion/index.htm.</a></p>
+
+</div>
+
+</div>
+
 </body>
 </html>