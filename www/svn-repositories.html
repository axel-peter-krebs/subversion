--- conflicted
+++ resolved
@@ -1,4 +1,3 @@
-<<<<<<< HEAD
 <h2>Public Repositories</h2>
 
 <p>This is a survey that was posted on the Subversion dev list on 4th
@@ -186,8 +185,8 @@
     <td>
       <a target="svn_link" href="http://moin.conectiva.com.br/RepositorySystem">http://moin.conectiva.com.br/RepositorySystem</a>
     </td>
-    <td class="right" style="width: 5em;">5700&nbsp;MB</td>
-    <td class="right" style="width: 5em;">17391</td>
+    <td class="right" style="width: 5em;">7700&nbsp;MB</td>
+    <td class="right" style="width: 5em;">23000</td>
     <td class="right" style="width: 5em;">20</td>
     <td>
       <a href="svn-repositories2.html#gn">more...</a>
@@ -514,522 +513,4 @@
   </tr>
   
 </table>
-</div>
-=======
-<h2>Public Repositories</h2>
-
-<p>This is a survey that was posted on the Subversion dev list on 4th
-October 2002.</p>
-
-<p>The questions are listed <a href="svn-repositories2.html#questions">here</a>,
-and if you've got a Subversion repository of your own, please copy and
-paste the <a href="svn-repositories2.html#form">form</a> into an email and send
-it to <a href="mailto:fitz@red-bean.com?subject=[SVN SURVEY]">fitz@red-bean.com</a> with the phrase
-[SVN SURVEY] in the subject.</p>
-
-<div id="helptext">
-<table border="0" cellspacing="0" cellpadding="3" width="100%"
-  <tr>
-    <th>Contact</th>
-    <th colspan="5">Repos contents</th>
-  </tr>
-  <tr>
-    <th>&nbsp;</th>
-    <th>URL</th>
-    <th style="width: 5em;">Repos size</th>
-    <th style="width: 5em;"># of revisions </th>
-    <th style="width: 5em;"># of read write users</th>
-    <th>More info</th>
-  </tr>
-
-  <tr>
-    <td>
-      <a href="mailto:dev@subversion.tigris.org">The Subversion Development Team</a>
-    </td>
-    <td colspan="5">
-      Subversion itself, plus a few third-party client tools.
-    </td>
-  </tr>
-  <tr>
-    <td>&nbsp;</td>
-    <td>
-      <a target="svn_link" href="http://svn.collab.net/repos/svn/">http://svn.collab.net/repos/svn/</a>
-    </td>
-    <td class="right" style="width: 5em;">57&nbsp;MB</td>
-    <td class="right" style="width: 5em;">3282</td>
-    <td class="right" style="width: 5em;">30</td>
-    <td>
-      <a href="svn-repositories2.html#subversion">more...</a>
-    </td>
-  </tr>
-
-  <tr>
-    <td>
-      <a href="mailto:bcollins@debian.org">Ben Collins</a>
-    </td>
-    <td colspan="5">
-      Source code.
-    </td>
-  </tr>
-  <tr>
-    <td>&nbsp;</td>
-    <td>
-      <a target="svn_link" href="http://svn.linux1394.org/">http://svn.linux1394.org/</a>
-    </td>
-    <td class="right" style="width: 5em;">9&nbsp;MB</td>
-    <td class="right" style="width: 5em;">595</td>
-    <td class="right" style="width: 5em;">7</td>
-    <td>
-      <a href="svn-repositories2.html#bc">more...</a>
-    </td>
-  </tr>
-
-  <tr>
-    <td>
-      <a href="mailto:blair@orcaware.com">Blair Zajac</a>
-    </td>
-    <td colspan="5">
-      Source code and docs.
-    </td>
-  </tr>
-  <tr>
-    <td>&nbsp;</td>
-    <td>
-      <a target="svn_link" href="http://www.orcaware.com/svn/">http://www.orcaware.com/svn/</a>
-    </td>
-    <td class="right" style="width: 5em;">80&nbsp;MB</td>
-    <td class="right" style="width: 5em;">149</td>
-    <td class="right" style="width: 5em;">2</td>
-    <td>
-      <a href="svn-repositories2.html#bz">more...</a>
-    </td>
-  </tr>
-
-  <tr>
-    <td>
-      <a href="mailto:epg@pretzelnet.org">Eric Gillespie</a>
-    </td>
-    <td colspan="5">
-      Source code, documentation, configuration files
-    </td>
-  </tr>
-  <tr>
-    <td>&nbsp;</td>
-    <td>
-      <a target="svn_link" href="http://pretzelnet.org/svn/">http://pretzelnet.org/svn/</a>
-    </td>
-    <td class="right" style="width: 5em;">6&nbsp;MB</td>
-    <td class="right" style="width: 5em;">436</td>
-    <td class="right" style="width: 5em;">3</td>
-    <td>
-      <a href="svn-repositories2.html#eg">more...</a>
-    </td>
-  </tr>
-
-  <tr>
-    <td>
-      <a href="mailto:nfiedler at bluemarsh dot com">Nathan Fiedler</a>
-    </td>
-    <td colspan="5">
-      Source code, documentation
-    </td>
-  </tr>
-  <tr>
-    <td>&nbsp;</td>
-    <td>
-      <a target="svn_link" href="http://www.bluemarsh.com/repos/">http://www.bluemarsh.com/repos/</a>
-    </td>
-    <td class="right" style="width: 5em;">23&nbsp;MB</td>
-    <td class="right" style="width: 5em;">587</td>
-    <td class="right" style="width: 5em;">1</td>
-    <td>
-      <a href="svn-repositories2.html#nf">more...</a>
-    </td>
-  </tr>
-
-  <tr>
-
-    <td>
-      <a href="mailto:kfogel@red-bean.com">Karl Fogel</a>
-    </td>
-    <td colspan="5">
-      Source code, sample genetic sequence data
-    </td>
-  </tr>
-  <tr>
-    <td>&nbsp;</td>
-    <td>
-      <a target="svn_link" href="http://svn.red-bean.com:8080/ale/">http://svn.red-bean.com:8080/ale/</a>
-    </td>
-    <td class="right" style="width: 5em;">14&nbsp;MB</td>
-    <td class="right" style="width: 5em;">28</td>
-    <td class="right" style="width: 5em;">3</td>
-    <td>
-      <a href="svn-repositories2.html#kf">more...</a>
-    </td>
-  </tr>
-
-  <tr>
-    <td>
-      <a href="http://cmeerw.org/contact.html">Christof Meerwald</a>
-    </td>
-    <td colspan="5">
-      Source code of some small Open Source projects I am working on.
-    </td>
-  </tr>
-  <tr>
-    <td>&nbsp;</td>
-    <td>
-      <a href="http://svn.cmeerw.net/repos/">http://svn.cmeerw.net/repos/</a>
-    </td>
-    <td class="right" style="width: 5em;">6&nbsp;MB</td>
-    <td class="right" style="width: 5em;">42</td>
-    <td class="right" style="width: 5em;">1</td>
-    <td>
-      <a href="svn-repositories2.html#cm">more...</a>
-    </td>
-  </tr>
-  
-  <tr>
-    <td>
-      <a href="mailto:niemeyer@conectiva.com">Gustavo Niemeyer</a>
-    </td>
-    <td colspan="5">
-      Exploded RPM packages (tarballs, patches, specs, etc). 
-    </td>
-  </tr>
-  <tr>
-    <td>&nbsp;</td>
-    <td>
-      <a target="svn_link" href="http://moin.conectiva.com.br/RepositorySystem">http://moin.conectiva.com.br/RepositorySystem</a>
-    </td>
-    <td class="right" style="width: 5em;">7700&nbsp;MB</td>
-    <td class="right" style="width: 5em;">23000</td>
-    <td class="right" style="width: 5em;">20</td>
-    <td>
-      <a href="svn-repositories2.html#gn">more...</a>
-    </td>
-  </tr>
-
-  <tr>
-    <td>
-      <a href="mailto:info@gaijin.nl">Erwin J. van Eijk</a>
-    </td>
-    <td colspan="5">
-      Source code.
-    </td>
-  </tr>
-  <tr>
-    <td>&nbsp;</td>
-    <td>
-      &nbsp;
-    </td>
-    <td class="right" style="width: 5em;">30&nbsp;MB</td>
-    <td class="right" style="width: 5em;">130</td>
-    <td class="right" style="width: 5em;">2</td>
-    <td>
-      <a href="svn-repositories2.html#eve">more...</a>
-    </td>
-  </tr>
-
-  <tr>
-    <td>
-      Jay McCarthy
-    </td>
-    <td colspan="5">
-      Source code, project documentation, and project websites.
-    </td>
-  </tr>
-  <tr>
-    <td>&nbsp;</td>
-    <td>
-      &nbsp;
-    </td>
-    <td class="right" style="width: 5em;">47&nbsp;MB</td>
-    <td class="right" style="width: 5em;">489</td>
-    <td class="right" style="width: 5em;">5</td>
-    <td>
-      <a href="svn-repositories2.html#jm">more...</a>
-    </td>
-  </tr>
-
-  <tr>
-    <td>
-      <a href="mailto:striker@apache.org">Sander Striker</a>
-    </td>
-    <td colspan="5">
-      Source code
-    </td>
-  </tr>
-  <tr>
-    <td>&nbsp;</td>
-    <td>
-      &nbsp;
-    </td>
-    <td class="right" style="width: 5em;">48&nbsp;MB</td>
-    <td class="right" style="width: 5em;">&nbsp;</td>
-    <td class="right" style="width: 5em;">1</td>
-    <td>
-      <a href="svn-repositories2.html#ss">more...</a>
-    </td>
-  </tr>
-
-  <tr>
-    <td>
-      <a href="mailto:jstuart@computer-city.net">Jeff Stuart</a>
-    </td>
-    <td colspan="5">
-      Source code to 20 different websites in 20 different repositories.
-    </td>
-  </tr>
-  <tr>
-    <td>&nbsp;</td>
-    <td>
-      &nbsp;
-    </td>
-    <td class="right" style="width: 5em;">945&nbsp;MB</td>
-    <td class="right" style="width: 5em;">38</td>
-    <td class="right" style="width: 5em;">1</td>
-    <td>
-      <a href="svn-repositories2.html#js">more...</a>
-    </td>
-  </tr>
-
-  <tr>
-    <td>
-      <a href="mailto:rschiele@uni-mannheim.de">Robert Schiele</a>
-    </td>
-    <td colspan="5">
-      All production data I am working on.
-    </td>
-  </tr>
-  <tr>
-    <td>&nbsp;</td>
-    <td>
-      &nbsp;
-    </td>
-    <td class="right" style="width: 5em;">140&nbsp;MB</td>
-    <td class="right" style="width: 5em;">30</td>
-    <td class="right" style="width: 5em;">1</td>
-    <td>
-      <a href="svn-repositories2.html#rs">more...</a>
-    </td>
-  </tr>
-
-  <tr>
-    <td>
-      <a href="mailto:fn.hungry.org">Faried Nawaz</a>
-    </td>
-    <td colspan="5">
-      Source code to a 3rd party app which has been patched for local use.
-    </td>
-  </tr>
-  <tr>
-    <td>&nbsp;</td>
-    <td>
-      &nbsp;
-    </td>
-    <td class="right" style="width: 5em;">1&nbsp;MB</td>
-    <td class="right" style="width: 5em;">8</td>
-    <td class="right" style="width: 5em;">1</td>
-    <td>
-      <a href="svn-repositories2.html#vs">more...</a>
-    </td>
-  </tr>
-
-  <tr>
-    <td>
-      <a href="mailto:vss@high.net.ru">Vlad Skvortsov</a>
-    </td>
-    <td colspan="5">
-      Sources, docs.
-    </td>
-  </tr>
-  <tr>
-    <td>&nbsp;</td>
-    <td>
-      &nbsp;
-    </td>
-    <td class="right" style="width: 5em;">50&nbsp;MB</td>
-    <td class="right" style="width: 5em;">137</td>
-    <td class="right" style="width: 5em;">1</td>
-    <td>
-      <a href="svn-repositories2.html#vs">more...</a>
-    </td>
-  </tr>
-
-  <tr>
-    <td>
-      <a href="mailto:anders@gnulinux.dk">Anders Rune Jensen</a>
-    </td>
-    <td colspan="5">
-      Source code and some pictures that I use with the project.
-    </td>
-  </tr>
-  <tr>
-    <td>&nbsp;</td>
-    <td>
-      &nbsp;
-    </td>
-    <td class="right" style="width: 5em;">14&nbsp;MB</td>
-    <td class="right" style="width: 5em;">92</td>
-    <td class="right" style="width: 5em;">1</td>
-    <td>
-      <a href="svn-repositories2.html#aj">more...</a>
-    </td>
-  </tr>
-
-  <tr>
-    <td>
-      <a href="mailto:brane@hermes.si">Branko &#268;ibej</a>
-    </td>
-    <td colspan="5">
-      Project documentation and web pages, some source code.
-    </td>
-  </tr>
-  <tr>
-    <td>&nbsp;</td>
-    <td>
-      &nbsp;
-    </td>
-    <td class="right" style="width: 5em;">84&nbsp;MB</td>
-    <td class="right" style="width: 5em;">105</td>
-    <td class="right" style="width: 5em;">17</td>
-    <td>
-      <a href="svn-repositories2.html#xbc">more...</a>
-    </td>
-  </tr>
-
-  <tr>
-    <td>
-      <a href="mailto:dridus@thornhaven.org">Ross Mellgren</a>
-    </td>
-    <td colspan="5">
-      Source code, docs, areas, script code, and configuration files.
-    </td>
-  </tr>
-  <tr>
-    <td>&nbsp;</td>
-    <td>
-      &nbsp;
-    </td>
-    <td class="right" style="width: 5em;">17&nbsp;MB</td>
-    <td class="right" style="width: 5em;">10</td>
-    <td class="right" style="width: 5em;">2</td>
-    <td>
-      <a href="svn-repositories2.html#rm">more...</a>
-    </td>
-  </tr>
-
-
-  <tr>
-    <td>
-      <a href="mailto:moloney@mrsl.com">Tim Moloney</a>
-    </td>
-    <td colspan="5">
-      Network configuration files
-    </td>
-  </tr>
-  <tr>
-    <td>&nbsp;</td>
-    <td>
-      &nbsp;
-    </td>
-    <td class="right" style="width: 5em;">1.4&nbsp;MB</td>
-    <td class="right" style="width: 5em;">7</td>
-    <td class="right" style="width: 5em;">3</td>
-    <td>
-      <a href="svn-repositories2.html#tm">more...</a>
-    </td>
-  </tr>
-
-
-  <tr>
-    <td>
-      <a href="mailto:ttimo@idsoftware.com">Timothee Besset</a>
-    </td>
-    <td colspan="5">
-      Source code/utilities
-    </td>
-  </tr>
-  <tr>
-    <td>&nbsp;</td>
-    <td>
-      &nbsp;
-    </td>
-    <td class="right" style="width: 5em;">0.3&nbsp;MB</td>
-    <td class="right" style="width: 5em;">23</td>
-    <td class="right" style="width: 5em;">1</td>
-    <td>
-      <a href="svn-repositories2.html#tb">more...</a>
-    </td>
-  </tr>
-
-
-  <tr>
-    <td>
-      <a href="mailto:support@neosynapse.net">David Casti</a>
-    </td>
-    <td colspan="5">
-      Source code, docs, web sites, graphics, etc.
-    </td>
-  </tr>
-  <tr>
-    <td>&nbsp;</td>
-    <td>
-      &nbsp;
-    </td>
-    <td class="right" style="width: 5em;">100&nbsp;MB</td>
-    <td class="right" style="width: 5em;">30</td>
-    <td class="right" style="width: 5em;">&nbsp;</td>
-    <td>
-      <a href="svn-repositories2.html#dc">more...</a>
-    </td>
-  </tr>
-
-  <tr>
-    <td>
-      <a href="mailto:richter@ecos.de">Gerald Richter</a>
-    </td>
-    <td colspan="5">
-      Source code and binaries
-    </td>
-  </tr>
-  <tr>
-    <td>&nbsp;</td>
-    <td>
-      &nbsp;
-    </td>
-    <td class="right" style="width: 5em;">995&nbsp;MB</td>
-    <td class="right" style="width: 5em;">730</td>
-    <td class="right" style="width: 5em;">3</td>
-    <td>
-      <a href="svn-repositories2.html#gr">more...</a>
-    </td>
-  </tr>
-
-
-  <tr>
-    <td>
-      Alex Spencer
-    </td>
-    <td colspan="5">
-      Source code and templates for web apps
-    </td>
-  </tr>
-  <tr>
-    <td>&nbsp;</td>
-    <td>
-      &nbsp;
-    </td>
-    <td class="right" style="width: 5em;">1425&nbsp;MB</td>
-    <td class="right" style="width: 5em;">75</td>
-    <td class="right" style="width: 5em;">1</td>
-    <td>
-      <a href="svn-repositories2.html#as">more...</a>
-    </td>
-  </tr>
-  
-</table>
-</div>
->>>>>>> 568fa1e5
+</div>