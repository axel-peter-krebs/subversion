--- conflicted
+++ resolved
@@ -1,686 +1,5 @@
-<<<<<<< HEAD
-IMPLEMENTATION PLAN
-===================
-
-The plan for building a Merge Tracking implementation for Subversion's
-core <http://subversion.tigris.org/merge-tracking/>.
-
-
-Phase 1: Target for the 1.5.0 release
--------------------------------------
-
-Record and use merge history to avoid the repeated merge problem and
-allow for cherry-picking.  Expose merge info via properties.  Allow
-for repos dump/load (including the ability to re-create the merge
-history index).
-
-* Provide an API for merging arbitrary revision ranges ('-c 3,5,7' or
-  '-r 2:3,9:12').  Client tools will use this to best support
-  cherry-picking.  Command-line client UI to follow post-1.5.
-
-  * Write libsvn_client API.
-
-  * Write corresponding JavaHL bindings.  (dlr/markphip)
-
-* Provide a libsvn_client API capable of listing "all unmerged
-  revisions".  Client tools will use this to allow the user to select
-  the revisions to merge via 'svn log --merges-available-from=[URL]'.
-  (kamesh)
-
-  * Always recurse (in case child merge info differs), but support the
-    --depth option.
-
-* Handle notifications resulting from a merge.  (sussman)
-
-  * Handle multiple notifications for single WC items.
-
-    * Output multiple notifications, but print divider lines
-      indicating the revisions range to which a set of notifications
-      applies.  This will require enhancing the notification API to
-      include enough context to indicate which revision range is
-      currently being merged.  Introduce a new type of "skipped"
-      notification for WC items which are already in conflict.
-
-    * Document potential wrapper for the above API, something which we
-      won't be implementing: Collate changes as merge ranges are
-      applied.  Detect and handle collisions (multiple notifications
-      to the same WC item), giving preference to later notifications.
-
-  * Handle skips.
-
-    * If only some changes are skipped, merge info should be recorded
-      for the target (implemented r25085), and recorded as empty (or
-      with no modifications, if there is pre-existing merge info) for
-      the skipped items.
-
-  * Handle conflicts.
-
-    * If a conflict is encountered, invoke a conflict resolution
-      callback to give a Subversion client a chance to intervene.  If
-      resolution is successful, convert the notification from a 'C' to
-      something else (e.g. 'M').  (Phase 2?)
-
-    * Otherwise, stop applying merge ranges as soon as a second
-      conflict is encountered in a WC item (as it might generate
-      overlapping conflict makers, or apply a merge inside a conflict
-      marker!), being sure to record partial application of merge
-      ranges.
-
-      Update (2007/04/23): Discussion with some Subversion dev
-      Googlers indicate that they'd prefer a more comprehensive
-      solution which allows interactivity to be deferred until all
-      possible merging has occurred.  (They are not alone in a desire
-      to see this use case handled.)
-      
-    * Add a notification message or perhaps a notification callback so
-      that a client may provide detailed information about the state of
-      the merge.  Something which identifies which revisions have been
-      merged and that the user needs to resolve the conflicts and then
-      restart the merge process to allow it to pick up where it left off.
-
-* Handle merge info inheritance (and eliding, if any additional work
-  is necessary).  (pburba/dlr)
-
-  * Fix bug on merge to target with moved/copied children,
-    issue #2754.  (pburba)
-
-  * Improve merge algorithm used for target trees with child paths
-    that contain differing merge info, per Peter Lundblad's
-    suggestions.  See the following thread:
-    http://subversion.tigris.org/servlets/BrowseList?list=dev&by=thread&from=565086
-
-* Treat all revisions from a 'copy' source as merge info for the
-  destination.  This equates to turning all those revs into actual
-  merge info (target merge info = source revs + source merge info).
-
-  * Handle WC -> WC 'copy'/'move' operations.  (dlr)
-    http://subversion.tigris.org/merge-tracking/func-spec.html#wc-wc-copy-move
-
-    Update (2007/04/23): Discussion with some Subversion dev Googlers
-    indicates that we should purposely break command-line UI
-    compatibility here, and instead require an explicit option to
-    avoid contacting the repos.
-
-* Account for merge info differences for switched directories when
-  gathering and setting merge info.  (pburba)
-
-* Merging to out of date target can lead to corrupt merge info,
-  issue #2786.
-
-* Support --depth option for merge: Limit search for children with merge
-  info to depth and set appropriate merge info at depth.
-
-* Handle sparsely-populated directories, or portions of a tree not
-  checked out due to lack of authorization.
-
-  * Inheritance of merge info throug sparsely-populated directories
-    could potentially be handled via explicit merge info (e.g. to
-    avoid recording merge info for paths not checked out).
-
-  * There's little we can do about paths not checked out because of
-    insufficient authorization.  Since the client isn't allowed to
-    know these paths exist, we can't avoid potentially inherited merge
-    info!
-
-* Update design.html with the latest content from the "BASIC DESIGN"
-  section below.
-
-
-
-Phase 2: Post 1.5.0
--------------------
-
-Implement auditing/reporting and other high-level features.
-
-* Add some set of svnmerge.py-like commands for merge info
-  auditing/editing to the 'svn' command-line binary.
-  
-  * Discuss the following command set on the dev list (as just a
-    jumping-off point):
-
-    avail         Show unmerged revisions available for PATH as a revision list
-      --all         show both available and blocked revisions (aka ignore
-                    blocked revisions)
-      --diff        show corresponding diff instead of revision list
-      --log         show corresponding log history instead of revision list
-    block         Block revisions within PATH so that they disappear from the
-                  available list
-    integrated    Show merged revisions available for PATH as a revision list
-      --diff        show corresponding diff instead of revision list
-      --log         show corresponding log history instead of revision list
-    merge
-      --record-only do not perform an actual merge of the changes, yet record
-                    that a merge happened  (likely phase 1?)
-    unblock       Revert the effect of 'block'
-
-  * Write up outcome in func-spec.html.
-
-* Account for reflected revisions when performing cyclic merges.  For
-  example: trunk is branched, then modified, and the branch is brought
-  up to date with trunk in a manner which requires some conflict
-  resolution (e.g. additional changes on top of the revisions merged),
-  then the branch is modified, then the branch is merged to the trunk.
-  To avoid repeated merging of changes to trunk, only the modification
-  to the branch should be applied to trunk.  That is, both the changes
-  from the conflict resolution performed after the merge from trunk to
-  branch (but not the revisions from the merge itself), plus the
-  additional change on the branch, should be merged back to trunk.
-
-  To accomplish this, we need to be able to be able to:
-
-  * Identify revisions which are commits of merges.
-
-  * For those revisions, differentiate between changes from revisions
-    already reflected by (e.g. present in) the target, and additional
-    changes which were not part of a merge.
-
-  Typically, VC systems handle this by having two parents for a change
-  set, and applying graph algorithms to handle the mechanics of
-  determining what to merge. See the following thread for more details:
-  http://subversion.tigris.org/servlets/ReadMsg?list=dev&msgNo=127570
-
-* Add commutative author and revision reporting to 'svn blame'. (hwright)
-
-* Improve heuristics for grokking the source URL parameter to the
-  'svn merge -cN URL' command.  See the comments inlined into the
-  svn_client__suggest_merge_sources() implementation for details.
-
-* Add command-line option for suggesting a merge source URL for use by
-  the 'svn merge -cN URL' command (e.g. 'svn merge --suggest-source').
-
-* Expose the libsvn_client API for merging arbitrary revision ranges
-  ('-c 3,5,7' or '-r 2:3,9:12') via the command-line client's UI.
-
-* Handle three-way merges (e.g. 'svn merge URL1 URL2 WC_TARGET').
-  We'll likely need to use a different method of calculating the set
-  of revision ranges to merge than we do for a straight single repos
-  URL -> WC merge.
-
-  We'll need to account for the WC target's mergeinfo, probably when
-  calculating the differences between URL1 to URL2, since we won't
-  have access to the individual deltas represented by the diff when
-  merging the changes into the WC.  If we rev'd the ways deltas came
-  down through the editor, we might be able to account for the merge
-  info on the client-side instead.
-
-  This is responsible for the failure of merge test #19, which fails
-  because the HEAD revision is used for both URLs, which upon
-  retrieving the same revnum for each URL appears to the new 'merge'
-  logic as neither a merge nor a revert, and is thus considered a
-  no-op.
-
-  * As a first cut, punt and restore the code from trunk for 3-way
-    merges to keep the complexity of the 'merge' logic from getting
-    out of hand.
-
-  * A better solution requires that either the client or server know
-    the merge info for both the WC and repos.  This would be
-    implemented by transfering the merge info for the versioned
-    sub-tree(s) involved in the merge to or from the repository via a
-    (new?) RA operation, allowing the calculation of which merges
-    remain.  The plan is to do this processing on the server-side, an
-    unfortunate difference from the more typical 'merge -rX:Y' style
-    of operation (which will be kept client-side to offload more
-    processing from the server).
-
-* Implement remaining items from www/merge-tracking/requirements.html.
-
-
-
-
-BASIC DESIGN
-============
-This design is intended to track changes at a granularity necessary to support
-the merging cases of "Repeated merge", "Cherry Picking", "Rollback Merge",
-"Record Manual Merge", "Merge Previews", "Distributability of Merge Resolution".
-
-Please remember that this design is *only* for tracking what changes are
-merged where.  I expect this to be the easy part, compared to deciding
-exactly what algorithms our history sensitive merge uses, and how it
-proceeds.
-
-I have divided the design into four portions "goals", "information
-storage", "information updating", and "examples".
-
-The "random questions and answers" section is there to answer common
-questions other developers I've talked to while coming up with this
-design have had, in the hopes that it will answer some common queries
-the list may have.
-
-Use cases and requirements can be found at 
-http://subversion.tigris.org/merge-tracking/requirements.html
-
-Goals:
-
-The overarching goal here is to track the revision numbers being merged
-by a merge operation, and keeping this information in the right places
-as various operations (copy, delete, add, etc) are performed.
-
-The goals of this design are:
-1. To be able to track this down to what files in a working copy and be
-able to determine what files have had what revisions merged into them.
-
-2. To not need to contact the server more than we already do now to
-determine which revisions have been merged in a file or directory (ie
-some contact is acceptable, asking the server about each file is not).
-
-3. To be able to edit merge information in a human editable form.
-
-4. For the information to be stored in a space efficient manner, and to
-be able to determine the revisions merged into a given file/directory in
-a time efficient manner.
-
-5. Still getting a conservatively correct answer (not worse than what we
-have now) when no merge info is specified.
-
-6. To be able to collect, transmit, and keep this information up to date
-as much as possible on the client side.
-
-7. To be able to index this information in the future order to answer
-queries
-
-Specific Non-goals for *this design* include:
-1. Doing actual history sensitive merging
-2. Curing cancer (aka being all things to all people)
-
-When reading the design presented here, please remember that it is
-impossible to get something perfect in subversion on the first try, and
-attempting to nit pick this to death will not actually help anything,
-but it would be very annoying.  This is not to dissuade people from
-suggesting design changes, but if you plan on suggesting a different
-revision list format because you believe colon doesn't have a good level
-of synergy with existing separators, or something, you may want to
-rethink whether it really matters.
-
-Some pre-notes:
-
-One could also try to argue that we should start with exactly the same
-cases svnmerge does (IE only allow merge info at the wc roots, only
-store it on that directory, etc), with a nicer integrated interface, and
-try to expand it from there. I am open to such an argument as well. :)
-
-Anyway, on with the design.
-
-
-Information storage
-
-The first question that many people ask is "where should we store the
-merge information" (what we store will be covered next).
-
-After a large amount of research, the design I have come up with is
-this:
-A merge info property, named SVN_MERGE_PROPERTY (not the real name, I
-have made it a constant so we can have a large bikeshed about what to
-really call it) stored in the directory properties, and file properties.
-
-Each will store the *full, complete* list of revisions that are
-directly merged into the item.  This ensures that the merge algorithm
-and other consumers do not have to go through the same properties on
-old revisions, in order to compute a complete list of merge
-information for a directory.
-
-Directly merged into the item means changes from any merge that have
-affected this directory, which includes merges into parents,
-grandparents, etc that had some affect on this directory.
-
-Doing this storage of complete information at each point makes manual
-editing safe, because the changes to a directory/file's merge info are
-localized to that directory or file.
-
-However, as a space optimization, if the information on a subdirectory
-or file is exactly the same as the merge information for its parent
-directory, it *may* be elided in favor of that parent information.
-This eliding may be done on the fly, or as a postpass (i.e. a
-"svnadmin mergeinfooptimize").  Eliding information means that an
-implementation may have to walk parent directories in order to gather
-information about merge info, however, this would have been necessary
-anyway to determine.  It is expected that directory trees are not that
-deep, and the lookup of merge info properties quick enough (due to
-indexing, etc), to make this eliding not affect performance.
-
-Eliding will never affect the semantics of merge information, as it should
-only be performed in the case when it was exactly the same, and if it was
-exactly the same, it could not have had an effect on the merge results.  
-
-Other than eliding, any directory or file may have merge info attached to it.
-
-The way we choose which of file and dir merge info to use in case of
-conflicts simple system of inheritance[1] where the "most specific"
-place wins.  This means that if the property is set on a file, that
-completely overrides the directory level properties for the directory
-containing the file.
-
-The way we choose which to store to depends on how much and where you
-merge, and will be covered in the semantics.
-
-The reasoning for this system is to avoid having to either copy info
-everywhere, or crawl everywhere, in order to determine which revisions
-have been applied.  At the same time, we want to be space and time
-efficient, so we can't just store the entire revision list everywhere.
-
-As for what is stored:
-
-For the large number of people i have talked to and heard about from
-others, it seems the human editable *format* of how svnmerge stores
-merge information (IE pathname and list of revisions) is fine.  Binary
-storage of such information would buy, on average, a 2-3 byte decrease
-per revision/range in size over ASCII[2], while making it not directly
-human editable.
-
-As such, i have chosen to represent the revisions we have merged *into*
-something as a path, a colon, and then a comma separated revision list,
-containing one or more revision or  revision ranges.  Revision range end
-and beginning points are separated by "-".
-
-So the grammar looks something like this
-
-revisionrange -> REVISION "-" REVISION
-
-revisionelement -> revisionrange | REVISION
-
-revisionlist -> (revisionelement)(COMMA revisionelement)*
-
-revisionline -> PATHNAME COLON revisionlist
-
-top -> revisionline (NEWLINE revisionline)*
-
-This merge history ("top"), existing on a file, dir or repo, 
-specifies all the changes that have ever been merged into this object (file, 
-dir or repo) within this repository.  It specifies the sources of the merges, 
-(and thus two or more pathnames may be required to represent one source object 
-at different revisions due to renaming).
-
-This list will *not* be stored in a canonicalized minimal form for a
-path (IE it may contain single revision numbers that could be ranges).
-This is chiefly because the benefit of such a canonical format (slightly
-easier *comparison*, but not indexing) is heavily outweighed by the fact
-that generating a canonical form may require groveling through a lot of
-information to determine what that minimal canonical form is.  In
-particular, it may be that the revision list "5,7,9" is, in minimal
-canonical form, "5-9", because 6 and 8 do not have any affect on the
-pathname that 5 and 9 are from.
-Canonicalization could be done as a server side post pass because the
-information is stored in properties.
-
-Note that this revision format will not scale on its own if you have a
-list of million revisions.  None will easily.  However, because it is
-stored in properties, one can change the wc and fs backends to simply do
-something different with this single property if they wanted to.
-Given the rates of change of various very active repositories, this will
-not be a problem we need to solve for many many years.
-
-Information updating:
-Each operation you can perform may update or copy the merge info
-associated with a path, file, or revision.
-
-
-svn add:  No change to merge info
-svn delete: No change to merge info
-svn rename: No change to merge info
-svn copy: Copies the merge info from the source path to the destination
-path, if any.  
-
-All copies include full-copies of the merge information.
-
-svn merge: Adds or subtracts to the merge info, according to the
-following:
-
-Where to put the info (this is performed for *each merge target*)
-1. If the merge target is a single file, the merge info goes to the
-property SVN_MERGE_INFO set on that file.
-
-2. If the merge target is a directory, the merge info goes to the
-property SVN_MERGE_INFO set on the shallowest directory of the merge
-(IE the topmost directory affected by the merge) that will require
-different info than the info already set on other directories.
-
-The last clause of rule 2 is only meant to handle cherry picking and
-multiple merges.  In the standard case that people repeatedly merge
-the same directories into the same directories, the information will
-end up only on the shallowest directory of the merge.  If changes are
-selectively applied (i.e. all changes are applied to every directory
-but one), the information will be on the shallowest common ancestor of
-all those directories, *as well* as information being placed on the
-directory where the changes are not applied, so that it will override
-the information from that shallow directory. See cherry picking
-example for more details.  Besides selective application, apply
-changes that affect some directory, and then applying different
-changes to subdirectories of that directory, will also produce merge
-info on multiple directories in a given path.
-
-
-What info is put:
-1. If you are merging in reverse, revisions are subtracted from the
-revision lines, but we never write out anti-revisions.  Thus, if you
-subtract all the merged revisions, you just get an empty list, and if
-you do a reverse merge from there, you still get an empty list
-2. If you are merging forward, the revision(s) you are merging is added
-to the revision line in sorted order (such that all revisions and
-revision ranges in the list are monotonically increasing from left to
-right).  The exact details of how the range is represented in terms of a
-list of single revs, or a revision range, is left as a quality of
-implementation detail.  The only requirement is that the range be
-correct.
-3. The path (known as PATHNAME in the grammar) used as the key to
-determine which revision line to change is the subdirectory path being
-merged from, relative to the repo root, with the repo url stripped from
-it.  
-
-In the case that we are merging changes that themselves contain merge
-info, the merge info properties must be merged.  The effect of this is
-that indirect merge info becomes direct merge info as it is integrated
-as part of the merge info now set on the property.  The way this merge
-is performed is to merge the revision lists for each identical
-pathname, and to copy the rest.  Blocking of merges and how this
-affects this information is not covered in this design.  The indirect
-info merging is *in addition* to specifying the merge that we are now
-doing.  See the repeated merge with indirect info example for an
-example.
-
-Thus a merge of revisions 1-9 from http://foo.bar.com/reposroot/trunk
-would produce "/trunk:1-9"
-
-cross-repo merging is a bridge we can cross if we ever get there :).
-
-
-Examples:
-
-Repeated merge:
-(I have assumed no renames here, and that all directories were added
-in rev 1, for simplicity.  The pathname will never change, this should
-not cause any issues that need examples )
-
-Assume trunk has 9 revisions, 1-9.
-
-A merge of /trunk into /branches/release will produce the merge info
-"/trunk: 1-9".
-
-Assume trunk now has 6 additional revisions, 14-18.
-
-A merge of /trunk into /branches/release should only merge 14-18 and
-produce the merge info "/trunk: 1-9,14-18".
-This merge info will be placed on /branches/release.
-
-(note the canonical minimal form of the above would be 1-18, as 9-14
-do not affect that path.  This is also an acceptable answer, as is any
-variant that represents the same information).
-
-
-Repeated merge with indirect info: 
-Assume the repository is in the state it would be after the "Repeated
-merge" example.
-Assume additionally, we now have a branch /branches/next-release, with
-revisions 20-24 on it.
-
-We wish to merge /branches/release into /branches/next-release.
-
-A merge of /branches/release into /branches/next-release will produce
-the merge info:
-"/branches/release: 1-24
- /trunk:1-9,14-18"
-
-This merge info will be placed on /branches/next-release.
-
-Note that the merge information about merges *to* /branches/release
-has been added to our merge info.
-
-A future merge of /trunk into /branches/next-release, assuming no new
-revisions on /trunk, will merge nothing.
-
-Cherry picking a change to a file:
-Assume the repository is in the state it would be after the "Repeated
-merge with indirect info" example.
-
-Assume we have revision 25 on /trunk, which affects /trunk/foo.c and
-/trunk/foo/bar/bar.c
-
-We wish to merge the portion of change affecting /trunk/foo.c 
-
-A merge of revision 25 of /trunk/foo.c into /branches/release/foo.c
-will produce the merge info:
-"/trunk/foo.c:1-9,14-18,25".  
-This merge information will be placed on /branches/release/foo.c
-
-All other merge information will still be intact on /branches/release
-(ie there is information on /branches/release's directory).
-
-(the cherry picking one directory case is the same as file, with files
-replaced with directories, hence i have not gone through the example).
-
-Merging changes into parents and then merging changes into children.
-Assume the repository is in the state it would be after the "Repeated
-merge with indirect info" example.
-Assume we have revision 25 on /trunk, which affects /trunk/foo
-Assume we have revision 26 on /trunk, which affects /trunk/foo/baz
-We wish to merge revision 25 into /branches/release/foo, and merge
-revision 26 into /branches/release/foo/baz.
-
-A merge of revision 25 of /trunk/foo into /branches/release/foo will
-produce the merge info:
-"/trunk:1-9,14-18,25".
-
-This merge information will be placed on /branches/release/foo
-
-A merge of revision 26 of /trunk/foo/baz into
-/branches/release/foo/baz will produce the merge info:
-
-"/trunk:1-9,14-18,26".
-This merge information will be placed on /branches/release/foo/baz.
-
-Note that if you instead merge revision 26 of /trunk/foo into
-/branches/release/foo, you will get the same effect, but the merge
-info will be:
-"/trunk:1-9,14-18,25-26".
-This merge information will be placed on /branches/releases/foo
-
-Both are different "spellings" of the same merge information, and
-future merges should produce the same result with either merge info
-(one is of course, more space efficient, and transformation of one to
-the other could be done on the fly or as a postpass, if desired).
-
-All other merge information will still be intact on /branches/release
-(ie there is information on /branches/release's directory).
-
-
-Random questions and answers
-
-Are there many different "spellings" of the same merge info?
-
-Yes.  Depending on the urls and target you specify for merges, I
-believe it is possible to end up with merge info in different places,
-or with slightly different revision lines that have the same semantic
-effect (IE info like /trunk:1-9 vs /trunk:1-8<newline>/trunk/bar:9
-when revision 9 on /trunk only affected /trunk/bar), so you can end up
-with merge info in different places, even though the semantic result
-will be the same in all cases.
-
-What happens if someone commits a merge with a non-merge tracking
-client?
-
-It simply means the next time you merge, you may receive conflicts that
-you would have received if you were using a non-history-sensitive
-client.
-
-Can we do history sensitive wc<->wc merges without contacting the server?
-
-No. But you probably couldn't anyway without *all* repo merge data
-stored locally.
-
-What happens if the info is not there?
-The same thing that happens if the info is not there now.
-
-What happens if a user edits merge info incorrectly?
-They get the results specified by their merge info.
-
-What happens if a user manually edits a file and unmerges a revision (IE
-not using a "reverse merge" command), but doesn't update the merge info
-to match?
-The merge info will believe the change has still been merged.
-
-What happens if i svn move/rename a directory, and then merge it
-somewhere?
-This doesn't change history, only the future, thus we will simply add
-the merge info for that directory as if it was a new directory.  We will
-not do something like attempt to modify all merge info to specify the
-new directory, as that would be wrong.
-
-I don't think only that copying info on svn copy is correct, what if you
-copy a dir with merge info into a dir where the dir has merge info,
-won't it get the info wrong now?
-
-No.  
-
-Let's say you have
-
-a/foo (merge info: /trunk:5-9)
-a/branches/bar (merge info: /trunk:1-4)
-
-If you copy a/foo into a/branches/bar, we now have
-
-a/branches/bar (merge info: /trunk:1-4)
-a/branches/bar/foo (merge info: /trunk:5-9)
-
-This is strictly correct.  The only changes which have been merged into
-a/branches/bar/foo, are still 5-9.  The only changes which have been
-merged into /branches/bar are 1-4.  No merges have been performed by
-your copy, only copies have been performed.  If you perform a merge of
-revisions 1-9 into bar, the results one would expect that the history
-sensitive merge algorithm will skip revisions 5-9 for
-a/branches/bar/foo, and skip revisions 1-4 for a/branches/bar.
-The above information gives the algorithm the information necessary to
-do this.
-
-So if you want to argue svn copy has the wrong merge info semantics,
-it's not because of the above, AFAIK :)
-
-
-I'm sure that even in this long document, I've forgotten some things i
-did spec out.
-Apologies in advance.
-
-
-Footnotes:
-[1] This is not going to be a full blown design for property
-inheritance, nor should this design depend on such a system being
-implemented.
-
-[2] Assuming 4 byte revision numbers, and repos with revisions numbering
-in the hundreds of thousands.  You could do slightly better by variable
-length encoding of integers, but even that will generally be 4 bytes for
-hundreds of thousands of revs.  Thus, we have strings like "102341" vs 4
-byte numbers, meaning you save about 2 bytes for a 4 byte integer.
-Range lists in binary would need a distinguisher from single revisions,
-adding a single bit to both (meaning you'd get 31 bit integers), and
-thus, would require 8 bytes per range vs 12 bytes per range.  While 30%
-is normally nothing to sneeze at space wise, it's also not significantly
-more efficient in time, as most of the time will not be spent parsing
-revision lists, but doing something with them. The space efficiency
-therefore does not seem to justify the cost you pay in not making them
-easily editable.
-=======
 The plan for the Merge Tracking implementation for Subversion's core
 can be found at <http://subversion.tigris.org/merge-tracking/>.  The
 list of outstanding issues is shown by this issue tracker query
 <http://subversion.tigris.org/issues/buglist.cgi?component=subversion&issue_status=NEW&issue_status=STARTED&issue_status=REOPENED&keywords=merge-tracking&keywords_type=anytokens&cmdtype=doit&order=%27Importance%27&Submit+query=Submit+query>
-(tagged with the "merge-tracking" keyword).
->>>>>>> 4eaf3f05
+(tagged with the "merge-tracking" keyword).