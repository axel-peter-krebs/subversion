#!/bin/sh
#
#
# Licensed to the Apache Software Foundation (ASF) under one
# or more contributor license agreements.  See the NOTICE file
# distributed with this work for additional information
# regarding copyright ownership.  The ASF licenses this file
# to you under the Apache License, Version 2.0 (the
# "License"); you may not use this file except in compliance
# with the License.  You may obtain a copy of the License at
#
#   http://www.apache.org/licenses/LICENSE-2.0
#
# Unless required by applicable law or agreed to in writing,
# software distributed under the License is distributed on an
# "AS IS" BASIS, WITHOUT WARRANTIES OR CONDITIONS OF ANY
# KIND, either express or implied.  See the License for the
# specific language governing permissions and limitations
# under the License.
#
#
set -e

AUTOCONF=autoconf-2.64
LIBTOOL=libtool-1.5.26
SWIG=swig-1.3.36

<<<<<<< HEAD
=======
APR=apr-1.3.5
APR_UTIL=apr-util-1.3.7
NEON=neon-0.29.0
SERF=serf-0.3.0
ZLIB=zlib-1.2.3
SQLITE_VERSION=3.6.13
SQLITE=sqlite-amalgamation-$SQLITE_VERSION

HTTPD=httpd-2.2.11
HTTPD_OOPS=
APR_ICONV=apr-iconv-1.2.1
APR_ICONV_OOPS=

WIN32_APR_VIA_HTTPD=1

>>>>>>> 3392406b
LOCATION=${LOCATION-US}

usage() {
    echo >&2 "
Welcome, this is Subversion's construct-rolling-environment.sh.

Change to a directory in which you would like to create a Subversion
rolling environment, and run:
  construct-rolling-environment.sh prefix
to download, build, and install autoconf, libtool, and swig into a prefix
subdirectory.

Downloaded files and temporary build directories will be located within
a temp subdirectory.

The environment variable LOCATION provides a crude mirror selection tool
- examine the script source for details.
"
    exit 1
}

BASEDIR=`pwd`
PREFIX=$BASEDIR/prefix
TEMPDIR=$BASEDIR/temp

case $LOCATION in
    US)
    APACHE_MIRROR=http://www.pangex.com/pub/apache
    SOURCEFORGE_MIRROR=http://internap.dl.sourceforge.net/sourceforge
    ;;
    UK)
    APACHE_MIRROR=http://apache.rmplc.co.uk
    SOURCEFORGE_MIRROR=http://kent.dl.sourceforge.net/sourceforge
    ;;
    *)
    echo "Unknown LOCATION" >&2
    exit 1
    ;;
esac

# Need this uncommented if any of the specific versions of the ASF tarballs to
# be downloaded are no longer available on the general mirrors.
APACHE_MIRROR=http://archive.apache.org/dist

setup() {
    mkdir -p $TEMPDIR
    cd $TEMPDIR
}

create_prefix() {
    wget -nc http://ftp.gnu.org/gnu/autoconf/$AUTOCONF.tar.bz2
    wget -nc http://ftp.gnu.org/gnu/libtool/$LIBTOOL.tar.gz
    wget -nc $SOURCEFORGE_MIRROR/swig/$SWIG.tar.gz

    tar jxvf $AUTOCONF.tar.bz2
    cd $AUTOCONF
    ./configure --prefix=$PREFIX
    make
    make install
    cd ..

    tar zxvf $LIBTOOL.tar.gz
    cd $LIBTOOL
    ./configure --prefix=$PREFIX
    make
    make install
    cd ..

    tar zxvf $SWIG.tar.gz
    cd $SWIG
    ./configure --prefix=$PREFIX
    make
    make install
    cd ..
}

if [ "$#" -ne 1 ]; then
    usage
fi
case $1 in
    prefix) setup; create_prefix ;;
    *) usage ;;
esac<|MERGE_RESOLUTION|>--- conflicted
+++ resolved
@@ -1,32 +1,10 @@
 #!/bin/sh
-#
-#
-# Licensed to the Apache Software Foundation (ASF) under one
-# or more contributor license agreements.  See the NOTICE file
-# distributed with this work for additional information
-# regarding copyright ownership.  The ASF licenses this file
-# to you under the Apache License, Version 2.0 (the
-# "License"); you may not use this file except in compliance
-# with the License.  You may obtain a copy of the License at
-#
-#   http://www.apache.org/licenses/LICENSE-2.0
-#
-# Unless required by applicable law or agreed to in writing,
-# software distributed under the License is distributed on an
-# "AS IS" BASIS, WITHOUT WARRANTIES OR CONDITIONS OF ANY
-# KIND, either express or implied.  See the License for the
-# specific language governing permissions and limitations
-# under the License.
-#
-#
 set -e
 
-AUTOCONF=autoconf-2.64
+AUTOCONF=autoconf-2.63
 LIBTOOL=libtool-1.5.26
 SWIG=swig-1.3.36
 
-<<<<<<< HEAD
-=======
 APR=apr-1.3.5
 APR_UTIL=apr-util-1.3.7
 NEON=neon-0.29.0
@@ -42,7 +20,6 @@
 
 WIN32_APR_VIA_HTTPD=1
 
->>>>>>> 3392406b
 LOCATION=${LOCATION-US}
 
 usage() {
@@ -53,7 +30,11 @@
 rolling environment, and run:
   construct-rolling-environment.sh prefix
 to download, build, and install autoconf, libtool, and swig into a prefix
-subdirectory.
+subdirectory. Run:
+  construct-rolling-environment.sh deps
+to download and extract the various bundled dependencies needed to build
+tarballs and zipfiles into unix-dependencies and win32-dependencies
+subdirectories.
 
 Downloaded files and temporary build directories will be located within
 a temp subdirectory.
@@ -119,10 +100,69 @@
     cd ..
 }
 
+create_deps() {
+    wget -nc $APACHE_MIRROR/apr/$APR.tar.bz2
+    wget -nc $APACHE_MIRROR/apr/$APR_UTIL.tar.bz2
+    if [ -n "$WIN32_APR_VIA_HTTPD" ]; then
+      wget -nc $APACHE_MIRROR/httpd/$HTTPD-win32-src$HTTPD_OOPS.zip
+    else
+      wget -nc $APACHE_MIRROR/apr/$APR-win32-src.zip
+      wget -nc $APACHE_MIRROR/apr/$APR_UTIL-win32-src.zip
+      wget -nc $APACHE_MIRROR/apr/$APR_ICONV-win32-src$APR_ICONV_OOPS.zip
+    fi
+    wget -nc http://webdav.org/neon/$NEON.tar.gz
+    wget -nc http://serf.googlecode.com/files/$SERF.tar.bz2
+    wget -nc http://www.zlib.net/$ZLIB.tar.bz2
+    wget -nc http://www.sqlite.org/$SQLITE.tar.gz
+
+    mkdir $BASEDIR/unix-dependencies
+    cd $BASEDIR/unix-dependencies
+    tar zxvf $TEMPDIR/$NEON.tar.gz
+    tar jxvf $TEMPDIR/$ZLIB.tar.bz2
+    tar jxvf $TEMPDIR/$SERF.tar.bz2
+    tar zxvf $TEMPDIR/$SQLITE.tar.gz
+    mv $NEON neon
+    mv $ZLIB zlib
+    mv $SERF serf
+    mv $SQLITE sqlite-amalgamation
+    tar jxvf $TEMPDIR/$APR.tar.bz2
+    tar jxvf $TEMPDIR/$APR_UTIL.tar.bz2
+    mv $APR apr
+    mv $APR_UTIL apr-util
+    cd $TEMPDIR
+
+    mkdir $BASEDIR/win32-dependencies
+    cd $BASEDIR/win32-dependencies
+    tar zxvf $TEMPDIR/$NEON.tar.gz
+    tar jxvf $TEMPDIR/$ZLIB.tar.bz2
+    tar jxvf $TEMPDIR/$SERF.tar.bz2
+    tar zxvf $TEMPDIR/$SQLITE.tar.gz
+    mv $NEON neon
+    mv $ZLIB zlib
+    mv $SERF serf
+    mv $SQLITE sqlite-amalgamation
+    if [ -n "$WIN32_APR_VIA_HTTPD" ]; then
+      unzip $TEMPDIR/$HTTPD-win32-src$HTTPD_OOPS.zip
+      for i in apr apr-util apr-iconv; do
+        mv $HTTPD/srclib/$i .
+      done
+      rm -rf $HTTPD
+    else
+      unzip $TEMPDIR/$APR-win32-src.zip
+      unzip $TEMPDIR/$APR_UTIL-win32-src.zip
+      unzip $TEMPDIR/$APR_ICONV-win32-src$APR_ICONV_OOPS.zip
+      mv $APR apr
+      mv $APR_UTIL apr-util
+      mv $APR_ICONV apr-iconv
+    fi
+    cd $TEMPDIR
+}
+
 if [ "$#" -ne 1 ]; then
     usage
 fi
 case $1 in
     prefix) setup; create_prefix ;;
+    deps) setup; create_deps ;;
     *) usage ;;
 esac