# ------------------------------------------------------------
# Licensed to the Apache Software Foundation (ASF) under one
# or more contributor license agreements.  See the NOTICE file
# distributed with this work for additional information
# regarding copyright ownership.  The ASF licenses this file
# to you under the Apache License, Version 2.0 (the
# "License"); you may not use this file except in compliance
# with the License.  You may obtain a copy of the License at
#
#   http://www.apache.org/licenses/LICENSE-2.0
#
# Unless required by applicable law or agreed to in writing,
# software distributed under the License is distributed on an
# "AS IS" BASIS, WITHOUT WARRANTIES OR CONDITIONS OF ANY
# KIND, either express or implied.  See the License for the
# specific language governing permissions and limitations
# under the License.
# ------------------------------------------------------------

# Programmable completion for the Subversion svn command under bash. Source
# this file (or on some systems add it to ~/.bash_completion and start a new
# shell) and bash's completion mechanism will know all about svn's options!
# Provides completion for the svnadmin, svndumpfilter, svnlook and svnsync
# commands as well.  Who wants to read man pages/help text...

# Known to work with bash 3.* with programmable completion and extended
# pattern matching enabled (use 'shopt -s extglob progcomp' to enable
# these if they are not already enabled).

shopt -s extglob

# Tree helper functions which only use bash, to ease readability.

# look for value associated to key from stdin in K/V hash file format
# val=$(_svn_read_hashfile svn:realmstring < some/file)
function _svn_read_hashfile()
{
  local tkey=$1 key= val=
  while true; do
    read tag len
    [ $tag = 'END' ] && break
    [ $tag != 'K' ] && {
      #echo "unexpected tag '$tag' instead of 'K'" >&2
      return
    }
    read -r -n $len key ; read
    read tag len
    [ $tag != 'V' ] && {
      #echo "unexpected tag '$tag' instead of 'V'" >&2
      return
    }
    read -r -n $len val ; read
    if [[ $key = $tkey ]] ; then
      echo "$val"
      return
    fi
  done
  #echo "target key '$tkey' not found" >&2
}

# _svn_grcut shell-regular-expression
# extract filenames from 'svn status' output
function _svn_grcut()
{
    local re=$1 line= old_IFS
    # fix IFS, so that leading spaces are not ignored by next read.
    # (there is a leading space in svn status output if only a prop is changed)
    old_IFS="$IFS"
    IFS=$'\n'
    while read -r line ; do
	[[ ! $re || $line == $re ]] && echo "${line/????????/}"
    done
    IFS="$old_IFS"
}

# extract stuff from svn info output
# _svn_info (URL|Repository Root)
function _svn_info()
{
  local what=$1 line=
  LANG=C LC_MESSAGES=C svn info --non-interactive 2> /dev/null | \
  while read line ; do
    [[ $line == *"$what: "* ]] && echo ${line#*: }
  done
}

# broken since svn 1.7 | FIXME: change to svn status -v ?
# _svn_lls (dir|file|all) files...
# list svn-managed files from list
# some 'svn status --all-files' would be welcome here?
function _svn_lls()
{
    local opt=$1 f=
    shift
    for f in "$@" ; do
	# could try to check in .svn/entries? hmmm...
	if [[ $opt == @(dir|all) && -d "$f" ]] ; then
	    echo "$f/"
	elif [[ $opt == @(file|all) ]] ; then
	    # split f in directory/file names
	    local dn= fn="$f"
	    [[ "$f" == */* ]] && dn=${f%\/*}/ fn=${f##*\/}
	    # ??? this does not work for just added files, because they
	    # do not have a content reference yet...
	    [ -f "${dn}.svn/text-base/${fn}.svn-base" ] && echo "$f"
	fi
    done
}

# try to complete TARGET
# 1. [nothing]  lists available protocols
# 2. svn+ssh:// lists servers from .ssh/known_hosts
# 3. http[s]:// lists already used svn servers
# 4. file://    lists files from dir
# 5. ^/ or protocol except file:/ triggers svn ls
# this code expects bash 4, $cur is split by : too
#
# $1            'all' | 'remote_only'
# return        true if found something
function _svn_complete_target() {
	# echo -e "\n_svn_complete_target: [$cur] 1:[${COMP_WORDS[COMP_CWORD]}] 2:[${COMP_WORDS[COMP_CWORD-1]}] 3:[${COMP_WORDS[COMP_CWORD-2]}] | [${COMP_WORDS[@]}] [$COMP_WORDBREAKS]"
	local prefix=${COMP_WORDS[COMP_CWORD-2]}
	local colon=${COMP_WORDS[COMP_CWORD-1]}
	# see about COMP_WORDBREAKS workaround in prop completion
	if [[ $prefix == "file" && "$colon" == ":" ]]
	then
		# file completion for file:// urls
		COMPREPLY=( $(compgen -d -S '/' -X '*/.*' -- $cur ) )
		return
	elif [[ ( $1 == "all" && $cur == ^/* ) || ( "$colon" == ":" && $cur == //*/* ) ]]
	then	# we already have a protocol and host: autocomplete for svn ls ^/bla | svn ls remote_url | svn checkout remote_url
		local p
		if [ "$colon" == ":" ] ; then
			p="$prefix$colon"
		fi
		if [[ $cur =~ ((.*/)([^/]*)) ]] # url = everything up to the last /
		then
			local url="${BASH_REMATCH[2]}"
			local path="${BASH_REMATCH[3]}"
			local remote_files="$(svn ls --non-interactive "$p$url" 2> /dev/null )"
			COMPREPLY=( $(compgen -P "$url" -W "$remote_files" -- "$path" ) )
			compopt -o nospace
			return 0
		fi
	elif [[ "$colon" == ":" ]]
	then
		# get known servers
		# svn+ssh://
		if [[ $prefix == "svn+ssh" && $cur =~ (^//(.*)) ]] ; then
			local server_start=${BASH_REMATCH[2]}
			# debian & suse: /usr/share/bash-completion/bash_completion
			local suffix=/
			_known_hosts_real -p // "$server_start"
		else
			local urls= file=
			for file in ~/.subversion/auth/svn.simple/* ; do
				if [ -r $file ] ; then
					local url=$(_svn_read_hashfile svn:realmstring < $file)
					url=${url/*</}
					url=${url/>*/}
					urls="$urls $url"
				fi
			done

			# only suggest/show possible suffixes
			local suffix=$cur c= choices=
			for c in $urls ; do
				[[ $c == $prefix:* ]] && choices="$choices ${c#*:}"
			done
		
			COMPREPLY=( $(compgen -W "$choices" -- $suffix ) )
		fi
		compopt -o nospace
		return
	else
		# show schemas
		if [ $1 == 'all' ] ; then
			COMPREPLY=( $(compgen -W "^/ $urlSchemas" -- $cur) )
		else
			COMPREPLY=( $(compgen -W "$urlSchemas" -- $cur) )
		fi
		compopt -o nospace
		return
	fi
	#echo "nothing found"
	return 1
}

# This completion guides the command/option order along the one suggested
# by "svn help", although other syntaxes are allowed.
#
# - there is a "real" parser to check for what is available and deduce what
#   can be suggested further.
# - the syntax should be coherent with subversion/svn/{cl.h,main.c}
# - although it is not a good practice, mixed options and arguments
#   is supported by the completion as it is by the svn command.
# - the completion works in the middle of a line,
#   but not really in the middle of an argument or option.
# - property names are completed: see comments about issues related to handling
#   ":" within property names although it is a word completion separator.
# - unknown properties are assumed to be simple file properties.
# - --revprop and --revision options are forced to revision properties
#   as they are mandatory in this case.
# - argument values are suggested to some other options, eg directory names
#   for --config-dir.
# - values for some options can be extended with environment variables:
#   SVN_BASH_FILE_PROPS: other properties on files/directories
#   SVN_BASH_REV_PROPS: other properties on revisions
#   SVN_BASH_ENCODINGS: encodings to be suggested
#   SVN_BASH_MIME_TYPE: mime types to be suggested
#   SVN_BASH_KEYWORDS: "svn:keywords" substitutions to be suggested
#   SVN_BASH_USERNAME: usernames suggested for --username
#   SVN_BASH_COMPL_EXT: completion extensions for file arguments, based on the
#      current subcommand, so that for instance only modified files are
#      suggested for 'revert', only not svn-managed files for 'add', and so on.
#      Possible values are:
#      - username: guess usernames from ~/.subversion/auth/...
#      - urls: guess urls from ~/.subversion/auth/... or others
#      - svnstatus: use 'svn status' for completion
#      - recurse: allow recursion (expensive)
#      - externals: recurse into externals (very expensive)
#     Former options are reasonable, but beware that both later options
#     may be unadvisable if used on large working copies.
#     None of these costly completions are activated by default.
#     Argument completion outside a working copy results in an error message.
#     Filenames with spaces are not completed properly.
#
# TODO
# - other options?
# - obsolete options could be removed from auto-comp? (e.g. -N)
# - obsolete commands could be removed? (e.g. resolved)
# - completion does not work properly when editing in the middle of the line
#   status/previous are those at the end of the line, not at the entry position
# - url completion should select more cases where it is relevant
# - url completion of http:// schemas could suggest sub directories?
# - add completion for experimental 'obliterate' feature?
_svn()
{
	local cur cmds cmdOpts pOpts mOpts rOpts qOpts nOpts optsParam opt

	COMPREPLY=()
	cur=${COMP_WORDS[COMP_CWORD]}

	# Possible expansions, without pure-prefix abbreviations such as "up".
	cmds='add auth blame annotate praise cat changelist cl checkout co cleanup'
	cmds="$cmds commit ci copy cp delete remove rm diff export help import"
	cmds="$cmds info list ls lock log merge mergeinfo mkdir move mv rename"
	cmds="$cmds patch propdel pdel propedit pedit propget pget proplist"
	cmds="$cmds plist propset pset relocate resolve resolved revert status"
	cmds="$cmds switch unlock update upgrade"
<<<<<<< HEAD
	cmds="$cmds shelf-diff shelf-drop shelf-list shelf-log"
	cmds="$cmds shelf-save shelve shelves unshelve"
=======
	cmds="$cmds shelf-diff shelf-drop shelf-list shelf-log shelf-save"
	cmds="$cmds shelve shelves unshelve"
>>>>>>> ee0ba5af

	# help options have a strange command status...
	local helpOpts='--help -h'
	# all special options that have a command status
	local specOpts="--version $helpOpts"

	# options that require a parameter
	# note: continued lines must end '|' continuing lines must start '|'
	optsParam="-r|--revision|--username|--password|--targets"
	optsParam="$optsParam|-x|--extensions|-m|--message|-F|--file"
	optsParam="$optsParam|--encoding|--diff-cmd|--diff3-cmd|--editor-cmd"
	optsParam="$optsParam|--old|--new|--config-dir|--config-option"
	optsParam="$optsParam|--native-eol|-l|--limit|-c|--change"
	optsParam="$optsParam|--depth|--set-depth|--with-revprop"
	optsParam="$optsParam|--cl|--changelist|--accept|--show-revs"
	optsParam="$optsParam|--show-item"

	# svn:* and other (env SVN_BASH_*_PROPS) properties
	local svnProps revProps allProps psCmds propCmds

	# svn and user configured "file" (or directory) properties
	# the "svn:mergeinfo" prop is not included by default because it is
	# managed automatically, so there should be no need to edit it by hand.
	svnProps="svn:keywords svn:executable svn:needs-lock svn:externals
	          svn:ignore svn:eol-style svn:mime-type $SVN_BASH_FILE_PROPS"

	# svn and user configured revision properties
	revProps="svn:author svn:log svn:date $SVN_BASH_REV_PROPS"

	# all properties as an array variable
	allProps=( $svnProps $revProps )

	# subcommands that expect property names
	psCmds='propset|pset|ps'
	propCmds="$psCmds|propget|pget|pg|propedit|pedit|pe|propdel|pdel|pd"

	# possible URL schemas to access a subversion server
	local urlSchemas='file:/// http:// https:// svn:// svn+ssh://'

	# Parse arguments and set various variables about what was found.
	#
	# cmd: the current command if available
	#    isPropCmd: whether it expects a property name argument
	#    isPsCmd: whether it also expects a property value argument
	#    isHelpCmd: whether it is about help
	#    nExpectArgs: how many arguments are expected by the command
	# help: help requested about this command (if cmd=='help')
	# prop: property name (if appropriate)
	#    isRevProp: is it a special revision property
	# val: property value (if appropriate, under pset)
	# options: all options encountered
	#    hasRevPropOpt: is --revprop set
	#    hasRevisionOpt: is --revision set
	#    hasRelocateOpt: is --relocate set
	#    hasReintegrateOpt: is --reintegrate set
	#    acceptOpt: the value of --accept
	# nargs: how many arguments were found
	# stat: status of parsing at the 'current' word
	#
	# prev: previous command in the loop
	# last: status of last parameter analyzed
	# i: index
	local cmd= isPropCmd= isPsCmd= isHelpCmd= nExpectArgs= isCur= i=0
	local prev= help= prop= val= isRevProp= last='none' nargs=0 stat=
	local options= hasRevPropOpt= hasRevisionOpt= hasRelocateOpt=
	local acceptOpt= URL= hasReintegrateOpt=

	for opt in "${COMP_WORDS[@]}"
	do
	    # get status of current word (from previous iteration)
	    [[ $isCur ]] && stat=$last

	    # are we processing the current word
	    isCur=
	    [[ $i -eq $COMP_CWORD ]] && isCur=1
	    let i++

	    # FIRST must be the "svn" command
	    [ $last = 'none' ] && { last='first'; continue ; }

	    # SKIP option arguments
	    if [[ $prev == @($optsParam) ]] ; then

		# record accept value
		[[ $prev = '--accept' ]] && acceptOpt=$opt

		prev=''
		last='skip'
		continue ;
	    fi

	    # Argh...  This looks like a bash bug...
	    # Redirections are passed to the completion function
	    # although it is managed by the shell directly...
	    # It matters because we want to tell the user when no more
	    # completion is available, so it does not necessary
	    # fallback to the default case.
	    if [[ $prev == @(<|>|>>|[12]>|[12]>>) ]] ; then
		prev=''
		last='skip'
		continue ;
	    fi
	    prev=$opt

	    # get the subCoMmanD
	    if [[ ! $cmd && $opt \
               && ( $opt != -* || $opt == @(${specOpts// /|}) ) ]]
            then
		cmd=$opt
		[[ $cmd == @($propCmds) ]] && isPropCmd=1
		[[ $cmd == @($psCmds) ]] && isPsCmd=1
		[[ $cmd == @(${helpOpts// /|}) ]] && cmd='help'
		[[ $cmd = 'help' ]] && isHelpCmd=1
	        # HELP about a command asked with an option
		if [[ $isHelpCmd && $cmd && $cmd != 'help' && ! $help ]]
		then
		    help=$cmd
		    cmd='help'
		fi
		last='cmd'
		continue
	    fi

	    # HELP about a command
	    if [[ $isHelpCmd && ! $help && $opt && $opt != -* ]]
	    then
		help=$opt
		last='help'
		continue
	    fi

	    # PROPerty name
	    if [[ $isPropCmd && ! $prop && $opt && $opt != -* ]]
	    then
		prop=$opt
		[[ $prop == @(${revProps// /|}) ]] && isRevProp=1
		last='prop'
		continue
	    fi

	    # property VALue
	    if [[ $isPsCmd && $prop && ! $val && $opt != -* ]] ;
	    then
		val=$opt
		last='val'
		continue
	    fi

	    if [[ $last != 'onlyarg' ]]
	    then
	      # more OPTions
	      case $opt in
		  -r|--revision|--revision=*)
		      hasRevisionOpt=1
		      ;;
		  --revprop)
		      hasRevPropOpt=1
		      # restrict to revision properties!
		      allProps=( $revProps )
		      # on revprops, only one URL is expected
		      nExpectArgs=1
		      ;;
		  -h|--help)
		      isHelpCmd=1
		      ;;
		  -F|--file)
		      val='-F'
		      ;;
		  --relocate)
		      hasRelocateOpt=1
		      ;;
		  --reintegrate)
		      hasReintegrateOpt=1
		      ;;
	      esac

	      # no more options, only arguments, whatever they look like.
	      if [[ $opt = '--' && ! $isCur ]] ; then
		  last='onlyarg'
		  continue
	      fi

	      # options are recorded...
	      if [[ $opt == -* ]] ; then
		  # but not the current one!
		  [[ ! $isCur ]] && options="$options $opt "
		  last='opt'
		  continue
	      fi
	    else
		# onlyarg
		let nargs++
		continue
	    fi

	    # then we have an argument
	    if [[ $cmd = 'merge' && ! $URL ]] ; then
              # first argument is the source URL for the merge
	      URL=$opt
	    fi

	    last='arg'
	    let nargs++
	done
	# end opt option processing...
	[[ $stat ]] || stat=$last

	# suggest all subcommands, including special help
	if [[ ! $cmd || $stat = 'cmd' ]]
	then
	    COMPREPLY=( $( compgen -W "$cmds $specOpts" -- $cur ) )
	    return 0
	fi

	# suggest all subcommands
	if [[ $stat = 'help' || ( $isHelpCmd && ! $help ) ]]
	then
	    COMPREPLY=( $( compgen -W "$cmds" -- $cur ) )
	    return 0
	fi

	# URL completion
	if [[ $cmd == @(co|checkout|ls|list) && $stat = 'arg' && \
			$SVN_BASH_COMPL_EXT == *urls* ]]
	then
		if [[ $cmd == @(ls|list) ]] ; then
			_svn_complete_target 'all' && return
		else
			_svn_complete_target 'remote_only' && return
		fi
	fi

	if [[ $cmd = 'merge' || $cmd = 'mergeinfo' ]]
	then
	  local here=$(_svn_info URL)
	  # suggest a possible URL for merging
	  if [[ ! $URL && $stat = 'arg' ]] ; then
	    # we assume a 'standard' repos with branches and trunk
	    if [[ "$here" == */branches/* ]] ; then
	      # we guess that it is a merge from the trunk
	      COMPREPLY=( $(compgen -W ${here/\/branches\/*/\/trunk} -- $cur ) )
	      return 0
	    elif [[ "$here" == */trunk* ]] ; then
	      # we guess that it is a merge from a branch
	      COMPREPLY=( $(compgen -W ${here/\/trunk*/\/branches\/} -- $cur ) )
	      compopt -o nospace
	      return 0
	    else
	      # no se, let us suggest the repository root...
	      COMPREPLY=( $(compgen -W $(_svn_info Root)/ -- $cur ) )
	      compopt -o nospace
	      return 0
	    fi
	  # this part is broken with bash 4 URL contains https only
	  elif [[ $URL == */branches/* && $here == */trunk* && \
	        ! $hasReintegrateOpt && $cur = '' && $stat = 'arg' ]] ; then
	    # force --reintegrate only if the current word is empty
	    COMPREPLY=( $(compgen -W '--reintegrate' -- $cur ) )
	    return 0
	  # autocomplete for svn merge ^/bla
	  else
	    _svn_complete_target 'all' && return
	  fi
	fi

	# help about option arguments
	if [[ $stat = 'skip' ]]
	then
	    local previous=${COMP_WORDS[COMP_CWORD-1]}
	    local values= dirs= beep= exes=

	    [[ $previous = '--config-dir' ]] && dirs=1

	    # external editor, diff, diff3...
	    [[ $previous = --*-cmd ]] && exes=1

	    [[ $previous = '--native-eol' ]] && values='LF CR CRLF'

	    # just to suggest that a number is expected. hummm.
	    [[ $previous = '--limit' ]] && values='0 1 2 3 4 5 6 7 8 9'

            # some special partial help about --revision option.
	    [[ $previous = '--revision' || $previous = '-r' ]] && \
		values='HEAD BASE PREV COMMITTED 0 {'

	    [[ $previous = '--encoding' ]] && \
		values="latin1 utf8 $SVN_BASH_ENCODINGS"

	    [[ $previous = '--extensions' || $previous = '-x' ]] && \
		values="--unified --ignore-space-change \
		   --ignore-all-space --ignore-eol-style --show-c-functions"

	    [[ $previous = '--depth' ]] && \
		values='empty files immediates infinity'

	    [[ $previous = '--set-depth' ]] && \
		values='empty exclude files immediates infinity'

	    [[ $previous = '--accept' ]] && \
	    {
	        # the list is different for 'resolve'
                if [[ $cmd = 'resolve' ]] ; then
		    # from svn help resolve
		    values='base working mine-full theirs-full'
		else # checkout merge switch update
		    values="postpone base mine-full theirs-full edit launch \
			mine-conflict theirs-conflict"
		fi
	    }

	    [[ $previous = '--show-revs' ]] && values='merged eligible'

	    [[ $previous = '--show-item' ]] && values="kind url relative-url \
	      repos-root-url repos-uuid revision last-changed-revision \
	      last-changed-date last-changed-author wc-root"

	    if [[ $previous = '--username' ]] ; then
	      values="$SVN_BASH_USERNAME"
	      if [[ $SVN_BASH_COMPL_EXT == *username* ]] ; then
		local file=
		# digest? others?
		for file in ~/.subversion/auth/svn.simple/* ; do
		  if [ -r $file ] ; then
		    values="$values $(_svn_read_hashfile username < $file)"
		  fi
		done
	      fi
	      [[ ! "$values" ]] && beep=1
	    fi

	    # could look at ~/.subversion/ ?
	    # hmmm... this option should not exist
	    [[ $previous = '--password' ]] && beep=1

	    # TODO: provide help about other options such as:
	    # --old --new --with-revprop

	    # if the previous option required a parameter, do something
	    # or fallback on ordinary filename expansion
	    [[ $values ]] && COMPREPLY=( $( compgen -W "$values" -- $cur ) )
	    [[ $dirs ]] && COMPREPLY=( $( compgen -o dirnames -- $cur ) )
	    [[ $exes ]] && COMPREPLY=( $( compgen -c -- $cur ) )
	    [[ $beep ]] &&
	    {
		# 'no known completion'. hummm.
		echo -en "\a"
		COMPREPLY=( '' )
	    }
	    return 0
	fi

	# provide allowed property names after property commands
	if [[ $isPropCmd && ( ! $prop || $stat = 'prop' ) && $cur != -* ]]
	then
	    #
	    # Ok, this part is pretty ugly.
	    #
	    # The issue is that ":" is a completion word separator,
	    # which is a good idea for file:// urls but not within
	    # property names...
	    #
	    # The first idea was to remove locally ":" from COMP_WORDBREAKS
	    # and then put it back in all cases but in property name
	    # completion.  It does not always work.  There is a strange bug
	    # where one may get "svn:svn:xxx" in some unclear cases.
	    #
	    # Thus the handling is reprogrammed here...
	    # The code assumes that property names look like *:*,
	    # but it also works reasonably well with simple names.
	    #
	    # This hack is broken in bash4... not sure what to do about it,
            # especially while keeping the bash3 compatibility:-(
	    local choices=

	    if [[ $cur == *:* ]]
	    then
		# only suggest/show possible suffixes
		local prefix=${cur%:*} suffix=${cur#*:} c=
		for c in ${allProps[@]} ; do
		    [[ $c == $prefix:* ]] && choices="$choices ${c#*:}"
		done
		# everything will be appended to the prefix because ':' is
		# a separator, so cur is restricted to the suffix part.
		cur=$suffix
	    else
		# only one choice is fine
		COMPREPLY=( $( compgen -W "${allProps[*]}" -- $cur ) )
		[ ${#COMPREPLY[@]} -eq 1 ] && return 0

		# no ':' so only suggest prefixes?
		local seen= n=0 last= c=
		for c in ${allProps[@]%:*} ; do
		    # do not put the same prefix twice...
		    if [[ $c == $cur* && ( ! $seen || $c != @($seen) ) ]]
		    then
			let n++
			last=$c
			choices="$choices $c:"
			if [[ $seen ]]
			then
			    seen="$seen|$c*"
			else
			    seen="$c*"
			fi
		    fi
		done

		# supply two choices to force a partial completion and a beep
		[[ $n -eq 1 ]] && choices="$last:1 $last:2"
	    fi

	    COMPREPLY=( $( compgen -W "$choices" -- $cur ) )
	    return 0
	fi

	# force mandatory --revprop option on revision properties
	if [[ $isRevProp && ! $hasRevPropOpt ]]
	then
	    COMPREPLY=( $( compgen -W '--revprop' -- $cur ) )
	    return 0
	fi

	# force mandatory --revision option on revision properties
	if [[ $isRevProp && $hasRevPropOpt && ! $hasRevisionOpt ]]
	then
	    COMPREPLY=( $( compgen -W '--revision' -- $cur ) )
	    return 0
	fi

	# possible completion when setting property values
	if [[ $isPsCmd && $prop && ( ! $val || $stat = 'val' ) ]]
	then
	    # ' is a reminder for an arbitrary value
	    local values="\' --file"
	    case $prop in
		svn:keywords)
		    # just a subset?
		    values="Id Rev URL Date Author Header \' $SVN_BASH_KEYWORDS"
		    ;;
		svn:executable|svn:needs-lock)
		    # hmmm... canonical value * is special to the shell.
		    values='\\*'
		    ;;
		svn:eol-style)
		    values='native LF CR CRLF'
		    ;;
		svn:mime-type)
		    # could read /etc/mime.types if available. overkill.
		    values="text/ text/plain text/html text/xml text/rtf
                       image/ image/png image/gif image/jpeg image/tiff
                       audio/ audio/midi audio/mpeg
                       video/ video/mpeg video/mp4
                       application/ application/octet-stream
                       $SVN_BASH_MIME_TYPE"
		    ;;
	    esac

	    COMPREPLY=( $( compgen -W "$values" -- $cur ) )
	    # special case for --file... return even if within an option
	    [[ ${COMPREPLY} ]] && return 0
	fi

	# maximum number of additional arguments expected in various forms
	case $cmd in
	    merge)
		nExpectArgs=3
		;;
	    mergeinfo)
		nExpectArgs=1
		;;
	    copy|cp|move|mv|rename|ren|export|import)
		nExpectArgs=2
		;;
	    switch|sw)
		[[ ! $hasRelocateOpt ]] && nExpectArgs=2
		;;
	    help|h)
		nExpectArgs=0
		;;
	    --version)
		nExpectArgs=0
		;;
	esac

	# the maximum number of arguments is reached for a command
	if [[ $nExpectArgs && $nargs -gt $nExpectArgs ]]
	then
	    # some way to tell 'no completion at all'... is there a better one?
	    # Do not say 'file completion' here.
	    echo -en "\a"
	    COMPREPLY=( '' )
	    return 0
	fi

	# if not typing an option,
	# then fallback on filename expansion...
	if [[ $cur != -* || $stat = 'onlyarg' ]]  ; then

	    # do we allow possible expensive completion here?
	    if [[ $SVN_BASH_COMPL_EXT == *svnstatus* ]] ; then

		# build status command and options
		# "--quiet" removes 'unknown' files
		local status='svn status --non-interactive'

		[[ $SVN_BASH_COMPL_EXT == *recurse* ]] || \
		    status="$status --non-recursive"

		# I'm not sure that it can work with externals in call cases
		# the output contains translatable sentences (even with quiet)
		[[ $SVN_BASH_COMPL_EXT == *externals* ]] || \
		    status="$status --ignore-externals"

		local cs= files=
		# subtlety: must not set $cur* if $cur is empty in some cases
		[[ $cur ]] && cs=$cur*

		# 'files' is set according to the current subcommand
		case $cmd in
		    st*) # status completion must include all files
			files=$cur*
			;;
		    ci|commit|revert|di*) # anything edited
			files=$($status $cs| _svn_grcut '@([MADR!]*| M*|_M*)')
			;;
		    add) # unknown files
			files=$($status $cs| _svn_grcut '\?*')
			;;
		    unlock) # unlock locked files
			files=$($status $cs| _svn_grcut '@(??L*|?????[KOTB]*)')
			;;
		    resolve*) # files in conflict
			files=$($status $cs| _svn_grcut '@(?C*|C*)')
			;;
		    praise|blame|ann*) # any svn file but added
			files=$( _svn_lls all $cur* )
			;;
		    p*) # prop commands
			if [[ $cmd == @($propCmds) && \
			      $prop == @(svn:ignore|svn:externals) ]] ; then
			    # directory specific props
			    files=$( _svn_lls dir . $cur* )
			else
			    # ??? added directories appear twice: foo foo/
			    files="$( _svn_lls all $cur* )
                                   $($status $cs | _svn_grcut 'A*' )"
			fi
			;;
		    info) # information on any file
			files="$( _svn_lls all $cur* )
                               $($status $cs | _svn_grcut 'A*' )"
			;;
		    remove|rm|del*|move|mv|rename) # changing existing files
			files=$( _svn_lls all $cur* )
			;;
		    mkdir) # completion in mkdir can only be for subdirs?
			files=$( _svn_lls dir $cur* )
			;;
		    log|lock|up*|cl*|switch) # misc, all but added files
			files=$( _svn_lls all $cur* )
			;;
		    merge) # may do a better job? URL/WCPATH
			files=$( _svn_lls all $cur* )
			;;
		    ls|list) # better job? what about URLs?
			files=$( _svn_lls all $cur* )
			;;
		    *) # other commands: changelist export import cat mergeinfo
			local fallback=1
			;;
		esac

		# when not recursive, some relevant files may exist
		# within subdirectories, so they are added here.
		# should it be restricted to svn-managed subdirs? no??
		if [[ $SVN_BASH_COMPL_EXT != *recurse* ]] ; then
		    files="$files $( _svn_lls dir $cur* )"
		fi

		# set completion depending on computed 'files'
		if [[ $files ]] ; then
		    COMPREPLY=( $( compgen -W "$files" -- $cur ) )
		    # if empty, set to nope?
		    [[ "${COMPREPLY[*]}" ]] || COMPREPLY=( '' )
		elif [[ ! $fallback ]] ; then
		    # this suggests no completion...
		    echo -en "\a"
		    COMPREPLY=( '' )
		fi
	    fi
	    # else fallback to ordinary filename completion...
	    return 0
	fi

	# otherwise build possible options for the command
	pOpts="--username --password --no-auth-cache --non-interactive \
	       --password-from-stdin \
	       --trust-server-cert-failures \
	       --force-interactive"
	mOpts="-m --message -F --file --encoding --force-log --with-revprop"
	rOpts="-r --revision"
	qOpts="-q --quiet"
	nOpts="-N --non-recursive --depth"
	gOpts="-g --use-merge-history"
	cOpts="--cl --changelist"

	cmdOpts=
	case $cmd in
	--version)
		cmdOpts="$qOpts"
		;;
	add)
		cmdOpts="--auto-props --no-auto-props --force --targets \
		         --no-ignore --parents $nOpts $qOpts $pOpts"
		;;
	auth)
		cmdOpts="--remove --show-passwords $pOpts"
		;;
	blame|annotate|ann|praise)
		cmdOpts="$rOpts $pOpts -v --verbose --incremental --xml \
		         -x --extensions --force $gOpts"
		;;
	cat)
		cmdOpts="$rOpts $pOpts --ignore-keywords"
		;;
	changelist|cl)
		cmdOpts="--targets $pOpts $qOpts $cOpts \
                         -R --recursive --depth --remove"
		;;
	checkout|co)
		cmdOpts="$rOpts $qOpts $nOpts $pOpts --ignore-externals \
                         --force"
		;;
	cleanup)
		cmdOpts="$pOpts --include-externals -q --quiet\
			--remove-ignored --remove-unversioned --vacuum-pristines"
		;;
	commit|ci)
		cmdOpts="$mOpts $qOpts $nOpts --targets --editor-cmd $pOpts \
		         --no-unlock $cOpts --keep-changelists \
		         --include-externals"
		;;
	copy|cp)
		cmdOpts="$mOpts $rOpts $qOpts --editor-cmd $pOpts --parents \
		         --ignore-externals --pin-externals"
		;;
	delete|del|remove|rm)
		cmdOpts="--force $mOpts $qOpts --targets --editor-cmd $pOpts \
                         --keep-local"
		;;
	diff|di)
		cmdOpts="$rOpts -x --extensions --diff-cmd --no-diff-deleted \
		         $nOpts $pOpts --force --old --new --notice-ancestry \
		         -c --change --summarize $cOpts --xml --git \
		         --internal-diff --show-copies-as-adds \
		         --ignore-properties --properties-only --no-diff-added \
		         --patch-compatible"
		;;
	export)
		cmdOpts="$rOpts $qOpts $pOpts $nOpts --force --native-eol \
                         --ignore-externals --ignore-keywords"
		;;
	help|h|\?)
		cmdOpts=
		;;
	import)
		cmdOpts="--auto-props --no-auto-props $mOpts $qOpts $nOpts \
		         --no-ignore --editor-cmd $pOpts --force"
		;;
	info)
		cmdOpts="$pOpts $rOpts --targets -R --recursive --depth \
                         --include-externals --incremental --xml \
                         --show-item --no-newline $cOpts"
		;;
	list|ls)
		cmdOpts="$rOpts -v --verbose -R --recursive $pOpts \
		         --incremental --search --xml --depth \
		         --include-externals"
		;;
	lock)
		cmdOpts="-m --message -F --file --encoding --force-log \
                         $qOpts --targets --force $pOpts"
		;;
	log)
		cmdOpts="$rOpts -v --verbose --targets $pOpts --stop-on-copy \
		         --incremental --xml $qOpts -l --limit -c --change \
                         $gOpts --with-all-revprops --with-revprop --depth \
		         --diff --diff-cmd -x --extensions --internal-diff \
		         --with-no-revprops --search --search-and"
		;;
	merge)
		cmdOpts="$rOpts $nOpts $qOpts --force --dry-run --diff3-cmd \
		         $pOpts --ignore-ancestry -c --change -x --extensions \
                         --record-only --accept \
		         --allow-mixed-revisions -v --verbose"
		;;
	mergeinfo)
	        cmdOpts="$rOpts $pOpts --depth --show-revs -R --recursive \
		         $qOpts -v --verbose --incremental --log"
		;;
	mkdir)
		cmdOpts="$mOpts $qOpts --editor-cmd $pOpts --parents"
		;;
	move|mv|rename|ren)
		cmdOpts="$mOpts $qOpts --force --editor-cmd $pOpts \
                         --parents --allow-mixed-revisions"
		;;
	patch)
		cmdOpts="$qOpts $pOpts --dry-run --ignore-whitespace \
			--reverse-diff --strip"
		;;
	propdel|pdel|pd)
		cmdOpts="$qOpts -R --recursive $rOpts $pOpts $cOpts \
                         --depth"
		[[ $isRevProp || ! $prop ]] && cmdOpts="$cmdOpts --revprop"
		;;
	propedit|pedit|pe)
		cmdOpts="--editor-cmd $pOpts $mOpts --force"
		[[ $isRevProp || ! $prop ]] && \
		    cmdOpts="$cmdOpts --revprop $rOpts"
		;;
	propget|pget|pg)
	        cmdOpts="-v --verbose -R --recursive $rOpts --no-newline \
		         $pOpts $cOpts --depth --xml --show-inherited-props"
		[[ $isRevProp || ! $prop ]] && cmdOpts="$cmdOpts --revprop"
		;;
	proplist|plist|pl)
		cmdOpts="-v --verbose -R --recursive $rOpts --revprop $qOpts \
		         $pOpts $cOpts --depth --xml --show-inherited-props"
		;;
	propset|pset|ps)
		cmdOpts="$qOpts --targets -R --recursive \
		         --encoding $pOpts --force $cOpts --depth"
		[[ $isRevProp || ! $prop ]] && \
		    cmdOpts="$cmdOpts --revprop $rOpts"
		[[ $val ]] || cmdOpts="$cmdOpts -F --file"
		;;
        relocate)
		cmdOpts="--ignore-externals $pOpts"
		;;
        resolve)
                cmdOpts="--targets -R --recursive $qOpts $pOpts --accept \
                         --depth"
                ;;
	resolved)
		cmdOpts="--targets -R --recursive $qOpts $pOpts --depth"
		;;
	revert)
		cmdOpts="--targets -R --recursive $qOpts $cOpts \
                         --depth $pOpts"
		;;
	status|stat|st)
		cmdOpts="-u --show-updates -v --verbose $nOpts $qOpts $pOpts \
		         --no-ignore --ignore-externals --incremental --xml \
                         $rOpts $cOpts"
		;;
	switch|sw)
		cmdOpts="$rOpts $nOpts $qOpts $pOpts --diff3-cmd \
                         --force --accept --ignore-externals --set-depth \
		         --ignore-ancestry"
		;;
	unlock)
		cmdOpts="$qOpts --targets --force $pOpts"
		;;
	update|up)
		cmdOpts="$rOpts $nOpts $qOpts $pOpts --diff3-cmd \
                         --ignore-externals --force --accept $cOpts \
                         --parents --editor-cmd --set-depth \
		         --adds-as-modification"
		;;
	upgrade)
		cmdOpts="$qOpts $pOpts"
		;;
	shelf-diff)
		cmdOpts="$pOpts"
		;;
	shelf-drop)
		cmdOpts="$pOpts"
		;;
	shelf-list|shelves)
		cmdOpts="$qOpts $pOpts"
		;;
	shelf-log)
		cmdOpts="$qOpts $pOpts"
		;;
	shelf-save)
		cmdOpts="--dry-run \
                         --depth --targets $cOpts \
                         -m --message -F --file --encoding --force-log --editor-cmd \
                         $qOpts $pOpts"
		;;
	shelve)
		cmdOpts="--keep-local --dry-run \
                         --depth --targets $cOpts \
                         -m --message -F --file --encoding --force-log --editor-cmd \
                         $qOpts $pOpts"
		;;
	unshelve)
		cmdOpts="--dry-run \
                         $qOpts $pOpts"
		;;
	*)
		;;
	esac

	# add options that are nearly always available
	[[ "$cmd" != "--version" ]] && cmdOpts="$cmdOpts $helpOpts"
	cmdOpts="$cmdOpts --config-dir --config-option"

        # --accept (edit|launch) incompatible with --non-interactive
	if [[ $acceptOpt == @(edit|launch) ]] ;
	then
	    cmdOpts=${cmdOpts/ --non-interactive / }
	fi

	# take out options already given
	for opt in $options
	do
		local optBase

		# remove leading dashes and arguments
		case $opt in
		--*)    optBase=${opt/=*/} ;;
		-*)     optBase=${opt:0:2} ;;
		esac

		cmdOpts=" $cmdOpts "
		cmdOpts=${cmdOpts/ ${optBase} / }

		# take out alternatives and mutually exclusives
		case $optBase in
		-v)              cmdOpts=${cmdOpts/ --verbose / } ;;
		--verbose)       cmdOpts=${cmdOpts/ -v / } ;;
		-N)              cmdOpts=${cmdOpts/ --non-recursive / } ;;
		--non-recursive) cmdOpts=${cmdOpts/ -N / } ;;
		-R)              cmdOpts=${cmdOpts/ --recursive / } ;;
		--recursive)     cmdOpts=${cmdOpts/ -R / } ;;
		-x)              cmdOpts=${cmdOpts/ --extensions / } ;;
		--extensions)    cmdOpts=${cmdOpts/ -x / } ;;
		-q)              cmdOpts=${cmdOpts/ --quiet / } ;;
		--quiet)         cmdOpts=${cmdOpts/ -q / } ;;
		-h)              cmdOpts=${cmdOpts/ --help / } ;;
		--help)          cmdOpts=${cmdOpts/ -h / } ;;
		-l)              cmdOpts=${cmdOpts/ --limit / } ;;
		--limit)         cmdOpts=${cmdOpts/ -l / } ;;
		-r)              cmdOpts=${cmdOpts/ --revision / } ;;
		--revision)      cmdOpts=${cmdOpts/ -r / } ;;
		-c)              cmdOpts=${cmdOpts/ --change / } ;;
		--change)        cmdOpts=${cmdOpts/ -c / } ;;
		--auto-props)    cmdOpts=${cmdOpts/ --no-auto-props / } ;;
		--no-auto-props) cmdOpts=${cmdOpts/ --auto-props / } ;;
		-g)              cmdOpts=${cmdOpts/ --use-merge-history / } ;;
		--use-merge-history)
                                 cmdOpts=${cmdOpts/ -g / } ;;
		-m|--message|-F|--file)
			cmdOpts=${cmdOpts/ --message / }
			cmdOpts=${cmdOpts/ -m / }
			cmdOpts=${cmdOpts/ --file / }
			cmdOpts=${cmdOpts/ -F / }
			;;
		esac

		# remove help options within help subcommand
		if [ $isHelpCmd ] ; then
		    cmdOpts=${cmdOpts/ -h / }
		    cmdOpts=${cmdOpts/ --help / }
		fi
	done

	# provide help about available options
	COMPREPLY=( $( compgen -W "$cmdOpts" -- $cur ) )
	return 0
}
complete -F _svn -o default -X '@(*/.svn|*/.svn/|.svn|.svn/)' svn

_svnadmin ()
{
	local cur cmds cmdOpts optsParam opt helpCmds optBase i

	COMPREPLY=()
	cur=${COMP_WORDS[COMP_CWORD]}

	# Possible expansions, without pure-prefix abbreviations such as "h".
	cmds='crashtest create delrevprop deltify dump dump-revprops freeze \
	      help hotcopy info list-dblogs list-unused-dblogs \
	      load load-revprops lock lslocks lstxns pack recover rmlocks \
	      rmtxns setlog setrevprop setuuid unlock upgrade verify --version'

	if [[ $COMP_CWORD -eq 1 ]] ; then
		COMPREPLY=( $( compgen -W "$cmds" -- $cur ) )
		return 0
	fi

	# options that require a parameter
	# note: continued lines must end '|' continuing lines must start '|'
	optsParam="-r|--revision|--parent-dir|--fs-type|-M|--memory-cache-size"
	optsParam="$optsParam|-F|--file|--exclude|--include"

	# if not typing an option, or if the previous option required a
	# parameter, then fallback on ordinary filename expansion
	helpCmds='help|--help|h|\?'
	if [[ ${COMP_WORDS[1]} != @($helpCmds) ]] && \
	   [[ "$cur" != -* ]] || \
	   [[ ${COMP_WORDS[COMP_CWORD-1]} == @($optsParam) ]] ; then
		return 0
	fi

	cmdOpts=
	case ${COMP_WORDS[1]} in
	create)
		cmdOpts="--bdb-txn-nosync --bdb-log-keep --config-dir \
		         --fs-type --compatible-version"
		;;
	deltify)
		cmdOpts="-r --revision -q --quiet -M --memory-cache-size"
		;;
	dump)
		cmdOpts="-r --revision --incremental -q --quiet --deltas \
		         -M --memory-cache-size -F --file \
		         --exclude --include --pattern"
		;;
        dump-revprops)
		cmdOpts="-r --revision -q --quiet -F --file"
		;;
	freeze)
		cmdOpts="-F --file"
		;;
	help|h|\?)
		cmdOpts="$cmds"
		;;
	hotcopy)
		cmdOpts="--clean-logs --incremental -q --quiet"
		;;
	load)
		cmdOpts="--ignore-uuid --force-uuid --parent-dir -q --quiet \
		         --use-pre-commit-hook --use-post-commit-hook \
		         --bypass-prop-validation -M --memory-cache-size \
		         --no-flush-to-disk --normalize-props -F --file \
		         --ignore-dates -r --revision"
		;;
        load-revprops)
		cmdOpts="-r --revision -q --quiet -F --file \
		         --bypass-prop-validation --normalize-props \
		         --force-uuid --no-flush-to-disk"
		;;
	lstxns)
        	cmdOpts="-r --revision"
		;;
	lock|unlock)
		cmdOpts="--bypass-hooks -q --quiet"
		;;
	pack)
		cmdOpts="-M --memory-cache-size -q --quiet"
		;;
	recover)
		cmdOpts="--wait"
		;;
	rmlocks)
		cmdOpts="-q --quiet"
		;;
	rmtxns)
		cmdOpts="-q --quiet"
		;;
	setlog)
		cmdOpts="-r --revision --bypass-hooks"
		;;
	setrevprop|delrevprop)
		cmdOpts="-r --revision -t --transaction \
		         --use-pre-revprop-change-hook \
		         --use-post-revprop-change-hook"
		;;
	verify)
		cmdOpts="-r --revision -t --transaction -q --quiet \
		         --check-normalization --keep-going \
		         -M --memory-cache-size --metadata-only"
		;;
	*)
		;;
	esac

	cmdOpts="$cmdOpts --help -h"

	# take out options already given
	for (( i=2; i<=$COMP_CWORD-1; ++i )) ; do
		opt=${COMP_WORDS[$i]}

		case $opt in
		--*)    optBase=${opt/=*/} ;;
		-*)     optBase=${opt:0:2} ;;
		esac

		cmdOpts=" $cmdOpts "
		cmdOpts=${cmdOpts/ ${optBase} / }

		# take out alternatives
		case $optBase in
		-q)              cmdOpts=${cmdOpts/ --quiet / } ;;
		--quiet)         cmdOpts=${cmdOpts/ -q / } ;;
		-h)              cmdOpts=${cmdOpts/ --help / } ;;
		--help)          cmdOpts=${cmdOpts/ -h / } ;;
		-r)              cmdOpts=${cmdOpts/ --revision / } ;;
		--revision)      cmdOpts=${cmdOpts/ -r / } ;;
		-t)              cmdOpts=${cmdOpts/ --transaction / } ;;
		--transaction)   cmdOpts=${cmdOpts/ -t / } ;;
		-F)              cmdOpts=${cmdOpts/ --file / } ;;
		--file)          cmdOpts=${cmdOpts/ -F / } ;;
		-M)              cmdOpts=${cmdOpts/ --memory-cache-size / } ;;
		--memory-cache-size) cmdOpts=${cmdOpts/ --M / } ;;
		esac

		# skip next option if this one requires a parameter
		if [[ $opt == @($optsParam) ]] ; then
			((++i))
		fi
	done

	COMPREPLY=( $( compgen -W "$cmdOpts" -- $cur ) )

	return 0
}
complete -F _svnadmin -o default svnadmin

_svndumpfilter ()
{
	local cur cmds cmdOpts optsParam opt helpCmds optBase i

	COMPREPLY=()
	cur=${COMP_WORDS[COMP_CWORD]}

	# Possible expansions, without pure-prefix abbreviations such as "h".
	cmds='exclude help include --version'

	if [[ $COMP_CWORD -eq 1 ]] ; then
		COMPREPLY=( $( compgen -W "$cmds" -- $cur ) )
		return 0
	fi

	# options that require a parameter
	# note: continued lines must end '|' continuing lines must start '|'
	optsParam="--targets"

	# if not typing an option, or if the previous option required a
	# parameter, then fallback on ordinary filename expansion
	helpCmds='help|--help|h|\?'
	if [[ ${COMP_WORDS[1]} != @($helpCmds) ]] && \
	   [[ "$cur" != -* ]] || \
	   [[ ${COMP_WORDS[COMP_CWORD-1]} == @($optsParam) ]] ; then
		return 0
	fi

	cmdOpts=
	case ${COMP_WORDS[1]} in
	exclude|include)
		cmdOpts="--drop-empty-revs --drop-all-empty-revs --renumber-revs
		         --skip-missing-merge-sources --targets
		         --preserve-revprops --quiet --pattern"
		;;
	help|h|\?)
		cmdOpts="$cmds"
		;;
	*)
		;;
	esac

	cmdOpts="$cmdOpts --help -h"

	# take out options already given
	for (( i=2; i<=$COMP_CWORD-1; ++i )) ; do
		opt=${COMP_WORDS[$i]}

		case $opt in
		--*)    optBase=${opt/=*/} ;;
		-*)     optBase=${opt:0:2} ;;
		esac

		cmdOpts=" $cmdOpts "
		cmdOpts=${cmdOpts/ ${optBase} / }

		# take out alternatives
		case $optBase in
		-h)              cmdOpts=${cmdOpts/ --help / } ;;
		--help)          cmdOpts=${cmdOpts/ -h / } ;;
		esac

		# skip next option if this one requires a parameter
		if [[ $opt == @($optsParam) ]] ; then
			((++i))
		fi
	done

	COMPREPLY=( $( compgen -W "$cmdOpts" -- $cur ) )

	return 0
}
complete -F _svndumpfilter -o default svndumpfilter

_svnlook ()
{
	local cur cmds cmdOpts optsParam opt helpCmds optBase i

	COMPREPLY=()
	cur=${COMP_WORDS[COMP_CWORD]}

	# Possible expansions, without pure-prefix abbreviations such as "h".
	cmds='author cat changed date diff dirs-changed filesize help history \
	      info lock log propget proplist tree uuid youngest --version'

	if [[ $COMP_CWORD -eq 1 ]] ; then
		COMPREPLY=( $( compgen -W "$cmds" -- $cur ) )
		return 0
	fi

	# options that require a parameter
	# note: continued lines must end '|' continuing lines must start '|'
	optsParam="-r|--revision|-t|--transaction|-l|--limit|-x|--extensions"

	# if not typing an option, or if the previous option required a
	# parameter, then fallback on ordinary filename expansion
	helpCmds='help|--help|h|\?'
	if [[ ${COMP_WORDS[1]} != @($helpCmds) ]] && \
	   [[ "$cur" != -* ]] || \
	   [[ ${COMP_WORDS[COMP_CWORD-1]} == @($optsParam) ]] ; then
		return 0
	fi

	cmdOpts=
	case ${COMP_WORDS[1]} in
	author)
		cmdOpts="-r --revision -t --transaction"
		;;
	cat)
		cmdOpts="-r --revision -t --transaction"
		;;
	changed)
		cmdOpts="-r --revision -t --transaction --copy-info"
		;;
	date)
		cmdOpts="-r --revision -t --transaction"
		;;
	diff)
		cmdOpts="-r --revision -t --transaction --diff-copy-from \
		         --no-diff-added --no-diff-deleted -x --extensions"
		;;
	dirs-changed)
		cmdOpts="-r --revision -t --transaction"
		;;
	filesize)
		cmdOpts="-r --revision -t --transaction"
		;;
	help|h|\?)
		cmdOpts="$cmds"
		;;
	history)
		cmdOpts="-r --revision -l --limit --show-ids"
		;;
	info)
		cmdOpts="-r --revision -t --transaction"
		;;
	lock)
		cmdOpts=
		;;
	log)
		cmdOpts="-r --revision -t --transaction"
		;;
	propget|pget|pg)
		cmdOpts="-r --revision -t --transaction --revprop"
		;;
	proplist|plist|pl)
		cmdOpts="-r --revision -t --transaction --revprop -v --verbose --xml"
		;;
	tree)
		cmdOpts="-r --revision -t --transaction --full-paths -N --non-recursive --show-ids"
		;;
	uuid)
		cmdOpts=
		;;
	youngest)
		cmdOpts=
		;;
	*)
		;;
	esac

	cmdOpts="$cmdOpts --help -h"

	# take out options already given
	for (( i=2; i<=$COMP_CWORD-1; ++i )) ; do
		opt=${COMP_WORDS[$i]}

		case $opt in
		--*)    optBase=${opt/=*/} ;;
		-*)     optBase=${opt:0:2} ;;
		esac

		cmdOpts=" $cmdOpts "
		cmdOpts=${cmdOpts/ ${optBase} / }

		# take out alternatives
		case $optBase in
		-N)              cmdOpts=${cmdOpts/ --non-recursive / } ;;
		--non-recursive) cmdOpts=${cmdOpts/ -N / } ;;
		-h)              cmdOpts=${cmdOpts/ --help / } ;;
		--help)          cmdOpts=${cmdOpts/ -h / } ;;
		-l)              cmdOpts=${cmdOpts/ --limit / } ;;
		--limit)         cmdOpts=${cmdOpts/ -l / } ;;
		-r)              cmdOpts=${cmdOpts/ --revision / } ;;
		--revision)      cmdOpts=${cmdOpts/ -r / } ;;
		-t)              cmdOpts=${cmdOpts/ --transaction / } ;;
		--transaction)   cmdOpts=${cmdOpts/ -t / } ;;
		-v)              cmdOpts=${cmdOpts/ --verbose / } ;;
		--verbose)       cmdOpts=${cmdOpts/ -v / } ;;
		-x)              cmdOpts=${cmdOpts/ --extensions / } ;;
		--extensions)    cmdOpts=${cmdOpts/ -x / } ;;
		esac

		# skip next option if this one requires a parameter
		if [[ $opt == @($optsParam) ]] ; then
			((++i))
		fi
	done

	COMPREPLY=( $( compgen -W "$cmdOpts" -- $cur ) )

	return 0
}
complete -F _svnlook -o default svnlook

_svnsync ()
{
	local cur cmds cmdOpts optsParam opt helpCmds optBase i

	COMPREPLY=()
	cur=${COMP_WORDS[COMP_CWORD]}

	# Possible expansions, without pure-prefix abbreviations such as "h".
	cmds='copy-revprops help info initialize synchronize --version'

	if [[ $COMP_CWORD -eq 1 ]] ; then
		COMPREPLY=( $( compgen -W "$cmds" -- $cur ) )
		return 0
	fi

	# options that require a parameter
	# note: continued lines must end '|' continuing lines must start '|'
	optsParam="--config-dir|--config-option|--source-username|--source-password"
	optsParam="$optsParam|--sync-username|--sync-password"

	# if not typing an option, or if the previous option required a
	# parameter, then fallback on ordinary filename expansion
	helpCmds='help|--help|h|\?'
	if [[ ${COMP_WORDS[1]} != @($helpCmds) ]] && \
	   [[ "$cur" != -* ]] || \
	   [[ ${COMP_WORDS[COMP_CWORD-1]} == @($optsParam) ]] ; then
		return 0
	fi

	cmdOpts=
	case ${COMP_WORDS[1]} in
	copy-revprops|initialize|init|synchronize|sync)
		cmdOpts="--non-interactive --no-auth-cache --trust-server-cert \
		         --source-username --source-password --sync-username \
		         --sync-password --config-dir --config-option \
		         -q --quiet -M --memory-cache-size"
		;;
	help|h|\?)
		cmdOpts="$cmds"
		;;
	info)
		cmdOpts="--non-interactive --no-auth-cache --trust-server-cert \
		         --source-username --source-password --sync-username \
		         --sync-password --config-dir --config-option"
		;;
	*)
		;;
	esac

	cmdOpts="$cmdOpts --help -h"

	# take out options already given
	for (( i=2; i<=$COMP_CWORD-1; ++i )) ; do
		opt=${COMP_WORDS[$i]}

		case $opt in
		--*)    optBase=${opt/=*/} ;;
		-*)     optBase=${opt:0:2} ;;
		esac

		cmdOpts=" $cmdOpts "
		cmdOpts=${cmdOpts/ ${optBase} / }

		# take out alternatives
		case $optBase in
		-h)              cmdOpts=${cmdOpts/ --help / } ;;
		--help)          cmdOpts=${cmdOpts/ -h / } ;;
		-q)              cmdOpts=${cmdOpts/ --quiet / } ;;
		--quiet)         cmdOpts=${cmdOpts/ -q / } ;;
		esac

		# skip next option if this one requires a parameter
		if [[ $opt == @($optsParam) ]] ; then
			((++i))
		fi
	done

	COMPREPLY=( $( compgen -W "$cmdOpts" -- $cur ) )

	return 0
}
complete -F _svnsync -o default svnsync

# reasonable completion for 'svnversion'
_svnversion ()
{
	local cmdOpts=" -n --no-newline -c --committed -h --help --version "
	local cur=${COMP_WORDS[COMP_CWORD]}

	COMPREPLY=()

	# parse current options
	local options= wcpath= trailurl= last='none' stat= opt= i=-1 isCur=
	for opt in ${COMP_WORDS[@]}
	do
		[[ $i -eq $COMP_CWORD ]] && stat=$last
		let i++

		# are we processing the current word?
		isCur=
		[[ $i -eq $COMP_CWORD ]] && isCur=1

		# skip first command, should be 'svnversion'
		if [ $last = 'none' ] ; then
			last='first'
			continue
		fi

		# get options
		if [[ $last != 'arg' && $opt == -* ]]
		then
			# if '--' is at the current position, it means that we are looking
			# for '--*' options, and not the end of option processing.
			if [[ $opt = '--' && ! $isCur ]]
			then
				last='arg'
			else
				options="$options $opt "
				last='opt'
			fi
			continue
		fi
		# get arguments
		if [[ $opt != -* ]]
		then
			last='arg'
			if [[ ! $wcpath ]]
			then
				wcpath=$opt
			elif [[ ! $trailurl ]]
			then
				trailurl=$opt
			fi
		fi
	done
	[[ $stat ]] || stat=$last

	# argument part
	if [[ $cur != -* || $stat = 'arg' ]]
	then
		[[ $wcpath && $trailurl ]] && COMPREPLY=( '' )
		return 0
	fi

	# suggest options, and  take out already given options
	for opt in $options
	do
		# take out options
		cmdOpts=${cmdOpts/ $opt / }

		# take out alternatives
		case $opt in
			-n)              cmdOpts=${cmdOpts/ --no-newline / } ;;
			--no-newline)    cmdOpts=${cmdOpts/ -n / } ;;
			-h)              cmdOpts=${cmdOpts/ --help / } ;;
			--help)          cmdOpts=${cmdOpts/ -h / } ;;
			-c)              cmdOpts=${cmdOpts/ --committed / } ;;
			--committed)     cmdOpts=${cmdOpts/ -c / } ;;
		esac
	done

	COMPREPLY=( $( compgen -W "$cmdOpts" -- $cur ) )

	return 0
}
# -X option does not seem to work?
complete -F _svnversion -o dirnames -X '*.svn*' svnversion<|MERGE_RESOLUTION|>--- conflicted
+++ resolved
@@ -248,13 +248,8 @@
 	cmds="$cmds patch propdel pdel propedit pedit propget pget proplist"
 	cmds="$cmds plist propset pset relocate resolve resolved revert status"
 	cmds="$cmds switch unlock update upgrade"
-<<<<<<< HEAD
-	cmds="$cmds shelf-diff shelf-drop shelf-list shelf-log"
-	cmds="$cmds shelf-save shelve shelves unshelve"
-=======
 	cmds="$cmds shelf-diff shelf-drop shelf-list shelf-log shelf-save"
 	cmds="$cmds shelve shelves unshelve"
->>>>>>> ee0ba5af
 
 	# help options have a strange command status...
 	local helpOpts='--help -h'
