--- conflicted
+++ resolved
@@ -762,11 +762,7 @@
 	COMPREPLY=( $( compgen -W "$cmdOpts" -- $cur ) )
 	return 0
 }
-<<<<<<< HEAD
-complete -F _svn -o default -X '@(*/.svn|.svn)' svn
-=======
 complete -F _svn -o default -X '@(*/.svn|*/.svn/|.svn|.svn/)' svn
->>>>>>> 4eaf3f05
 
 _svnadmin ()
 {
