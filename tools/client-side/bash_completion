# Programmable completion for the Subversion svn command under bash. Source
# this file (or on some systems add it to ~/.bash_completion and start a new
# shell) and bash's completion mechanism will know all about svn's options!
# Provides completion for the svnadmin, svndumpfilter, svnlook and svnsync
# commands as well.  Who wants to read man pages/help text...

# Known to work with bash 3.* with programmable completion and extended
# pattern matching enabled (use 'shopt -s extglob progcomp' to enable
# these if they are not already enabled).

shopt -s extglob

# Tree helper functions which only use bash, to ease readability.

# look for value associated to key from stdin in K/V hash file format
# val=$(_svn_read_hashfile svn:realmstring < some/file)
function _svn_read_hashfile()
{
  local tkey=$1 key= val=
<<<<<<< HEAD
  while true; do  
=======
  while true; do
>>>>>>> 79d0a718
    read tag len
    [ $tag = 'END' ] && break
    [ $tag != 'K' ] && {
      #echo "unexpected tag '$tag' instead of 'K'" >&2
      return
    }
<<<<<<< HEAD
    read -r -n $len key ; read 
=======
    read -r -n $len key ; read
>>>>>>> 79d0a718
    read tag len
    [ $tag != 'V' ] && {
      #echo "unexpected tag '$tag' instead of 'V'" >&2
      return
    }
    read -r -n $len val ; read
    if [[ $key = $tkey ]] ; then
      echo "$val"
      return
    fi
<<<<<<< HEAD
  done 
=======
  done
>>>>>>> 79d0a718
  #echo "target key '$tkey' not found" >&2
}

# _svn_grcut shell-regular-expression
# extract filenames from 'svn status' output
function _svn_grcut()
{
    local re=$1 line= old_IFS
    # fix IFS, so that leading spaces are not ignored by next read.
    # (there is a leading space in svn status output if only a prop is changed)
    old_IFS="$IFS"
    IFS=$'\n'
    while read -r line ; do
	[[ ! $re || $line == $re ]] && echo "${line/????????/}"
    done
    IFS="$old_IFS"
}

# extract stuff from svn info output
# _svn_info (URL|Repository Root)
function _svn_info()
{
  local what=$1 line=
  LANG=C LC_MESSAGES=C svn info --non-interactive 2> /dev/null | \
  while read line ; do
    [[ $line == *"$what: "* ]] && echo ${line#*: }
  done
}

# _svn_lls (dir|file|all) files...
# list svn-managed files from list
# some 'svn status --all-files' would be welcome here?
function _svn_lls()
{
    local opt=$1 f=
    shift
    for f in "$@" ; do
	# could try to check in .svn/entries? hmmm...
	if [[ $opt == @(dir|all) && -d "$f" ]] ; then
	    echo "$f/"
	elif [[ $opt == @(file|all) ]] ; then
	    # split f in directory/file names
	    local dn= fn="$f"
	    [[ "$f" == */* ]] && dn=${f%\/*}/ fn=${f##*\/}
	    # ??? this does not work for just added files, because they
	    # do not have a content reference yet...
	    [ -f "${dn}.svn/text-base/${fn}.svn-base" ] && echo "$f"
	fi
    done
}

# This completion guides the command/option order along the one suggested
# by "svn help", although other syntaxes are allowed.
#
<<<<<<< HEAD
# - there is a "real" parser to check for what is available and deduce what 
=======
# - there is a "real" parser to check for what is available and deduce what
>>>>>>> 79d0a718
#   can be suggested further.
# - the syntax should be coherent with subversion/svn/{cl.h,main.c}
# - although it is not a good practice, mixed options and arguments
#   is supported by the completion as it is by the svn command.
# - the completion works in the middle of a line,
#   but not really in the middle of an argument or option.
# - property names are completed: see comments about issues related to handling
#   ":" within property names although it is a word completion separator.
# - unknown properties are assumed to be simple file properties.
# - --revprop and --revision options are forced to revision properties
#   as they are mandatory in this case.
# - argument values are suggested to some other options, eg directory names
#   for --config-dir.
# - values for some options can be extended with environment variables:
#   SVN_BASH_FILE_PROPS: other properties on files/directories
#   SVN_BASH_REV_PROPS: other properties on revisions
#   SVN_BASH_ENCODINGS: encodings to be suggested
#   SVN_BASH_MIME_TYPE: mime types to be suggested
#   SVN_BASH_KEYWORDS: "svn:keywords" substitutions to be suggested
#   SVN_BASH_USERNAME: usernames suggested for --username
#   SVN_BASH_COMPL_EXT: completion extensions for file arguments, based on the
#      current subcommand, so that for instance only modified files are
#      suggested for 'revert', only not svn-managed files for 'add', and so on.
#      Possible values are:
#      - username: guess usernames from ~/.subversion/auth/...
<<<<<<< HEAD
#      - svnstatus: use 'svn status' for completion
#      - recurse: allow recursion (expensive)
#      - externals: recurse into externals (very expensive)
#     Both former options are reasonable, but beware that both later options 
=======
#      - urls: guess urls from ~/.subversion/auth/... or others
#      - svnstatus: use 'svn status' for completion
#      - recurse: allow recursion (expensive)
#      - externals: recurse into externals (very expensive)
#     Former options are reasonable, but beware that both later options
>>>>>>> 79d0a718
#     may be unadvisable if used on large working copies.
#     None of these costly completions are activated by default.
#     Argument completion outside a working copy results in an error message.
#     Filenames with spaces are not completed properly.
<<<<<<< HEAD
#     
# - to do: other options? 
#   obsolete options could be removed from auto-comp? (e.g. -N)
=======
#
# TODO
# - other options?
# - obsolete options could be removed from auto-comp? (e.g. -N)
# - obsolete commands could be removed? (e.g. resolved)
# - completion does not work properly when editing in the middle of the line
#   status/previous are those at the end of the line, not at the entry position
# - url completion should select more cases where it is relevant
# - url completion of http:// schemas could suggest sub directories?
>>>>>>> 79d0a718
_svn()
{
	local cur cmds cmdOpts pOpts mOpts rOpts qOpts nOpts optsParam opt

	COMPREPLY=()
	cur=${COMP_WORDS[COMP_CWORD]}

	# Possible expansions, without pure-prefix abbreviations such as "up".
<<<<<<< HEAD
	cmds='add blame annotate praise cat changelist cl \
              checkout co cleanup commit ci \
              copy cp delete remove rm diff export help import info \
              list ls lock log merge mergeinfo mkdir move mv rename \
              propdel pdel propedit pedit propget pget \
              proplist plist propset pset resolved revert \
              status switch unlock update'
=======
	cmds='add blame annotate praise cat changelist cl checkout co cleanup'
	cmds="$cmds commit ci copy cp delete remove rm diff export help import"
	cmds="$cmds info list ls lock log merge mergeinfo mkdir move mv rename"
	cmds="$cmds patch propdel pdel propedit pedit propget pget proplist"
	cmds="$cmds plist propset pset resolve resolved revert status switch"
	cmds="$cmds unlock update"
>>>>>>> 79d0a718

	# help options have a strange command status...
	local helpOpts='--help -h'
	# all special options that have a command status
	local specOpts="--version $helpOpts"

	# options that require a parameter
	# note: continued lines must end '|' continuing lines must start '|'
<<<<<<< HEAD
	optsParam="-r|--revision|--username|--password|--targets|
	           |-x|--extensions|-m|--message|-F|--file|--encoding|
	           |--diff-cmd|--diff3-cmd|--editor-cmd|--old|--new|
	           |--config-dir|--native-eol|-l|--limit|-c|--change|--depth|
                   |--with-revprop|--changelist|--accept"
=======
	optsParam="-r|--revision|--username|--password|--targets"
	optsParam="$optsParam|-x|--extensions|-m|--message|-F|--file"
	optsParam="$optsParam|--encoding|--diff-cmd|--diff3-cmd|--editor-cmd"
	optsParam="$optsParam|--old|--new|--config-dir|--config-option"
	optsParam="$optsParam|--native-eol|-l|--limit|-c|--change"
	optsParam="$optsParam|--depth|--set-depth|--with-revprop"
	optsParam="$optsParam|--changelist|--accept|--show-revs"
>>>>>>> 79d0a718

	# svn:* and other (env SVN_BASH_*_PROPS) properties
	local svnProps revProps allProps psCmds propCmds

	# svn and user configured "file" (or directory) properties
	# the "svn:mergeinfo" prop is not included by default because it is
	# managed automatically, so there should be no need to edit it by hand.
	svnProps="svn:keywords svn:executable svn:needs-lock svn:externals
	          svn:ignore svn:eol-style svn:mime-type $SVN_BASH_FILE_PROPS"

	# svn and user configured revision properties
	revProps="svn:author svn:log svn:date $SVN_BASH_REV_PROPS"

	# all properties as an array variable
	allProps=( $svnProps $revProps )

	# subcommands that expect property names
	psCmds='propset|pset|ps'
	propCmds="$psCmds|propget|pget|pg|propedit|pedit|pe|propdel|pdel|pd"

	# possible URL schemas to access a subversion server
	local urlSchemas='file:/// http:// https:// svn:// svn+ssh://'

	# Parse arguments and set various variables about what was found.
	#
	# cmd: the current command if available
	#    isPropCmd: whether it expects a property name argument
	#    isPsCmd: whether it also expects a property value argument
	#    isHelpCmd: whether it is about help
	#    nExpectArgs: how many arguments are expected by the command
	# help: help requested about this command (if cmd=='help')
	# prop: property name (if appropriate)
	#    isRevProp: is it a special revision property
	# val: property value (if appropriate, under pset)
	# options: all options encountered
	#    hasRevPropOpt: is --revprop set
	#    hasRevisionOpt: is --revision set
	#    hasRelocateOpt: is --relocate set
	#    hasReintegrateOpt: is --reintegrate set
	#    acceptOpt: the value of --accept
	# nargs: how many arguments were found
	# stat: status of parsing at the 'current' word
	#
	# prev: previous command in the loop
	# last: status of last parameter analyzed
	# i: index
	local cmd= isPropCmd= isPsCmd= isHelpCmd= nExpectArgs= isCur= i=0
	local prev= help= prop= val= isRevProp= last='none' nargs=0 stat=
	local options= hasRevPropOpt= hasRevisionOpt= hasRelocateOpt=
	local acceptOpt= URL= hasReintegrateOpt=

	for opt in "${COMP_WORDS[@]}"
	do
	    # get status of current word (from previous iteration)
	    [[ $isCur ]] && stat=$last

	    # are we processing the current word
	    isCur=
	    [[ $i -eq $COMP_CWORD ]] && isCur=1
	    let i++

	    # FIRST must be the "svn" command
	    [ $last = 'none' ] && { last='first'; continue ; }

	    # SKIP option arguments
	    if [[ $prev == @($optsParam) ]] ; then

		# record accept value
		[[ $prev = '--accept' ]] && acceptOpt=$opt

		prev=''
		last='skip'
		continue ;
	    fi

	    # Argh...  This looks like a bash bug...
	    # Redirections are passed to the completion function
	    # although it is managed by the shell directly...
	    # It matters because we want to tell the user when no more
	    # completion is available, so it does not necessary
	    # fallback to the default case.
	    if [[ $prev == @(<|>|>>|[12]>|[12]>>) ]] ; then
		prev=''
		last='skip'
		continue ;
	    fi
	    prev=$opt

	    # get the subCoMmanD
	    if [[ ! $cmd && $opt \
               && ( $opt != -* || $opt == @(${specOpts// /|}) ) ]]
            then
		cmd=$opt
		[[ $cmd == @($propCmds) ]] && isPropCmd=1
		[[ $cmd == @($psCmds) ]] && isPsCmd=1
		[[ $cmd == @(${helpOpts// /|}) ]] && cmd='help'
		[[ $cmd = 'help' ]] && isHelpCmd=1
	        # HELP about a command asked with an option
		if [[ $isHelpCmd && $cmd && $cmd != 'help' && ! $help ]]
		then
		    help=$cmd
		    cmd='help'
		fi
		last='cmd'
		continue
	    fi

	    # HELP about a command
	    if [[ $isHelpCmd && ! $help && $opt && $opt != -* ]]
	    then
		help=$opt
		last='help'
		continue
	    fi

	    # PROPerty name
	    if [[ $isPropCmd && ! $prop && $opt && $opt != -* ]]
	    then
		prop=$opt
		[[ $prop == @(${revProps// /|}) ]] && isRevProp=1
		last='prop'
		continue
	    fi

	    # property VALue
	    if [[ $isPsCmd && $prop && ! $val && $opt != -* ]] ;
	    then
		val=$opt
		last='val'
		continue
	    fi

	    if [[ $last != 'onlyarg' ]]
	    then
	      # more OPTions
	      case $opt in
		  -r|--revision|--revision=*)
		      hasRevisionOpt=1
		      ;;
		  --revprop)
		      hasRevPropOpt=1
		      # restrict to revision properties!
		      allProps=( $revProps )
		      # on revprops, only one URL is expected
		      nExpectArgs=1
		      ;;
		  -h|--help)
		      isHelpCmd=1
		      ;;
		  -F|--file)
		      val='-F'
		      ;;
		  --relocate)
		      hasRelocateOpt=1
		      ;;
		  --reintegrate)
		      hasReintegrateOpt=1
		      ;;
	      esac

	      # no more options, only arguments, whatever they look like.
	      if [[ $opt = '--' && ! $isCur ]] ; then
		  last='onlyarg'
		  continue
	      fi

	      # options are recorded...
	      if [[ $opt == -* ]] ; then
		  # but not the current one!
		  [[ ! $isCur ]] && options="$options $opt "
		  last='opt'
		  continue
	      fi
	    else
		# onlyarg
		let nargs++
		continue
	    fi

	    # then we have an argument
	    if [[ $cmd = 'merge' && ! $URL ]] ; then
              # fist argument is the source URL for the merge
	      URL=$opt
	    fi

	    last='arg'
	    let nargs++
	done
	# end opt option processing...
	[[ $stat ]] || stat=$last

	# suggest all subcommands, including special help
	if [[ ! $cmd || $stat = 'cmd' ]]
	then
	    COMPREPLY=( $( compgen -W "$cmds $specOpts" -- $cur ) )
	    return 0
	fi

	# suggest all subcommands
	if [[ $stat = 'help' || ( $isHelpCmd && ! $help ) ]]
	then
	    COMPREPLY=( $( compgen -W "$cmds" -- $cur ) )
	    return 0
	fi

	# URL completion
	if [[ $cmd == @(co|checkout|ls|list) && $stat = 'arg' && \
			$SVN_BASH_COMPL_EXT == *urls* ]]
	then
		# see about COMP_WORDBREAKS workaround in prop completion
		if [[ $cur == file:* ]]
		then
			# file completion for file:// urls
			local where=${cur/file:/}
			COMPREPLY=( $(compgen -d -S '/' -X '*/.*' -- $where ) )
			return
		elif [[ $cur == *:* ]]
		then
			# get known urls
			local urls= file=
			for file in ~/.subversion/auth/svn.simple/* ; do
				if [ -r $file ] ; then
					local url=$(_svn_read_hashfile svn:realmstring < $file)
					url=${url/*</}
					url=${url/>*/}
					urls="$urls $url"
				fi
			done

			# only suggest/show possible suffixes
			local prefix=${cur%:*} suffix=${cur#*:} c= choices=
			for c in $urls ; do
				[[ $c == $prefix:* ]] && choices="$choices ${c#*:}"
			done

			COMPREPLY=( $(compgen -W "$choices" -- $suffix ) )
			return
		else
			# show schemas
			COMPREPLY=( $(compgen -W "$urlSchemas" -- $cur) )
			return
		fi
	fi

	if [[ $cmd = 'merge' || $cmd = 'mergeinfo' ]]
	then
	  local here=$(_svn_info URL)
	  # suggest a possible URL for merging
	  if [[ ! $URL && $stat = 'arg' ]] ; then
	    # we assume a 'standard' repos with branches and trunk
	    if [[ "$here" == */branches/* ]] ; then
	      # we guess that it is a merge from the trunk
	      COMPREPLY=( $(compgen -W ${here/\/branches\/*/\/trunk} -- $cur ) )
	      return 0
	    elif [[ "$here" == */trunk* ]] ; then
	      # we guess that it is a merge from a branch
	      COMPREPLY=( $(compgen -W ${here/\/trunk*/\/branches\/} -- $cur ) )
	      return 0
	    else
	      # no se, let us suggest the repository root...
	      COMPREPLY=( $(compgen -W $(_svn_info Root) -- $cur ) )
	      return 0
	    fi
	  elif [[ $URL == */branches/* && $here == */trunk* && \
	        ! $hasReintegrateOpt && $cur = '' && $stat = 'arg' ]] ; then
	    # force --reintegrate only if the current word is empty
	    COMPREPLY=( $(compgen -W '--reintegrate' -- $cur ) )
	    return 0
	  fi
	fi

	# help about option arguments
	if [[ $stat = 'skip' ]]
	then
	    local previous=${COMP_WORDS[COMP_CWORD-1]}
	    local values= dirs= beep= exes=

	    [[ $previous = '--config-dir' ]] && dirs=1

	    # external editor, diff, diff3...
	    [[ $previous = --*-cmd ]] && exes=1

	    [[ $previous = '--native-eol' ]] && values='LF CR CRLF'

	    # just to suggest that a number is expected. hummm.
	    [[ $previous = '--limit' ]] && values='0 1 2 3 4 5 6 7 8 9'

            # some special partial help about --revision option.
	    [[ $previous = '--revision' || $previous = '-r' ]] && \
		values='HEAD BASE PREV COMMITTED 0 {'

	    [[ $previous = '--encoding' ]] && \
		values="latin1 utf8 $SVN_BASH_ENCODINGS"

	    [[ $previous = '--extensions' || $previous = '-x' ]] && \
		values="--unified --ignore-space-change \
   		        --ignore-all-space --ignore-eol-style"

	    [[ $previous = '--depth' ]] && \
		values='empty files immediates infinity'

<<<<<<< HEAD
	    [[ $previous = '--accept' ]] && \
	    {
	        # the list is reduced for 'resolved'
                if [[ $cmd = 'resolved' ]] ; then
		    values='base mine theirs'
		else # checkout merge switch update
		    values='postpone base mine theirs edit launch'
		fi
	    }

=======
	    [[ $previous = '--set-depth' ]] && \
		values='empty exclude files immediates infinity'

	    [[ $previous = '--accept' ]] && \
	    {
	        # the list is different for 'resolve'
                if [[ $cmd = 'resolve' ]] ; then
		    # from svn help resolve
		    values='base working mine-full theirs-full'
		else # checkout merge switch update
		    # not implemented yet: mine-conflict theirs-conflict
		    values='postpone base mine-full theirs-full edit launch'
		fi
	    }

	    [[ $previous = '--show-revs' ]] && values='merged eligible'

>>>>>>> 79d0a718
	    if [[ $previous = '--username' ]] ; then
	      values="$SVN_BASH_USERNAME"
	      if [[ $SVN_BASH_COMPL_EXT == *username* ]] ; then
		local file=
		# digest? others?
		for file in ~/.subversion/auth/svn.simple/* ; do
		  if [ -r $file ] ; then
		    values="$values $(_svn_read_hashfile username < $file)"
		  fi
		done
	      fi
	      [[ ! "$values" ]] && beep=1
	    fi

	    # could look at ~/.subversion/ ?
	    # hmmm... this option should not exist
	    [[ $previous = '--password' ]] && beep=1

<<<<<<< HEAD
	    # TODO: provide help about other options such as: 
=======
	    # TODO: provide help about other options such as:
>>>>>>> 79d0a718
	    # --old --new --with-revprop

	    # if the previous option required a parameter, do something
	    # or fallback on ordinary filename expansion
	    [[ $values ]] && COMPREPLY=( $( compgen -W "$values" -- $cur ) )
	    [[ $dirs ]] && COMPREPLY=( $( compgen -o dirnames -- $cur ) )
	    [[ $exes ]] && COMPREPLY=( $( compgen -c -- $cur ) )
	    [[ $beep ]] &&
	    {
		# 'no known completion'. hummm.
		echo -en "\a"
		COMPREPLY=( '' )
	    }
	    return 0
	fi

	# provide allowed property names after property commands
	if [[ $isPropCmd && ( ! $prop || $stat = 'prop' ) && $cur != -* ]]
	then
	    #
	    # Ok, this part is pretty ugly.
	    #
	    # The issue is that ":" is a completion word separator,
	    # which is a good idea for file:// urls but not within
	    # property names...
	    #
	    # The first idea was to remove locally ":" from COMP_WORDBREAKS
	    # and then put it back in all cases but in property name
	    # completion.  It does not always work.  There is a strange bug
	    # where one may get "svn:svn:xxx" in some unclear cases.
	    #
	    # Thus the handling is reprogrammed here...
	    # The code assumes that property names look like *:*,
	    # but it also works reasonably well with simple names.
	    local choices=

	    if [[ $cur == *:* ]]
	    then
		# only suggest/show possible suffixes
		local prefix=${cur%:*} suffix=${cur#*:} c=
		for c in ${allProps[@]} ; do
		    [[ $c == $prefix:* ]] && choices="$choices ${c#*:}"
		done
		# everything will be appended to the prefix because ':' is
		# a separator, so cur is restricted to the suffix part.
		cur=$suffix
	    else
		# only one choice is fine
		COMPREPLY=( $( compgen -W "${allProps[*]}" -- $cur ) )
		[ ${#COMPREPLY[@]} -eq 1 ] && return 0

		# no ':' so only suggest prefixes?
		local seen= n=0 last= c=
		for c in ${allProps[@]%:*} ; do
		    # do not put the same prefix twice...
		    if [[ $c == $cur* && ( ! $seen || $c != @($seen) ) ]]
		    then
			let n++
			last=$c
			choices="$choices $c:"
			if [[ $seen ]]
			then
			    seen="$seen|$c*"
			else
			    seen="$c*"
			fi
		    fi
		done

		# supply two choices to force a partial completion and a beep
		[[ $n -eq 1 ]] && choices="$last:1 $last:2"
	    fi

	    COMPREPLY=( $( compgen -W "$choices" -- $cur ) )
	    return 0
	fi

	# force mandatory --revprop option on revision properties
	if [[ $isRevProp && ! $hasRevPropOpt ]]
	then
	    COMPREPLY=( $( compgen -W '--revprop' -- $cur ) )
	    return 0
	fi

	# force mandatory --revision option on revision properties
	if [[ $isRevProp && $hasRevPropOpt && ! $hasRevisionOpt ]]
	then
	    COMPREPLY=( $( compgen -W '--revision' -- $cur ) )
	    return 0
	fi

	# possible completion when setting property values
	if [[ $isPsCmd && $prop && ( ! $val || $stat = 'val' ) ]]
	then
	    # ' is a reminder for an arbitrary value
	    local values="\' --file"
	    case $prop in
		svn:keywords)
		    # just a subset?
		    values="Id Rev URL Date Author Header \' $SVN_BASH_KEYWORDS"
		    ;;
		svn:executable|svn:needs-lock)
		    # hmmm... canonical value * is special to the shell.
		    values='\\*'
		    ;;
		svn:eol-style)
		    values='native LF CR CRLF'
		    ;;
		svn:mime-type)
		    # could read /etc/mime.types if available. overkill.
		    values="text/ text/plain text/html text/xml text/rtf
                       image/ image/png image/gif image/jpeg image/tiff
                       audio/ audio/midi audio/mpeg
                       video/ video/mpeg video/mp4
                       application/ application/octet-stream
                       $SVN_BASH_MIME_TYPE"
		    ;;
	    esac

	    COMPREPLY=( $( compgen -W "$values" -- $cur ) )
	    # special case for --file... return even if within an option
	    [[ ${COMPREPLY} ]] && return 0
	fi

	# force mandatory --accept option for 'resolve' command
	if [[ $cmd = 'resolve' && ! $acceptOpt ]]
	then
	    COMPREPLY=( $( compgen -W '--accept' -- $cur ) )
	    # force option now! others will be available on later completions
	    return 0
	fi

	# maximum number of additional arguments expected in various forms
	case $cmd in
	    merge)
		nExpectArgs=3
		;;
	    mergeinfo)
		nExpectArgs=1
		;;
	    copy|cp|move|mv|rename|ren|export|import)
		nExpectArgs=2
		;;
	    switch|sw)
		[[ ! $hasRelocateOpt ]] && nExpectArgs=2
		;;
	    help|h)
		nExpectArgs=0
		;;
	    --version)
		nExpectArgs=0
		;;
	esac

	# the maximum number of arguments is reached for a command
	if [[ $nExpectArgs && $nargs -gt $nExpectArgs ]]
	then
	    # some way to tell 'no completion at all'... is there a better one?
	    # Do not say 'file completion' here.
	    echo -en "\a"
	    COMPREPLY=( '' )
	    return 0
	fi

	# if not typing an option,
	# then fallback on filename expansion...
	if [[ $cur != -* || $stat = 'onlyarg' ]]  ; then

	    # do we allow possible expensive completion here?
	    if [[ $SVN_BASH_COMPL_EXT == *svnstatus* ]] ; then

		# build status command and options
		# "--quiet" removes 'unknown' files
		local status='svn status --non-interactive'

		[[ $SVN_BASH_COMPL_EXT == *recurse* ]] || \
		    status="$status --non-recursive"

		# I'm not sure that it can work with externals in call cases
		# the output contains translatable sentences (even with quiet)
		[[ $SVN_BASH_COMPL_EXT == *externals* ]] || \
		    status="$status --ignore-externals"

		local cs= files=
		# subtlety: must not set $cur* if $cur is empty in some cases
		[[ $cur ]] && cs=$cur*

		# 'files' is set according to the current subcommand
		case $cmd in
		    st*) # status completion must include all files
			files=$cur*
			;;
		    ci|commit|revert|di*) # anything edited
			files=$($status $cs| _svn_grcut '@([MADR!]*| M*|_M*)')
			;;
		    add) # unknown files
			files=$($status $cs| _svn_grcut '\?*')
			;;
		    unlock) # unlock locked files
			files=$($status $cs| _svn_grcut '@(??L*|?????[KOTB]*)')
			;;
		    resolve*) # files in conflict
			files=$($status $cs| _svn_grcut '@(?C*|C*)')
			;;
		    praise|blame|ann*) # any svn file but added
			files=$( _svn_lls all $cur* )
			;;
		    p*) # prop commands
			if [[ $cmd == @($propCmds) && \
			      $prop == @(svn:ignore|svn:externals) ]] ; then
			    # directory specific props
			    files=$( _svn_lls dir . $cur* )
			else
			    # ??? added directories appear twice: foo foo/
			    files="$( _svn_lls all $cur* )
                                   $($status $cs | _svn_grcut 'A*' )"
			fi
			;;
		    info) # information on any file
			files="$( _svn_lls all $cur* )
                               $($status $cs | _svn_grcut 'A*' )"
			;;
		    remove|rm|del*|move|mv|rename) # changing existing files
			files=$( _svn_lls all $cur* )
			;;
		    mkdir) # completion in mkdir can only be for subdirs?
			files=$( _svn_lls dir $cur* )
			;;
		    log|lock|up*|cl*|switch) # misc, all but added files
			files=$( _svn_lls all $cur* )
			;;
		    merge) # may do a better job? URL/WCPATH
			files=$( _svn_lls all $cur* )
			;;
		    ls|list) # better job? what about URLs?
			files=$( _svn_lls all $cur* )
			;;
		    *) # other commands: changelist export import cat mergeinfo
			local fallback=1
			;;
		esac

		# when not recursive, some relevant files may exist
		# within subdirectories, so they are added here.
		# should it be restricted to svn-managed subdirs? no??
		if [[ $SVN_BASH_COMPL_EXT != *recurse* ]] ; then
		    files="$files $( _svn_lls dir $cur* )"
		fi

		# set completion depending on computed 'files'
		if [[ $files ]] ; then
		    COMPREPLY=( $( compgen -W "$files" -- $cur ) )
		    # if empty, set to nope?
		    [[ "${COMPREPLY[*]}" ]] || COMPREPLY=( '' )
		elif [[ ! $fallback ]] ; then
		    # this suggests no completion...
		    echo -en "\a"
		    COMPREPLY=( '' )
		fi
	    fi
	    # else fallback to ordinary filename completion...
	    return 0
	fi

	# otherwise build possible options for the command
	pOpts="--username --password --no-auth-cache --non-interactive"
	mOpts="-m --message -F --file --encoding --force-log --with-revprop"
	rOpts="-r --revision"
	qOpts="-q --quiet"
	nOpts="-N --non-recursive --depth"
	gOpts="-g --use-merge-history"

	cmdOpts=
	case $cmd in
	--version)
		cmdOpts="$qOpts"
		;;
	add)
		cmdOpts="--auto-props --no-auto-props --force --targets \
		         --no-ignore --parents $nOpts $qOpts $pOpts"
		;;
	blame|annotate|ann|praise)
		cmdOpts="$rOpts $pOpts -v --verbose --incremental --xml \
		         -x --extensions --force $gOpts"
		;;
	cat)
		cmdOpts="$rOpts $pOpts"
		;;
	changelist|cl)
		cmdOpts="--targets $pOpts $qOpts --changelist \
                         -R --recursive --depth --remove"
		;;
	checkout|co)
		cmdOpts="$rOpts $qOpts $nOpts $pOpts --ignore-externals \
                         --force --accept"
		;;
	cleanup)
		cmdOpts="--diff3-cmd $pOpts"
		;;
	commit|ci)
		cmdOpts="$mOpts $qOpts $nOpts --targets --editor-cmd $pOpts \
		         --no-unlock --changelist --keep-changelists"
		;;
	copy|cp)
<<<<<<< HEAD
		cmdOpts="$mOpts $rOpts $qOpts --editor-cmd $pOpts $gOpts"
=======
		cmdOpts="$mOpts $rOpts $qOpts --editor-cmd $pOpts --parents"
>>>>>>> 79d0a718
		;;
	delete|del|remove|rm)
		cmdOpts="--force $mOpts $qOpts --targets --editor-cmd $pOpts \
                         --keep-local"
		;;
	diff|di)
		cmdOpts="$rOpts -x --extensions --diff-cmd --no-diff-deleted \
		         $nOpts $pOpts --force --old --new --notice-ancestry \
		         -c --change --summarize --changelist --xml --svnpatch"
		;;
	export)
		cmdOpts="$rOpts $qOpts $pOpts $nOpts --force --native-eol \
                         --ignore-externals"
		;;
	help|h|\?)
		cmdOpts=
		;;
	import)
		cmdOpts="--auto-props --no-auto-props $mOpts $qOpts $nOpts \
		         --no-ignore --editor-cmd $pOpts --force"
		;;
	info)
		cmdOpts="$pOpts $rOpts --targets -R --recursive --depth \
                         --incremental --xml --changelist"
		;;
	list|ls)
		cmdOpts="$rOpts -v --verbose -R --recursive $pOpts \
                         --incremental --xml --depth"
		;;
	lock)
		cmdOpts="-m --message -F --file --encoding --force-log \
                         --targets --force $pOpts"
		;;
	log)
		cmdOpts="$rOpts -v --verbose --targets $pOpts --stop-on-copy \
<<<<<<< HEAD
		         --incremental --xml $qOpts -l --limit --changelist \
                         $gOpts"
=======
		         --incremental --xml $qOpts -l --limit -c --change \
                         $gOpts --with-all-revprops --with-revprop"
>>>>>>> 79d0a718
		;;
	merge)
		cmdOpts="$rOpts $nOpts $qOpts --force --dry-run --diff3-cmd \
		         $pOpts --ignore-ancestry -c --change -x --extensions \
<<<<<<< HEAD
                         --record-only --accept"
		;;
	mergeinfo)
	        cmdOpts="$rOpts $pOpts"
=======
                         --record-only --accept --reintegrate"
		;;
	mergeinfo)
	        cmdOpts="$rOpts $pOpts --show-revs"
>>>>>>> 79d0a718
		;;
	mkdir)
		cmdOpts="$mOpts $qOpts --editor-cmd $pOpts --parents"
		;;
	move|mv|rename|ren)
		cmdOpts="$mOpts $rOpts $qOpts --force --editor-cmd $pOpts \
<<<<<<< HEAD
                         $gOpts"
=======
                         --parents"
		;;
	patch)
		cmdOpts="$qOpts --force"
>>>>>>> 79d0a718
		;;
	propdel|pdel|pd)
		cmdOpts="$qOpts -R --recursive $rOpts $pOpts --changelist \
                         --depth"
		[[ $isRevProp || ! $prop ]] && cmdOpts="$cmdOpts --revprop"
		;;
	propedit|pedit|pe)
		cmdOpts="--editor-cmd $pOpts $mOpts --force"
		[[ $isRevProp || ! $prop ]] && \
		    cmdOpts="$cmdOpts --revprop $rOpts"
		;;
	propget|pget|pg)
	        cmdOpts="-v --verbose -R --recursive $rOpts --strict $pOpts --changelist \
                         --depth --xml"
		[[ $isRevProp || ! $prop ]] && cmdOpts="$cmdOpts --revprop"
		;;
	proplist|plist|pl)
		cmdOpts="-v --verbose -R --recursive $rOpts --revprop $qOpts \
		         $pOpts --changelist --depth --xml"
		;;
	propset|pset|ps)
		cmdOpts="$qOpts --targets -R --recursive \
		         --encoding $pOpts --force --changelist --depth"
		[[ $isRevProp || ! $prop ]] && \
		    cmdOpts="$cmdOpts --revprop $rOpts"
		[[ $val ]] || cmdOpts="$cmdOpts -F --file"
		;;
        resolve)
                cmdOpts="--targets -R --recursive $qOpts $pOpts --accept \
                         --depth"
                ;;
	resolved)
<<<<<<< HEAD
		cmdOpts="--targets -R --recursive $qOpts --accept"
=======
		cmdOpts="--targets -R --recursive $qOpts $pOpts --depth"
>>>>>>> 79d0a718
		;;
	revert)
		cmdOpts="--targets -R --recursive $qOpts --changelist \
                         --depth $pOpts"
		;;
	status|stat|st)
		cmdOpts="-u --show-updates -v --verbose $nOpts $qOpts $pOpts \
		         --no-ignore --ignore-externals --incremental --xml \
                         --changelist"
		;;
	switch|sw)
		cmdOpts="--relocate $rOpts $nOpts $qOpts $pOpts --diff3-cmd \
<<<<<<< HEAD
                         --force --accept"
=======
                         --force --accept --ignore-externals --set-depth"
>>>>>>> 79d0a718
		;;
	unlock)
		cmdOpts="--targets --force $pOpts"
		;;
	update|up)
		cmdOpts="$rOpts $nOpts $qOpts $pOpts --diff3-cmd \
<<<<<<< HEAD
                         --ignore-externals --force --accept"
=======
                         --ignore-externals --force --accept --changelist \
                         --editor-cmd --set-depth"
>>>>>>> 79d0a718
		;;
	*)
		;;
	esac

	# add options that are nearly always available
	[[ "$cmd" != "--version" ]] && cmdOpts="$cmdOpts $helpOpts"
	cmdOpts="$cmdOpts --config-dir --config-option"

        # --accept (edit|launch) incompatible with --non-interactive
	if [[ $acceptOpt == @(edit|launch) ]] ;
	then
	    cmdOpts=${cmdOpts/ --non-interactive / }
	fi

	# take out options already given
	for opt in $options
	do
		local optBase

		# remove leading dashes and arguments
		case $opt in
		--*)    optBase=${opt/=*/} ;;
		-*)     optBase=${opt:0:2} ;;
		esac

		cmdOpts=" $cmdOpts "
		cmdOpts=${cmdOpts/ ${optBase} / }

		# take out alternatives and mutually exclusives
		case $optBase in
		-v)              cmdOpts=${cmdOpts/ --verbose / } ;;
		--verbose)       cmdOpts=${cmdOpts/ -v / } ;;
		-N)              cmdOpts=${cmdOpts/ --non-recursive / } ;;
		--non-recursive) cmdOpts=${cmdOpts/ -N / } ;;
		-R)              cmdOpts=${cmdOpts/ --recursive / } ;;
		--recursive)     cmdOpts=${cmdOpts/ -R / } ;;
		-x)              cmdOpts=${cmdOpts/ --extensions / } ;;
		--extensions)    cmdOpts=${cmdOpts/ -x / } ;;
		-q)              cmdOpts=${cmdOpts/ --quiet / } ;;
		--quiet)         cmdOpts=${cmdOpts/ -q / } ;;
		-h)              cmdOpts=${cmdOpts/ --help / } ;;
		--help)          cmdOpts=${cmdOpts/ -h / } ;;
		-l)              cmdOpts=${cmdOpts/ --limit / } ;;
		--limit)         cmdOpts=${cmdOpts/ -l / } ;;
		-r)              cmdOpts=${cmdOpts/ --revision / } ;;
		--revision)      cmdOpts=${cmdOpts/ -r / } ;;
		-c)              cmdOpts=${cmdOpts/ --change / } ;;
		--change)        cmdOpts=${cmdOpts/ -c / } ;;
		--auto-props)    cmdOpts=${cmdOpts/ --no-auto-props / } ;;
		--no-auto-props) cmdOpts=${cmdOpts/ --auto-props / } ;;
		-g)              cmdOpts=${cmdOpts/ --use-merge-history / } ;;
<<<<<<< HEAD
		--use-merge-history) 
=======
		--use-merge-history)
>>>>>>> 79d0a718
                                 cmdOpts=${cmdOpts/ -g / } ;;
		-m|--message|-F|--file)
			cmdOpts=${cmdOpts/ --message / }
			cmdOpts=${cmdOpts/ -m / }
			cmdOpts=${cmdOpts/ --file / }
			cmdOpts=${cmdOpts/ -F / }
			;;
		esac

		# remove help options within help subcommand
		if [ $isHelpCmd ] ; then
		    cmdOpts=${cmdOpts/ -h / }
		    cmdOpts=${cmdOpts/ --help / }
		fi
	done

	# provide help about available options
	COMPREPLY=( $( compgen -W "$cmdOpts" -- $cur ) )
	return 0
}
complete -F _svn -o default -X '@(*/.svn|*/.svn/|.svn|.svn/)' svn

_svnadmin ()
{
	local cur cmds cmdOpts optsParam opt helpCmds optBase i

	COMPREPLY=()
	cur=${COMP_WORDS[COMP_CWORD]}

	# Possible expansions, without pure-prefix abbreviations such as "h".
	cmds='crashtest create deltify dump help hotcopy list-dblogs \
	      list-unused-dblogs load lslocks lstxns pack recover rmlocks \
	      rmtxns setlog setrevprop setuuid upgrade verify --version'

	if [[ $COMP_CWORD -eq 1 ]] ; then
		COMPREPLY=( $( compgen -W "$cmds" -- $cur ) )
		return 0
	fi

	# options that require a parameter
	# note: continued lines must end '|' continuing lines must start '|'
	optsParam="-r|--revision|--parent-dir|--fs-type"

	# if not typing an option, or if the previous option required a
	# parameter, then fallback on ordinary filename expansion
	helpCmds='help|--help|h|\?'
	if [[ ${COMP_WORDS[1]} != @($helpCmds) ]] && \
	   [[ "$cur" != -* ]] || \
	   [[ ${COMP_WORDS[COMP_CWORD-1]} == @($optsParam) ]] ; then
		return 0
	fi

	cmdOpts=
	case ${COMP_WORDS[1]} in
	create)
		cmdOpts="--bdb-txn-nosync --bdb-log-keep --config-dir \
		         --fs-type --pre-1.4-compatible --pre-1.5-compatible"
		;;
	deltify)
		cmdOpts="-r --revision -q --quiet"
		;;
	dump)
		cmdOpts="-r --revision --incremental -q --quiet --deltas"
		;;
	help|h|\?)
		cmdOpts="$cmds"
		;;
	hotcopy)
		cmdOpts="--clean-logs"
		;;
	load)
		cmdOpts="--ignore-uuid --force-uuid --parent-dir -q --quiet \
		         --use-pre-commit-hook --use-post-commit-hook"
		;;
	recover)
		cmdOpts="--wait"
		;;
	rmtxns)
		cmdOpts="-q --quiet"
		;;
	setlog)
		cmdOpts="-r --revision --bypass-hooks"
		;;
	setrevprop)
		cmdOpts="-r --revision --use-pre-revprop-change-hook \
		         --use-post-revprop-change-hook"
		;;
	verify)
		cmdOpts="-r --revision -q --quiet"
		;;
	*)
		;;
	esac

	cmdOpts="$cmdOpts --help -h"

	# take out options already given
	for (( i=2; i<=$COMP_CWORD-1; ++i )) ; do
		opt=${COMP_WORDS[$i]}

		case $opt in
		--*)    optBase=${opt/=*/} ;;
		-*)     optBase=${opt:0:2} ;;
		esac

		cmdOpts=" $cmdOpts "
		cmdOpts=${cmdOpts/ ${optBase} / }

		# take out alternatives
		case $optBase in
		-q)              cmdOpts=${cmdOpts/ --quiet / } ;;
		--quiet)         cmdOpts=${cmdOpts/ -q / } ;;
		-h)              cmdOpts=${cmdOpts/ --help / } ;;
		--help)          cmdOpts=${cmdOpts/ -h / } ;;
		-r)              cmdOpts=${cmdOpts/ --revision / } ;;
		--revision)      cmdOpts=${cmdOpts/ -r / } ;;
		esac

		# skip next option if this one requires a parameter
		if [[ $opt == @($optsParam) ]] ; then
			((++i))
		fi
	done

	COMPREPLY=( $( compgen -W "$cmdOpts" -- $cur ) )

	return 0
}
complete -F _svnadmin -o default svnadmin

_svndumpfilter ()
{
	local cur cmds cmdOpts optsParam opt helpCmds optBase i

	COMPREPLY=()
	cur=${COMP_WORDS[COMP_CWORD]}

	# Possible expansions, without pure-prefix abbreviations such as "h".
	cmds='exclude help include --version'

	if [[ $COMP_CWORD -eq 1 ]] ; then
		COMPREPLY=( $( compgen -W "$cmds" -- $cur ) )
		return 0
	fi

	# options that require a parameter
	# note: continued lines must end '|' continuing lines must start '|'
	optsParam="--targets"

	# if not typing an option, or if the previous option required a
	# parameter, then fallback on ordinary filename expansion
	helpCmds='help|--help|h|\?'
	if [[ ${COMP_WORDS[1]} != @($helpCmds) ]] && \
	   [[ "$cur" != -* ]] || \
	   [[ ${COMP_WORDS[COMP_CWORD-1]} == @($optsParam) ]] ; then
		return 0
	fi

	cmdOpts=
	case ${COMP_WORDS[1]} in
	exclude|include)
		cmdOpts="--drop-empty-revs --renumber-revs
		         --skip-missing-merge-sources --targets
		         --preserve-revprops --quiet"
		;;
	help|h|\?)
		cmdOpts="$cmds"
		;;
	*)
		;;
	esac

	cmdOpts="$cmdOpts --help -h"

	# take out options already given
	for (( i=2; i<=$COMP_CWORD-1; ++i )) ; do
		opt=${COMP_WORDS[$i]}

		case $opt in
		--*)    optBase=${opt/=*/} ;;
		-*)     optBase=${opt:0:2} ;;
		esac

		cmdOpts=" $cmdOpts "
		cmdOpts=${cmdOpts/ ${optBase} / }

		# take out alternatives
		case $optBase in
		-h)              cmdOpts=${cmdOpts/ --help / } ;;
		--help)          cmdOpts=${cmdOpts/ -h / } ;;
		esac

		# skip next option if this one requires a parameter
		if [[ $opt == @($optsParam) ]] ; then
			((++i))
		fi
	done

	COMPREPLY=( $( compgen -W "$cmdOpts" -- $cur ) )

	return 0
}
complete -F _svndumpfilter -o default svndumpfilter

_svnlook ()
{
	local cur cmds cmdOpts optsParam opt helpCmds optBase i

	COMPREPLY=()
	cur=${COMP_WORDS[COMP_CWORD]}

	# Possible expansions, without pure-prefix abbreviations such as "h".
	cmds='author cat changed date diff dirs-changed help history info \
	      lock log propget proplist tree uuid youngest --version'

	if [[ $COMP_CWORD -eq 1 ]] ; then
		COMPREPLY=( $( compgen -W "$cmds" -- $cur ) )
		return 0
	fi

	# options that require a parameter
	# note: continued lines must end '|' continuing lines must start '|'
	optsParam="-r|--revision|-t|--transaction|-l|--limit|-x|--extensions"

	# if not typing an option, or if the previous option required a
	# parameter, then fallback on ordinary filename expansion
	helpCmds='help|--help|h|\?'
	if [[ ${COMP_WORDS[1]} != @($helpCmds) ]] && \
	   [[ "$cur" != -* ]] || \
	   [[ ${COMP_WORDS[COMP_CWORD-1]} == @($optsParam) ]] ; then
		return 0
	fi

	cmdOpts=
	case ${COMP_WORDS[1]} in
	author)
		cmdOpts="-r --revision -t --transaction"
		;;
	cat)
		cmdOpts="-r --revision -t --transaction"
		;;
	changed)
		cmdOpts="-r --revision -t --transaction --copy-info"
		;;
	date)
		cmdOpts="-r --revision -t --transaction"
		;;
	diff)
		cmdOpts="-r --revision -t --transaction --diff-copy-from \
		         --no-diff-added --no-diff-deleted -x --extensions"
		;;
	dirs-changed)
		cmdOpts="-r --revision -t --transaction"
		;;
	help|h|\?)
		cmdOpts="$cmds"
		;;
	history)
		cmdOpts="-r --revision -l --limit --show-ids"
		;;
	info)
		cmdOpts="-r --revision -t --transaction"
		;;
	lock)
		cmdOpts=
		;;
	log)
		cmdOpts="-r --revision -t --transaction"
		;;
	propget|pget|pg)
		cmdOpts="-r --revision -t --transaction --revprop"
		;;
	proplist|plist|pl)
		cmdOpts="-r --revision -t --transaction --revprop -v --verbose --xml"
		;;
	tree)
		cmdOpts="-r --revision -t --transaction --full-paths -N --non-recursive --show-ids"
		;;
	uuid)
		cmdOpts=
		;;
	youngest)
		cmdOpts=
		;;
	*)
		;;
	esac

	cmdOpts="$cmdOpts --help -h"

	# take out options already given
	for (( i=2; i<=$COMP_CWORD-1; ++i )) ; do
		opt=${COMP_WORDS[$i]}

		case $opt in
		--*)    optBase=${opt/=*/} ;;
		-*)     optBase=${opt:0:2} ;;
		esac

		cmdOpts=" $cmdOpts "
		cmdOpts=${cmdOpts/ ${optBase} / }

		# take out alternatives
		case $optBase in
		-N)              cmdOpts=${cmdOpts/ --non-recursive / } ;;
		--non-recursive) cmdOpts=${cmdOpts/ -N / } ;;
		-h)              cmdOpts=${cmdOpts/ --help / } ;;
		--help)          cmdOpts=${cmdOpts/ -h / } ;;
		-l)              cmdOpts=${cmdOpts/ --limit / } ;;
		--limit)         cmdOpts=${cmdOpts/ -l / } ;;
		-r)              cmdOpts=${cmdOpts/ --revision / } ;;
		--revision)      cmdOpts=${cmdOpts/ -r / } ;;
		-t)              cmdOpts=${cmdOpts/ --transaction / } ;;
		--transaction)   cmdOpts=${cmdOpts/ -t / } ;;
		-v)              cmdOpts=${cmdOpts/ --verbose / } ;;
		--verbose)       cmdOpts=${cmdOpts/ -v / } ;;
		-x)              cmdOpts=${cmdOpts/ --extensions / } ;;
		--extensions)    cmdOpts=${cmdOpts/ -x / } ;;
		esac

		# skip next option if this one requires a parameter
		if [[ $opt == @($optsParam) ]] ; then
			((++i))
		fi
	done

	COMPREPLY=( $( compgen -W "$cmdOpts" -- $cur ) )

	return 0
}
complete -F _svnlook -o default svnlook

_svnsync ()
{
	local cur cmds cmdOpts optsParam opt helpCmds optBase i

	COMPREPLY=()
	cur=${COMP_WORDS[COMP_CWORD]}

	# Possible expansions, without pure-prefix abbreviations such as "h".
	cmds='copy-revprops help info initialize synchronize --version'

	if [[ $COMP_CWORD -eq 1 ]] ; then
		COMPREPLY=( $( compgen -W "$cmds" -- $cur ) )
		return 0
	fi

	# options that require a parameter
	# note: continued lines must end '|' continuing lines must start '|'
	optsParam="--config-dir|--config-option|--source-username|--source-password"
	optsParam="$optsParam|--sync-username|--sync-password"

	# if not typing an option, or if the previous option required a
	# parameter, then fallback on ordinary filename expansion
	helpCmds='help|--help|h|\?'
	if [[ ${COMP_WORDS[1]} != @($helpCmds) ]] && \
	   [[ "$cur" != -* ]] || \
	   [[ ${COMP_WORDS[COMP_CWORD-1]} == @($optsParam) ]] ; then
		return 0
	fi

	cmdOpts=
	case ${COMP_WORDS[1]} in
	copy-revprops|initialize|init|synchronize|sync)
		cmdOpts="--non-interactive --no-auth-cache --trust-server-cert \
		         --source-username --source-password --sync-username \
		         --sync-password --config-dir --config-option -q --quiet"
		;;
	help|h|\?)
		cmdOpts="$cmds"
		;;
	info)
		cmdOpts="--non-interactive --no-auth-cache --trust-server-cert \
		         --source-username --source-password --sync-username \
		         --sync-password --config-dir --config-option"
		;;
	*)
		;;
	esac

	cmdOpts="$cmdOpts --help -h"

	# take out options already given
	for (( i=2; i<=$COMP_CWORD-1; ++i )) ; do
		opt=${COMP_WORDS[$i]}

		case $opt in
		--*)    optBase=${opt/=*/} ;;
		-*)     optBase=${opt:0:2} ;;
		esac

		cmdOpts=" $cmdOpts "
		cmdOpts=${cmdOpts/ ${optBase} / }

		# take out alternatives
		case $optBase in
		-h)              cmdOpts=${cmdOpts/ --help / } ;;
		--help)          cmdOpts=${cmdOpts/ -h / } ;;
		-q)              cmdOpts=${cmdOpts/ --quiet / } ;;
		--quiet)         cmdOpts=${cmdOpts/ -q / } ;;
		esac

		# skip next option if this one requires a parameter
		if [[ $opt == @($optsParam) ]] ; then
			((++i))
		fi
	done

	COMPREPLY=( $( compgen -W "$cmdOpts" -- $cur ) )

	return 0
}
complete -F _svnsync -o default svnsync

# reasonable completion for 'svnversion'
_svnversion ()
{
	local cmdOpts=" -n --no-newline -c --committed -h --help --version "
	local cur=${COMP_WORDS[COMP_CWORD]}

	COMPREPLY=()

	# parse current options
	local options= wcpath= trailurl= last='none' stat= opt= i=-1 isCur=
	for opt in ${COMP_WORDS[@]}
	do
		[[ $i -eq $COMP_CWORD ]] && stat=$last
		let i++

		# are we processing the current word?
		isCur=
		[[ $i -eq $COMP_CWORD ]] && isCur=1

		# skip first command, should be 'svnversion'
		if [ $last = 'none' ] ; then
			last='first'
			continue
		fi

		# get options
		if [[ $last != 'arg' && $opt == -* ]]
		then
			# if '--' is at the current position, it means that we are looking
			# for '--*' options, and not the end of option processing.
			if [[ $opt = '--' && ! $isCur ]]
			then
				last='arg'
			else
				options="$options $opt "
				last='opt'
			fi
			continue
		fi
		# get arguments
		if [[ $opt != -* ]]
		then
			last='arg'
			if [[ ! $wcpath ]]
			then
				wcpath=$opt
			elif [[ ! $trailurl ]]
			then
				trailurl=$opt
			fi
		fi
	done
	[[ $stat ]] || stat=$last

	# argument part
	if [[ $cur != -* || $stat = 'arg' ]]
	then
		[[ $wcpath && $trailurl ]] && COMPREPLY=( '' )
		return 0
	fi

	# suggest options, and  take out already given options
	for opt in $options
	do
		# take out options
		cmdOpts=${cmdOpts/ $opt / }

		# take out alternatives
		case $opt in
			-n)              cmdOpts=${cmdOpts/ --no-newline / } ;;
			--no-newline)    cmdOpts=${cmdOpts/ -n / } ;;
			-h)              cmdOpts=${cmdOpts/ --help / } ;;
			--help)          cmdOpts=${cmdOpts/ -h / } ;;
			-c)              cmdOpts=${cmdOpts/ --committed / } ;;
			--committed)     cmdOpts=${cmdOpts/ -c / } ;;
		esac
	done

	COMPREPLY=( $( compgen -W "$cmdOpts" -- $cur ) )

	return 0
}
# -X option does not seem to work?
complete -F _svnversion -o dirnames -X '*.svn*' svnversion<|MERGE_RESOLUTION|>--- conflicted
+++ resolved
@@ -17,22 +17,14 @@
 function _svn_read_hashfile()
 {
   local tkey=$1 key= val=
-<<<<<<< HEAD
-  while true; do  
-=======
   while true; do
->>>>>>> 79d0a718
     read tag len
     [ $tag = 'END' ] && break
     [ $tag != 'K' ] && {
       #echo "unexpected tag '$tag' instead of 'K'" >&2
       return
     }
-<<<<<<< HEAD
-    read -r -n $len key ; read 
-=======
     read -r -n $len key ; read
->>>>>>> 79d0a718
     read tag len
     [ $tag != 'V' ] && {
       #echo "unexpected tag '$tag' instead of 'V'" >&2
@@ -43,11 +35,7 @@
       echo "$val"
       return
     fi
-<<<<<<< HEAD
-  done 
-=======
   done
->>>>>>> 79d0a718
   #echo "target key '$tkey' not found" >&2
 }
 
@@ -102,11 +90,7 @@
 # This completion guides the command/option order along the one suggested
 # by "svn help", although other syntaxes are allowed.
 #
-<<<<<<< HEAD
-# - there is a "real" parser to check for what is available and deduce what 
-=======
 # - there is a "real" parser to check for what is available and deduce what
->>>>>>> 79d0a718
 #   can be suggested further.
 # - the syntax should be coherent with subversion/svn/{cl.h,main.c}
 # - although it is not a good practice, mixed options and arguments
@@ -132,27 +116,15 @@
 #      suggested for 'revert', only not svn-managed files for 'add', and so on.
 #      Possible values are:
 #      - username: guess usernames from ~/.subversion/auth/...
-<<<<<<< HEAD
-#      - svnstatus: use 'svn status' for completion
-#      - recurse: allow recursion (expensive)
-#      - externals: recurse into externals (very expensive)
-#     Both former options are reasonable, but beware that both later options 
-=======
 #      - urls: guess urls from ~/.subversion/auth/... or others
 #      - svnstatus: use 'svn status' for completion
 #      - recurse: allow recursion (expensive)
 #      - externals: recurse into externals (very expensive)
 #     Former options are reasonable, but beware that both later options
->>>>>>> 79d0a718
 #     may be unadvisable if used on large working copies.
 #     None of these costly completions are activated by default.
 #     Argument completion outside a working copy results in an error message.
 #     Filenames with spaces are not completed properly.
-<<<<<<< HEAD
-#     
-# - to do: other options? 
-#   obsolete options could be removed from auto-comp? (e.g. -N)
-=======
 #
 # TODO
 # - other options?
@@ -162,7 +134,6 @@
 #   status/previous are those at the end of the line, not at the entry position
 # - url completion should select more cases where it is relevant
 # - url completion of http:// schemas could suggest sub directories?
->>>>>>> 79d0a718
 _svn()
 {
 	local cur cmds cmdOpts pOpts mOpts rOpts qOpts nOpts optsParam opt
@@ -171,22 +142,12 @@
 	cur=${COMP_WORDS[COMP_CWORD]}
 
 	# Possible expansions, without pure-prefix abbreviations such as "up".
-<<<<<<< HEAD
-	cmds='add blame annotate praise cat changelist cl \
-              checkout co cleanup commit ci \
-              copy cp delete remove rm diff export help import info \
-              list ls lock log merge mergeinfo mkdir move mv rename \
-              propdel pdel propedit pedit propget pget \
-              proplist plist propset pset resolved revert \
-              status switch unlock update'
-=======
 	cmds='add blame annotate praise cat changelist cl checkout co cleanup'
 	cmds="$cmds commit ci copy cp delete remove rm diff export help import"
 	cmds="$cmds info list ls lock log merge mergeinfo mkdir move mv rename"
 	cmds="$cmds patch propdel pdel propedit pedit propget pget proplist"
 	cmds="$cmds plist propset pset resolve resolved revert status switch"
 	cmds="$cmds unlock update"
->>>>>>> 79d0a718
 
 	# help options have a strange command status...
 	local helpOpts='--help -h'
@@ -195,13 +156,6 @@
 
 	# options that require a parameter
 	# note: continued lines must end '|' continuing lines must start '|'
-<<<<<<< HEAD
-	optsParam="-r|--revision|--username|--password|--targets|
-	           |-x|--extensions|-m|--message|-F|--file|--encoding|
-	           |--diff-cmd|--diff3-cmd|--editor-cmd|--old|--new|
-	           |--config-dir|--native-eol|-l|--limit|-c|--change|--depth|
-                   |--with-revprop|--changelist|--accept"
-=======
 	optsParam="-r|--revision|--username|--password|--targets"
 	optsParam="$optsParam|-x|--extensions|-m|--message|-F|--file"
 	optsParam="$optsParam|--encoding|--diff-cmd|--diff3-cmd|--editor-cmd"
@@ -209,7 +163,6 @@
 	optsParam="$optsParam|--native-eol|-l|--limit|-c|--change"
 	optsParam="$optsParam|--depth|--set-depth|--with-revprop"
 	optsParam="$optsParam|--changelist|--accept|--show-revs"
->>>>>>> 79d0a718
 
 	# svn:* and other (env SVN_BASH_*_PROPS) properties
 	local svnProps revProps allProps psCmds propCmds
@@ -511,18 +464,6 @@
 	    [[ $previous = '--depth' ]] && \
 		values='empty files immediates infinity'
 
-<<<<<<< HEAD
-	    [[ $previous = '--accept' ]] && \
-	    {
-	        # the list is reduced for 'resolved'
-                if [[ $cmd = 'resolved' ]] ; then
-		    values='base mine theirs'
-		else # checkout merge switch update
-		    values='postpone base mine theirs edit launch'
-		fi
-	    }
-
-=======
 	    [[ $previous = '--set-depth' ]] && \
 		values='empty exclude files immediates infinity'
 
@@ -540,7 +481,6 @@
 
 	    [[ $previous = '--show-revs' ]] && values='merged eligible'
 
->>>>>>> 79d0a718
 	    if [[ $previous = '--username' ]] ; then
 	      values="$SVN_BASH_USERNAME"
 	      if [[ $SVN_BASH_COMPL_EXT == *username* ]] ; then
@@ -559,11 +499,7 @@
 	    # hmmm... this option should not exist
 	    [[ $previous = '--password' ]] && beep=1
 
-<<<<<<< HEAD
-	    # TODO: provide help about other options such as: 
-=======
 	    # TODO: provide help about other options such as:
->>>>>>> 79d0a718
 	    # --old --new --with-revprop
 
 	    # if the previous option required a parameter, do something
@@ -868,11 +804,7 @@
 		         --no-unlock --changelist --keep-changelists"
 		;;
 	copy|cp)
-<<<<<<< HEAD
-		cmdOpts="$mOpts $rOpts $qOpts --editor-cmd $pOpts $gOpts"
-=======
 		cmdOpts="$mOpts $rOpts $qOpts --editor-cmd $pOpts --parents"
->>>>>>> 79d0a718
 		;;
 	delete|del|remove|rm)
 		cmdOpts="--force $mOpts $qOpts --targets --editor-cmd $pOpts \
@@ -908,42 +840,26 @@
 		;;
 	log)
 		cmdOpts="$rOpts -v --verbose --targets $pOpts --stop-on-copy \
-<<<<<<< HEAD
-		         --incremental --xml $qOpts -l --limit --changelist \
-                         $gOpts"
-=======
 		         --incremental --xml $qOpts -l --limit -c --change \
                          $gOpts --with-all-revprops --with-revprop"
->>>>>>> 79d0a718
 		;;
 	merge)
 		cmdOpts="$rOpts $nOpts $qOpts --force --dry-run --diff3-cmd \
 		         $pOpts --ignore-ancestry -c --change -x --extensions \
-<<<<<<< HEAD
-                         --record-only --accept"
-		;;
-	mergeinfo)
-	        cmdOpts="$rOpts $pOpts"
-=======
                          --record-only --accept --reintegrate"
 		;;
 	mergeinfo)
 	        cmdOpts="$rOpts $pOpts --show-revs"
->>>>>>> 79d0a718
 		;;
 	mkdir)
 		cmdOpts="$mOpts $qOpts --editor-cmd $pOpts --parents"
 		;;
 	move|mv|rename|ren)
 		cmdOpts="$mOpts $rOpts $qOpts --force --editor-cmd $pOpts \
-<<<<<<< HEAD
-                         $gOpts"
-=======
                          --parents"
 		;;
 	patch)
 		cmdOpts="$qOpts --force"
->>>>>>> 79d0a718
 		;;
 	propdel|pdel|pd)
 		cmdOpts="$qOpts -R --recursive $rOpts $pOpts --changelist \
@@ -976,11 +892,7 @@
                          --depth"
                 ;;
 	resolved)
-<<<<<<< HEAD
-		cmdOpts="--targets -R --recursive $qOpts --accept"
-=======
 		cmdOpts="--targets -R --recursive $qOpts $pOpts --depth"
->>>>>>> 79d0a718
 		;;
 	revert)
 		cmdOpts="--targets -R --recursive $qOpts --changelist \
@@ -993,23 +905,15 @@
 		;;
 	switch|sw)
 		cmdOpts="--relocate $rOpts $nOpts $qOpts $pOpts --diff3-cmd \
-<<<<<<< HEAD
-                         --force --accept"
-=======
                          --force --accept --ignore-externals --set-depth"
->>>>>>> 79d0a718
 		;;
 	unlock)
 		cmdOpts="--targets --force $pOpts"
 		;;
 	update|up)
 		cmdOpts="$rOpts $nOpts $qOpts $pOpts --diff3-cmd \
-<<<<<<< HEAD
-                         --ignore-externals --force --accept"
-=======
                          --ignore-externals --force --accept --changelist \
                          --editor-cmd --set-depth"
->>>>>>> 79d0a718
 		;;
 	*)
 		;;
@@ -1062,11 +966,7 @@
 		--auto-props)    cmdOpts=${cmdOpts/ --no-auto-props / } ;;
 		--no-auto-props) cmdOpts=${cmdOpts/ --auto-props / } ;;
 		-g)              cmdOpts=${cmdOpts/ --use-merge-history / } ;;
-<<<<<<< HEAD
-		--use-merge-history) 
-=======
 		--use-merge-history)
->>>>>>> 79d0a718
                                  cmdOpts=${cmdOpts/ -g / } ;;
 		-m|--message|-F|--file)
 			cmdOpts=${cmdOpts/ --message / }
