--- conflicted
+++ resolved
@@ -763,18 +763,15 @@
       if dep.external_lib == '$(SVN_DB_LIBS)':
         nondeplibs.append(dblib)
 
+      if dep.external_lib == '$(SVN_SQLITE_LIBS)':
+        nondeplibs.append('sqlite3.lib')
+        
       if self.neon_lib and dep.external_lib == '$(NEON_LIBS)':
         nondeplibs.append(neonlib)
         
-<<<<<<< HEAD
-      if dep.external_lib == '$(SVN_SQLITE_LIBS)':
-        nondeplibs.append('sqlite3.lib')
-        
-=======
       if self.serf_lib and dep.external_lib == '$(SVN_SERF_LIBS)':
         nondeplibs.append(serflib)
 
->>>>>>> 67cc455b
       if dep.external_lib == '$(SVN_SASL_LIBS)':
         nondeplibs.append(sasllib)
         
