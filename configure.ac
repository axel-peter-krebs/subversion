dnl configure.ac: Autoconfiscation for Subversion
dnl Process this file with autoconf to produce a configure script.

AC_PREREQ(2.58)

dnl Get the version of Subversion, using m4's esyscmd() command to do this
dnl at m4-time, since AC_INIT() requires it then.
AC_INIT([subversion],
        [esyscmd(python build/getversion.py subversion/include/svn_version.h)],
        [http://subversion.tigris.org/])

AC_CONFIG_SRCDIR(subversion/include/svn_types.h)
AC_CONFIG_AUX_DIR([build])

AC_MSG_NOTICE([Configuring Subversion ]AC_PACKAGE_VERSION)

AC_SUBST([abs_srcdir], ["`cd $srcdir && pwd`"])
AC_SUBST([abs_builddir], ["`pwd`"])

# Generate config.nice early (before the arguments are munged)
SVN_CONFIG_NICE(config.nice)

# ==== Check for programs ====================================================

# Look for a C compiler (before anything can set CFLAGS)
AC_PROG_CC

# Look for a C++ compiler
AC_PROG_CXX

# Look for a C pre-processor
AC_PROG_CPP

# Grab target_cpu, so we can use it in the Solaris pkginfo file
AC_CANONICAL_TARGET

# Look for an extended grep
AC_PROG_EGREP

AC_PROG_LN_S

AC_PROG_INSTALL
# If $INSTALL is relative path to our fallback install-sh, then convert
# to an absolute path, as in some cases (e.g. Solaris VPATH build), libtool
# may try to use it from a changed working directory.
if test "$INSTALL" = "build/install-sh -c"; then
  INSTALL="$abs_srcdir/$INSTALL"
fi

AC_SUBST([MKDIR], ["$INSTALL -d"])


dnl find Apache with a recent-enough magic module number.
SVN_FIND_APACHE(20020903)

# ==== Libraries, for which we may have source to build ======================

dnl verify apr version and set apr flags
dnl These regular expressions should not contain "\(" and "\)".
dnl The specific reason we require APR 0.9.7 is:
dnl   It contains fixes to its file writing routines
dnl   now generating errors instead of silently ignoring
dnl   them.  Only .7 and later can guarantee repository
dnl   integrity with FSFS.

APR_VER_REGEXES=["0\.9\.[7-9] 0\.9\.1[0-9] 1\."]
APU_VER_REGEXES=["0\.9\.[7-9] 0\.9\.1[0-9] 1\."]

SVN_LIB_APR($APR_VER_REGEXES)
SVN_LIB_APRUTIL($APU_VER_REGEXES)

# Either a space-separated list of allowable Neon versions, or "any" to
# mean allow anything.
NEON_ALLOWED_LIST="0.25.0 0.25.1 0.25.2 0.25.3 0.25.4 0.25.5 0.26.0 0.26.1 0.26.2 0.26.3 0.26.4 0.27.2 0.28.0 0.28.1 0.28.2 0.29.0-dev"
NEON_RECOMMENDED_VER=0.28.1
NEON_URL="http://www.webdav.org/neon/neon-${NEON_RECOMMENDED_VER}.tar.gz"
dnl You can skip the neon version check only if you know what you are doing 
AC_ARG_ENABLE(neon-version-check,
  AS_HELP_STRING([--disable-neon-version-check],
		 [do not check the Neon version]),
  [
    if test "$enableval" = "no" ; then
      NEON_ALLOWED_LIST="any"
    fi
  ],
  [])
SVN_LIB_NEON($NEON_ALLOWED_LIST, $NEON_RECOMMENDED_VER, $NEON_URL)

dnl Search for serf as an alternative to neon
SVN_LIB_SERF

dnl Set up a number of directories ---------------------

dnl Create SVN_BINDIR for proper substitution
if test "${bindir}" = '${exec_prefix}/bin'; then
        if test "${exec_prefix}" = "NONE"; then
                if test "${prefix}" = "NONE"; then
                        SVN_BINDIR="${ac_default_prefix}/bin"
                else
                        SVN_BINDIR="${prefix}/bin"
                fi
        else
                SVN_BINDIR="${exec_prefix}/bin"
        fi
else
        SVN_BINDIR="${bindir}"
fi

dnl fully evaluate this value. when we substitute it into our tool scripts,
dnl they will not have things such as ${bindir} available
SVN_BINDIR="`eval echo ${SVN_BINDIR}`"
AC_SUBST(SVN_BINDIR)

dnl provide ${bindir} in svn_private_config.h for use in compiled code
AC_DEFINE_UNQUOTED(SVN_BINDIR, "${SVN_BINDIR}",
        [Defined to be the path to the installed binaries])

dnl This purposely does *not* allow for multiple parallel installs.
dnl However, it is compatible with most gettext usages.
localedir='${datadir}/locale'
AC_SUBST(localedir)

dnl For SVN_LOCALE_DIR, we have to expand it to something.  See SVN_BINDIR.
if test "${datadir}" = '${prefix}/share' && test "${prefix}" = "NONE"; then
  exp_localedir='${ac_default_prefix}/share/locale'
else
  exp_localedir=$localedir
fi
SVN_EXPAND_VAR(svn_localedir, "${exp_localedir}")
AC_DEFINE_UNQUOTED(SVN_LOCALE_DIR, "${svn_localedir}",
                   [Defined to be the path to the installed locale dirs])

dnl Check for libtool -- we'll definitely need it for all our shared libs!
echo "configuring libtool now"
AC_ARG_ENABLE(experimental-libtool,
  AS_HELP_STRING([--enable-experimental-libtool],[Use APR's libtool]),
  [experimental_libtool=$enableval],[experimental_libtool=no])

if test "$experimental_libtool" = "yes"; then
  echo "using APR's libtool"
  sh_libtool="`$apr_config --apr-libtool`"
  LIBTOOL="$sh_libtool"
  SVN_LIBTOOL="$sh_libtool"
else
  sh_libtool="$abs_builddir/libtool"
  SVN_LIBTOOL="\$(SHELL) $sh_libtool"
  dnl libtoolize requires that the following line not be indented
ifdef([LT_INIT], [LT_INIT], [AC_PROG_LIBTOOL])
fi
AC_SUBST(SVN_LIBTOOL)

dnl Before configuring libtool check for --enable-all-static option
AC_ARG_ENABLE(all-static,
  AS_HELP_STRING([--enable-all-static],
                 [Build completely static (standalone) binaries.]),
  [
    if test "$enableval" = "yes" ; then
      LT_LDFLAGS="-all-static $LT_LDFLAGS"
    fi
])

AC_SUBST(LT_LDFLAGS)

dnl Check if -no-undefined is needed for the platform.
dnl It should always work but with libtool 1.4.3 on OS X it breaks the build.
dnl So we only turn it on for platforms where we know we really need it.
AC_MSG_CHECKING([whether libtool needs -no-undefined])
case $host in
  *-*-cygwin*)
    AC_MSG_RESULT([yes])
    LT_NO_UNDEFINED="-no-undefined"
    ;;
  *)
    AC_MSG_RESULT([no])
    LT_NO_UNDEFINED=""
    ;;
esac
AC_SUBST(LT_NO_UNDEFINED)

AC_MSG_CHECKING([whether to avoid circular linkage at all costs])
case $host in
  *-*-cygwin*)
    AC_MSG_RESULT([yes])
    AC_DEFINE([SVN_AVOID_CIRCULAR_LINKAGE_AT_ALL_COSTS_HACK], 1,
              [Define if circular linkage is not possible on this platform.])
    ;;
  *)
    AC_MSG_RESULT([no])
    ;;
esac

dnl Check for trang.
trang=yes
AC_ARG_WITH(trang,
AS_HELP_STRING([--with-trang=PATH],
	       [Specify the command to run the trang schema converter]),
[
    trang="$withval"
])
if test "$trang" = "yes"; then
    AC_PATH_PROG(TRANG, trang, none)
else
    TRANG="$trang"
    AC_SUBST(TRANG)
fi


dnl Check for libraries --------------------

# Berkeley DB on SCO OpenServer needs -lsocket
AC_CHECK_LIB(socket, socket)

# Build the BDB filesystem library only if we have an appropriate
# version of Berkeley DB.
case "$host" in
powerpc-apple-darwin*)
    # Berkeley DB 4.0 does not work on OS X.
    SVN_FS_WANT_DB_MAJOR=4
    SVN_FS_WANT_DB_MINOR=1
    SVN_FS_WANT_DB_PATCH=25
    ;;
*)
    SVN_FS_WANT_DB_MAJOR=4
    SVN_FS_WANT_DB_MINOR=0
    SVN_FS_WANT_DB_PATCH=14
    ;;
esac
# Look for libdb4.so first:
SVN_LIB_BERKELEY_DB($SVN_FS_WANT_DB_MAJOR, $SVN_FS_WANT_DB_MINOR,
                    $SVN_FS_WANT_DB_PATCH, [db4 db])

AC_DEFINE_UNQUOTED(SVN_FS_WANT_DB_MAJOR, $SVN_FS_WANT_DB_MAJOR,
                   [The desired major version for the Berkeley DB])
AC_DEFINE_UNQUOTED(SVN_FS_WANT_DB_MINOR, $SVN_FS_WANT_DB_MINOR,
                   [The desired minor version for the Berkeley DB])
AC_DEFINE_UNQUOTED(SVN_FS_WANT_DB_PATCH, $SVN_FS_WANT_DB_PATCH,
                   [The desired patch version for the Berkeley DB])

SVN_LIB_SASL

if test "$svn_lib_sasl" = "yes"; then
  AC_DEFINE(SVN_HAVE_SASL, 1,
            [Defined if Cyrus SASL v2 is present on the system])
fi

dnl Mac OS KeyChain -------------------

AC_ARG_ENABLE(keychain,
  AS_HELP_STRING([--disable-keychain], 
  [Disable use of Mac OS KeyChain for auth credentials]),
  [enable_keychain=$enableval],[enable_keychain=yes])

AC_MSG_CHECKING([for Mac OS KeyChain Services])

if test "$enable_keychain" = "yes"; then
  AC_COMPILE_IFELSE([AC_LANG_PROGRAM([[#include <AvailabilityMacros.h>
#if !DARWIN || (MAC_OS_X_VERSION_MAX_ALLOWED < MAC_OS_X_VERSION_10_2)
#error KeyChain API unavailable.
#endif]], [[]])],[],[enable_keychain=no])
fi

if test "$enable_keychain" = "yes"; then
  dnl ### Hack.  We should only need to pass the -framework options when
  dnl linking libsvn_subr, since it is the only library that uses Keychain.
  dnl
  dnl Unfortunately, libtool 1.5.x doesn't track transitive dependencies for
  dnl OS X frameworks like it does for normal libraries, so we need to
  dnl explicitly pass the option to all the users of libsvn_subr to allow
  dnl static builds to link successfully.
  dnl
  dnl This does mean that all executables we link will be linked directly
  dnl to these frameworks - even when building shared libraries - but that
  dnl shouldn't cause any problems.
  LIBS="$LIBS -framework Security"
  LIBS="$LIBS -framework CoreFoundation"
  LIBS="$LIBS -framework CoreServices"
  AC_DEFINE([SVN_HAVE_KEYCHAIN_SERVICES], [1], [Is Mac OS KeyChain support enabled?])
  AC_MSG_RESULT([yes])
else
  AC_MSG_RESULT([no])
fi


<<<<<<< HEAD
dnl GNOME Keyring -------------------

AC_CHECK_PROG(HAVE_PKG_CONFIG, pkg-config, yes)

AC_ARG_WITH(gnome_keyring,
  AS_HELP_STRING([--with-gnome-keyring], 
                 [Enable use of GNOME Keyring for auth credentials]),
                 [with_gnome_keyring="$withval"],
                 [with_gnome_keyring=no])

AC_MSG_CHECKING([whether to look for GNOME Keyring])
if test "$with_gnome_keyring" != "no"; then
  AC_MSG_RESULT([yes])
  if test "$HAVE_PKG_CONFIG" = "yes"; then
    AC_MSG_CHECKING([for GLib and GNOME Keyring .pc files])
    if pkg-config --exists glib-2.0 gnome-keyring-1; then
      AC_MSG_RESULT([yes])
      old_CFLAGS="$CFLAGS"
      SVN_GNOME_KEYRING_INCLUDES="`pkg-config --cflags glib-2.0 gnome-keyring-1`"
      CFLAGS="$CFLAGS $SVN_GNOME_KEYRING_INCLUDES"
      AC_CHECK_HEADER(gnome-keyring.h, with_gnome_keyring=yes, with_gnome_keyring=no)
      AC_MSG_CHECKING([for GNOME Keyring])
      if test "$with_gnome_keyring" = "yes"; then
        AC_MSG_RESULT([yes])
        AC_DEFINE([SVN_HAVE_GNOME_KEYRING], [1], 
                  [Is GNOME Keyring support enabled?])
        CFLAGS="$old_CFLAGS"
        SVN_GNOME_KEYRING_LIBS="`pkg-config --libs glib-2.0 gnome-keyring-1`"
      else
        AC_MSG_RESULT([no])
        AC_MSG_ERROR([cannot find GNOME Keyring])
      fi
    else
      AC_MSG_RESULT([no])
      AC_MSG_ERROR([cannot find GLib and GNOME Keyring .pc files])
    fi
  else
    AC_MSG_ERROR([cannot find pkg-config])
  fi
else
  AC_MSG_RESULT([no])
fi
AC_SUBST(SVN_GNOME_KEYRING_INCLUDES)
AC_SUBST(SVN_GNOME_KEYRING_LIBS)
=======
dnl APR_HAS_DSO -------------------

AC_MSG_CHECKING([whether APR has support for DSOs])
old_CPPFLAGS="$CPPFLAGS"
CPPFLAGS="$CPPFLAGS $SVN_APR_INCLUDES"
AC_PREPROC_IFELSE([
#include <apr.h>
#if !APR_HAS_DSO
#error
#endif],
  APR_HAS_DSO="yes"
  AC_MSG_RESULT([yes]),
  APR_HAS_DSO="no"
  AC_MSG_RESULT([no]))
CPPFLAGS="$old_CPPFLAGS"


dnl pkg-config (required for support for KWallet and GNOME Keyring) -------------------

AC_CHECK_PROG(HAVE_PKG_CONFIG, pkg-config, yes)
>>>>>>> 41c745c3


dnl I18n -------------------

AC_ARG_ENABLE(nls,
  AS_HELP_STRING([--disable-nls],[Disable gettext functionality]),
  [enable_nls=$enableval],[enable_nls=yes])

USE_NLS="no"
if test "$enable_nls" = "yes"; then
  dnl First, check to see if there is a working msgfmt.
  AC_PATH_PROG(MSGFMT, msgfmt, none)
  AC_PATH_PROG(MSGMERGE, msgmerge, none)
  AC_PATH_PROG(XGETTEXT, xgettext, none)
  if test "$MSGFMT" != "none"; then
    AC_SEARCH_LIBS(bindtextdomain, [intl], [],
                   [
                    AC_MSG_WARN([bindtextdomain() not found.  Disabling NLS.])
                    enable_nls="no"
                   ])
    if test "$enable_nls" = "yes"; then
      AC_DEFINE(ENABLE_NLS, 1,
                [Define to 1 if translation of program messages to the user's
                 native language is requested.])
      USE_NLS="yes"
    fi
  fi
fi

AH_BOTTOM(
#define N_(x) x
#ifdef ENABLE_NLS
#include <locale.h>
#include <libintl.h>
#define _(x) dgettext(PACKAGE_NAME, x)
#else
#define _(x) (x)
#define gettext(x) (x)
#define dgettext(domain,x) (x)
#endif
)

dnl Used to simulate makefile conditionals.
GETTEXT_CODESET=\#
NO_GETTEXT_CODESET=\#
if test $USE_NLS = "yes"; then
   AC_CHECK_FUNCS(bind_textdomain_codeset,
                  [ GETTEXT_CODESET="" ],
                  [ NO_GETTEXT_CODESET="" ])
fi
AC_SUBST(GETTEXT_CODESET)
AC_SUBST(NO_GETTEXT_CODESET)

# Check if we are using GNU gettext.
GNU_GETTEXT=no
MSGFMTFLAGS=''
if test $USE_NLS = "yes"; then
   AC_MSG_CHECKING(if we are using GNU gettext)
   if $MSGFMT --version 2>&1 | $EGREP GNU > /dev/null; then
      GNU_GETTEXT=yes
      MSGFMTFLAGS='-c'
   fi
   AC_MSG_RESULT($GNU_GETTEXT)
fi
AC_SUBST(MSGFMTFLAGS)


dnl KWallet -------------------

AC_ARG_WITH(kwallet,
  [AS_HELP_STRING([[--with-kwallet[=PATH]]],
                  [Enable use of KWallet (KDE 4) for auth credentials])],
                  [with_kwallet="$withval"],
                  [with_kwallet=no])

AC_MSG_CHECKING([whether to look for KWallet])
if test "$with_kwallet" != "no"; then
  AC_MSG_RESULT([yes])
  if test "$enable_shared" = "yes"; then
    if test "$APR_HAS_DSO" = "yes"; then
      if test "$USE_NLS" = "yes"; then
        if test "$HAVE_PKG_CONFIG" = "yes"; then
          AC_MSG_CHECKING([for QtCore, QtDBus, QtGui])
          if pkg-config --exists QtCore QtDBus QtGui; then
            AC_MSG_RESULT([yes])
            if test "$with_kwallet" != "yes"; then
              AC_MSG_CHECKING([for kde4-config])
              kde4_config="$with_kwallet/bin/kde4-config"
              if test -f "$kde4_config" && test -x "$kde4_config"; then
                HAVE_KDE4_CONFIG="yes"
                AC_MSG_RESULT([yes])
              else
                AC_MSG_RESULT([no])
              fi
            else
              AC_CHECK_PROG(HAVE_KDE4_CONFIG, kde4-config, yes)
              kde4_config="kde4-config"
            fi
            if test "$HAVE_KDE4_CONFIG" = "yes"; then
              AC_MSG_CHECKING([for KWallet])
              old_CXXFLAGS="$CXXFLAGS"
              old_LDFLAGS="$LDFLAGS"
              old_LIBS="$LIBS"
              for d in [`pkg-config --cflags QtCore QtDBus QtGui | $GREP -o -- -D[^[:space:]]*`]; do
                CPPFLAGS="$CPPFLAGS $d"
              done
              qt_include_dirs=""
              for i in [`pkg-config --cflags QtCore QtDBus QtGui | $GREP -o -- -I[^[:space:]]*`]; do
                qt_include_dirs="$qt_include_dirs $i"
              done
              qt_include_dirs="${qt_include_dirs## }"
              kde_dir="`$kde4_config --prefix`"
              SVN_KWALLET_INCLUDES="$qt_include_dirs -I$kde_dir/include"
              SVN_KWALLET_LIBS="-lQtCore -lQtDBus -lQtGui -lkdecore -lkdeui"
              CXXFLAGS="$CXXFLAGS $SVN_KWALLET_INCLUDES"
              LIBS="$LIBS $SVN_KWALLET_LIBS"
              qt_lib_dirs=""
              for l in [`pkg-config --libs QtCore QtDBus QtGui | $GREP -o -- -L[^[:space:]]*`]; do
                qt_lib_dirs="$qt_lib_dirs $l"
              done
              qt_lib_dirs="${qt_lib_dirs## }"
              LDFLAGS="$old_LDFLAGS $qt_lib_dirs -L$kde_dir/lib`$kde4_config --libsuffix`"
              AC_LANG(C++)
              AC_LINK_IFELSE([
#include <kwallet.h>
int main()
{KWallet::Wallet::walletList();}], with_kwallet="yes", with_kwallet="no")
              AC_LANG(C)
              if test "$with_kwallet" = "yes"; then
                AC_DEFINE([SVN_HAVE_KWALLET], [1],
                          [Is KWallet support enabled?])
                AC_MSG_RESULT([yes])
                CXXFLAGS="$old_CXXFLAGS"
                LIBS="$old_LIBS"
              else
                AC_MSG_RESULT([no])
                AC_MSG_ERROR([cannot find KWallet])
              fi
            else
              AC_MSG_ERROR([cannot find kde4-config])
            fi
          else
            AC_MSG_RESULT([no])
            AC_MSG_ERROR([cannot find QtCore, QtDBus, QtGui])
          fi
        else
          AC_MSG_ERROR([cannot find pkg-config])
        fi
      else
        AC_MSG_ERROR([missing support for internationalization])
      fi
    else
      AC_MSG_ERROR([APR does not have support for DSOs])
    fi
  else
    AC_MSG_ERROR([--with-kwallet conflicts with --disable-shared])
  fi
else
  AC_MSG_RESULT([no])
fi
AC_SUBST(SVN_KWALLET_INCLUDES)
AC_SUBST(SVN_KWALLET_LIBS)


dnl Build and install rules -------------------

INSTALL_STATIC_RULES="install-bin install-docs"
INSTALL_RULES="install-fsmod-lib install-ramod-lib install-lib install-include install-static"
INSTALL_RULES="$INSTALL_RULES $INSTALL_APACHE_RULE"
BUILD_RULES="fsmod-lib ramod-lib lib bin test $BUILD_APACHE_RULE"

if test "$svn_lib_berkeley_db" = "yes"; then
  BUILD_RULES="$BUILD_RULES bdb-lib bdb-test"
  INSTALL_RULES="`echo $INSTALL_RULES | sed 's/install-fsmod-lib/install-fsmod-lib install-bdb-lib/'`"
  INSTALL_STATIC_RULES="$INSTALL_STATIC_RULES install-bdb-lib"
  BDB_TEST_DEPS="\$(BDB_TEST_DEPS)"
  BDB_TEST_PROGRAMS="\$(BDB_TEST_PROGRAMS)"
fi
  
if test "$svn_lib_neon" = "yes"; then
  BUILD_RULES="$BUILD_RULES neon-lib"
  INSTALL_RULES="`echo $INSTALL_RULES | sed 's/install-ramod-lib/install-ramod-lib install-neon-lib/'`"
  INSTALL_STATIC_RULES="$INSTALL_STATIC_RULES install-neon-lib"
fi

if test "$svn_lib_serf" = "yes"; then
  BUILD_RULES="$BUILD_RULES serf-lib"
  INSTALL_RULES="`echo $INSTALL_RULES | sed 's/install-ramod-lib/install-ramod-lib install-serf-lib/'`"
  INSTALL_STATIC_RULES="$INSTALL_STATIC_RULES install-serf-lib"
fi

if test "$with_kwallet" = "yes"; then
  BUILD_RULES="$BUILD_RULES kwallet-lib"
  INSTALL_RULES="`echo $INSTALL_RULES | sed 's/install-lib/install-lib install-kwallet-lib/'`"
  INSTALL_STATIC_RULES="$INSTALL_STATIC_RULES install-kwallet-lib"
fi

if test "$USE_NLS" = "yes"; then
  BUILD_RULES="$BUILD_RULES locale"
  INSTALL_RULES="$INSTALL_RULES install-locale"
fi

AC_SUBST(BUILD_RULES)
AC_SUBST(INSTALL_STATIC_RULES)
AC_SUBST(INSTALL_RULES)
AC_SUBST(BDB_TEST_DEPS)
AC_SUBST(BDB_TEST_PROGRAMS)

dnl Check for header files ----------------

dnl Standard C headers
AC_HEADER_STDC

dnl Check for typedefs, structures, and compiler characteristics ----------

dnl if compiler doesn't understand `const', then define it empty
AC_C_CONST

dnl if non-existent, define size_t to be `unsigned'
AC_TYPE_SIZE_T


dnl Check for library functions ----------

dnl libsvn_string uses memcmp()
AC_FUNC_MEMCMP

dnl svn_error's default warning handler uses vfprintf()
AC_FUNC_VPRINTF

dnl check for functions needed in special file handling
AC_CHECK_FUNCS(symlink readlink)

	
dnl Process some configuration options ----------

AC_ARG_WITH(ssl,
AS_HELP_STRING([--with-ssl],
               [This option does NOT affect the Subversion build process in any
                way. It enables OpenSSL support in the Neon library. If and
                only if you are building Neon as an integrated part of the
                Subversion build process, rather than linking to an already
                installed version of Neon, you probably want to pass this
                option so that Neon (and so indirectly, Subversion) will be
                capable of https:// access.]),
[])

AC_ARG_ENABLE(debug,
AS_HELP_STRING([--enable-debug],
	       [Turn on debugging]),
[
    if test "$enableval" = "yes" ; then
      enable_debugging="yes"
    else
      enable_debugging="no"
    fi
])

AC_ARG_ENABLE(maintainer-mode,
AS_HELP_STRING([--enable-maintainer-mode],
	       [Turn on debugging and very strict compile-time warnings]),
[
    if test "$enableval" = "yes" ; then
      if test "$enable_debugging" = "no" ; then
        AC_MSG_ERROR(Can't have --disable-debug and --enable-maintainer-mode)
      fi
      enable_debugging=yes
      if test "$GCC" = "yes"; then
        CFLAGS="$CFLAGS -Wpointer-arith -Wwrite-strings -Wshadow"
        CXXFLAGS="$CXXFLAGS -Wpointer-arith -Wwrite-strings -Wshadow"
      fi
    fi
])

if test "$enable_debugging" = "yes" ; then
  dnl At the moment, we don't want optimization, because we're
  dnl debugging.
  CFLAGS=["`echo $CFLAGS' ' | sed -e 's/-O[^ ]* //g'`"]
  CXXFLAGS=["`echo $CXXFLAGS' ' | sed -e 's/-O[^ ]* //g'`"]
  dnl SVN_DEBUG enables specific features for developer builds
  dnl AP_DEBUG enables specific (Apache) features for developer builds
  CFLAGS="$CFLAGS -DSVN_DEBUG -DAP_DEBUG"
  CXXFLAGS="$CXXFLAGS -DSVN_DEBUG -DAP_DEBUG"
else
  if test "$enable_debugging" = "no" ; then
    CFLAGS=["`echo $CFLAGS' ' | sed -e 's/-g[0-9] //g' | sed -e 's/-g//g'`"]
    CXXFLAGS=["`echo $CXXFLAGS' ' | sed -e 's/-g[0-9] //g' | sed -e 's/-g//g'`"]
    dnl Compile with NDEBUG to get rid of assertions
    CFLAGS="$CFLAGS -DNDEBUG"
    CXXFLAGS="$CXXFLAGS -DNDEBUG"
  fi
fi


AC_ARG_WITH(editor,
AS_HELP_STRING([--with-editor=PATH],
               [Specify a default editor for the subversion client.]),
[

    if test "$withval" = "yes" ; then
      AC_MSG_ERROR([--with-editor requires an argument.])
    else
      SVN_CLIENT_EDITOR=$withval
      AC_DEFINE_UNQUOTED(SVN_CLIENT_EDITOR, "$SVN_CLIENT_EDITOR",
                         [The path of a default editor for the client.])

    fi

])

SVN_LIB_Z

MOD_ACTIVATION="-a"
AC_ARG_ENABLE(mod-activation,
AS_HELP_STRING([--disable-mod-activation],
	       [Do not enable mod_dav_svn in httpd.conf]),
[
    if test "$enableval" = "no" ; then
      MOD_ACTIVATION=""
      AC_MSG_NOTICE([Disabling apache module activation])
    else
      AC_MSG_NOTICE([Enabling apache module activation])
    fi
])
AC_SUBST(MOD_ACTIVATION)



AC_ARG_ENABLE(gprof,
AS_HELP_STRING([--enable-gprof],
	       [Produce gprof profiling data in 'gmon.out' (GCC only).]),
[
    if test "$enableval" = "yes" ; then
      dnl Probably other compilers support -pg or something similar;
      dnl feel free to extend this to include them.
      if test "$GCC" = "yes"; then
        if test "$enable_shared" = "yes" ; then
          AC_MSG_ERROR(Can't have --enable-gprof without --disable-shared (we
                  recommend also using --enable-all-static).)
        fi
        if test ! "$enable_all_static" = "yes" ; then
          AC_MSG_WARN(We recommend --enable-all-static with --enable-gprof.)
        fi
        AC_MSG_NOTICE([Enabling gprof profiling data (to gmon.out).])
        CFLAGS="$CFLAGS -pg"
        CXXFLAGS="$CXXFLAGS -pg"
        LT_LDFLAGS="$LT_LDFLAGS -pg"
      else
        AC_MSG_ERROR(We only support --enable-gprof with GCC right now.)
      fi
    fi
])


# Scripting and Bindings languages

# Python: Used for testsuite, and bindings


PYTHON="`$abs_srcdir/build/find_python.sh`"
if test -z "$PYTHON"; then
  AC_MSG_WARN([Python 2.2 or later is required to run the testsuite])
  AC_MSG_WARN([or to use the Subversion Python bindings])
  AC_MSG_WARN([])
  AC_MSG_WARN([If you have a suitable Python installed, but not on the])
  AC_MSG_WARN([PATH, set the environment variable PYTHON to the full path])
  AC_MSG_WARN([to the Python executable, and re-run configure])
fi
AC_PATH_PROGS(PYTHON, "$PYTHON", none)

# The minimum version for the JVM runtime for our Java bytecode.
JAVA_OLDEST_WORKING_VER='1.2'
# SVN_CHECK_JDK sets $JAVA_CLASSPATH
SVN_CHECK_JDK($JAVA_OLDEST_WORKING_VER)

AC_PATH_PROG(PERL, perl, none)

AC_PATH_PROG(RUBY, ruby, none)
if test "$RUBY" != "none"; then
  if "$RUBY" -r mkmf -e 'exit(have_func("rb_hash_foreach") ? 0 : 1)'; then
    AC_PATH_PROG(RDOC, rdoc, none)
    AC_CACHE_CHECK([for Ruby major version], [svn_cv_ruby_major],[
    svn_cv_ruby_major="`$RUBY -rrbconfig -e 'print Config::CONFIG.fetch(%q(MAJOR))'`"
    ])
    RUBY_MAJOR="$svn_cv_ruby_major"

    AC_CACHE_CHECK([for Ruby minor version], [svn_cv_ruby_minor],[
    svn_cv_ruby_minor="`$RUBY -rrbconfig -e 'print Config::CONFIG.fetch(%q(MINOR))'`"
    ])
    RUBY_MINOR="$svn_cv_ruby_minor"

    AC_SUBST(RUBY_MAJOR)
    AC_SUBST(RUBY_MINOR)
  else
    RUBY="none"
    AC_MSG_WARN([The detected Ruby is too old for Subversion to use])
    AC_MSG_WARN([A Ruby which has rb_hash_foreach is required to use the])
    AC_MSG_WARN([Subversion Ruby bindings])
    AC_MSG_WARN([Upgrade to the official 1.8.2 release, or later])
  fi
fi

SVN_CHECK_SWIG

dnl decide whether we want to link against the RA/FS libraries
AC_ARG_ENABLE(runtime-module-search,
AS_HELP_STRING([--enable-runtime-module-search],
               [Turn on dynamic loading of RA/FS libraries]),
[
    if test "$enableval" = "yes"; then
      use_dso=yes
      if test "$enable_shared" = "no"; then
        AC_MSG_ERROR([--enable-runtime-module-search conflicts with --disable-shared])
      fi
      AC_DEFINE(SVN_USE_DSO, 1,
                [Defined if svn should try to load DSOs])
    fi
])

if test "$enable_shared" = "no" || test "$use_dso" != "yes"; then
  ### We want ra_local first to handle the following scenario:
  ### user has neon and db3 in /usr/local, and db4 in
  ### /usr/local/BerkeleyDB.4.0.  If libsvn_ra_neon.la comes before 
  ### libsvn_fs.la then libtool ends up linking libsvn_fs to the db3
  ### in /usr/local/lib
  AC_DEFINE(SVN_LIBSVN_CLIENT_LINKS_RA_LOCAL, 1,
      [Defined if libsvn_client should link against libsvn_ra_local])
  svn_ra_lib_deps="\$(RA_LOCAL_DEPS)"
  svn_ra_lib_install_deps="install-ramod-lib"
  svn_ra_lib_link="\$(RA_LOCAL_LINK)"

  AC_DEFINE(SVN_LIBSVN_CLIENT_LINKS_RA_SVN, 1,
      [Defined if libsvn_client should link against libsvn_ra_svn])
  svn_ra_lib_deps="$svn_ra_lib_deps \$(RA_SVN_DEPS)"
  svn_ra_lib_link="$svn_ra_lib_link \$(RA_SVN_LINK)"

  if test "$svn_lib_neon" = "yes"; then
    AC_DEFINE(SVN_LIBSVN_CLIENT_LINKS_RA_NEON, 1,
          [Defined if libsvn_client should link against libsvn_ra_neon])
    svn_ra_lib_deps="$svn_ra_lib_deps \$(RA_NEON_DEPS)"
    svn_ra_lib_install_deps="$svn_ra_lib_install_deps install-neon-lib"
    svn_ra_lib_link="$svn_ra_lib_link \$(RA_NEON_LINK)"
  fi

  if test "$svn_lib_serf" = "yes"; then
    AC_DEFINE(SVN_LIBSVN_CLIENT_LINKS_RA_SERF, 1,
          [Defined if libsvn_client should link against libsvn_ra_serf])
    svn_ra_lib_deps="$svn_ra_lib_deps \$(RA_SERF_DEPS)"
    svn_ra_lib_install_deps="$svn_ra_lib_install_deps install-serf-lib"
    svn_ra_lib_link="$svn_ra_lib_link \$(RA_SERF_LINK)"
  fi

  SVN_RA_LIB_DEPS=$svn_ra_lib_deps
  SVN_RA_LIB_INSTALL_DEPS=$svn_ra_lib_install_deps
  SVN_RA_LIB_LINK=$svn_ra_lib_link

  AC_DEFINE(SVN_LIBSVN_FS_LINKS_FS_FS, 1,
      [Defined if libsvn_fs should link against libsvn_fs_fs])
  svn_fs_lib_deps="\$(FS_FS_DEPS)"
  svn_fs_lib_install_deps="install-fsmod-lib"
  svn_fs_lib_link="\$(FS_FS_LINK)"

  if test "$svn_lib_berkeley_db" = "yes"; then
  AC_DEFINE(SVN_LIBSVN_FS_LINKS_FS_BASE, 1,
      [Defined if libsvn_fs should link against libsvn_fs_base])
    svn_fs_lib_deps="$svn_fs_lib_deps \$(FS_BASE_DEPS)"
    svn_fs_lib_install_deps="$svn_fs_lib_install_deps install-bdb-lib"
    svn_fs_lib_link="$svn_fs_lib_link \$(FS_BASE_LINK)"
  fi

  SVN_FS_LIB_DEPS=$svn_fs_lib_deps
  SVN_FS_LIB_INSTALL_DEPS=$svn_fs_lib_install_deps
  SVN_FS_LIB_LINK=$svn_fs_lib_link
fi

AC_SUBST(SVN_RA_LIB_DEPS)
AC_SUBST(SVN_RA_LIB_INSTALL_DEPS)
AC_SUBST(SVN_RA_LIB_LINK)
AC_SUBST(SVN_FS_LIB_DEPS)
AC_SUBST(SVN_FS_LIB_INSTALL_DEPS)
AC_SUBST(SVN_FS_LIB_LINK)

# ==== JavaHL ================================================================

dnl Possibly compile JavaHL
do_javahl_build=no
AC_ARG_ENABLE(javahl,
  AS_HELP_STRING([--enable-javahl],
             [Enable compilation of Java high-level bindings (requires C++)]),
  [ if test "$enableval" = "yes" ; then
        do_javahl_build="yes"
    fi
  ])

JAVAHL_OBJDIR=""
INSTALL_EXTRA_JAVAHL_LIB=""
FIX_JAVAHL_LIB=""
JAVAHL_TESTS_TARGET=""
LT_CXX_LIBADD=""
if test "$do_javahl_build" = "yes"; then
  dnl Check for suitable JDK
  if test "$JDK_SUITABLE" = "no"; then
    AC_MSG_ERROR([Cannot compile JavaHL without a suitable JDK. 
                  Please specify a suitable JDK using the --with-jdk option.])
  fi
  
  dnl The temporary directory where libtool compiles libsvnjavahl.
  dnl N.B. objdir is "the name of the directory that contains temporary
  dnl libtool files" and it is set by libtool.m4
  JAVAHL_OBJDIR='$(libsvnjavahl_PATH)'/$objdir
  
  os_arch=`uname`
  if test "$os_arch" = "Darwin"; then
    dnl On Darwin, JNI libs must be installed as .jnilib
    INSTALL_EXTRA_JAVAHL_LIB='ln -sf $(libdir)/libsvnjavahl-1.dylib $(libdir)/libsvnjavahl-1.jnilib'
    FIX_JAVAHL_LIB="ln -sf libsvnjavahl-1.dylib $JAVAHL_OBJDIR/libsvnjavahl-1.jnilib"
  fi
  # This segment (and the rest of r10800) is very likely unnecessary
  # with libtool 1.5, which automatically adds libstdc++ as a
  # dependency to the C++ libraries it builds.  So at some future time
  # when autogen.sh requires libtool 1.5 or higher, we can get rid of
  # it.
  AC_MSG_CHECKING([for additional flags to link C++ libraries])
  if test "x$ac_compiler_gnu" = "xyes"; then
    LT_CXX_LIBADD="-lstdc++"
    AC_MSG_RESULT([$LT_CXX_LIBADD])
  else
    AC_MSG_RESULT([none needed])
  fi
fi
AC_SUBST(INSTALL_EXTRA_JAVAHL_LIB)
AC_SUBST(JAVAHL_OBJDIR)
AC_SUBST(FIX_JAVAHL_LIB)
AC_SUBST(LT_CXX_LIBADD)

AC_ARG_WITH(junit,
AS_HELP_STRING([--with-junit=PATH],
               [Specify a path to the junit JAR file.]),
[
    if test "$withval" != "no"; then
      if test -n "$JAVA_CLASSPATH"; then
        JAVA_CLASSPATH="$withval:$JAVA_CLASSPATH"
      else
        JAVA_CLASSPATH="$withval"
      fi
      JAVAHL_TESTS_TARGET="javahl-tests"
    fi
])
AC_SUBST(JAVA_CLASSPATH)
AC_SUBST(JAVAHL_TESTS_TARGET)

# ==== Miscellaneous bits ====================================================

dnl Since this is used only on Unix-y systems, define the path separator as '/'
AC_DEFINE_UNQUOTED(SVN_PATH_LOCAL_SEPARATOR, '/',
        [Defined to be the path separator used on your local filesystem])

AC_DEFINE_UNQUOTED(SVN_NULL_DEVICE_NAME, "/dev/null",
        [Defined to be the null device for the system])

DEFAULT_FS_TYPE="fsfs"
AC_DEFINE_UNQUOTED(DEFAULT_FS_TYPE, "$DEFAULT_FS_TYPE",
                   [The fs type to use by default])

# BSD/OS (BSDi) needs to use a different include syntax in Makefile
INCLUDE_OUTPUTS="include \$(top_srcdir)/build-outputs.mk"
case "$host" in
  *bsdi*)
    # Check whether they've installed GNU make
    if ! make --version > /dev/null 2>&1; then 
      # BSDi make
      INCLUDE_OUTPUTS=".include \"\$(top_srcdir)/build-outputs.mk\""
    fi
    ;;
esac
AC_SUBST(INCLUDE_OUTPUTS)

# ==== Detection complete - output and run config.status =====================

AC_CONFIG_HEADER(subversion/svn_private_config.h)
AC_CONFIG_FILES([Makefile])
AC_CONFIG_COMMANDS(mkdir-init, [make mkdir-init])

SVN_CONFIG_SCRIPT(tools/backup/hot-backup.py)
SVN_CONFIG_SCRIPT(contrib/client-side/svn_load_dirs/svn_load_dirs.pl)
SVN_CONFIG_SCRIPT(contrib/client-side/svncopy/svncopy.pl)
SVN_CONFIG_SCRIPT(contrib/client-side/svncopy/testsvncopy.pl)
SVN_CONFIG_SCRIPT(tools/hook-scripts/commit-access-control.pl)
SVN_CONFIG_SCRIPT(tools/hook-scripts/commit-email.pl)
SVN_CONFIG_SCRIPT(subversion/bindings/swig/perl/native/Makefile.PL)
SVN_CONFIG_SCRIPT(packages/solaris/pkginfo)
AC_SUBST(SVN_CONFIG_SCRIPT_FILES)

AC_OUTPUT

# ==== Print final messages to user ==========================================

dnl Configure is long - users tend to miss warnings printed during it.
dnl Hence, print a warnings about what we did and didn't configure at the 
dnl end, where people will actually see them.

case "$svn_lib_berkeley_db" in
  "no" )
    db_version="$SVN_FS_WANT_DB_MAJOR.$SVN_FS_WANT_DB_MINOR.$SVN_FS_WANT_DB_PATCH"
    AC_MSG_WARN([we have configured without BDB filesystem support


You don't seem to have Berkeley DB version $db_version or newer
installed and linked to APR-UTIL.  We have created Makefiles which
will build without the Berkeley DB back-end; your repositories will
use FSFS as the default back-end.  You can find the latest version of
Berkeley DB here:
  http://www.oracle.com/technology/software/products/berkeley-db/index.html
])
;;
esac
<|MERGE_RESOLUTION|>--- conflicted
+++ resolved
@@ -281,10 +281,29 @@
 fi
 
 
-<<<<<<< HEAD
+dnl APR_HAS_DSO -------------------
+
+AC_MSG_CHECKING([whether APR has support for DSOs])
+old_CPPFLAGS="$CPPFLAGS"
+CPPFLAGS="$CPPFLAGS $SVN_APR_INCLUDES"
+AC_PREPROC_IFELSE([
+#include <apr.h>
+#if !APR_HAS_DSO
+#error
+#endif],
+  APR_HAS_DSO="yes"
+  AC_MSG_RESULT([yes]),
+  APR_HAS_DSO="no"
+  AC_MSG_RESULT([no]))
+CPPFLAGS="$old_CPPFLAGS"
+
+
+dnl pkg-config (required for support for KWallet and GNOME Keyring) -------------------
+
+AC_CHECK_PROG(HAVE_PKG_CONFIG, pkg-config, yes)
+
+
 dnl GNOME Keyring -------------------
-
-AC_CHECK_PROG(HAVE_PKG_CONFIG, pkg-config, yes)
 
 AC_ARG_WITH(gnome_keyring,
   AS_HELP_STRING([--with-gnome-keyring], 
@@ -326,28 +345,6 @@
 fi
 AC_SUBST(SVN_GNOME_KEYRING_INCLUDES)
 AC_SUBST(SVN_GNOME_KEYRING_LIBS)
-=======
-dnl APR_HAS_DSO -------------------
-
-AC_MSG_CHECKING([whether APR has support for DSOs])
-old_CPPFLAGS="$CPPFLAGS"
-CPPFLAGS="$CPPFLAGS $SVN_APR_INCLUDES"
-AC_PREPROC_IFELSE([
-#include <apr.h>
-#if !APR_HAS_DSO
-#error
-#endif],
-  APR_HAS_DSO="yes"
-  AC_MSG_RESULT([yes]),
-  APR_HAS_DSO="no"
-  AC_MSG_RESULT([no]))
-CPPFLAGS="$old_CPPFLAGS"
-
-
-dnl pkg-config (required for support for KWallet and GNOME Keyring) -------------------
-
-AC_CHECK_PROG(HAVE_PKG_CONFIG, pkg-config, yes)
->>>>>>> 41c745c3
 
 
 dnl I18n -------------------
