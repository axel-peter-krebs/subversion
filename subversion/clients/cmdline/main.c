/*
 * main.c:  Subversion command line client.
 *
 * ====================================================================
 * Copyright (c) 2000-2004 CollabNet.  All rights reserved.
 *
 * This software is licensed as described in the file COPYING, which
 * you should have received as part of this distribution.  The terms
 * are also available at http://subversion.tigris.org/license-1.html.
 * If newer versions of this license are posted there, you may use a
 * newer version instead, at your option.
 *
 * This software consists of voluntary contributions made by many
 * individuals.  For exact contribution history, see the revision
 * history and logs, available at http://subversion.tigris.org/.
 * ====================================================================
 */

/* ==================================================================== */



/*** Includes. ***/

#include <string.h>
#include <assert.h>

#include <apr_strings.h>
#include <apr_tables.h>
#include <apr_general.h>
#include <apr_signal.h>

#include "svn_cmdline.h"
#include "svn_pools.h"
#include "svn_wc.h"
#include "svn_client.h"
#include "svn_config.h"
#include "svn_string.h"
#include "svn_path.h"
#include "svn_delta.h"
#include "svn_diff.h"
#include "svn_error.h"
#include "svn_io.h"
#include "svn_opt.h"
#include "svn_utf.h"
#include "svn_auth.h"
#include "cl.h"

#include "svn_private_config.h"


/*** Option Processing ***/

/* Option codes and descriptions for the command line client.
 *
 * This must not have more than SVN_OPT_MAX_OPTIONS entries; if you
 * need more, increase that limit first. 
 *
 * The entire list must be terminated with an entry of nulls.
 */
const apr_getopt_option_t svn_cl__options[] =
  {
    {"force",         svn_cl__force_opt, 0, N_("force operation to run")},
    {"force-log",     svn_cl__force_log_opt, 0, 
                      N_("force validity of log message source")},
    {"help",          'h', 0, N_("show help on a subcommand")},
    {NULL,            '?', 0, N_("show help on a subcommand")},
    {"message",       'm', 1, N_("specify commit message ARG")},
    {"quiet",         'q', 0, N_("print as little as possible")},
    {"recursive",     'R', 0, N_("descend recursively")},
    {"non-recursive", 'N', 0, N_("operate on single directory only")},
    {"revision",      'r', 1, N_
     ("ARG (some commands also take ARG1:ARG2 range)\n"
      "                             A revision argument can be one of:\n"
      "                                NUMBER       revision number\n"
      "                                \"{\" DATE \"}\" revision at start "
      "of the date\n"
      "                                \"HEAD\"       latest in repository\n"
      "                                \"BASE\"       base rev of item's "
      "working copy\n"
      "                                \"COMMITTED\"  last commit at or "
      "before BASE\n"
      "                                \"PREV\"       revision just before "
      "COMMITTED")
     /* spacing corresponds to svn_opt_format_option */
    },
    {"file",          'F', 1, N_("read data from file ARG")},
    {"incremental",   svn_cl__incremental_opt, 0,
                      N_("give output suitable for concatenation")},
    {"encoding",      svn_cl__encoding_opt, 1,
                      N_("treat value as being in charset encoding ARG")},
    {"version",       svn_cl__version_opt, 0, N_("print client version info")},
    {"verbose",       'v', 0, N_("print extra information")},
    {"show-updates",  'u', 0, N_("display update information")},
    {"username",      svn_cl__auth_username_opt, 1, 
                      N_("specify a username ARG")},
    {"password",      svn_cl__auth_password_opt, 1, 
                      N_("specify a password ARG")},
    {"extensions",    'x', 1, N_("pass ARG to --diff-cmd as options (default: '-u')")},
    {"targets",       svn_cl__targets_opt, 1,
                      N_("pass contents of file ARG as additional args")},
    {"xml",           svn_cl__xml_opt, 0, N_("output in XML")},
    {"strict",        svn_cl__strict_opt, 0, N_("use strict semantics")},
    {"stop-on-copy",  svn_cl__stop_on_copy_opt, 0, 
                      N_("do not cross copies while traversing history")},
    {"no-ignore",     svn_cl__no_ignore_opt, 0,
                      N_("disregard default and svn:ignore property ignores")},
    {"no-auth-cache", svn_cl__no_auth_cache_opt, 0,
                      N_("do not cache authentication tokens")},
    {"non-interactive", svn_cl__non_interactive_opt, 0,
                      N_("do no interactive prompting")},
    {"dry-run",       svn_cl__dry_run_opt, 0,
                      N_("try operation but make no changes")},
    {"no-diff-deleted", svn_cl__no_diff_deleted, 0,
                      N_("do not print differences for deleted files")},
    {"notice-ancestry", svn_cl__notice_ancestry_opt, 0,
                      N_("notice ancestry when calculating differences")},
    {"ignore-ancestry", svn_cl__ignore_ancestry_opt, 0,
                      N_("ignore ancestry when calculating merges")},
    {"ignore-externals", svn_cl__ignore_externals_opt, 0,
                      N_("ignore externals definitions")},
    {"diff-cmd",      svn_cl__diff_cmd_opt, 1,
                      N_("use ARG as diff command")},
    {"diff3-cmd",     svn_cl__merge_cmd_opt, 1,
                      N_("use ARG as merge command")},
    {"editor-cmd",    svn_cl__editor_cmd_opt, 1,
                      N_("use ARG as external editor")},
    {"old",           svn_cl__old_cmd_opt, 1, 
                      N_("use ARG as the older target")},
    {"new",           svn_cl__new_cmd_opt, 1, 
                      N_("use ARG as the newer target")},
    {"revprop",       svn_cl__revprop_opt, 0,
                      N_("operate on a revision property (use with -r)")},
    {"relocate",      svn_cl__relocate_opt, 0,
                      N_("relocate via URL-rewriting")},
    {"config-dir",    svn_cl__config_dir_opt, 1,
                      N_("read user configuration files from directory ARG")},
    {"auto-props",    svn_cl__autoprops_opt, 0,
                      N_("enable automatic properties")},
    {"no-auto-props", svn_cl__no_autoprops_opt, 0,
                      N_("disable automatic properties")},
    {"native-eol",    svn_cl__native_eol_opt, 1,
                      N_("use a different EOL marker than the standard\n"
                         "                             "
                         "system marker for files with the svn:eol-style\n"
                         "                             "
                         "property set to 'native'.\n"
                         "                             "
                         "ARG may be one of 'LF', 'CR', 'CRLF'")},
    {"limit",         svn_cl__limit_opt, 1,
                      N_("maximum number of log entries")},
    {"no-unlock",     svn_cl__no_unlock_opt, 0,
                      N_("don't unlock the targets")},
    {0,               0, 0, 0}
  };



/*** Command dispatch. ***/

/* Our array of available subcommands.
 *
 * The entire list must be terminated with an entry of nulls.
 *
 * In most of the help text "PATH" is used where a working copy path is
 * required, "URL" where a repository URL is required and "TARGET" when
 * either a path or an url can be used.  Hmm, should this be part of the
 * help text?
 */
/* Options for authentication. */
#define SVN_CL__AUTH_OPTIONS svn_cl__auth_username_opt, \
                             svn_cl__auth_password_opt, \
                             svn_cl__no_auth_cache_opt, \
                             svn_cl__non_interactive_opt
/* Options for giving a log message.  (Some of these also have other uses.) 
 *
 * In theory, we should include svn_cl__non_interactive_opt here too,
 * because all the log-message-taking commands have the potential to
 * pop up an editor, and svn_cl__non_interactive_opt is the way to
 * prevent that.  But so far, any command that includes these options
 * also includes SVN_CL__AUTH_OPTIONS, which of course already
 * contains svn_cl__non_interactive_opt, so we get it for free.
 */
#define SVN_CL__LOG_MSG_OPTIONS 'm', 'F', \
                                svn_cl__force_log_opt, \
                                svn_cl__editor_cmd_opt, \
                                svn_cl__encoding_opt
 
const svn_opt_subcommand_desc_t svn_cl__cmd_table[] =
{
  { "add", svn_cl__add, {0},
    N_("Put files and directories under version control, scheduling\n"
       "them for addition to repository.  They will be added in next commit.\n"
       "usage: add PATH...\n"),
    {svn_cl__targets_opt, 'N', 'q', svn_cl__config_dir_opt,
     svn_cl__force_opt, svn_cl__no_ignore_opt, svn_cl__autoprops_opt, 
     svn_cl__no_autoprops_opt} },

  { "blame", svn_cl__blame, {"praise", "annotate", "ann"},
    N_("Output the content of specified files or\n"
       "URLs with revision and author information in-line.\n"
       "usage: blame TARGET[@REV]...\n"
       "\n"
       "  If specified, REV determines in which revision the target is first\n"
       "  looked up.\n"),
    {'r', 'v', svn_cl__incremental_opt, svn_cl__xml_opt, SVN_CL__AUTH_OPTIONS,
     svn_cl__config_dir_opt} },

  { "cat", svn_cl__cat, {0},
    N_("Output the content of specified files or URLs.\n"
       "usage: cat TARGET[@REV]...\n"
       "\n"
       "  If specified, REV determines in which revision the target is first\n"
       "  looked up.\n"),
    {'r', SVN_CL__AUTH_OPTIONS, svn_cl__config_dir_opt} },

  { "checkout", svn_cl__checkout, {"co"}, N_
    ("Check out a working copy from a repository.\n"
     "usage: checkout URL[@REV]... [PATH]\n"
     "\n"
     "  If specified, REV determines in which revision the URL is first\n"
     "  looked up.\n"
     "\n"
     "  If PATH is omitted, the basename of the URL will be used as\n"
     "  the destination. If multiple URLs are given each will be checked\n"
     "  out into a sub-directory of PATH, with the name of the sub-directory\n"
     "  being the basename of the URL.\n"),
    {'r', 'q', 'N', SVN_CL__AUTH_OPTIONS, svn_cl__config_dir_opt,
     svn_cl__ignore_externals_opt} },

  { "cleanup", svn_cl__cleanup, {0},
    N_("Recursively clean up the working copy, removing locks, resuming\n"
       "unfinished operations, etc.\n"
       "usage: cleanup [PATH...]\n"),
    {svn_cl__merge_cmd_opt, svn_cl__config_dir_opt} },
  
  { "commit", svn_cl__commit, {"ci"},
    N_("Send changes from your working copy to the repository.\n"
       "usage: commit [PATH...]\n"
       "\n"
       "  A log message must be provided, but it can be empty.  If it is not\n"
       "  given by a --message or --file option, an editor will be started.\n"
       "  If any targets are (or contain) locked items, those will be\n"
       "  unlocked after a successful commit.\n"),
    {'q', 'N', svn_cl__targets_opt, svn_cl__no_unlock_opt,
     SVN_CL__LOG_MSG_OPTIONS, SVN_CL__AUTH_OPTIONS, svn_cl__config_dir_opt} },
  
  { "copy", svn_cl__copy, {"cp"},
    N_("Duplicate something in working copy or repository, remembering "
       "history.\n"
       "usage: copy SRC DST\n"
       "\n"
       "  SRC and DST can each be either a working copy (WC) path or URL:\n"
       "    WC  -> WC:   copy and schedule for addition (with history)\n"
       "    WC  -> URL:  immediately commit a copy of WC to URL\n"
       "    URL -> WC:   check out URL into WC, schedule for addition\n"
       "    URL -> URL:  complete server-side copy;  used to branch & tag\n"),
    {'r', 'q',
     SVN_CL__LOG_MSG_OPTIONS, SVN_CL__AUTH_OPTIONS, svn_cl__config_dir_opt} },
  
  { "delete", svn_cl__delete, {"del", "remove", "rm"},
    N_("Remove files and directories from version control.\n"
       "usage: 1. delete PATH...\n"
       "       2. delete URL...\n"
       "\n"
       "  1. Each item specified by a PATH is scheduled for deletion upon\n"
       "    the next commit.  Files, and directories that have not been\n"
       "    committed, are immediately removed from the working copy.\n"
       "    PATHs that are, or contain, unversioned or modified items will\n"
       "    not be removed unless the --force option is given.\n"
       "\n"
       "  2. Each item specified by a URL is deleted from the repository\n"
       "    via an immediate commit.\n"),
    {svn_cl__force_opt, 'q', svn_cl__targets_opt,
     SVN_CL__LOG_MSG_OPTIONS, SVN_CL__AUTH_OPTIONS, svn_cl__config_dir_opt} },
  
  { "diff", svn_cl__diff, {"di"},
    N_("Display the differences between two paths.\n"
       "usage: 1. diff [-r N[:M]] [TARGET[@REV]...]\n"
       "       2. diff [-r N[:M]] --old=OLD-TGT[@OLDREV] "
       "[--new=NEW-TGT[@NEWREV]] \\\n"
       "               [PATH...]\n"
       "       3. diff OLD-URL[@OLDREV] NEW-URL[@NEWREV]\n"
       "\n"
       "  1. Display the changes made to TARGETs as they are seen in REV "
       "between\n"
       "     two revisions.  TARGETs may be working copy paths or URLs.\n"
       "\n"
       "     N defaults to BASE if any TARGET is a working copy path, otherwise "
       "it\n"
       "     must be specified.  M defaults to the current working version if "
       "any\n"
       "     TARGET is a working copy path, otherwise it defaults to HEAD.\n"
       "\n"
       "  2. Display the differences between OLD-TGT as it was seen in OLDREV "
       "and\n"
       "     NEW-TGT as it was seen in NEWREV.  PATHs, if given, are relative "
       "to\n"
       "     OLD-TGT and NEW-TGT and restrict the output to differences for "
       "those\n"
       "     paths.  OLD-TGT and NEW-TGT may be working copy paths or "
       "URL[@REV]. \n"
       "     NEW-TGT defaults to OLD-TGT if not specified.  -r N makes OLDREV "
       "default\n"
       "     to N, -r N:M makes OLDREV default to N and NEWREV default to M.\n"
       "\n"
       "  3. Shorthand for 'svn diff --old=OLD-URL[@OLDREV] "
       "--new=NEW-URL[@NEWREV]'\n"
       "\n"
       "  Use just 'svn diff' to display local modifications in "
       "a working copy.\n"),
    {'r', svn_cl__old_cmd_opt, svn_cl__new_cmd_opt, 'N',
     svn_cl__diff_cmd_opt, 'x', svn_cl__no_diff_deleted,
     svn_cl__notice_ancestry_opt, svn_cl__force_opt, SVN_CL__AUTH_OPTIONS,
     svn_cl__config_dir_opt} },

  { "export", svn_cl__export, {0},
    N_("Create an unversioned copy of a tree.\n"
       "usage: 1. export [-r REV] URL[@PEGREV] [PATH]\n"
       "       2. export [-r REV] PATH1[@PEGREV] [PATH2]\n"
       "\n"
       "  1. Exports a clean directory tree from the repository specified by\n"
       "     URL, at revision REV if it is given, otherwise at HEAD, into\n"
       "     PATH. If PATH is omitted, the last component of the URL is used\n"
       "     for the local directory name.\n"
       "\n"
       "  2. Exports a clean directory tree from the working copy specified "
       "by\n"
       "     PATH1, at revision REV if it is given, otherwise at WORKING, "
       "into\n"
       "     PATH2.  If PATH2 is omitted, the last component of the "
       "PATH1 is used\n"
       "     for the local directory name. If REV is not specified,"
       " all local\n"
       "     changes will be preserved.  Files not under version "
       "control will\n"
       "     not be copied.\n"
       "\n"
       "  If specified, PEGREV determines in which revision the target is "
       "first\n"
       "  looked up.\n"),
    {'r', 'q', 'N', svn_cl__force_opt, SVN_CL__AUTH_OPTIONS,
     svn_cl__config_dir_opt, svn_cl__native_eol_opt, 
     svn_cl__ignore_externals_opt} },

  { "help", svn_cl__help, {"?", "h"},
    N_("Describe the usage of this program or its subcommands.\n"
       "usage: help [SUBCOMMAND...]\n"),
    {svn_cl__version_opt, 'q', svn_cl__config_dir_opt} },
  /* We need to support "--help", "-?", and all that good stuff, of
     course.  But those options, since unknown, will result in the
     help message being printed out anyway, so there's no need to
     support them explicitly. */
  
  { "import", svn_cl__import, {0},
    N_("Commit an unversioned file or tree into the repository.\n"
       "usage: import [PATH] URL\n"
       "\n"
       "  Recursively commit a copy of PATH to URL.\n"
       "  If PATH is omitted '.' is assumed.\n"
       "  Parent directories are created as necessary in the repository.\n"
       "  If PATH is a directory, the contents of the directory are added\n"
       "  directly under URL.\n"),
    {'q', 'N', svn_cl__autoprops_opt, svn_cl__no_autoprops_opt,
     SVN_CL__LOG_MSG_OPTIONS, svn_cl__no_ignore_opt, SVN_CL__AUTH_OPTIONS, 
     svn_cl__config_dir_opt} },
 
  { "info", svn_cl__info, {0},
    N_("Display information about a local or remote item.\n"
       "usage: info [TARGET...]\n"
       "\n"
       "  Print information about each TARGET (default: '.')\n"
       "  TARGET may be either a working-copy path or URL.\n"),
    {'r', 'R', svn_cl__targets_opt, svn_cl__incremental_opt, svn_cl__xml_opt,
     SVN_CL__AUTH_OPTIONS, svn_cl__config_dir_opt} },
 
  { "list", svn_cl__ls, {"ls"},
    N_("List directory entries in the repository.\n"
       "usage: list [TARGET[@REV]...]\n"
       "\n"
       "  List each TARGET file and the contents of each TARGET directory as\n"
       "  they exist in the repository.  If TARGET is a working copy path, "
       "the\n"
       "  corresponding repository URL will be used. If specified, REV "
       "determines\n"
       "  in which revision the target is first looked up.\n"  
       "\n"
       "  The default TARGET is '.', meaning the repository URL of the "
       "current\n"
       "  working directory.\n"
       "\n"
       "  With --verbose, the following fields will be shown for each item:\n"
       "\n"
       "    Revision number of the last commit\n"
       "    Author of the last commit\n"
<<<<<<< HEAD
       "    If locked, the owner of the lock\n"
=======
       "    If locked, the letter 'O'.  (Use 'svn info URL' to see details)\n"
>>>>>>> d622cdc0
       "    Size (in bytes)\n"
       "    Date and time of the last commit\n"),
    {'r', 'v', 'R', svn_cl__incremental_opt, svn_cl__xml_opt,
     SVN_CL__AUTH_OPTIONS, svn_cl__config_dir_opt} },
  
  { "lock", svn_cl__lock, {0},
    N_("Lock working copy paths or URLs in the repository, so that\n"
       "no other user can commit changes to them.\n"
       "usage: lock TARGET...\n"
       "\n"
       "  Use --force to steal the lock from another user or working copy.\n"),
    { svn_cl__targets_opt, 'm', 'F', svn_cl__force_log_opt,
      svn_cl__encoding_opt, SVN_CL__AUTH_OPTIONS, svn_cl__config_dir_opt,
      svn_cl__force_opt } },
  { "log", svn_cl__log, {0},
    N_("Show the log messages for a set of revision(s) and/or file(s).\n"
       "usage: 1. log [PATH]\n"
       "       2. log URL [PATH...]\n"
       "\n"
       "  1. Print the log messages for a local PATH (default: '.').\n"
       "     The default revision range is BASE:1.\n"
       "\n"
       "  2. Print the log messages for the PATHs (default: '.') under URL.\n"
       "     The default revision range is HEAD:1.\n"
       "\n"
       "  With -v, also print all affected paths with each log message.\n"
       "  With -q, don't print the log message body itself (note that "
       "this is\n"
       "  compatible with -v).\n"
       "\n"
       "  Each log message is printed just once, even if more than one "
       "of the\n"
       "  affected paths for that revision were explicitly requested.  Logs\n"
       "  follow copy history by default.  Use --stop-on-copy to "
       "disable this\n"
       "  behavior, which can be useful for determining branchpoints.\n"
       "\n"
       "  Examples:\n"
       "    svn log\n"
       "    svn log foo.c\n"
       "    svn log http://www.example.com/repo/project/foo.c\n"
       "    svn log http://www.example.com/repo/project foo.c bar.c\n"),
    {'r', 'q', 'v', svn_cl__targets_opt, svn_cl__stop_on_copy_opt,
     svn_cl__incremental_opt, svn_cl__xml_opt, SVN_CL__AUTH_OPTIONS, 
     svn_cl__config_dir_opt, svn_cl__limit_opt} },

  { "merge", svn_cl__merge, {0},
    N_("Apply the differences between two sources to a working copy path.\n"
       "usage: 1. merge sourceURL1[@N] sourceURL2[@M] [WCPATH]\n"
       "       2. merge sourceWCPATH1@N sourceWCPATH2@M [WCPATH]\n"
       "       3. merge -r N:M SOURCE[@REV] [WCPATH]\n"
       "\n"
       "  1. In the first form, the source URLs are specified at revisions\n"
       "     N and M.  These are the two sources to be compared.  The "
       "revisions\n"
       "     default to HEAD if omitted.\n"
       "\n"
       "  2. In the second form, the URLs corresponding to the source "
       "working\n"
       "     copy paths define the sources to be compared.  The revisions "
       "must\n"
       "     be specified.\n"
       "\n"
       "  3. In the third form, SOURCE can be a URL, or working copy item\n"
       "     in which case the corresponding URL is used.  This URL in\n"
       "     revision REV is compared as it existed between revisions N and \n"
       "     M.  If REV is not specified, HEAD is assumed.\n"
       "\n"
       "  WCPATH is the working copy path that will receive the changes.\n"
       "  If WCPATH is omitted, a default value of '.' is assumed, unless\n"
       "  the sources have identical basenames that match a file within '.':\n"
       "  in which case, the differences will be applied to that file.\n"),
    {'r', 'N', 'q', svn_cl__force_opt, svn_cl__dry_run_opt,
     svn_cl__merge_cmd_opt, svn_cl__ignore_ancestry_opt, 
     SVN_CL__AUTH_OPTIONS, svn_cl__config_dir_opt} },
  
  { "mkdir", svn_cl__mkdir, {0},
    N_("Create a new directory under version control.\n"
       "usage: 1. mkdir PATH...\n"
       "       2. mkdir URL...\n"
       "\n"
       "  Create version controlled directories.\n"
       "\n"
       "  1. Each directory specified by a working copy PATH is created "
       "locally\n"
       "    and scheduled for addition upon the next commit.\n"
       "\n"
       "  2. Each directory specified by a URL is created in the repository "
       "via\n"
       "    an immediate commit.\n"
       "\n"
       "  In both cases, all the intermediate directories must already "
       "exist.\n"),
    {'q',
     SVN_CL__LOG_MSG_OPTIONS, SVN_CL__AUTH_OPTIONS, svn_cl__config_dir_opt} },

  { "move", svn_cl__move, {"mv", "rename", "ren"},
    N_("Move and/or rename something in working copy or repository.\n"
       "usage: move SRC DST\n"
       "\n"
       "  Note:  this subcommand is equivalent to a 'copy' and 'delete'.\n"
       "\n"
       "  SRC and DST can both be working copy (WC) paths or URLs:\n"
       "    WC  -> WC:   move and schedule for addition (with history)\n"
       "    URL -> URL:  complete server-side rename.\n"),    
    {'r', 'q', svn_cl__force_opt,
     SVN_CL__LOG_MSG_OPTIONS, SVN_CL__AUTH_OPTIONS, svn_cl__config_dir_opt} },
  
  { "propdel", svn_cl__propdel, {"pdel", "pd"},
    N_("Remove PROPNAME from files, dirs, or revisions.\n"
       "usage: 1. propdel PROPNAME [PATH...]\n"
       "       2. propdel PROPNAME --revprop -r REV [URL]\n"
       "\n"
       "  1. Removes versioned props in working copy.\n"
       "  2. Removes unversioned remote prop on repos revision.\n"),
    {'q', 'R', 'r', svn_cl__revprop_opt, SVN_CL__AUTH_OPTIONS,
     svn_cl__config_dir_opt} },
  
  { "propedit", svn_cl__propedit, {"pedit", "pe"},
    N_("Edit property PROPNAME with an external editor on targets.\n"
       "usage: 1. propedit PROPNAME PATH...\n"
       "       2. propedit PROPNAME --revprop -r REV [URL]\n"
       "\n"
       "  1. Edits versioned props in working copy.\n"
       "  2. Edits unversioned remote prop on repos revision.\n"),
    {'r', svn_cl__revprop_opt, SVN_CL__AUTH_OPTIONS,
     svn_cl__encoding_opt, svn_cl__editor_cmd_opt, svn_cl__force_opt,
     svn_cl__config_dir_opt} },
  
  { "propget", svn_cl__propget, {"pget", "pg"},
    N_("Print value of PROPNAME on files, dirs, or revisions.\n"
       "usage: 1. propget PROPNAME [TARGET[@REV]...]\n"
       "       2. propget PROPNAME --revprop -r REV [URL]\n"
       "\n"
       "  1. Prints versioned prop. If specified, REV determines in which\n"
       "     revision the target is first looked up.\n"
       "  2. Prints unversioned remote prop on repos revision.\n"
       "\n"
       "  By default, this subcommand will add an extra newline to the end\n"
       "  of the property values so that the output looks pretty.  Also,\n"
       "  whenever there are multiple paths involved, each property value\n"
       "  is prefixed with the path with which it is associated.  Use\n"
       "  the --strict option to disable these beautifications (useful,\n"
       "  for example, when redirecting binary property values to a file).\n"),
    {'R', 'r', svn_cl__revprop_opt, svn_cl__strict_opt, 
     SVN_CL__AUTH_OPTIONS, svn_cl__config_dir_opt} },

  { "proplist", svn_cl__proplist, {"plist", "pl"},
    N_("List all properties on files, dirs, or revisions.\n"
       "usage: 1. proplist [TARGET[@REV]...]\n"
       "       2. proplist --revprop -r REV [URL]\n"
       "\n"
       "  1. Lists versioned props. If specified, REV determines in which\n"
       "     revision the target is first looked up.\n"
       "  2. Lists unversioned remote props on repos revision.\n"),
    {'v', 'R', 'r', 'q', svn_cl__revprop_opt, SVN_CL__AUTH_OPTIONS,
     svn_cl__config_dir_opt} },

  { "propset", svn_cl__propset, {"pset", "ps"},
    N_("Set PROPNAME to PROPVAL on files, dirs, or revisions.\n"
       "usage: 1. propset PROPNAME [PROPVAL | -F VALFILE] PATH...\n"
       "       2. propset PROPNAME --revprop -r REV [PROPVAL | -F VALFILE] "
       "[URL]\n"
       "\n"
       "  1. Creates a versioned, local propchange in working copy.\n"
       "  2. Creates an unversioned, remote propchange on repos revision.\n"
       "\n"
       "  Note: svn recognizes the following special versioned properties\n"
       "  but will store any arbitrary properties set:\n"
       "    svn:ignore     - A newline separated list of file patterns to "
       "ignore.\n"
       "    svn:keywords   - Keywords to be expanded.  Valid keywords are:\n"
       "      URL, HeadURL             - The URL for the head version of "
       "the object.\n"
       "      Author, LastChangedBy    - The last person to modify the file.\n"
       "      Date, LastChangedDate    - The date/time the object was last "
       "modified.\n"
       "      Rev, Revision,           - The last revision the object "
       "changed.\n"
       "      LastChangedRevision\n"
       "      Id                       - A compressed summary of the "
       "previous\n"
       "                                   4 keywords.\n"
       "    svn:executable - If present, make the file executable.\n"
       "    svn:eol-style  - One of 'native', 'LF', 'CR', 'CRLF'.\n"
       "    svn:mime-type  - The mimetype of the file.  Used to determine\n"
       "      whether to merge the file, and how to serve it from Apache.\n"
       "      A mimetype beginning with 'text/' (or an absent mimetype) is\n"
       "      treated as text.  Anything else is treated as binary.\n"
       "    svn:externals  - A newline separated list of module specifiers,\n"
       "      each of which consists of a relative directory path, optional\n"
       "      revision flags, and an URL.  For example\n"
       "        foo             http://example.com/repos/zig\n"
       "        foo/bar -r 1234 http://example.com/repos/zag\n"
       "    svn:needs-lock - If present, indicates that the file should be "
       "locked\n"
       "      before it is modified.  Makes the working copy file read-only\n"
       "      when it is not locked.\n"
       "  The svn:keywords, svn:executable, svn:eol-style, svn:mime-type "
       "and\n"
       "  svn:needs-lock properties cannot be set on a directory.  A "
       "non-recursive\n"
       "  attempt will fail, and a recursive attempt will set the property\n"
       "  only on the file children of the directory.\n"),
    {'F', svn_cl__encoding_opt, 'q', 'r', svn_cl__targets_opt, 'R',
     svn_cl__revprop_opt, SVN_CL__AUTH_OPTIONS, svn_cl__force_opt,
     svn_cl__config_dir_opt} },
  
  { "resolved", svn_cl__resolved, {0},
    N_("Remove 'conflicted' state on working copy files or directories.\n"
       "usage: resolved PATH...\n"
       "\n"
       "  Note:  this subcommand does not semantically resolve conflicts or\n"
       "  remove conflict markers; it merely removes the conflict-related\n"
       "  artifact files and allows PATH to be committed again.\n"),
    {svn_cl__targets_opt, 'R', 'q', svn_cl__config_dir_opt} },
 
  { "revert", svn_cl__revert, {0},
    N_("Restore pristine working copy file (undo most local edits).\n"
       "usage: revert PATH...\n"
       "\n"
       "  Note:  this subcommand does not require network access, and "
       "resolves\n"
       "  any conflicted states.  However, it does not restore removed "
       "directories.\n"),
    {svn_cl__targets_opt, 'R', 'q', svn_cl__config_dir_opt} },

  { "status", svn_cl__status, {"stat", "st"}, N_
    ("Print the status of working copy files and directories.\n"
     "usage: status [PATH...]\n"
     "\n"
     "  With no args, print only locally modified items (no network access).\n"
     "  With -u, add working revision and server out-of-date information.\n"
     "  With -v, print full revision information on every item.\n"
     "\n"
     "  The first six columns in the output are each one character wide:\n"
     "    First column: Says if item was added, deleted, or otherwise "
     "changed\n"
     "      ' ' no modifications\n"
     "      'A' Added\n"
     "      'C' Conflicted\n"
     "      'D' Deleted\n"
     "      'I' Ignored\n"
     "      'M' Modified\n"
     "      'R' Replaced\n"
     "      'X' item is unversioned, but is used by an externals definition\n"
     "      '?' item is not under version control\n"
     "      '!' item is missing (removed by non-svn command) or incomplete\n"
     "      '~' versioned item obstructed by some item of a different kind\n"
     "    Second column: Modifications of a file's or directory's properties\n"
     "      ' ' no modifications\n"
     "      'C' Conflicted\n"
     "      'M' Modified\n"
     "    Third column: Whether the working copy directory is locked\n"
     "      ' ' not locked\n"
     "      'L' locked\n"
     "    Fourth column: Scheduled commit will contain addition-with-history\n"
     "      ' ' no history scheduled with commit\n"
     "      '+' history scheduled with commit\n"
     "    Fifth column: Whether the item is switched relative to its parent\n"
     "      ' ' normal\n"
     "      'S' switched\n"
     "    Sixth column: Repository lock token\n"
     "      (without -u)\n"
     "      ' ' no lock token\n"
     "      'K' lock token present\n"
     "      (with -u)\n"
     "      ' ' not locked in repository, no lock token\n"
     "      'K' locked in repository, lock toKen present\n"
     "      'O' locked in repository, lock token in some Other working copy\n"
     "      'T' locked in repository, lock token present but sTolen\n"
     "      'B' not locked in repository, lock token present but Broken\n"
     "\n"
     "  The out-of-date information appears in the eighth column (with -u):\n"
     "      '*' a newer revision exists on the server\n"
     "      ' ' the working copy is up to date\n"
     "\n"
     "  Remaining fields are variable width and delimited by spaces:\n"
     "    The working revision (with -u or -v)\n"
     "    The last committed revision and last committed author (with -v)\n"
     "    The working copy path is always the final field, so it can\n"
     "      include spaces.\n"
     "\n"
     "  Example output:\n"
     "    svn status wc\n"
     "     M     wc/bar.c\n"
     "    A  +   wc/qax.c\n"
     "\n"
     "    svn status -u wc\n"
     "     M           965    wc/bar.c\n"
     "           *     965    wc/foo.c\n"
     "    A  +         965    wc/qax.c\n"
     "    Status against revision:   981\n"
     "\n"
     "    svn status --show-updates --verbose wc\n"
     "     M           965       938 kfogel       wc/bar.c\n"
     "           *     965       922 sussman      wc/foo.c\n"
     "    A  +         965       687 joe          wc/qax.c\n"
     "                 965       687 joe          wc/zig.c\n"
     "    Status against revision:   981\n"),
    { 'u', 'v', 'N', 'q', svn_cl__no_ignore_opt, svn_cl__incremental_opt,
      svn_cl__xml_opt, SVN_CL__AUTH_OPTIONS, svn_cl__config_dir_opt,
      svn_cl__ignore_externals_opt} },
  
  { "switch", svn_cl__switch, {"sw"},
    N_("Update the working copy to a different URL.\n"
       "usage: 1. switch URL [PATH]\n"
       "       2. switch --relocate FROM TO [PATH...]\n"
       "\n"
       "  1. Update the working copy to mirror a new URL within the "
       "repository.\n"
       "     This behaviour is similar to 'svn update', and is the way to\n"
       "     move a working copy to a branch or tag within the same "
       "repository.\n"
       "\n"
       "  2. Rewrite working copy URL metadata to reflect a syntactic change "
       "only.\n"
       "     This is used when repository's root URL changes (such as a "
       "scheme\n"
       "     or hostname change) but your working copy still reflects the "
       "same\n"
       "     directory within the same repository.\n"),
    { 'r', 'N', 'q', svn_cl__merge_cmd_opt, svn_cl__relocate_opt,
      SVN_CL__AUTH_OPTIONS, svn_cl__config_dir_opt} },
 
  { "unlock", svn_cl__unlock, {0},
    N_("Unlock working copy paths or URLs.\n"
       "usage: unlock TARGET...\n"
       "\n"
       "  Use --force to break the lock.\n"),
    { svn_cl__targets_opt, SVN_CL__AUTH_OPTIONS,
      svn_cl__config_dir_opt, svn_cl__force_opt } },

  { "update", svn_cl__update, {"up"}, 
    N_("Bring changes from the repository into the working copy.\n"
       "usage: update [PATH...]\n"
       "\n"
       "  If no revision given, bring working copy up-to-date with HEAD rev.\n"
       "  Else synchronize working copy to revision given by -r.\n"
       "\n"
       "  For each updated item a line will start with a character reporting "
       "the\n"
       "  action taken.  These characters have the following meaning:\n"
       "\n"
       "    A  Added\n"
       "    D  Deleted\n"
       "    U  Updated\n"
       "    C  Conflict\n"
       "    G  Merged\n"
       "\n"
       "  A character in the first column signifies an update to the actual "
       "file,\n"
       "  while updates to the file's properties are shown in the second "
       "column.\n"
       "  A 'B' in the third column signifies that the lock for the file has\n"
       "  been broken or stolen.\n"
       ),
    {'r', 'N', 'q', svn_cl__merge_cmd_opt, SVN_CL__AUTH_OPTIONS, 
     svn_cl__config_dir_opt, svn_cl__ignore_externals_opt} },

  { NULL, NULL, {0}, NULL, {0} }
};


/* Version compatibility check */
static svn_error_t *
check_lib_versions (void)
{
  static const svn_version_checklist_t checklist[] =
    {
      { "svn_subr",   svn_subr_version },
      { "svn_client", svn_client_version },
      { "svn_wc",     svn_wc_version },
      { "svn_ra",     svn_ra_version },
      { "svn_delta",  svn_delta_version },
      { "svn_diff",   svn_diff_version },
      { NULL, NULL }
    };

  SVN_VERSION_DEFINE (my_version);
  return svn_ver_check_list (&my_version, checklist);
}


/* A flag to see if we've been cancelled by the client or not. */
static volatile sig_atomic_t cancelled = FALSE;

/* A signal handler to support cancellation. */
static void
signal_handler (int signum)
{
  apr_signal (signum, SIG_IGN);
  cancelled = TRUE;
}

/* Our cancellation callback. */
svn_error_t *
svn_cl__check_cancel (void *baton)
{
  if (cancelled)
    return svn_error_create (SVN_ERR_CANCELLED, NULL, _("Caught signal"));
  else
    return SVN_NO_ERROR;
}



/*** Main. ***/

int
main (int argc, const char * const *argv)
{
  svn_error_t *err;
  apr_allocator_t *allocator;
  apr_pool_t *pool;
  int opt_id;
  apr_getopt_t *os;  
  svn_cl__opt_state_t opt_state = { { 0 } };
  svn_client_ctx_t *ctx;
  apr_array_header_t *received_opts;
  int i;
  const svn_opt_subcommand_desc_t *subcommand = NULL;
  const char *dash_m_arg = NULL, *dash_F_arg = NULL;
  const char *path_utf8;
  apr_status_t apr_err;
  svn_cl__cmd_baton_t command_baton;
  svn_auth_baton_t *ab;
  svn_config_t *cfg;
  
  /* Initialize the app. */
  if (svn_cmdline_init ("svn", stderr) != EXIT_SUCCESS)
    return EXIT_FAILURE;

  /* Create our top-level pool.  Use a seperate mutexless allocator,
   * given this application is single threaded.
   */
  if (apr_allocator_create (&allocator))
    return EXIT_FAILURE;

  apr_allocator_max_free_set (allocator, SVN_ALLOCATOR_RECOMMENDED_MAX_FREE);

  pool = svn_pool_create_ex (NULL, allocator);
  apr_allocator_owner_set (allocator, pool);

  received_opts = apr_array_make (pool, SVN_OPT_MAX_OPTIONS, sizeof (int));

  /* Check library versions */
  err = check_lib_versions ();
  if (err)
    return svn_cmdline_handle_exit_error (err, pool, "svn: ");

#if defined(WIN32) || defined(__CYGWIN__)
  /* Set the working copy administrative directory name. */
  if (getenv ("SVN_ASP_DOT_NET_HACK"))
    {
      err = svn_wc_set_adm_dir ("_svn", pool);
      if (err)
        return svn_cmdline_handle_exit_error (err, pool, "svn: ");
    }
#endif

  /* Initialize the RA library. */
  err = svn_ra_initialize (pool);
  if (err)
    return svn_cmdline_handle_exit_error (err, pool, "svn: ");

  /* Begin processing arguments. */
  opt_state.start_revision.kind = svn_opt_revision_unspecified;
  opt_state.end_revision.kind = svn_opt_revision_unspecified;
 
  /* No args?  Show usage. */
  if (argc <= 1)
    {
      svn_cl__help (NULL, NULL, pool);
      svn_pool_destroy (pool);
      return EXIT_FAILURE;
    }

  /* Else, parse options. */
  apr_getopt_init (&os, pool, argc, argv);
  os->interleave = 1;
  while (1)
    {
      const char *opt_arg;
      const char *utf8_opt_arg;

      /* Parse the next option. */
      apr_err = apr_getopt_long (os, svn_cl__options, &opt_id, &opt_arg);
      if (APR_STATUS_IS_EOF (apr_err))
        break;
      else if (apr_err)
        {
          svn_cl__help (NULL, NULL, pool);
          svn_pool_destroy (pool);
          return EXIT_FAILURE;
        }

      /* Stash the option code in an array before parsing it. */
      APR_ARRAY_PUSH (received_opts, int) = opt_id;

      switch (opt_id) {
      case svn_cl__limit_opt:
        {
          char *end;
          opt_state.limit = strtol (opt_arg, &end, 10);
          if (end == opt_arg || *end != '\0')
            {
              err = svn_error_create (SVN_ERR_CL_ARG_PARSING_ERROR, NULL,
                                      _("Non-numeric limit argument given"));
              return svn_cmdline_handle_exit_error (err, pool, "svn: ");
            }
        }
        break;
      case 'm':
        /* Note that there's no way here to detect if the log message
           contains a zero byte -- if it does, then opt_arg will just
           be shorter than the user intended.  Oh well. */
        opt_state.message = apr_pstrdup (pool, opt_arg);
        dash_m_arg = opt_arg;
        break;
      case 'r':
        if (opt_state.start_revision.kind != svn_opt_revision_unspecified)
          {
            err = svn_error_create
              (SVN_ERR_CL_ARG_PARSING_ERROR, NULL,
               _("Multiple revision arguments encountered; "
                 "try '-r M:N' instead of '-r M -r N'"));
            return svn_cmdline_handle_exit_error (err, pool, "svn: ");
          }
        if (svn_opt_parse_revision (&(opt_state.start_revision),
                                    &(opt_state.end_revision),
                                    opt_arg, pool) != 0)
          {
            err = svn_utf_cstring_to_utf8 (&utf8_opt_arg, opt_arg, pool);
            if (! err)
              err = svn_error_createf
                (SVN_ERR_CL_ARG_PARSING_ERROR, NULL,
                 _("Syntax error in revision argument '%s'"),
                 utf8_opt_arg);
            return svn_cmdline_handle_exit_error (err, pool, "svn: ");
          }
        break;
      case 'v':
        opt_state.verbose = TRUE;
        break;
      case 'u':
        opt_state.update = TRUE;
        break;
      case 'h':
      case '?':
        opt_state.help = TRUE;
        break;
      case 'q':
        opt_state.quiet = TRUE;
        break;
      case svn_cl__incremental_opt:
        opt_state.incremental = TRUE;
        break;
      case 'F':
        err = svn_utf_cstring_to_utf8 (&utf8_opt_arg, opt_arg, pool);
        if (! err)
          err = svn_stringbuf_from_file (&(opt_state.filedata),
                                         utf8_opt_arg, pool);
        if (err)
          return svn_cmdline_handle_exit_error (err, pool, "svn: ");
        dash_F_arg = opt_arg;
        break;
      case svn_cl__targets_opt:
        {
          svn_stringbuf_t *buffer, *buffer_utf8;

          /* We need to convert to UTF-8 now, even before we divide
             the targets into an array, because otherwise we wouldn't
             know what delimiter to use for svn_cstring_split().  */

          err = svn_utf_cstring_to_utf8 (&utf8_opt_arg, opt_arg, pool);

          if (! err)
            err = svn_stringbuf_from_file (&buffer, utf8_opt_arg, pool);
          if (! err)
            err = svn_utf_stringbuf_to_utf8 (&buffer_utf8, buffer, pool);
          if (err)
            return svn_cmdline_handle_exit_error (err, pool, "svn: ");
          opt_state.targets = svn_cstring_split (buffer_utf8->data, "\n\r",
                                                 TRUE, pool);
        }
        break;
      case svn_cl__force_opt:
        opt_state.force = TRUE;
        break;
      case svn_cl__force_log_opt:
        opt_state.force_log = TRUE;
        break;
      case svn_cl__dry_run_opt:
        opt_state.dry_run = TRUE;
        break;
      case svn_cl__revprop_opt:
        opt_state.revprop = TRUE;
        break;
      case 'R':
        opt_state.recursive = TRUE;
        break;
      case 'N':
        opt_state.nonrecursive = TRUE;
        break;
      case svn_cl__version_opt:
        opt_state.version = TRUE;
        opt_state.help = TRUE;
        break;
      case svn_cl__auth_username_opt:
        err = svn_utf_cstring_to_utf8 (&opt_state.auth_username,
                                       opt_arg, pool);
        if (err)
          return svn_cmdline_handle_exit_error (err, pool, "svn: ");
        break;
      case svn_cl__auth_password_opt:
        err = svn_utf_cstring_to_utf8 (&opt_state.auth_password,
                                       opt_arg, pool);
        if (err)
          return svn_cmdline_handle_exit_error (err, pool, "svn: ");
        break;
      case svn_cl__encoding_opt:
        opt_state.encoding = apr_pstrdup (pool, opt_arg);
        break;
      case svn_cl__xml_opt:
        opt_state.xml = TRUE;
        break;
      case svn_cl__stop_on_copy_opt:
        opt_state.stop_on_copy = TRUE;
        break;
      case svn_cl__strict_opt:
        opt_state.strict = TRUE;
        break;
      case svn_cl__no_ignore_opt:
        opt_state.no_ignore = TRUE;
        break;
      case svn_cl__no_auth_cache_opt:
        opt_state.no_auth_cache = TRUE;
        break;
      case svn_cl__non_interactive_opt:
        opt_state.non_interactive = TRUE;
        break;
      case svn_cl__no_diff_deleted:
        opt_state.no_diff_deleted = TRUE;
        break;
      case svn_cl__notice_ancestry_opt:
        opt_state.notice_ancestry = TRUE;
        break;
      case svn_cl__ignore_ancestry_opt:
        opt_state.ignore_ancestry = TRUE;
        break;
      case svn_cl__ignore_externals_opt:
        opt_state.ignore_externals = TRUE;
        break;
      case svn_cl__relocate_opt:
        opt_state.relocate = TRUE;
        break;
      case 'x':
        err = svn_utf_cstring_to_utf8 (&opt_state.extensions, opt_arg, pool);
        if (err)
          return svn_cmdline_handle_exit_error (err, pool, "svn: ");
        break;
      case svn_cl__diff_cmd_opt:
        opt_state.diff_cmd = apr_pstrdup (pool, opt_arg);
        break;
      case svn_cl__merge_cmd_opt:
        opt_state.merge_cmd = apr_pstrdup (pool, opt_arg);
        break;
      case svn_cl__editor_cmd_opt:
        opt_state.editor_cmd = apr_pstrdup (pool, opt_arg);
        break;
      case svn_cl__old_cmd_opt:
        opt_state.old_target = apr_pstrdup (pool, opt_arg);
        break;
      case svn_cl__new_cmd_opt:
        opt_state.new_target = apr_pstrdup (pool, opt_arg);
        break;
      case svn_cl__config_dir_opt:
        err = svn_utf_cstring_to_utf8 (&path_utf8, opt_arg, pool);
        opt_state.config_dir = svn_path_canonicalize (path_utf8, pool);
        break;
      case svn_cl__autoprops_opt:
        if (opt_state.no_autoprops)
          {
            err = svn_error_create (SVN_ERR_CL_MUTUALLY_EXCLUSIVE_ARGS, NULL,
                                    _("--auto-props and --no-auto-props are "
                                      "mutually exclusive"));
            return svn_cmdline_handle_exit_error (err, pool, "svn: ");
          }
        opt_state.autoprops = TRUE;
        break;
      case svn_cl__no_autoprops_opt:
        if (opt_state.autoprops)
          {
            err = svn_error_create (SVN_ERR_CL_MUTUALLY_EXCLUSIVE_ARGS, NULL,
                                    _("--auto-props and --no-auto-props are "
                                      "mutually exclusive"));
            return svn_cmdline_handle_exit_error (err, pool, "svn: ");
          }
        opt_state.no_autoprops = TRUE;
        break;
      case svn_cl__native_eol_opt:
        if ( !strcmp ("LF", opt_arg) || !strcmp ("CR", opt_arg) ||
             !strcmp ("CRLF", opt_arg))
          opt_state.native_eol = apr_pstrdup (pool, opt_arg);
        else
          {
            err = svn_utf_cstring_to_utf8 (&utf8_opt_arg, opt_arg, pool);
            if (! err)
              err = svn_error_createf
                (SVN_ERR_CL_ARG_PARSING_ERROR, NULL,
                 _("Syntax error in native-eol argument '%s'"),
                 utf8_opt_arg);
            svn_handle_error2 (err, stderr, FALSE, "svn: ");
            svn_error_clear (err);
            svn_pool_destroy (pool);
            return EXIT_FAILURE;
          }
        break;
      case svn_cl__no_unlock_opt:
        opt_state.no_unlock = TRUE;
        break;
      default:
        /* Hmmm. Perhaps this would be a good place to squirrel away
           opts that commands like svn diff might need. Hmmm indeed. */
        break;  
      }
    }

  /* ### This really belongs in libsvn_client.  The trouble is,
     there's no one place there to run it from, no
     svn_client_init().  We'd have to add it to all the public
     functions that a client might call.  It's unmaintainable to do
     initialization from within libsvn_client itself, but it seems
     burdensome to demand that all clients call svn_client_init()
     before calling any other libsvn_client function... On the other
     hand, the alternative is effective to demand that they call
     svn_config_ensure() instead, so maybe we should have a generic
     init function anyway.  Thoughts?  */
  err = svn_config_ensure (opt_state.config_dir, pool);
  if (err)
    return svn_cmdline_handle_exit_error (err, pool, "svn: ");

  /* If the user asked for help, then the rest of the arguments are
     the names of subcommands to get help on (if any), or else they're
     just typos/mistakes.  Whatever the case, the subcommand to
     actually run is svn_cl__help(). */
  if (opt_state.help)
    subcommand = svn_opt_get_canonical_subcommand (svn_cl__cmd_table, "help");

  /* If we're not running the `help' subcommand, then look for a
     subcommand in the first argument. */
  if (subcommand == NULL)
    {
      if (os->ind >= os->argc)
        {
          svn_error_clear
            (svn_cmdline_fprintf (stderr, pool,
                                  _("Subcommand argument required\n")));
          svn_cl__help (NULL, NULL, pool);
          svn_pool_destroy (pool);
          return EXIT_FAILURE;
        }
      else
        {
          const char *first_arg = os->argv[os->ind++];
          subcommand = svn_opt_get_canonical_subcommand (svn_cl__cmd_table,
                                                         first_arg);
          if (subcommand == NULL)
            {
              const char *first_arg_utf8;
              err = svn_utf_cstring_to_utf8 (&first_arg_utf8, first_arg, pool);
              if (err)
                return svn_cmdline_handle_exit_error (err, pool, "svn: ");
              svn_error_clear
                (svn_cmdline_fprintf (stderr, pool,
                                      _("Unknown command: '%s'\n"),
                                      first_arg_utf8));
              svn_cl__help (NULL, NULL, pool);
              svn_pool_destroy (pool);
              return EXIT_FAILURE;
            }
        }
    }

  /* Check that the subcommand wasn't passed any inappropriate options. */
  for (i = 0; i < received_opts->nelts; i++)
    {
      opt_id = APR_ARRAY_IDX (received_opts, i, int);

      /* All commands implicitly accept --help, so just skip over this
         when we see it. Note that we don't want to include this option
         in their "accepted options" list because it would be awfully
         redundant to display it in every commands' help text. */
      if (opt_id == 'h' || opt_id == '?')
        continue;

      if (! svn_opt_subcommand_takes_option (subcommand, opt_id))
        {
          const char *optstr, *optstr_utf8, *cmdname_utf8;
          const apr_getopt_option_t *badopt = 
            svn_opt_get_option_from_code (opt_id, svn_cl__options);
          svn_opt_format_option (&optstr, badopt, FALSE, pool);
          if ((err = svn_utf_cstring_to_utf8 (&optstr_utf8, optstr, pool))
              || (err = svn_utf_cstring_to_utf8 (&cmdname_utf8,
                                                 subcommand->name, pool)))
            return svn_cmdline_handle_exit_error (err, pool, "svn: ");
          svn_error_clear
            (svn_cmdline_fprintf
             (stderr, pool, _("Subcommand '%s' doesn't accept option '%s'\n"
                              "Type 'svn help %s' for usage.\n"),
              cmdname_utf8, optstr_utf8, cmdname_utf8));
          svn_pool_destroy (pool);
          return EXIT_FAILURE;
        }
    }

  /* if we're running a command that could result in a commit, verify
     that any log message we were given on the command line makes
     sense (unless we've also been instructed not to care). */
  if ((! opt_state.force_log) 
      && (subcommand->cmd_func == svn_cl__commit
          || subcommand->cmd_func == svn_cl__copy
          || subcommand->cmd_func == svn_cl__delete
          || subcommand->cmd_func == svn_cl__import
          || subcommand->cmd_func == svn_cl__mkdir
          || subcommand->cmd_func == svn_cl__move
          || subcommand->cmd_func == svn_cl__lock))
    {
      /* If the -F argument is a file that's under revision control,
         that's probably not what the user intended. */
      if (dash_F_arg)
        {
          svn_wc_adm_access_t *adm_access;
          const svn_wc_entry_t *e;
          const char *fname_utf8 = svn_path_internal_style (dash_F_arg, pool);
          err = svn_wc_adm_probe_open3 (&adm_access, NULL, fname_utf8,
                                        FALSE, 0, NULL, NULL, pool);
          if (! err)
            err = svn_wc_entry (&e, fname_utf8, adm_access, FALSE, pool);
          if ((err == SVN_NO_ERROR) && e)
            {
              if (subcommand->cmd_func != svn_cl__lock)
                {
                  err = svn_error_create 
                    (SVN_ERR_CL_LOG_MESSAGE_IS_VERSIONED_FILE, NULL,
                     _("Log message file is a versioned file; "
                       "use '--force-log' to override"));
                }
              else
                {
                  err = svn_error_create 
                    (SVN_ERR_CL_LOG_MESSAGE_IS_VERSIONED_FILE, NULL,
                     _("Lock comment file is a versioned file; "
                       "use '--force-log' to override"));
                }
              return svn_cmdline_handle_exit_error (err, pool, "svn: ");
            }
          if (err)
            svn_error_clear (err);
        }

      /* If the -m argument is a file at all, that's probably not what
         the user intended. */
      if (dash_m_arg)
        {
          apr_finfo_t finfo;
          if (apr_stat (&finfo, dash_m_arg, 
                        APR_FINFO_MIN, pool) == APR_SUCCESS)
            {
              if (subcommand->cmd_func != svn_cl__lock)
                {
                  err = svn_error_create 
                    (SVN_ERR_CL_LOG_MESSAGE_IS_PATHNAME, NULL,
                     _("The log message is a pathname "
                       "(was -F intended?); use '--force-log' to override"));
                }
              else
                {
                  err = svn_error_create 
                    (SVN_ERR_CL_LOG_MESSAGE_IS_PATHNAME, NULL,
                     _("The lock comment is a pathname "
                       "(was -F intended?); use '--force-log' to override"));
                  return svn_cmdline_handle_exit_error (err, pool, "svn: ");
                }
            }
        }
    }

  /* Only a few commands can accept a revision range; the rest can take at
     most one revision number. */
  if (subcommand->cmd_func != svn_cl__blame
      && subcommand->cmd_func != svn_cl__diff
      && subcommand->cmd_func != svn_cl__log
      && subcommand->cmd_func != svn_cl__merge)
    {
      if (opt_state.end_revision.kind != svn_opt_revision_unspecified)
        {
          err = svn_error_create (SVN_ERR_CLIENT_REVISION_RANGE, NULL, NULL);
          return svn_cmdline_handle_exit_error (err, pool, "svn: ");
        }
    }

  /* Create a client context object. */
  command_baton.opt_state = &opt_state;
  if ((err = svn_client_create_context (&ctx, pool)))
    return svn_cmdline_handle_exit_error (err, pool, "svn: ");
  command_baton.ctx = ctx;

  if ((err = svn_config_get_config (&(ctx->config),
                                    opt_state.config_dir, pool)))
    return svn_cmdline_handle_exit_error (err, pool, "svn: ");

  cfg = apr_hash_get (ctx->config, SVN_CONFIG_CATEGORY_CONFIG,
                      APR_HASH_KEY_STRING);

  /* Update the options in the config */
  /* XXX: Only diff_cmd for now, overlay rest later and stop passing
     opt_state altogether? */
  if (opt_state.diff_cmd)
    svn_config_set (cfg, SVN_CONFIG_SECTION_HELPERS,
                    SVN_CONFIG_OPTION_DIFF_CMD, opt_state.diff_cmd);
  if (opt_state.merge_cmd)
    svn_config_set (cfg, SVN_CONFIG_SECTION_HELPERS,
                    SVN_CONFIG_OPTION_DIFF3_CMD, opt_state.merge_cmd);

  /* Update auto-props-enable option for add/import commands */
  if (subcommand->cmd_func == svn_cl__add
      || subcommand->cmd_func == svn_cl__import)
    {
      if (opt_state.autoprops)
        {
          svn_config_set_bool (cfg, SVN_CONFIG_SECTION_MISCELLANY,
                               SVN_CONFIG_OPTION_ENABLE_AUTO_PROPS, TRUE);
        }
      if (opt_state.no_autoprops)
        {
          svn_config_set_bool (cfg, SVN_CONFIG_SECTION_MISCELLANY,
                               SVN_CONFIG_OPTION_ENABLE_AUTO_PROPS, FALSE);
        }
    }

  /* Update the 'keep-locks' runtime option */
  if (opt_state.no_unlock)
    svn_config_set_bool (cfg, SVN_CONFIG_SECTION_MISCELLANY,
                         SVN_CONFIG_OPTION_NO_UNLOCK, TRUE);

  /* Set the log message callback function.  Note that individual
     subcommands will populate the ctx->log_msg_baton2 */
  ctx->log_msg_func2 = svn_cl__get_log_message;

  /* Authentication set-up. */
  {
    svn_boolean_t store_password_val = TRUE;
    svn_auth_provider_object_t *provider;

    /* The whole list of registered providers */
    apr_array_header_t *providers
      = apr_array_make (pool, 11, sizeof (svn_auth_provider_object_t *));

    /* The main disk-caching auth providers, for both
       'username/password' creds and 'username' creds.  */
#ifdef WIN32
    svn_client_get_windows_simple_provider (&provider, pool);
    APR_ARRAY_PUSH (providers, svn_auth_provider_object_t *) = provider;
#endif
    svn_client_get_simple_provider (&provider, pool);
    APR_ARRAY_PUSH (providers, svn_auth_provider_object_t *) = provider;
    svn_client_get_username_provider (&provider, pool);
    APR_ARRAY_PUSH (providers, svn_auth_provider_object_t *) = provider;

    /* The server-cert, client-cert, and client-cert-password providers. */
    svn_client_get_ssl_server_trust_file_provider (&provider, pool);
    APR_ARRAY_PUSH (providers, svn_auth_provider_object_t *) = provider;
    svn_client_get_ssl_client_cert_file_provider (&provider, pool);
    APR_ARRAY_PUSH (providers, svn_auth_provider_object_t *) = provider;
    svn_client_get_ssl_client_cert_pw_file_provider (&provider, pool);
    APR_ARRAY_PUSH (providers, svn_auth_provider_object_t *) = provider;

    if (opt_state.non_interactive == FALSE)
      {
        /* Two basic prompt providers: username/password, and just username. */
        svn_client_get_simple_prompt_provider (&provider,
                                               svn_cl__auth_simple_prompt,
                                               ctx,
                                               2, /* retry limit */
                                               pool);
        APR_ARRAY_PUSH (providers, svn_auth_provider_object_t *) = provider;

        svn_client_get_username_prompt_provider (&provider,
                                                 svn_cl__auth_username_prompt,
                                                 ctx, 
                                                 2, /* retry limit */
                                                 pool);
        APR_ARRAY_PUSH (providers, svn_auth_provider_object_t *) = provider;

        /* Three ssl prompt providers, for server-certs, client-certs,
           and client-cert-passphrases.  */
        svn_client_get_ssl_server_trust_prompt_provider
          (&provider, svn_cl__auth_ssl_server_trust_prompt, ctx, pool);
        APR_ARRAY_PUSH (providers, svn_auth_provider_object_t *) = provider;

        svn_client_get_ssl_client_cert_prompt_provider
          (&provider, svn_cl__auth_ssl_client_cert_prompt, ctx, 2, pool);
        APR_ARRAY_PUSH (providers, svn_auth_provider_object_t *) = provider;

        svn_client_get_ssl_client_cert_pw_prompt_provider
          (&provider, svn_cl__auth_ssl_client_cert_pw_prompt, ctx, 2, pool);
        APR_ARRAY_PUSH (providers, svn_auth_provider_object_t *) = provider;
      }

    /* Build an authentication baton to give to libsvn_client. */
    svn_auth_open (&ab, providers, pool);
    ctx->auth_baton = ab;

    /* Place any default --username or --password credentials into the
       auth_baton's run-time parameter hash. */
    if (opt_state.auth_username)
      svn_auth_set_parameter(ab, SVN_AUTH_PARAM_DEFAULT_USERNAME,
                             opt_state.auth_username);
    if (opt_state.auth_password)
      svn_auth_set_parameter(ab, SVN_AUTH_PARAM_DEFAULT_PASSWORD,
                             opt_state.auth_password);

    /* Same with the --non-interactive option. */
    if (opt_state.non_interactive)
      svn_auth_set_parameter(ab, SVN_AUTH_PARAM_NON_INTERACTIVE, "");

    if (opt_state.config_dir)
      svn_auth_set_parameter(ab, SVN_AUTH_PARAM_CONFIG_DIR,
                             opt_state.config_dir);

    if ((err = svn_config_get_bool (cfg, &store_password_val,
                                    SVN_CONFIG_SECTION_AUTH,
                                    SVN_CONFIG_OPTION_STORE_PASSWORDS,
                                    TRUE)))
      svn_handle_error2 (err, stderr, TRUE, "svn: ");
    if (! store_password_val)
      svn_auth_set_parameter(ab, SVN_AUTH_PARAM_DONT_STORE_PASSWORDS, "");

    /* There are two different ways the user can disable disk caching
       of credentials:  either via --no-auth-cache, or in the config
       file ('store-auth-creds = no'). */
    if ((err = svn_config_get_bool (cfg, &store_password_val,
                                    SVN_CONFIG_SECTION_AUTH,
                                    SVN_CONFIG_OPTION_STORE_AUTH_CREDS,
                                    TRUE)))
      svn_handle_error2 (err, stderr, TRUE, "svn: ");
    if (opt_state.no_auth_cache || ! store_password_val)
      svn_auth_set_parameter(ab, SVN_AUTH_PARAM_NO_AUTH_CACHE, "");
  }

  /* Set up our cancellation support. */
  ctx->cancel_func = svn_cl__check_cancel;
  apr_signal (SIGINT, signal_handler);
#ifdef SIGBREAK
  /* SIGBREAK is a Win32 specific signal generated by ctrl-break. */
  apr_signal (SIGBREAK, signal_handler);
#endif
#ifdef SIGHUP
  apr_signal (SIGHUP, signal_handler);
#endif
#ifdef SIGTERM
  apr_signal (SIGTERM, signal_handler);
#endif

#ifdef SIGPIPE
  /* Disable SIGPIPE generation for the platforms that have it. */
  apr_signal(SIGPIPE, SIG_IGN);
#endif

  /* And now we finally run the subcommand. */
  err = (*subcommand->cmd_func) (os, &command_baton, pool);
  if (err)
    {
      svn_error_t *tmp_err;

      /* If we got an SVN_ERR_CL_ARG_PARSING_ERROR with no useful content
         (i.e. a NULL or empty message), display help, otherwise just display 
         the errors as usual, since the error output will probably be just as 
         much help to them as our help output, if not more. */
      if (err->apr_err == SVN_ERR_CL_ARG_PARSING_ERROR
          && (err->message == NULL || err->message[0] == '\0'))
        svn_opt_subcommand_help (subcommand->name, svn_cl__cmd_table,
                                 svn_cl__options, pool);
      else
        svn_handle_error2 (err, stderr, FALSE, "svn: ");

      /* Tell the user about 'svn cleanup' if any error on the stack
         was about locked working copies. */
      for (tmp_err = err; tmp_err; tmp_err = tmp_err->child)
        if (tmp_err->apr_err == SVN_ERR_WC_LOCKED)
          {
            svn_error_clear
              (svn_cmdline_fputs (_("svn: run 'svn cleanup' to remove locks "
                                    "(type 'svn help cleanup' for details)\n"),
                                  stderr, pool));
            break;
          }

      svn_error_clear (err);
      svn_pool_destroy (pool);
      return EXIT_FAILURE;
    }
  else
    {
      /* Ensure that stdout is flushed, so the user will see any write errors.
         This makes sure that output is not silently lost. */
      err = svn_cmdline_fflush (stdout);
      if (err)
        return svn_cmdline_handle_exit_error (err, pool, "svn: ");

      svn_pool_destroy (pool);
      return EXIT_SUCCESS;
    }
}<|MERGE_RESOLUTION|>--- conflicted
+++ resolved
@@ -396,11 +396,7 @@
        "\n"
        "    Revision number of the last commit\n"
        "    Author of the last commit\n"
-<<<<<<< HEAD
-       "    If locked, the owner of the lock\n"
-=======
        "    If locked, the letter 'O'.  (Use 'svn info URL' to see details)\n"
->>>>>>> d622cdc0
        "    Size (in bytes)\n"
        "    Date and time of the last commit\n"),
     {'r', 'v', 'R', svn_cl__incremental_opt, svn_cl__xml_opt,
