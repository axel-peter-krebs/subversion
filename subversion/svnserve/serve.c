/*
 * serve.c :  Functions for serving the Subversion protocol
 *
 * ====================================================================
 *    Licensed to the Subversion Corporation (SVN Corp.) under one
 *    or more contributor license agreements.  See the NOTICE file
 *    distributed with this work for additional information
 *    regarding copyright ownership.  The SVN Corp. licenses this file
 *    to you under the Apache License, Version 2.0 (the
 *    "License"); you may not use this file except in compliance
 *    with the License.  You may obtain a copy of the License at
 *
 *      http://www.apache.org/licenses/LICENSE-2.0
 *
 *    Unless required by applicable law or agreed to in writing,
 *    software distributed under the License is distributed on an
 *    "AS IS" BASIS, WITHOUT WARRANTIES OR CONDITIONS OF ANY
 *    KIND, either express or implied.  See the License for the
 *    specific language governing permissions and limitations
 *    under the License.
 * ====================================================================
 */




#include <limits.h> /* for UINT_MAX */
#include <stdarg.h>

#define APR_WANT_STRFUNC
#include <apr_want.h>
#include <apr_general.h>
#include <apr_lib.h>
#include <apr_strings.h>

#include "svn_compat.h"
#include "svn_private_config.h"  /* For SVN_PATH_LOCAL_SEPARATOR */
#include "svn_types.h"
#include "svn_string.h"
#include "svn_pools.h"
#include "svn_error.h"
#include "svn_ra.h"              /* for SVN_RA_CAPABILITY_* */
#include "svn_ra_svn.h"
#include "svn_repos.h"
#include "svn_dirent_uri.h"
#include "svn_path.h"
#include "svn_time.h"
#include "svn_config.h"
#include "svn_props.h"
#include "svn_mergeinfo.h"
#include "svn_user.h"

#include "private/svn_log.h"
#include "private/svn_mergeinfo_private.h"

#ifdef HAVE_UNISTD_H
#include <unistd.h>   /* For getpid() */
#endif

#include "server.h"

typedef struct {
  apr_pool_t *pool;
  svn_revnum_t *new_rev;
  const char **date;
  const char **author;
  const char **post_commit_err;
} commit_callback_baton_t;

typedef struct {
  server_baton_t *sb;
  const char *repos_url;  /* Decoded repository URL. */
  void *report_baton;
  svn_error_t *err;
  /* so update() can distinguish checkout from update in logging */
  int entry_counter;
  svn_boolean_t only_empty_entries;
  /* for diff() logging */
  svn_revnum_t *from_rev;
} report_driver_baton_t;

typedef struct {
  const char *fs_path;
  svn_ra_svn_conn_t *conn;
  int stack_depth;
} log_baton_t;

typedef struct {
  svn_ra_svn_conn_t *conn;
  apr_pool_t *pool;  /* Pool provided in the handler call. */
} file_revs_baton_t;

typedef struct {
  server_baton_t *server;
  svn_ra_svn_conn_t *conn;
  apr_pool_t *pool;
} fs_warning_baton_t;


/* Write LEN bytes of ERRSTR to LOG_FILE with svn_io_file_write(). */
static svn_error_t *
log_write(apr_file_t *log_file, const char *errstr, apr_size_t len,
          apr_pool_t *pool)
{
  return svn_io_file_write(log_file, errstr, &len, pool);
}

void
log_error(svn_error_t *err, apr_file_t *log_file, const char *remote_host,
          const char *user, const char *repos, apr_pool_t *pool)
{
  const char *timestr, *continuation;
  char errbuf[256];
  /* 8192 from MAX_STRING_LEN in from httpd-2.2.4/include/httpd.h */
  char errstr[8192];

  if (err == SVN_NO_ERROR)
    return;

  if (log_file == NULL)
    return;

  timestr = svn_time_to_cstring(apr_time_now(), pool);
  remote_host = (remote_host ? remote_host : "-");
  user = (user ? user : "-");
  repos = (repos ? repos : "-");

  continuation = "";
  while (err != NULL)
    {
      const char *message = svn_err_best_message(err, errbuf, sizeof(errbuf));
      /* based on httpd-2.2.4/server/log.c:log_error_core */
      apr_size_t len = apr_snprintf(errstr, sizeof(errstr),
                                    "%" APR_PID_T_FMT
                                    " %s %s %s %s ERR%s %s %ld %d ",
                                    getpid(), timestr, remote_host, user,
                                    repos, continuation,
                                    err->file ? err->file : "-", err->line,
                                    err->apr_err);

      len += escape_errorlog_item(errstr + len, message,
                                  sizeof(errstr) - len);
      /* Truncate for the terminator (as apr_snprintf does) */
      if (len > sizeof(errstr) - sizeof(APR_EOL_STR)) {
        len = sizeof(errstr) - sizeof(APR_EOL_STR);
      }
      strcpy(errstr + len, APR_EOL_STR);
      len += strlen(APR_EOL_STR);
      svn_error_clear(log_write(log_file, errstr, len, pool));

      continuation = "-";
      err = err->child;
    }
}

/* Call log_error with log_file, remote_host, user, and repos
   arguments from SERVER and CONN. */
static void
log_server_error(svn_error_t *err, server_baton_t *server,
                 svn_ra_svn_conn_t *conn, apr_pool_t *pool)
{
  log_error(err, server->log_file, svn_ra_svn_conn_remote_host(conn),
            server->user, server->repos_name, pool);
}

/* svn_error_create() a new error, log_server_error() it, and
   return it. */
static svn_error_t *
error_create_and_log(apr_status_t apr_err, svn_error_t *child,
                     const char *message, server_baton_t *server,
                     svn_ra_svn_conn_t *conn, apr_pool_t *pool)
{
  svn_error_t *err = svn_error_create(apr_err, child, message);
  log_server_error(err, server, conn, pool);
  return err;
}

/* Log a client command. */
static svn_error_t *log_command(server_baton_t *b,
                                svn_ra_svn_conn_t *conn,
                                apr_pool_t *pool,
                                const char *fmt, ...)
{
  const char *remote_host, *timestr, *log, *line;
  va_list ap;
  apr_size_t nbytes;

  if (b->log_file == NULL)
    return SVN_NO_ERROR;

  remote_host = svn_ra_svn_conn_remote_host(conn);
  timestr = svn_time_to_cstring(apr_time_now(), pool);

  va_start(ap, fmt);
  log = apr_pvsprintf(pool, fmt, ap);
  va_end(ap);

  line = apr_psprintf(pool, "%" APR_PID_T_FMT
                      " %s %s %s %s %s" APR_EOL_STR,
                      getpid(), timestr,
                      (remote_host ? remote_host : "-"),
                      (b->user ? b->user : "-"), b->repos_name, log);
  nbytes = strlen(line);

  return log_write(b->log_file, line, nbytes, pool);
}

svn_error_t *load_configs(svn_config_t **cfg,
                          svn_config_t **pwdb,
                          svn_authz_t **authzdb,
                          const char *filename,
                          svn_boolean_t must_exist,
                          const char *base,
                          server_baton_t *server,
                          svn_ra_svn_conn_t *conn,
                          apr_pool_t *pool)
{
  const char *pwdb_path, *authzdb_path;
  svn_error_t *err;

  SVN_ERR(svn_config_read(cfg, filename, must_exist, pool));

  svn_config_get(*cfg, &pwdb_path, SVN_CONFIG_SECTION_GENERAL,
                 SVN_CONFIG_OPTION_PASSWORD_DB, NULL);

  *pwdb = NULL;
  if (pwdb_path)
    {
      pwdb_path = svn_path_join(base, pwdb_path, pool);

      err = svn_config_read(pwdb, pwdb_path, TRUE, pool);
      if (err)
        {
          if (server)
            /* Called by listening server; log error no matter what it is. */
            log_server_error(err, server, conn, pool);

          /* Because it may be possible to read the pwdb file with some
             access methods and not others, ignore errors reading the pwdb
             file and just don't present password authentication as an
             option.  Also, some authentications (e.g. --tunnel) can
             proceed without it anyway.

             ### Not entirely sure why SVN_ERR_BAD_FILENAME is checked
             ### for here.  That seems to have been introduced in r16840,
             ### and only in r30868 was the APR_EACCES check introduced. */
          if (err->apr_err != SVN_ERR_BAD_FILENAME
              && ! APR_STATUS_IS_EACCES(err->apr_err))
            {
              if (server)
                {
                  /* Called by listening server: Now that we've logged
                   * the error, clear it and return a nice, generic
                   * error to the user
                   * (http://subversion.tigris.org/issues/show_bug.cgi?id=2271). */
                  svn_error_clear(err);
                  return svn_error_create(SVN_ERR_AUTHN_FAILED, NULL, NULL);
                }
              /* Called during startup; return the error, whereupon it
               * will go to standard error for the admin to see. */
              return err;
            }
          else
            /* Ignore SVN_ERR_BAD_FILENAME and APR_EACCES and proceed. */
            svn_error_clear(err);
        }
    }

  /* Read authz configuration. */
  svn_config_get(*cfg, &authzdb_path, SVN_CONFIG_SECTION_GENERAL,
                 SVN_CONFIG_OPTION_AUTHZ_DB, NULL);
  if (authzdb_path)
    {
      authzdb_path = svn_path_join(base, authzdb_path, pool);
      err = svn_repos_authz_read(authzdb, authzdb_path, TRUE, pool);
      if (err)
        {
          if (server)
            {
              /* Called by listening server: Log the error, clear it,
               * and return a nice, generic error to the user
               * (http://subversion.tigris.org/issues/show_bug.cgi?id=2271). */
              log_server_error(err, server, conn, pool);
              svn_error_clear(err);
              return svn_error_create(SVN_ERR_AUTHZ_INVALID_CONFIG, NULL, NULL);
            }
          else
            /* Called during startup; return the error, whereupon it
             * will go to standard error for the admin to see. */
            return err;
        }
    }
  else
    {
      *authzdb = NULL;
    }

  return SVN_NO_ERROR;
}

/* Set *FS_PATH to the portion of URL that is the path within the
   repository, if URL is inside REPOS_URL (if URL is not inside
   REPOS_URL, then error, with the effect on *FS_PATH undefined).

   If the resultant fs path would be the empty string (i.e., URL and
   REPOS_URL are the same), then set *FS_PATH to "/".

   Assume that REPOS_URL and URL are already URI-decoded. */
static svn_error_t *get_fs_path(const char *repos_url, const char *url,
                                const char **fs_path)
{
  apr_size_t len;

  len = strlen(repos_url);
  if (strncmp(url, repos_url, len) != 0)
    return svn_error_createf(SVN_ERR_RA_ILLEGAL_URL, NULL,
                             "'%s' is not the same repository as '%s'",
                             url, repos_url);
  *fs_path = url + len;
  if (! **fs_path)
    *fs_path = "/";

  return SVN_NO_ERROR;
}

/* --- AUTHENTICATION AND AUTHORIZATION FUNCTIONS --- */

/* Set *ALLOWED to TRUE if PATH is accessible in the REQUIRED mode to
   the user described in BATON according to the authz rules in BATON.
   Use POOL for temporary allocations only.  If no authz rules are
   present in BATON, grant access by default. */
static svn_error_t *authz_check_access(svn_boolean_t *allowed,
                                       const char *path,
                                       svn_repos_authz_access_t required,
                                       server_baton_t *b,
                                       apr_pool_t *pool)
{
  /* If authz cannot be performed, grant access.  This is NOT the same
     as the default policy when authz is performed on a path with no
     rules.  In the latter case, the default is to deny access, and is
     set by svn_repos_authz_check_access. */
  if (!b->authzdb)
    {
      *allowed = TRUE;
      return SVN_NO_ERROR;
    }

  /* If the authz request is for the empty path (ie. ""), replace it
     with the root path.  This happens because of stripping done at
     various levels in svnserve that remove the leading / on an
     absolute path. Passing such a malformed path to the authz
     routines throws them into an infinite loop and makes them miss
     ACLs. */
  if (path && *path != '/')
    path = svn_path_join("/", path, pool);

  return svn_repos_authz_check_access(b->authzdb, b->authz_repos_name,
                                      path, b->user, required,
                                      allowed, pool);
}

/* Set *ALLOWED to TRUE if PATH is readable by the user described in
 * BATON.  Use POOL for temporary allocations only.  ROOT is not used.
 * Implements the svn_repos_authz_func_t interface.
 */
static svn_error_t *authz_check_access_cb(svn_boolean_t *allowed,
                                          svn_fs_root_t *root,
                                          const char *path,
                                          void *baton,
                                          apr_pool_t *pool)
{
  server_baton_t *sb = baton;

  return authz_check_access(allowed, path, svn_authz_read, sb, pool);
}

/* If authz is enabled in the specified BATON, return a read authorization
   function. Otherwise, return NULL. */
static svn_repos_authz_func_t authz_check_access_cb_func(server_baton_t *baton)
{
  if (baton->authzdb)
     return authz_check_access_cb;
  return NULL;
}

/* Set *ALLOWED to TRUE if the REQUIRED access to PATH is granted,
 * according to the state in BATON.  Use POOL for temporary
 * allocations only.  ROOT is not used.  Implements the
 * svn_repos_authz_callback_t interface.
 */
static svn_error_t *authz_commit_cb(svn_repos_authz_access_t required,
                                    svn_boolean_t *allowed,
                                    svn_fs_root_t *root,
                                    const char *path,
                                    void *baton,
                                    apr_pool_t *pool)
{
  server_baton_t *sb = baton;

  return authz_check_access(allowed, path, required, sb, pool);
}


enum access_type get_access(server_baton_t *b, enum authn_type auth)
{
  const char *var = (auth == AUTHENTICATED) ? SVN_CONFIG_OPTION_AUTH_ACCESS :
    SVN_CONFIG_OPTION_ANON_ACCESS;
  const char *val, *def = (auth == AUTHENTICATED) ? "write" : "read";
  enum access_type result;

  svn_config_get(b->cfg, &val, SVN_CONFIG_SECTION_GENERAL, var, def);
  result = (strcmp(val, "write") == 0 ? WRITE_ACCESS :
            strcmp(val, "read") == 0 ? READ_ACCESS : NO_ACCESS);
  return (result == WRITE_ACCESS && b->read_only) ? READ_ACCESS : result;
}

static enum access_type current_access(server_baton_t *b)
{
  return get_access(b, (b->user) ? AUTHENTICATED : UNAUTHENTICATED);
}

/* Send authentication mechs for ACCESS_TYPE to the client.  If NEEDS_USERNAME
   is true, don't send anonymous mech even if that would give the desired
   access. */
static svn_error_t *send_mechs(svn_ra_svn_conn_t *conn, apr_pool_t *pool,
                               server_baton_t *b, enum access_type required,
                               svn_boolean_t needs_username)
{
  if (!needs_username && get_access(b, UNAUTHENTICATED) >= required)
    SVN_ERR(svn_ra_svn_write_word(conn, pool, "ANONYMOUS"));
  if (b->tunnel_user && get_access(b, AUTHENTICATED) >= required)
    SVN_ERR(svn_ra_svn_write_word(conn, pool, "EXTERNAL"));
  if (b->pwdb && get_access(b, AUTHENTICATED) >= required)
    SVN_ERR(svn_ra_svn_write_word(conn, pool, "CRAM-MD5"));
  return SVN_NO_ERROR;
}

/* Context for cleanup handler. */
struct cleanup_fs_access_baton
{
  svn_fs_t *fs;
  apr_pool_t *pool;
};

/* Pool cleanup handler.  Make sure fs's access_t points to NULL when
   the command pool is destroyed. */
static apr_status_t cleanup_fs_access(void *data)
{
  svn_error_t *serr;
  struct cleanup_fs_access_baton *baton = data;

  serr = svn_fs_set_access(baton->fs, NULL);
  if (serr)
    {
      apr_status_t apr_err = serr->apr_err;
      svn_error_clear(serr);
      return apr_err;
    }

  return APR_SUCCESS;
}


/* Create an svn_fs_access_t in POOL for USER and associate it with
   B's filesystem.  Also, register a cleanup handler with POOL which
   de-associates the svn_fs_access_t from B's filesystem. */
static svn_error_t *
create_fs_access(server_baton_t *b, apr_pool_t *pool)
{
  svn_fs_access_t *fs_access;
  struct cleanup_fs_access_baton *cleanup_baton;

  if (!b->user)
    return SVN_NO_ERROR;

  SVN_ERR(svn_fs_create_access(&fs_access, b->user, pool));
  SVN_ERR(svn_fs_set_access(b->fs, fs_access));

  cleanup_baton = apr_pcalloc(pool, sizeof(*cleanup_baton));
  cleanup_baton->pool = pool;
  cleanup_baton->fs = b->fs;
  apr_pool_cleanup_register(pool, cleanup_baton, cleanup_fs_access,
                            apr_pool_cleanup_null);

  return SVN_NO_ERROR;
}

/* Authenticate, once the client has chosen a mechanism and possibly
 * sent an initial mechanism token.  On success, set *success to true
 * and b->user to the authenticated username (or NULL for anonymous).
 * On authentication failure, report failure to the client and set
 * *success to FALSE.  On communications failure, return an error.
 * If NEEDS_USERNAME is TRUE, don't allow anonymous authentication. */
static svn_error_t *auth(svn_ra_svn_conn_t *conn, apr_pool_t *pool,
                         const char *mech, const char *mecharg,
                         server_baton_t *b, enum access_type required,
                         svn_boolean_t needs_username,
                         svn_boolean_t *success)
{
  const char *user;
  *success = FALSE;

  if (get_access(b, AUTHENTICATED) >= required
      && b->tunnel_user && strcmp(mech, "EXTERNAL") == 0)
    {
      if (*mecharg && strcmp(mecharg, b->tunnel_user) != 0)
        return svn_ra_svn_write_tuple(conn, pool, "w(c)", "failure",
                                      "Requested username does not match");
      b->user = b->tunnel_user;
      SVN_ERR(svn_ra_svn_write_tuple(conn, pool, "w()", "success"));
      *success = TRUE;
      return SVN_NO_ERROR;
    }

  if (get_access(b, UNAUTHENTICATED) >= required
      && strcmp(mech, "ANONYMOUS") == 0 && ! needs_username)
    {
      SVN_ERR(svn_ra_svn_write_tuple(conn, pool, "w()", "success"));
      *success = TRUE;
      return SVN_NO_ERROR;
    }

  if (get_access(b, AUTHENTICATED) >= required
      && b->pwdb && strcmp(mech, "CRAM-MD5") == 0)
    {
      SVN_ERR(svn_ra_svn_cram_server(conn, pool, b->pwdb, &user, success));
      b->user = apr_pstrdup(b->pool, user);
      return SVN_NO_ERROR;
    }

  return svn_ra_svn_write_tuple(conn, pool, "w(c)", "failure",
                                "Must authenticate with listed mechanism");
}

/* Perform an authentication request using the built-in SASL implementation. */
static svn_error_t *
internal_auth_request(svn_ra_svn_conn_t *conn, apr_pool_t *pool,
                      server_baton_t *b, enum access_type required,
                      svn_boolean_t needs_username)
{
  svn_boolean_t success;
  const char *mech, *mecharg;

  SVN_ERR(svn_ra_svn_write_tuple(conn, pool, "w((!", "success"));
  SVN_ERR(send_mechs(conn, pool, b, required, needs_username));
  SVN_ERR(svn_ra_svn_write_tuple(conn, pool, "!)c)", b->realm));
  do
    {
      SVN_ERR(svn_ra_svn_read_tuple(conn, pool, "w(?c)", &mech, &mecharg));
      if (!*mech)
        break;
      SVN_ERR(auth(conn, pool, mech, mecharg, b, required, needs_username,
                   &success));
    }
  while (!success);
  return SVN_NO_ERROR;
}

/* Perform an authentication request in order to get an access level of
 * REQUIRED or higher.  Since the client may escape the authentication
 * exchange, the caller should check current_access(b) to see if
 * authentication succeeded. */
static svn_error_t *auth_request(svn_ra_svn_conn_t *conn, apr_pool_t *pool,
                                 server_baton_t *b, enum access_type required,
                                 svn_boolean_t needs_username)
{
#ifdef SVN_HAVE_SASL
  if (b->use_sasl)
    return cyrus_auth_request(conn, pool, b, required, needs_username);
#endif

  return internal_auth_request(conn, pool, b, required, needs_username);
}

/* Send a trivial auth notification on CONN which lists no mechanisms,
 * indicating that authentication is unnecessary.  Usually called in
 * response to invocation of a svnserve command.
 */
static svn_error_t *trivial_auth_request(svn_ra_svn_conn_t *conn,
                                         apr_pool_t *pool, server_baton_t *b)
{
  return svn_ra_svn_write_cmd_response(conn, pool, "()c", "");
}

/* Ensure that the client has the REQUIRED access by checking the
 * access directives (both blanket and per-directory) in BATON.  If
 * PATH is NULL, then only the blanket access configuration will
 * impact the result.
 *
 * If NEEDS_USERNAME is TRUE, then a lookup is only successful if the
 * user described in BATON is authenticated and, well, has a username
 * assigned to him.
 *
 * Use POOL for temporary allocations only.
 */
static svn_boolean_t lookup_access(apr_pool_t *pool,
                                   server_baton_t *baton,
                                   svn_ra_svn_conn_t *conn,
                                   svn_repos_authz_access_t required,
                                   const char *path,
                                   svn_boolean_t needs_username)
{
  enum access_type req = (required & svn_authz_write) ?
    WRITE_ACCESS : READ_ACCESS;
  svn_boolean_t authorized;
  svn_error_t *err;

  /* Get authz's opinion on the access. */
  err = authz_check_access(&authorized, path, required, baton, pool);

  /* If an error made lookup fail, deny access. */
  if (err)
    {
      log_server_error(err, baton, conn, pool);
      svn_error_clear(err);
      return FALSE;
    }

  /* If the required access is blanket-granted AND granted by authz
     AND we already have a username if one is required, then the
     lookup has succeeded. */
  if (current_access(baton) >= req
      && authorized
      && (! needs_username || baton->user))
    return TRUE;

  return FALSE;
}

/* Check that the client has the REQUIRED access by consulting the
 * authentication and authorization states stored in BATON.  If the
 * client does not have the required access credentials, attempt to
 * authenticate the client to get that access, using CONN for
 * communication.
 *
 * This function is supposed to be called to handle the authentication
 * half of a standard svn protocol reply.  If an error is returned, it
 * probably means that the server can terminate the client connection
 * with an apologetic error, as it implies an authentication failure.
 *
 * PATH and NEEDS_USERNAME are passed along to lookup_access, their
 * behaviour is documented there.
 */
static svn_error_t *must_have_access(svn_ra_svn_conn_t *conn,
                                     apr_pool_t *pool,
                                     server_baton_t *b,
                                     svn_repos_authz_access_t required,
                                     const char *path,
                                     svn_boolean_t needs_username)
{
  enum access_type req = (required & svn_authz_write) ?
    WRITE_ACCESS : READ_ACCESS;

  /* See whether the user already has the required access.  If so,
     nothing needs to be done.  Create the FS access and send a
     trivial auth request. */
  if (lookup_access(pool, b, conn, required, path, needs_username))
    {
      SVN_ERR(create_fs_access(b, pool));
      return trivial_auth_request(conn, pool, b);
    }

  /* If the required blanket access can be obtained by authenticating,
     try that.  Unfortunately, we can't tell until after
     authentication whether authz will work or not.  We force
     requiring a username because we need one to be able to check
     authz configuration again with a different user credentials than
     the first time round. */
  if (b->user == NULL
      && get_access(b, AUTHENTICATED) >= req
      && (b->tunnel_user || b->pwdb || b->use_sasl))
    SVN_ERR(auth_request(conn, pool, b, req, TRUE));

  /* Now that an authentication has been done get the new take of
     authz on the request. */
  if (! lookup_access(pool, b, conn, required, path, needs_username))
    return svn_error_create(SVN_ERR_RA_SVN_CMD_ERR,
                            error_create_and_log(SVN_ERR_RA_NOT_AUTHORIZED,
                                                 NULL, NULL, b, conn, pool),
                            NULL);

  /* Else, access is granted, and there is much rejoicing. */
  SVN_ERR(create_fs_access(b, pool));

  return SVN_NO_ERROR;
}

/* --- REPORTER COMMAND SET --- */

/* To allow for pipelining, reporter commands have no reponses.  If we
 * get an error, we ignore all subsequent reporter commands and return
 * the error finish_report, to be handled by the calling command.
 */

static svn_error_t *set_path(svn_ra_svn_conn_t *conn, apr_pool_t *pool,
                             apr_array_header_t *params, void *baton)
{
  report_driver_baton_t *b = baton;
  const char *path, *lock_token, *depth_word;
  svn_revnum_t rev;
  /* Default to infinity, for old clients that don't send depth. */
  svn_depth_t depth = svn_depth_infinity;
  svn_boolean_t start_empty;

  SVN_ERR(svn_ra_svn_parse_tuple(params, pool, "crb?(?c)?w",
                                 &path, &rev, &start_empty, &lock_token,
                                 &depth_word));
  if (depth_word)
    depth = svn_depth_from_word(depth_word);
  path = svn_path_canonicalize(path, pool);
  if (b->from_rev && strcmp(path, "") == 0)
    *b->from_rev = rev;
  if (!b->err)
    b->err = svn_repos_set_path3(b->report_baton, path, rev, depth,
                                 start_empty, lock_token, pool);
  b->entry_counter++;
  if (!start_empty)
    b->only_empty_entries = FALSE;
  return SVN_NO_ERROR;
}

static svn_error_t *delete_path(svn_ra_svn_conn_t *conn, apr_pool_t *pool,
                                apr_array_header_t *params, void *baton)
{
  report_driver_baton_t *b = baton;
  const char *path;

  SVN_ERR(svn_ra_svn_parse_tuple(params, pool, "c", &path));
  path = svn_path_canonicalize(path, pool);
  if (!b->err)
    b->err = svn_repos_delete_path(b->report_baton, path, pool);
  return SVN_NO_ERROR;
}

static svn_error_t *link_path(svn_ra_svn_conn_t *conn, apr_pool_t *pool,
                              apr_array_header_t *params, void *baton)
{
  report_driver_baton_t *b = baton;
  const char *path, *url, *lock_token, *fs_path, *depth_word;
  svn_revnum_t rev;
  svn_boolean_t start_empty;
  /* Default to infinity, for old clients that don't send depth. */
  svn_depth_t depth = svn_depth_infinity;

  SVN_ERR(svn_ra_svn_parse_tuple(params, pool, "ccrb?(?c)?w",
                                 &path, &url, &rev, &start_empty,
                                 &lock_token, &depth_word));
  path = svn_path_canonicalize(path, pool);
  url = svn_path_uri_decode(svn_path_canonicalize(url, pool), pool);
  if (depth_word)
    depth = svn_depth_from_word(depth_word);
  if (!b->err)
    b->err = get_fs_path(svn_path_uri_decode(b->repos_url, pool),
                         url, &fs_path);
  if (!b->err)
    b->err = svn_repos_link_path3(b->report_baton, path, fs_path, rev,
                                  depth, start_empty, lock_token, pool);
  b->entry_counter++;
  return SVN_NO_ERROR;
}

static svn_error_t *finish_report(svn_ra_svn_conn_t *conn, apr_pool_t *pool,
                                  apr_array_header_t *params, void *baton)
{
  report_driver_baton_t *b = baton;

  /* No arguments to parse. */
  SVN_ERR(trivial_auth_request(conn, pool, b->sb));
  if (!b->err)
    b->err = svn_repos_finish_report(b->report_baton, pool);
  return SVN_NO_ERROR;
}

static svn_error_t *abort_report(svn_ra_svn_conn_t *conn, apr_pool_t *pool,
                                   apr_array_header_t *params, void *baton)
{
  report_driver_baton_t *b = baton;

  /* No arguments to parse. */
  svn_error_clear(svn_repos_abort_report(b->report_baton, pool));
  return SVN_NO_ERROR;
}

static const svn_ra_svn_cmd_entry_t report_commands[] = {
  { "set-path",      set_path },
  { "delete-path",   delete_path },
  { "link-path",     link_path },
  { "finish-report", finish_report, TRUE },
  { "abort-report",  abort_report,  TRUE },
  { NULL }
};

/* Accept a report from the client, drive the network editor with the
 * result, and then write an empty command response.  If there is a
 * non-protocol failure, accept_report will abort the edit and return
 * a command error to be reported by handle_commands().
 *
 * If only_empty_entry is not NULL and the report contains only one
 * item, and that item is empty, set *only_empty_entry to TRUE, else
 * set it to FALSE.
 *
 * If from_rev is not NULL, set *from_rev to the revision number from
 * the set-path on ""; if somehow set-path "" never happens, set
 * *from_rev to SVN_INVALID_REVNUM.
 */
static svn_error_t *accept_report(svn_boolean_t *only_empty_entry,
                                  svn_revnum_t *from_rev,
                                  svn_ra_svn_conn_t *conn, apr_pool_t *pool,
                                  server_baton_t *b, svn_revnum_t rev,
                                  const char *target, const char *tgt_path,
                                  svn_boolean_t text_deltas,
                                  svn_depth_t depth,
                                  svn_boolean_t send_copyfrom_args,
                                  svn_boolean_t ignore_ancestry)
{
  const svn_delta_editor_t *editor;
  void *edit_baton, *report_baton;
  report_driver_baton_t rb;
  svn_error_t *err;

  /* Make an svn_repos report baton.  Tell it to drive the network editor
   * when the report is complete. */
  svn_ra_svn_get_editor(&editor, &edit_baton, conn, pool, NULL, NULL);
  SVN_CMD_ERR(svn_repos_begin_report2(&report_baton, rev, b->repos,
                                      b->fs_path->data, target, tgt_path,
                                      text_deltas, depth, ignore_ancestry,
                                      send_copyfrom_args,
                                      editor, edit_baton,
                                      authz_check_access_cb_func(b),
                                      b, pool));

  rb.sb = b;
  rb.repos_url = svn_path_uri_decode(b->repos_url, pool);
  rb.report_baton = report_baton;
  rb.err = NULL;
  rb.entry_counter = 0;
  rb.only_empty_entries = TRUE;
  rb.from_rev = from_rev;
  if (from_rev)
    *from_rev = SVN_INVALID_REVNUM;
  err = svn_ra_svn_handle_commands2(conn, pool, report_commands, &rb, TRUE);
  if (err)
    {
      /* Network or protocol error while handling commands. */
      svn_error_clear(rb.err);
      return err;
    }
  else if (rb.err)
    {
      /* Some failure during the reporting or editing operations. */
      SVN_CMD_ERR(rb.err);
    }
  SVN_ERR(svn_ra_svn_write_cmd_response(conn, pool, ""));

  if (only_empty_entry)
    *only_empty_entry = rb.entry_counter == 1 && rb.only_empty_entries;

  return SVN_NO_ERROR;
}

/* --- MAIN COMMAND SET --- */

/* Write out a list of property diffs.  PROPDIFFS is an array of svn_prop_t
 * values. */
static svn_error_t *write_prop_diffs(svn_ra_svn_conn_t *conn,
                                     apr_pool_t *pool,
                                     apr_array_header_t *propdiffs)
{
  int i;

  for (i = 0; i < propdiffs->nelts; ++i)
    {
      const svn_prop_t *prop = &APR_ARRAY_IDX(propdiffs, i, svn_prop_t);

      SVN_ERR(svn_ra_svn_write_tuple(conn, pool, "c(?s)",
                                     prop->name, prop->value));
    }

  return SVN_NO_ERROR;
}

/* Write out a lock to the client. */
static svn_error_t *write_lock(svn_ra_svn_conn_t *conn,
                               apr_pool_t *pool,
                               svn_lock_t *lock)
{
  const char *cdate, *edate;

  cdate = svn_time_to_cstring(lock->creation_date, pool);
  edate = lock->expiration_date
    ? svn_time_to_cstring(lock->expiration_date, pool) : NULL;
  SVN_ERR(svn_ra_svn_write_tuple(conn, pool, "ccc(?c)c(?c)", lock->path,
                                 lock->token, lock->owner, lock->comment,
                                 cdate, edate));

  return SVN_NO_ERROR;
}

<<<<<<< HEAD
static const char *kind_word(svn_node_kind_t kind)
{
  switch (kind)
    {
    case svn_node_none:
      return "none";
    case svn_node_file:
      return "file";
    case svn_node_dir:
      return "dir";
    case svn_node_unknown:
      return "unknown";
    default:
      abort();
    }

  /* Make the compiler happy */
  return NULL;
}

=======
>>>>>>> 79d0a718
/* ### This really belongs in libsvn_repos. */
/* Get the properties for a path, with hardcoded committed-info values. */
static svn_error_t *get_props(apr_hash_t **props, svn_fs_root_t *root,
                              const char *path, apr_pool_t *pool)
{
  svn_string_t *str;
  svn_revnum_t crev;
  const char *cdate, *cauthor, *uuid;

  /* Get the properties. */
  SVN_ERR(svn_fs_node_proplist(props, root, path, pool));

  /* Hardcode the values for the committed revision, date, and author. */
  SVN_ERR(svn_repos_get_committed_info(&crev, &cdate, &cauthor, root,
                                       path, pool));
  str = svn_string_create(apr_psprintf(pool, "%ld", crev),
                          pool);
  apr_hash_set(*props, SVN_PROP_ENTRY_COMMITTED_REV, APR_HASH_KEY_STRING, str);
  str = (cdate) ? svn_string_create(cdate, pool) : NULL;
  apr_hash_set(*props, SVN_PROP_ENTRY_COMMITTED_DATE, APR_HASH_KEY_STRING,
               str);
  str = (cauthor) ? svn_string_create(cauthor, pool) : NULL;
  apr_hash_set(*props, SVN_PROP_ENTRY_LAST_AUTHOR, APR_HASH_KEY_STRING, str);

  /* Hardcode the values for the UUID. */
  SVN_ERR(svn_fs_get_uuid(svn_fs_root_fs(root), &uuid, pool));
  str = (uuid) ? svn_string_create(uuid, pool) : NULL;
  apr_hash_set(*props, SVN_PROP_ENTRY_UUID, APR_HASH_KEY_STRING, str);

  return SVN_NO_ERROR;
}

/* Set BATON->FS_PATH for the repository URL found in PARAMS. */
static svn_error_t *reparent(svn_ra_svn_conn_t *conn, apr_pool_t *pool,
                             apr_array_header_t *params, void *baton)
{
  server_baton_t *b = baton;
  const char *url;
  const char *fs_path;

  SVN_ERR(svn_ra_svn_parse_tuple(params, pool, "c", &url));
  url = svn_path_uri_decode(svn_path_canonicalize(url, pool), pool);
  SVN_ERR(trivial_auth_request(conn, pool, b));
  SVN_CMD_ERR(get_fs_path(svn_path_uri_decode(b->repos_url, pool),
                          url, &fs_path));
  SVN_ERR(log_command(b, conn, pool, "%s", svn_log__reparent(fs_path, pool)));
  svn_stringbuf_set(b->fs_path, fs_path);
  SVN_ERR(svn_ra_svn_write_cmd_response(conn, pool, ""));
  return SVN_NO_ERROR;
}

static svn_error_t *get_latest_rev(svn_ra_svn_conn_t *conn, apr_pool_t *pool,
                                   apr_array_header_t *params, void *baton)
{
  server_baton_t *b = baton;
  svn_revnum_t rev;

  SVN_ERR(log_command(b, conn, pool, "get-latest-rev"));

  SVN_ERR(trivial_auth_request(conn, pool, b));
  SVN_CMD_ERR(svn_fs_youngest_rev(&rev, b->fs, pool));
  SVN_ERR(svn_ra_svn_write_cmd_response(conn, pool, "r", rev));
  return SVN_NO_ERROR;
}

static svn_error_t *get_dated_rev(svn_ra_svn_conn_t *conn, apr_pool_t *pool,
                                  apr_array_header_t *params, void *baton)
{
  server_baton_t *b = baton;
  svn_revnum_t rev;
  apr_time_t tm;
  const char *timestr;

  SVN_ERR(svn_ra_svn_parse_tuple(params, pool, "c", &timestr));
  SVN_ERR(log_command(b, conn, pool, "get-dated-rev %s", timestr));

  SVN_ERR(trivial_auth_request(conn, pool, b));
  SVN_CMD_ERR(svn_time_from_cstring(&tm, timestr, pool));
  SVN_CMD_ERR(svn_repos_dated_revision(&rev, b->repos, tm, pool));
  SVN_ERR(svn_ra_svn_write_cmd_response(conn, pool, "r", rev));
  return SVN_NO_ERROR;
}

static svn_error_t *change_rev_prop(svn_ra_svn_conn_t *conn, apr_pool_t *pool,
                                    apr_array_header_t *params, void *baton)
{
  server_baton_t *b = baton;
  svn_revnum_t rev;
  const char *name;
  svn_string_t *value;

  /* Because the revprop value was at one time mandatory, the usual
     optional element pattern "(?s)" isn't used. */
  SVN_ERR(svn_ra_svn_parse_tuple(params, pool, "rc?s", &rev, &name, &value));

  SVN_ERR(must_have_access(conn, pool, b, svn_authz_write, NULL, FALSE));
  SVN_ERR(log_command(b, conn, pool, "%s",
                      svn_log__change_rev_prop(rev, name, pool)));
  SVN_CMD_ERR(svn_repos_fs_change_rev_prop3(b->repos, rev, b->user,
                                            name, value, TRUE, TRUE,
                                            authz_check_access_cb_func(b), b,
                                            pool));
  SVN_ERR(svn_ra_svn_write_cmd_response(conn, pool, ""));
  return SVN_NO_ERROR;
}

static svn_error_t *rev_proplist(svn_ra_svn_conn_t *conn, apr_pool_t *pool,
                                 apr_array_header_t *params, void *baton)
{
  server_baton_t *b = baton;
  svn_revnum_t rev;
  apr_hash_t *props;

  SVN_ERR(svn_ra_svn_parse_tuple(params, pool, "r", &rev));
  SVN_ERR(log_command(b, conn, pool, "%s", svn_log__rev_proplist(rev, pool)));

  SVN_ERR(trivial_auth_request(conn, pool, b));
  SVN_CMD_ERR(svn_repos_fs_revision_proplist(&props, b->repos, rev,
                                             authz_check_access_cb_func(b), b,
                                             pool));
  SVN_ERR(svn_ra_svn_write_tuple(conn, pool, "w((!", "success"));
  SVN_ERR(svn_ra_svn_write_proplist(conn, pool, props));
  SVN_ERR(svn_ra_svn_write_tuple(conn, pool, "!))"));
  return SVN_NO_ERROR;
}

static svn_error_t *rev_prop(svn_ra_svn_conn_t *conn, apr_pool_t *pool,
                             apr_array_header_t *params, void *baton)
{
  server_baton_t *b = baton;
  svn_revnum_t rev;
  const char *name;
  svn_string_t *value;

  SVN_ERR(svn_ra_svn_parse_tuple(params, pool, "rc", &rev, &name));
  SVN_ERR(log_command(b, conn, pool, "%s",
                      svn_log__rev_prop(rev, name, pool)));

  SVN_ERR(trivial_auth_request(conn, pool, b));
  SVN_CMD_ERR(svn_repos_fs_revision_prop(&value, b->repos, rev, name,
                                         authz_check_access_cb_func(b), b,
                                         pool));
  SVN_ERR(svn_ra_svn_write_cmd_response(conn, pool, "(?s)", value));
  return SVN_NO_ERROR;
}

static svn_error_t *commit_done(const svn_commit_info_t *commit_info,
                                void *baton, apr_pool_t *pool)
{
  commit_callback_baton_t *ccb = baton;

  *ccb->new_rev = commit_info->revision;
  *ccb->date = commit_info->date
    ? apr_pstrdup(ccb->pool, commit_info->date): NULL;
  *ccb->author = commit_info->author
    ? apr_pstrdup(ccb->pool, commit_info->author) : NULL;
  *ccb->post_commit_err = commit_info->post_commit_err
    ? apr_pstrdup(ccb->pool, commit_info->post_commit_err) : NULL;
  return SVN_NO_ERROR;
}

/* Add the LOCK_TOKENS (if any) to the filesystem access context,
 * checking path authorizations using the state in SB as we go.
 * LOCK_TOKENS is an array of svn_ra_svn_item_t structs.  Return a
 * client error if LOCK_TOKENS is not a list of lists.  If a lock
 * violates the authz configuration, return SVN_ERR_RA_NOT_AUTHORIZED
 * to the client.  Use POOL for temporary allocations only.
 */
static svn_error_t *add_lock_tokens(svn_ra_svn_conn_t *conn,
                                    apr_array_header_t *lock_tokens,
                                    server_baton_t *sb,
                                    apr_pool_t *pool)
{
  int i;
  svn_fs_access_t *fs_access;

  SVN_ERR(svn_fs_get_access(&fs_access, sb->fs));

  /* If there is no access context, nowhere to add the tokens. */
  if (! fs_access)
    return SVN_NO_ERROR;

  for (i = 0; i < lock_tokens->nelts; ++i)
    {
      const char *path, *token, *full_path;
      svn_ra_svn_item_t *path_item, *token_item;
      svn_ra_svn_item_t *item = &APR_ARRAY_IDX(lock_tokens, i,
                                               svn_ra_svn_item_t);
      if (item->kind != SVN_RA_SVN_LIST)
        return svn_error_create(SVN_ERR_RA_SVN_MALFORMED_DATA, NULL,
                                "Lock tokens aren't a list of lists");

      path_item = &APR_ARRAY_IDX(item->u.list, 0, svn_ra_svn_item_t);
      if (path_item->kind != SVN_RA_SVN_STRING)
        return svn_error_create(SVN_ERR_RA_SVN_MALFORMED_DATA, NULL,
                                "Lock path isn't a string");

      token_item = &APR_ARRAY_IDX(item->u.list, 1, svn_ra_svn_item_t);
      if (token_item->kind != SVN_RA_SVN_STRING)
        return svn_error_create(SVN_ERR_RA_SVN_MALFORMED_DATA, NULL,
                                "Lock token isn't a string");

      path = path_item->u.string->data;
      full_path = svn_path_join(sb->fs_path->data,
                                svn_path_canonicalize(path, pool),
                                pool);

      if (! lookup_access(pool, sb, conn, svn_authz_write,
                          full_path, TRUE))
        return error_create_and_log(SVN_ERR_RA_NOT_AUTHORIZED, NULL, NULL,
                                    sb, conn, pool);

      token = token_item->u.string->data;
      SVN_ERR(svn_fs_access_add_lock_token2(fs_access, path, token));
    }

  return SVN_NO_ERROR;
}

/* Unlock the paths with lock tokens in LOCK_TOKENS, ignoring any errors.
   LOCK_TOKENS contains svn_ra_svn_item_t elements, assumed to be lists. */
static svn_error_t *unlock_paths(apr_array_header_t *lock_tokens,
                                 server_baton_t *sb,
                                 svn_ra_svn_conn_t *conn,
                                 apr_pool_t *pool)
{
  int i;
  apr_pool_t *iterpool;

  iterpool = svn_pool_create(pool);

  for (i = 0; i < lock_tokens->nelts; ++i)
    {
      svn_ra_svn_item_t *item, *path_item, *token_item;
      const char *path, *token, *full_path;
      svn_error_t *err;
      svn_pool_clear(iterpool);

      item = &APR_ARRAY_IDX(lock_tokens, i, svn_ra_svn_item_t);
      path_item = &APR_ARRAY_IDX(item->u.list, 0, svn_ra_svn_item_t);
      token_item = &APR_ARRAY_IDX(item->u.list, 1, svn_ra_svn_item_t);

      path = path_item->u.string->data;
      token = token_item->u.string->data;

      full_path = svn_path_join(sb->fs_path->data,
                                svn_path_canonicalize(path, iterpool),
                                iterpool);

      /* The lock may have become defunct after the commit, so ignore such
         errors. */
      err = svn_repos_fs_unlock(sb->repos, full_path, token,
                                FALSE, iterpool);
      log_server_error(err, sb, conn, iterpool);
      svn_error_clear(err);
    }

  svn_pool_destroy(iterpool);

  return SVN_NO_ERROR;
}

static svn_error_t *commit(svn_ra_svn_conn_t *conn, apr_pool_t *pool,
                           apr_array_header_t *params, void *baton)
{
  server_baton_t *b = baton;
  const char *log_msg = NULL,
             *date = NULL,
             *author = NULL,
             *post_commit_err = NULL;
  apr_array_header_t *lock_tokens;
  svn_boolean_t keep_locks;
  apr_array_header_t *revprop_list = NULL;
  apr_hash_t *revprop_table;
  const svn_delta_editor_t *editor;
  void *edit_baton;
  svn_boolean_t aborted;
  commit_callback_baton_t ccb;
  svn_revnum_t new_rev;

  if (params->nelts == 1)
    {
      /* Clients before 1.2 don't send lock-tokens, keep-locks,
         and rev-props fields. */
      SVN_ERR(svn_ra_svn_parse_tuple(params, pool, "c", &log_msg));
      lock_tokens = NULL;
      keep_locks = TRUE;
      revprop_list = NULL;
    }
  else
    {
      /* Clients before 1.5 don't send the rev-props field. */
      SVN_ERR(svn_ra_svn_parse_tuple(params, pool, "clb?l", &log_msg,
                                     &lock_tokens, &keep_locks,
                                     &revprop_list));
    }

  /* The handling for locks is a little problematic, because the
     protocol won't let us send several auth requests once one has
     succeeded.  So we request write access and a username before
     adding tokens (if we have any), and subsequently fail if a lock
     violates authz. */
  SVN_ERR(must_have_access(conn, pool, b, svn_authz_write,
                           NULL,
                           (lock_tokens && lock_tokens->nelts)));

  /* Authorize the lock tokens and give them to the FS if we got
     any. */
  if (lock_tokens && lock_tokens->nelts)
    SVN_CMD_ERR(add_lock_tokens(conn, lock_tokens, b, pool));

  if (revprop_list)
    SVN_ERR(svn_ra_svn_parse_proplist(revprop_list, pool, &revprop_table));
  else
    {
      revprop_table = apr_hash_make(pool);
      apr_hash_set(revprop_table, SVN_PROP_REVISION_LOG, APR_HASH_KEY_STRING,
                   svn_string_create(log_msg, pool));
    }

  /* Get author from the baton, making sure clients can't circumvent
     the authentication via the revision props. */
  apr_hash_set(revprop_table, SVN_PROP_REVISION_AUTHOR, APR_HASH_KEY_STRING,
               b->user ? svn_string_create(b->user, pool) : NULL);

  ccb.pool = pool;
  ccb.new_rev = &new_rev;
  ccb.date = &date;
  ccb.author = &author;
  ccb.post_commit_err = &post_commit_err;
  /* ### Note that svn_repos_get_commit_editor5 actually wants a decoded URL. */
  SVN_CMD_ERR(svn_repos_get_commit_editor5
              (&editor, &edit_baton, b->repos, NULL,
               svn_path_uri_decode(b->repos_url, pool),
               b->fs_path->data, revprop_table,
               commit_done, &ccb,
               authz_commit_cb, baton, pool));
  SVN_ERR(svn_ra_svn_write_cmd_response(conn, pool, ""));
  SVN_ERR(svn_ra_svn_drive_editor(conn, pool, editor, edit_baton, &aborted));
  if (!aborted)
    {
      SVN_ERR(log_command(b, conn, pool, "%s",
                          svn_log__commit(new_rev, pool)));
      SVN_ERR(trivial_auth_request(conn, pool, b));

      /* In tunnel mode, deltify before answering the client, because
         answering may cause the client to terminate the connection
         and thus kill the server.  But otherwise, deltify after
         answering the client, to avoid user-visible delay. */

      if (b->tunnel)
        SVN_ERR(svn_fs_deltify_revision(b->fs, new_rev, pool));

      /* Unlock the paths. */
      if (! keep_locks && lock_tokens && lock_tokens->nelts)
        SVN_ERR(unlock_paths(lock_tokens, b, conn, pool));

      SVN_ERR(svn_ra_svn_write_tuple(conn, pool, "r(?c)(?c)(?c)",
                                     new_rev, date, author, post_commit_err));

      if (! b->tunnel)
        SVN_ERR(svn_fs_deltify_revision(b->fs, new_rev, pool));
    }
  return SVN_NO_ERROR;
}

static svn_error_t *get_file(svn_ra_svn_conn_t *conn, apr_pool_t *pool,
                             apr_array_header_t *params, void *baton)
{
  server_baton_t *b = baton;
  const char *path, *full_path, *hex_digest;
  svn_revnum_t rev;
  svn_fs_root_t *root;
  svn_stream_t *contents;
  apr_hash_t *props = NULL;
  svn_string_t write_str;
  char buf[4096];
  apr_size_t len;
  svn_boolean_t want_props, want_contents;
  svn_checksum_t *checksum;
  svn_error_t *err, *write_err;

  /* Parse arguments. */
  SVN_ERR(svn_ra_svn_parse_tuple(params, pool, "c(?r)bb", &path, &rev,
                                 &want_props, &want_contents));

  full_path = svn_path_join(b->fs_path->data,
                            svn_path_canonicalize(path, pool), pool);

  /* Check authorizations */
  SVN_ERR(must_have_access(conn, pool, b, svn_authz_read,
                           full_path, FALSE));

  if (!SVN_IS_VALID_REVNUM(rev))
    SVN_CMD_ERR(svn_fs_youngest_rev(&rev, b->fs, pool));

  SVN_ERR(log_command(b, conn, pool, "%s",
                      svn_log__get_file(full_path, rev,
                                        want_contents, want_props, pool)));

  /* Fetch the properties and a stream for the contents. */
  SVN_CMD_ERR(svn_fs_revision_root(&root, b->fs, rev, pool));
  SVN_CMD_ERR(svn_fs_file_checksum(&checksum, svn_checksum_md5, root,
                                   full_path, TRUE, pool));
  hex_digest = svn_checksum_to_cstring_display(checksum, pool);
  if (want_props)
    SVN_CMD_ERR(get_props(&props, root, full_path, pool));
  if (want_contents)
    SVN_CMD_ERR(svn_fs_file_contents(&contents, root, full_path, pool));

  /* Send successful command response with revision and props. */
  SVN_ERR(svn_ra_svn_write_tuple(conn, pool, "w((?c)r(!", "success",
                                 hex_digest, rev));
  SVN_ERR(svn_ra_svn_write_proplist(conn, pool, props));
  SVN_ERR(svn_ra_svn_write_tuple(conn, pool, "!))"));

  /* Now send the file's contents. */
  if (want_contents)
    {
      err = SVN_NO_ERROR;
      while (1)
        {
          len = sizeof(buf);
          err = svn_stream_read(contents, buf, &len);
          if (err)
            break;
          if (len > 0)
            {
              write_str.data = buf;
              write_str.len = len;
              SVN_ERR(svn_ra_svn_write_string(conn, pool, &write_str));
            }
          if (len < sizeof(buf))
            {
              err = svn_stream_close(contents);
              break;
            }
        }
      write_err = svn_ra_svn_write_cstring(conn, pool, "");
      if (write_err)
        {
          svn_error_clear(err);
          return write_err;
        }
      SVN_CMD_ERR(err);
      SVN_ERR(svn_ra_svn_write_cmd_response(conn, pool, ""));
    }

  return SVN_NO_ERROR;
}

static svn_error_t *get_dir(svn_ra_svn_conn_t *conn, apr_pool_t *pool,
                            apr_array_header_t *params, void *baton)
{
  server_baton_t *b = baton;
  const char *path, *full_path, *file_path, *cauthor, *cdate;
  svn_revnum_t rev;
  apr_hash_t *entries, *props = NULL, *file_props;
  apr_hash_index_t *hi;
  svn_fs_root_t *root;
  apr_pool_t *subpool;
  svn_boolean_t want_props, want_contents;
  apr_uint64_t dirent_fields;
  apr_array_header_t *dirent_fields_list = NULL;
  svn_ra_svn_item_t *elt;
  int i;

  SVN_ERR(svn_ra_svn_parse_tuple(params, pool, "c(?r)bb?l", &path, &rev,
                                 &want_props, &want_contents,
                                 &dirent_fields_list));

  if (! dirent_fields_list)
    {
      dirent_fields = SVN_DIRENT_ALL;
    }
  else
    {
      dirent_fields = 0;

      for (i = 0; i < dirent_fields_list->nelts; ++i)
        {
          elt = &APR_ARRAY_IDX(dirent_fields_list, i, svn_ra_svn_item_t);

          if (elt->kind != SVN_RA_SVN_WORD)
            return svn_error_create(SVN_ERR_RA_SVN_MALFORMED_DATA, NULL,
                                    "Dirent field not a string");

          if (strcmp(SVN_RA_SVN_DIRENT_KIND, elt->u.word) == 0)
            dirent_fields |= SVN_DIRENT_KIND;
          else if (strcmp(SVN_RA_SVN_DIRENT_SIZE, elt->u.word) == 0)
            dirent_fields |= SVN_DIRENT_SIZE;
          else if (strcmp(SVN_RA_SVN_DIRENT_HAS_PROPS, elt->u.word) == 0)
            dirent_fields |= SVN_DIRENT_HAS_PROPS;
          else if (strcmp(SVN_RA_SVN_DIRENT_CREATED_REV, elt->u.word) == 0)
            dirent_fields |= SVN_DIRENT_CREATED_REV;
          else if (strcmp(SVN_RA_SVN_DIRENT_TIME, elt->u.word) == 0)
            dirent_fields |= SVN_DIRENT_TIME;
          else if (strcmp(SVN_RA_SVN_DIRENT_LAST_AUTHOR, elt->u.word) == 0)
            dirent_fields |= SVN_DIRENT_LAST_AUTHOR;
        }
    }

  full_path = svn_path_join(b->fs_path->data,
                            svn_path_canonicalize(path, pool), pool);

  /* Check authorizations */
  SVN_ERR(must_have_access(conn, pool, b, svn_authz_read,
                           full_path, FALSE));

  if (!SVN_IS_VALID_REVNUM(rev))
    SVN_CMD_ERR(svn_fs_youngest_rev(&rev, b->fs, pool));

  SVN_ERR(log_command(b, conn, pool, "%s",
                      svn_log__get_dir(full_path, rev,
                                       want_contents, want_props,
                                       dirent_fields, pool)));

  /* Fetch the root of the appropriate revision. */
  SVN_CMD_ERR(svn_fs_revision_root(&root, b->fs, rev, pool));

  /* Fetch the directory properties if requested. */
  if (want_props)
    SVN_CMD_ERR(get_props(&props, root, full_path, pool));

  /* Fetch the directory entries if requested. */
  if (want_contents)
    {
      SVN_CMD_ERR(svn_fs_dir_entries(&entries, root, full_path, pool));

      /* Transform the hash table's FS entries into dirents.  This probably
       * belongs in libsvn_repos. */
      subpool = svn_pool_create(pool);
      for (hi = apr_hash_first(pool, entries); hi; hi = apr_hash_next(hi))
        {
          const char *name = svn_apr_hash_index_key(hi);
          svn_fs_dirent_t *fsent = svn_apr_hash_index_val(hi);
          svn_dirent_t *entry;

          svn_pool_clear(subpool);

          file_path = svn_path_join(full_path, name, subpool);
          entry = apr_pcalloc(pool, sizeof(*entry));

          if (dirent_fields & SVN_DIRENT_KIND)
            {
              /* kind */
              entry->kind = fsent->kind;
            }

          if (dirent_fields & SVN_DIRENT_SIZE)
            {
              /* size */
              if (entry->kind == svn_node_dir)
                entry->size = 0;
              else
                SVN_CMD_ERR(svn_fs_file_length(&entry->size, root, file_path,
                                               subpool));
            }

          if (dirent_fields & SVN_DIRENT_HAS_PROPS)
            {
              /* has_props */
              SVN_CMD_ERR(svn_fs_node_proplist(&file_props, root, file_path,
                                               subpool));
              entry->has_props = (apr_hash_count(file_props) > 0);
            }

          if ((dirent_fields & SVN_DIRENT_LAST_AUTHOR)
              || (dirent_fields & SVN_DIRENT_TIME)
              || (dirent_fields & SVN_DIRENT_CREATED_REV))
            {
              /* created_rev, last_author, time */
              SVN_CMD_ERR(svn_repos_get_committed_info(&entry->created_rev,
                                                       &cdate,
                                                       &cauthor, root,
                                                       file_path,
                                                       subpool));
              entry->last_author = apr_pstrdup(pool, cauthor);
              if (cdate)
                SVN_CMD_ERR(svn_time_from_cstring(&entry->time, cdate,
                                                  subpool));
              else
                entry->time = (time_t) -1;
            }

          /* Store the entry. */
          apr_hash_set(entries, name, APR_HASH_KEY_STRING, entry);
        }
      svn_pool_destroy(subpool);
    }

  /* Write out response. */
  SVN_ERR(svn_ra_svn_write_tuple(conn, pool, "w(r(!", "success", rev));
  SVN_ERR(svn_ra_svn_write_proplist(conn, pool, props));
  SVN_ERR(svn_ra_svn_write_tuple(conn, pool, "!)(!"));
  if (want_contents)
    {
      for (hi = apr_hash_first(pool, entries); hi; hi = apr_hash_next(hi))
        {
          const char *name = svn_apr_hash_index_key(hi);
          svn_dirent_t *entry = svn_apr_hash_index_val(hi);

          cdate = (entry->time == (time_t) -1) ? NULL
            : svn_time_to_cstring(entry->time, pool);
          SVN_ERR(svn_ra_svn_write_tuple(conn, pool, "cwnbr(?c)(?c)", name,
                                         svn_node_kind_to_word(entry->kind),
                                         (apr_uint64_t) entry->size,
                                         entry->has_props, entry->created_rev,
                                         cdate, entry->last_author));
        }
    }
  SVN_ERR(svn_ra_svn_write_tuple(conn, pool, "!))"));
  return SVN_NO_ERROR;
}

static svn_error_t *update(svn_ra_svn_conn_t *conn, apr_pool_t *pool,
                           apr_array_header_t *params, void *baton)
{
  server_baton_t *b = baton;
  svn_revnum_t rev;
  const char *target, *full_path, *depth_word;
  svn_boolean_t recurse;
  svn_boolean_t send_copyfrom_args;
  apr_uint64_t send_copyfrom_param;
  /* Default to unknown.  Old clients won't send depth, but we'll
     handle that by converting recurse if necessary. */
  svn_depth_t depth = svn_depth_unknown;
  svn_boolean_t is_checkout;

  /* Parse the arguments. */
  SVN_ERR(svn_ra_svn_parse_tuple(params, pool, "(?r)cb?wB", &rev, &target,
                                 &recurse, &depth_word, &send_copyfrom_param));
  target = svn_path_canonicalize(target, pool);

  if (depth_word)
    depth = svn_depth_from_word(depth_word);
  else
    depth = SVN_DEPTH_INFINITY_OR_FILES(recurse);

  send_copyfrom_args = (send_copyfrom_param == SVN_RA_SVN_UNSPECIFIED_NUMBER) ?
      FALSE : (svn_boolean_t) send_copyfrom_param;

  full_path = svn_path_join(b->fs_path->data, target, pool);
  /* Check authorization and authenticate the user if necessary. */
  SVN_ERR(must_have_access(conn, pool, b, svn_authz_read, full_path, FALSE));

  if (!SVN_IS_VALID_REVNUM(rev))
    SVN_CMD_ERR(svn_fs_youngest_rev(&rev, b->fs, pool));

  SVN_ERR(accept_report(&is_checkout, NULL,
                        conn, pool, b, rev, target, NULL, TRUE,
                        depth, send_copyfrom_args, FALSE));
  if (is_checkout)
    {
      SVN_ERR(log_command(b, conn, pool, "%s",
                          svn_log__checkout(full_path, rev,
                                            depth, pool)));
    }
  else
    {
      SVN_ERR(log_command(b, conn, pool, "%s",
                          svn_log__update(full_path, rev, depth,
                                          send_copyfrom_args, pool)));
    }

  return SVN_NO_ERROR;
}

static svn_error_t *switch_cmd(svn_ra_svn_conn_t *conn, apr_pool_t *pool,
                               apr_array_header_t *params, void *baton)
{
  server_baton_t *b = baton;
  svn_revnum_t rev;
  const char *target, *depth_word;
  const char *switch_url, *switch_path;
  svn_boolean_t recurse;
  /* Default to unknown.  Old clients won't send depth, but we'll
     handle that by converting recurse if necessary. */
  svn_depth_t depth = svn_depth_unknown;

  /* Parse the arguments. */
  SVN_ERR(svn_ra_svn_parse_tuple(params, pool, "(?r)cbc?w", &rev, &target,
                                 &recurse, &switch_url, &depth_word));
  target = svn_path_canonicalize(target, pool);
  switch_url = svn_path_canonicalize(switch_url, pool);

  if (depth_word)
    depth = svn_depth_from_word(depth_word);
  else
    depth = SVN_DEPTH_INFINITY_OR_FILES(recurse);

  SVN_ERR(trivial_auth_request(conn, pool, b));
  if (!SVN_IS_VALID_REVNUM(rev))
    SVN_CMD_ERR(svn_fs_youngest_rev(&rev, b->fs, pool));

  SVN_CMD_ERR(get_fs_path(svn_path_uri_decode(b->repos_url, pool),
                          svn_path_uri_decode(switch_url, pool),
                          &switch_path));

  {
    const char *full_path = svn_path_join(b->fs_path->data, target, pool);
    SVN_ERR(log_command(b, conn, pool, "%s",
                        svn_log__switch(full_path, switch_path, rev,
                                        depth, pool)));
  }

  return accept_report(NULL, NULL,
                       conn, pool, b, rev, target, switch_path, TRUE,
                       depth,
                       FALSE /* TODO(sussman): no copyfrom args for now */,
                       TRUE);
}

static svn_error_t *status(svn_ra_svn_conn_t *conn, apr_pool_t *pool,
                           apr_array_header_t *params, void *baton)
{
  server_baton_t *b = baton;
  svn_revnum_t rev;
  const char *target, *depth_word;
  svn_boolean_t recurse;
  /* Default to unknown.  Old clients won't send depth, but we'll
     handle that by converting recurse if necessary. */
  svn_depth_t depth = svn_depth_unknown;

  /* Parse the arguments. */
  SVN_ERR(svn_ra_svn_parse_tuple(params, pool, "cb?(?r)?w",
                                 &target, &recurse, &rev, &depth_word));
  target = svn_path_canonicalize(target, pool);

  if (depth_word)
    depth = svn_depth_from_word(depth_word);
  else
    depth = SVN_DEPTH_INFINITY_OR_EMPTY(recurse);

  SVN_ERR(trivial_auth_request(conn, pool, b));
  if (!SVN_IS_VALID_REVNUM(rev))
    SVN_CMD_ERR(svn_fs_youngest_rev(&rev, b->fs, pool));

  {
    const char *full_path = svn_path_join(b->fs_path->data, target, pool);
    SVN_ERR(log_command(b, conn, pool, "%s",
                        svn_log__status(full_path, rev, depth, pool)));
  }

  return accept_report(NULL, NULL, conn, pool, b, rev, target, NULL, FALSE,
                       depth, FALSE, FALSE);
}

static svn_error_t *diff(svn_ra_svn_conn_t *conn, apr_pool_t *pool,
                         apr_array_header_t *params, void *baton)
{
  server_baton_t *b = baton;
  svn_revnum_t rev;
  const char *target, *versus_url, *versus_path, *depth_word;
  svn_boolean_t recurse, ignore_ancestry;
  svn_boolean_t text_deltas;
  /* Default to unknown.  Old clients won't send depth, but we'll
     handle that by converting recurse if necessary. */
  svn_depth_t depth = svn_depth_unknown;

  /* Parse the arguments. */
  if (params->nelts == 5)
    {
      /* Clients before 1.4 don't send the text_deltas boolean or depth. */
      SVN_ERR(svn_ra_svn_parse_tuple(params, pool, "(?r)cbbc", &rev, &target,
                                     &recurse, &ignore_ancestry, &versus_url));
      text_deltas = TRUE;
      depth_word = NULL;
    }
  else
    {
      SVN_ERR(svn_ra_svn_parse_tuple(params, pool, "(?r)cbbcb?w",
                                     &rev, &target, &recurse,
                                     &ignore_ancestry, &versus_url,
                                     &text_deltas, &depth_word));
    }
  target = svn_path_canonicalize(target, pool);
  versus_url = svn_path_canonicalize(versus_url, pool);

  if (depth_word)
    depth = svn_depth_from_word(depth_word);
  else
    depth = SVN_DEPTH_INFINITY_OR_FILES(recurse);

  SVN_ERR(trivial_auth_request(conn, pool, b));

  if (!SVN_IS_VALID_REVNUM(rev))
    SVN_CMD_ERR(svn_fs_youngest_rev(&rev, b->fs, pool));
  SVN_CMD_ERR(get_fs_path(svn_path_uri_decode(b->repos_url, pool),
                          svn_path_uri_decode(versus_url, pool),
                          &versus_path));

  {
    const char *full_path = svn_path_join(b->fs_path->data, target, pool);
    svn_revnum_t from_rev;
    SVN_ERR(accept_report(NULL, &from_rev,
                          conn, pool, b, rev, target, versus_path,
                          text_deltas, depth, FALSE, ignore_ancestry));
    SVN_ERR(log_command(b, conn, pool, "%s",
                        svn_log__diff(full_path, from_rev, versus_path,
                                      rev, depth, ignore_ancestry,
                                      pool)));
  }
  return SVN_NO_ERROR;
}

/* Regardless of whether a client's capabilities indicate an
   understanding of this command (by way of SVN_RA_SVN_CAP_MERGEINFO),
   we provide a response.

   ASSUMPTION: When performing a 'merge' with two URLs at different
   revisions, the client will call this command more than once. */
static svn_error_t *get_mergeinfo(svn_ra_svn_conn_t *conn, apr_pool_t *pool,
                                  apr_array_header_t *params, void *baton)
{
  server_baton_t *b = baton;
  svn_revnum_t rev;
  apr_array_header_t *paths, *canonical_paths;
  svn_mergeinfo_catalog_t mergeinfo;
  int i;
  apr_hash_index_t *hi;
  const char *inherit_word;
  svn_mergeinfo_inheritance_t inherit;
  svn_boolean_t include_descendants;
  apr_pool_t *iterpool;

  SVN_ERR(svn_ra_svn_parse_tuple(params, pool, "l(?r)wb", &paths, &rev,
                                 &inherit_word, &include_descendants));
  inherit = svn_inheritance_from_word(inherit_word);

  /* Canonicalize the paths which mergeinfo has been requested for. */
  canonical_paths = apr_array_make(pool, paths->nelts, sizeof(const char *));
  for (i = 0; i < paths->nelts; i++)
     {
        svn_ra_svn_item_t *item = &APR_ARRAY_IDX(paths, i, svn_ra_svn_item_t);
        const char *full_path;

        if (item->kind != SVN_RA_SVN_STRING)
          return svn_error_create(SVN_ERR_RA_SVN_MALFORMED_DATA, NULL,
                                  _("Path is not a string"));
        full_path = svn_path_join(b->fs_path->data,
                                  svn_path_canonicalize(item->u.string->data,
                                                        pool),
                                  pool);
        APR_ARRAY_PUSH(canonical_paths, const char *) = full_path;
     }

  SVN_ERR(log_command(b, conn, pool, "%s",
                      svn_log__get_mergeinfo(canonical_paths, inherit,
                                             include_descendants,
                                             pool)));

  SVN_ERR(trivial_auth_request(conn, pool, b));
  SVN_CMD_ERR(svn_repos_fs_get_mergeinfo(&mergeinfo, b->repos,
                                         canonical_paths, rev,
                                         inherit,
                                         include_descendants,
                                         authz_check_access_cb_func(b), b,
                                         pool));
  SVN_ERR(svn_mergeinfo__remove_prefix_from_catalog(&mergeinfo, mergeinfo,
                                                    b->fs_path->data, pool));
  SVN_ERR(svn_ra_svn_write_tuple(conn, pool, "w((!", "success"));
  iterpool = svn_pool_create(pool);
  for (hi = apr_hash_first(pool, mergeinfo); hi; hi = apr_hash_next(hi))
    {
      const char *key = svn_apr_hash_index_key(hi);
      svn_mergeinfo_t value = svn_apr_hash_index_val(hi);
      svn_string_t *mergeinfo_string;

<<<<<<< HEAD
      SVN_ERR(svn_ra_svn_write_tuple(conn, pool, "w((!", "success"));
      for (hi = apr_hash_first(pool, mergeinfo); hi; hi = apr_hash_next(hi))
        {
          apr_hash_this(hi, &key, NULL, &value);
          path = (const char *)key + b->fs_path->len;
          info = value;
          SVN_ERR(svn_ra_svn_write_tuple(conn, pool, "(cc)", path, info));
        }
      SVN_ERR(svn_ra_svn_write_tuple(conn, pool, "!))"));
=======
      svn_pool_clear(iterpool);

      SVN_ERR(svn_mergeinfo_to_string(&mergeinfo_string, value, iterpool));
      SVN_ERR(svn_ra_svn_write_tuple(conn, iterpool, "cs", key,
                                     mergeinfo_string));
>>>>>>> 79d0a718
    }
  svn_pool_destroy(iterpool);
  SVN_ERR(svn_ra_svn_write_tuple(conn, pool, "!))"));

  return SVN_NO_ERROR;
}

/* Send a log entry to the client. */
static svn_error_t *log_receiver(void *baton,
                                 svn_log_entry_t *log_entry,
                                 apr_pool_t *pool)
{
  log_baton_t *b = baton;
  svn_ra_svn_conn_t *conn = b->conn;
  apr_hash_index_t *h;
  svn_boolean_t invalid_revnum = FALSE;
  char action[2];
  const char *author, *date, *message;
  apr_uint64_t revprop_count;

  if (log_entry->revision == SVN_INVALID_REVNUM)
    {
      /* If the stack depth is zero, we've seen the last revision, so don't
         send it, just return. */
      if (b->stack_depth == 0)
        return SVN_NO_ERROR;

      /* Because the svn protocol won't let us send an invalid revnum, we have
         to fudge here and send an additional flag. */
      log_entry->revision = 0;
      invalid_revnum = TRUE;
      b->stack_depth--;
    }

  SVN_ERR(svn_ra_svn_write_tuple(conn, pool, "(!"));
  if (log_entry->changed_paths2)
    {
      for (h = apr_hash_first(pool, log_entry->changed_paths2); h;
                                                        h = apr_hash_next(h))
        {
          const char *path = svn_apr_hash_index_key(h);
          svn_log_changed_path2_t *change = svn_apr_hash_index_val(h);

          action[0] = change->action;
          action[1] = '\0';
          SVN_ERR(svn_ra_svn_write_tuple(
                      conn, pool, "cw(?cr)(cbb)",
                      path,
                      action,
                      change->copyfrom_path,
                      change->copyfrom_rev,
                      svn_node_kind_to_word(change->node_kind),
                      /* text_modified and props_modified are never unknown */
                      change->text_modified  == svn_tristate_true,
                      change->props_modified == svn_tristate_true));
        }
    }
  svn_compat_log_revprops_out(&author, &date, &message, log_entry->revprops);
  svn_compat_log_revprops_clear(log_entry->revprops);
  if (log_entry->revprops)
    revprop_count = apr_hash_count(log_entry->revprops);
  else
    revprop_count = 0;
  SVN_ERR(svn_ra_svn_write_tuple(conn, pool, "!)r(?c)(?c)(?c)bbn(!",
                                 log_entry->revision,
                                 author, date, message,
                                 log_entry->has_children,
                                 invalid_revnum, revprop_count));
  SVN_ERR(svn_ra_svn_write_proplist(conn, pool, log_entry->revprops));
  SVN_ERR(svn_ra_svn_write_tuple(conn, pool, "!)"));

  if (log_entry->has_children)
    b->stack_depth++;

  return SVN_NO_ERROR;
}

static svn_error_t *log_cmd(svn_ra_svn_conn_t *conn, apr_pool_t *pool,
                            apr_array_header_t *params, void *baton)
{
  svn_error_t *err, *write_err;
  server_baton_t *b = baton;
  svn_revnum_t start_rev, end_rev;
  const char *full_path;
  svn_boolean_t changed_paths, strict_node, include_merged_revisions;
  apr_array_header_t *paths, *full_paths, *revprop_items, *revprops;
  char *revprop_word;
  svn_ra_svn_item_t *elt;
  int i;
  apr_uint64_t limit, include_merged_revs_param;
  log_baton_t lb;

  SVN_ERR(svn_ra_svn_parse_tuple(params, pool, "l(?r)(?r)bb?n?Bwl", &paths,
                                 &start_rev, &end_rev, &changed_paths,
                                 &strict_node, &limit,
                                 &include_merged_revs_param,
                                 &revprop_word, &revprop_items));

  if (include_merged_revs_param == SVN_RA_SVN_UNSPECIFIED_NUMBER)
    include_merged_revisions = FALSE;
  else
    include_merged_revisions = (svn_boolean_t) include_merged_revs_param;

  if (revprop_word == NULL)
    /* pre-1.5 client */
    revprops = svn_compat_log_revprops_in(pool);
  else if (strcmp(revprop_word, "all-revprops") == 0)
    revprops = NULL;
  else if (strcmp(revprop_word, "revprops") == 0)
    {
      revprops = apr_array_make(pool, revprop_items->nelts,
                                sizeof(char *));
      if (revprop_items)
        {
          for (i = 0; i < revprop_items->nelts; i++)
            {
              elt = &APR_ARRAY_IDX(revprop_items, i, svn_ra_svn_item_t);
              if (elt->kind != SVN_RA_SVN_STRING)
                return svn_error_create(SVN_ERR_RA_SVN_MALFORMED_DATA, NULL,
                                        _("Log revprop entry not a string"));
              APR_ARRAY_PUSH(revprops, const char *) = elt->u.string->data;
            }
        }
    }
  else
    return svn_error_createf(SVN_ERR_RA_SVN_MALFORMED_DATA, NULL,
                             _("Unknown revprop word '%s' in log command"),
                             revprop_word);

  /* If we got an unspecified number then the user didn't send us anything,
     so we assume no limit.  If it's larger than INT_MAX then someone is
     messing with us, since we know the svn client libraries will never send
     us anything that big, so play it safe and default to no limit. */
  if (limit == SVN_RA_SVN_UNSPECIFIED_NUMBER || limit > INT_MAX)
    limit = 0;

  full_paths = apr_array_make(pool, paths->nelts, sizeof(const char *));
  for (i = 0; i < paths->nelts; i++)
    {
      elt = &APR_ARRAY_IDX(paths, i, svn_ra_svn_item_t);
      if (elt->kind != SVN_RA_SVN_STRING)
        return svn_error_create(SVN_ERR_RA_SVN_MALFORMED_DATA, NULL,
                                _("Log path entry not a string"));
      full_path = svn_path_join(b->fs_path->data,
                                svn_path_canonicalize(elt->u.string->data,
                                                      pool),
                                pool);
      APR_ARRAY_PUSH(full_paths, const char *) = full_path;
    }
  SVN_ERR(trivial_auth_request(conn, pool, b));

  SVN_ERR(log_command(b, conn, pool, "%s",
                      svn_log__log(full_paths, start_rev, end_rev,
                                   limit, changed_paths, strict_node,
                                   include_merged_revisions, revprops,
                                   pool)));

  /* Get logs.  (Can't report errors back to the client at this point.) */
  lb.fs_path = b->fs_path->data;
  lb.conn = conn;
  lb.stack_depth = 0;
  err = svn_repos_get_logs4(b->repos, full_paths, start_rev, end_rev,
                            (int) limit, changed_paths, strict_node,
                            include_merged_revisions, revprops,
                            authz_check_access_cb_func(b), b, log_receiver,
                            &lb, pool);

  write_err = svn_ra_svn_write_word(conn, pool, "done");
  if (write_err)
    {
      svn_error_clear(err);
      return write_err;
    }
  SVN_CMD_ERR(err);
  SVN_ERR(svn_ra_svn_write_cmd_response(conn, pool, ""));
  return SVN_NO_ERROR;
}

static svn_error_t *check_path(svn_ra_svn_conn_t *conn, apr_pool_t *pool,
                               apr_array_header_t *params, void *baton)
{
  server_baton_t *b = baton;
  svn_revnum_t rev;
  const char *path, *full_path;
  svn_fs_root_t *root;
  svn_node_kind_t kind;

  SVN_ERR(svn_ra_svn_parse_tuple(params, pool, "c(?r)", &path, &rev));
  full_path = svn_path_join(b->fs_path->data,
                            svn_path_canonicalize(path, pool), pool);

  /* Check authorizations */
  SVN_ERR(must_have_access(conn, pool, b, svn_authz_read,
                           full_path, FALSE));

  if (!SVN_IS_VALID_REVNUM(rev))
    SVN_CMD_ERR(svn_fs_youngest_rev(&rev, b->fs, pool));

  SVN_ERR(log_command(b, conn, pool, "check-path %s@%d",
                      svn_path_uri_encode(full_path, pool), rev));

  SVN_CMD_ERR(svn_fs_revision_root(&root, b->fs, rev, pool));
  SVN_CMD_ERR(svn_fs_check_path(&kind, root, full_path, pool));
  SVN_ERR(svn_ra_svn_write_cmd_response(conn, pool, "w",
                                        svn_node_kind_to_word(kind)));
  return SVN_NO_ERROR;
}

static svn_error_t *stat_cmd(svn_ra_svn_conn_t *conn, apr_pool_t *pool,
                             apr_array_header_t *params, void *baton)
{
  server_baton_t *b = baton;
  svn_revnum_t rev;
  const char *path, *full_path, *cdate;
  svn_fs_root_t *root;
  svn_dirent_t *dirent;

  SVN_ERR(svn_ra_svn_parse_tuple(params, pool, "c(?r)", &path, &rev));
  full_path = svn_path_join(b->fs_path->data,
                            svn_path_canonicalize(path, pool), pool);

  /* Check authorizations */
  SVN_ERR(must_have_access(conn, pool, b, svn_authz_read,
                           full_path, FALSE));

  if (!SVN_IS_VALID_REVNUM(rev))
    SVN_CMD_ERR(svn_fs_youngest_rev(&rev, b->fs, pool));

  SVN_ERR(log_command(b, conn, pool, "stat %s@%d",
                      svn_path_uri_encode(full_path, pool), rev));

  SVN_CMD_ERR(svn_fs_revision_root(&root, b->fs, rev, pool));
  SVN_CMD_ERR(svn_repos_stat(&dirent, root, full_path, pool));

  /* Need to return the equivalent of "(?l)", since that's what the
     client is reading.  */

  if (dirent == NULL)
    {
      SVN_ERR(svn_ra_svn_write_cmd_response(conn, pool, "()"));
      return SVN_NO_ERROR;
    }

  cdate = (dirent->time == (time_t) -1) ? NULL
    : svn_time_to_cstring(dirent->time, pool);

  SVN_ERR(svn_ra_svn_write_cmd_response(conn, pool, "((wnbr(?c)(?c)))",
                                        svn_node_kind_to_word(dirent->kind),
                                        (apr_uint64_t) dirent->size,
                                        dirent->has_props, dirent->created_rev,
                                        cdate, dirent->last_author));

  return SVN_NO_ERROR;
}

static svn_error_t *get_locations(svn_ra_svn_conn_t *conn, apr_pool_t *pool,
                                  apr_array_header_t *params, void *baton)
{
  svn_error_t *err, *write_err;
  server_baton_t *b = baton;
  svn_revnum_t revision;
  apr_array_header_t *location_revisions, *loc_revs_proto;
  svn_ra_svn_item_t *elt;
  int i;
  const char *relative_path;
  svn_revnum_t peg_revision;
  apr_hash_t *fs_locations;
  const char *abs_path;

  /* Parse the arguments. */
  SVN_ERR(svn_ra_svn_parse_tuple(params, pool, "crl", &relative_path,
                                 &peg_revision,
                                 &loc_revs_proto));
  relative_path = svn_path_canonicalize(relative_path, pool);

  abs_path = svn_path_join(b->fs_path->data, relative_path, pool);

  location_revisions = apr_array_make(pool, loc_revs_proto->nelts,
                                      sizeof(svn_revnum_t));
  for (i = 0; i < loc_revs_proto->nelts; i++)
    {
      elt = &APR_ARRAY_IDX(loc_revs_proto, i, svn_ra_svn_item_t);
      if (elt->kind != SVN_RA_SVN_NUMBER)
        return svn_error_create(SVN_ERR_RA_SVN_MALFORMED_DATA, NULL,
                                "Get-locations location revisions entry "
                                "not a revision number");
      revision = (svn_revnum_t)(elt->u.number);
      APR_ARRAY_PUSH(location_revisions, svn_revnum_t) = revision;
    }
  SVN_ERR(trivial_auth_request(conn, pool, b));
  SVN_ERR(log_command(b, conn, pool, "%s",
                      svn_log__get_locations(abs_path, peg_revision,
                                             location_revisions, pool)));

  /* All the parameters are fine - let's perform the query against the
   * repository. */

  /* We store both err and write_err here, so the client will get
   * the "done" even if there was an error in fetching the results. */

  err = svn_repos_trace_node_locations(b->fs, &fs_locations, abs_path,
                                       peg_revision, location_revisions,
                                       authz_check_access_cb_func(b), b, pool);

  /* Now, write the results to the connection. */
  if (!err)
    {
      if (fs_locations)
        {
          apr_hash_index_t *iter;

          for (iter = apr_hash_first(pool, fs_locations); iter;
              iter = apr_hash_next(iter))
            {
              const svn_revnum_t *iter_key = svn_apr_hash_index_key(iter);
              const char *iter_value = svn_apr_hash_index_val(iter);

              SVN_ERR(svn_ra_svn_write_tuple(conn, pool, "rc",
                                             *iter_key, iter_value));
            }
        }
    }

  write_err = svn_ra_svn_write_word(conn, pool, "done");
  if (write_err)
    {
      svn_error_clear(err);
      return write_err;
    }
  SVN_CMD_ERR(err);

  SVN_ERR(svn_ra_svn_write_cmd_response(conn, pool, ""));

  return SVN_NO_ERROR;
}

static svn_error_t *gls_receiver(svn_location_segment_t *segment,
                                 void *baton,
                                 apr_pool_t *pool)
{
  svn_ra_svn_conn_t *conn = baton;
  return svn_ra_svn_write_tuple(conn, pool, "rr(?c)",
                                segment->range_start,
                                segment->range_end,
                                segment->path);
}

static svn_error_t *get_location_segments(svn_ra_svn_conn_t *conn,
                                          apr_pool_t *pool,
                                          apr_array_header_t *params,
                                          void *baton)
{
  svn_error_t *err, *write_err;
  server_baton_t *b = baton;
  svn_revnum_t peg_revision, start_rev, end_rev;
  const char *relative_path;
  const char *abs_path;

  /* Parse the arguments. */
  SVN_ERR(svn_ra_svn_parse_tuple(params, pool, "c(?r)(?r)(?r)",
                                 &relative_path, &peg_revision,
                                 &start_rev, &end_rev));
  relative_path = svn_path_canonicalize(relative_path, pool);

  abs_path = svn_path_join(b->fs_path->data, relative_path, pool);

  if (SVN_IS_VALID_REVNUM(start_rev)
      && SVN_IS_VALID_REVNUM(end_rev)
      && (end_rev > start_rev))
    return svn_error_createf(SVN_ERR_INCORRECT_PARAMS, NULL,
                             "Get-location-segments end revision must not be "
                             "younger than start revision");

  if (SVN_IS_VALID_REVNUM(peg_revision)
      && SVN_IS_VALID_REVNUM(start_rev)
      && (start_rev > peg_revision))
    return svn_error_createf(SVN_ERR_INCORRECT_PARAMS, NULL,
                             "Get-location-segments start revision must not "
                             "be younger than peg revision");

  SVN_ERR(trivial_auth_request(conn, pool, b));
<<<<<<< HEAD
=======
  SVN_ERR(log_command(baton, conn, pool, "%s",
                      svn_log__get_location_segments(abs_path, peg_revision,
                                                     start_rev, end_rev,
                                                     pool)));
>>>>>>> 79d0a718

  /* All the parameters are fine - let's perform the query against the
   * repository. */

  /* We store both err and write_err here, so the client will get
   * the "done" even if there was an error in fetching the results. */

  err = svn_repos_node_location_segments(b->repos, abs_path,
                                         peg_revision, start_rev, end_rev,
                                         gls_receiver, (void *)conn,
                                         authz_check_access_cb_func(b), b,
                                         pool);
  write_err = svn_ra_svn_write_word(conn, pool, "done");
  if (write_err)
    {
      svn_error_clear(err);
      return write_err;
    }
  SVN_CMD_ERR(err);

  SVN_ERR(svn_ra_svn_write_cmd_response(conn, pool, ""));

  return SVN_NO_ERROR;
}

/* This implements svn_write_fn_t.  Write LEN bytes starting at DATA to the
   client as a string. */
static svn_error_t *svndiff_handler(void *baton, const char *data,
                                    apr_size_t *len)
{
  file_revs_baton_t *b = baton;
  svn_string_t str;

  str.data = data;
  str.len = *len;
  return svn_ra_svn_write_string(b->conn, b->pool, &str);
}

/* This implements svn_close_fn_t.  Mark the end of the data by writing an
   empty string to the client. */
static svn_error_t *svndiff_close_handler(void *baton)
{
  file_revs_baton_t *b = baton;

  SVN_ERR(svn_ra_svn_write_cstring(b->conn, b->pool, ""));
  return SVN_NO_ERROR;
}

/* This implements the svn_repos_file_rev_handler_t interface. */
static svn_error_t *file_rev_handler(void *baton, const char *path,
                                     svn_revnum_t rev, apr_hash_t *rev_props,
                                     svn_boolean_t merged_revision,
                                     svn_txdelta_window_handler_t *d_handler,
                                     void **d_baton,
                                     apr_array_header_t *prop_diffs,
                                     apr_pool_t *pool)
{
  file_revs_baton_t *frb = baton;
  svn_stream_t *stream;

  SVN_ERR(svn_ra_svn_write_tuple(frb->conn, pool, "cr(!",
                                 path, rev));
  SVN_ERR(svn_ra_svn_write_proplist(frb->conn, pool, rev_props));
  SVN_ERR(svn_ra_svn_write_tuple(frb->conn, pool, "!)(!"));
  SVN_ERR(write_prop_diffs(frb->conn, pool, prop_diffs));
  SVN_ERR(svn_ra_svn_write_tuple(frb->conn, pool, "!)b", merged_revision));

  /* Store the pool for the delta stream. */
  frb->pool = pool;

  /* Prepare for the delta or just write an empty string. */
  if (d_handler)
    {
      stream = svn_stream_create(baton, pool);
      svn_stream_set_write(stream, svndiff_handler);
      svn_stream_set_close(stream, svndiff_close_handler);

      if (svn_ra_svn_has_capability(frb->conn, SVN_RA_SVN_CAP_SVNDIFF1))
        svn_txdelta_to_svndiff2(d_handler, d_baton, stream, 1, pool);
      else
        svn_txdelta_to_svndiff2(d_handler, d_baton, stream, 0, pool);
    }
  else
    SVN_ERR(svn_ra_svn_write_cstring(frb->conn, pool, ""));

  return SVN_NO_ERROR;
}

static svn_error_t *get_file_revs(svn_ra_svn_conn_t *conn, apr_pool_t *pool,
                                  apr_array_header_t *params, void *baton)
{
  server_baton_t *b = baton;
  svn_error_t *err, *write_err;
  file_revs_baton_t frb;
  svn_revnum_t start_rev, end_rev;
  const char *path;
  const char *full_path;
  apr_uint64_t include_merged_revs_param;
  svn_boolean_t include_merged_revisions;

  /* Parse arguments. */
  SVN_ERR(svn_ra_svn_parse_tuple(params, pool, "c(?r)(?r)?B",
                                 &path, &start_rev, &end_rev,
                                 &include_merged_revs_param));
  path = svn_path_canonicalize(path, pool);
  SVN_ERR(trivial_auth_request(conn, pool, b));
  full_path = svn_path_join(b->fs_path->data, path, pool);

  if (include_merged_revs_param == SVN_RA_SVN_UNSPECIFIED_NUMBER)
    include_merged_revisions = FALSE;
  else
    include_merged_revisions = (svn_boolean_t) include_merged_revs_param;
<<<<<<< HEAD
=======

  SVN_ERR(log_command(b, conn, pool, "%s",
                      svn_log__get_file_revs(full_path, start_rev, end_rev,
                                             include_merged_revisions,
                                             pool)));
>>>>>>> 79d0a718

  frb.conn = conn;
  frb.pool = NULL;

  err = svn_repos_get_file_revs2(b->repos, full_path, start_rev, end_rev,
                                 include_merged_revisions,
                                 authz_check_access_cb_func(b), b,
                                 file_rev_handler, &frb, pool);
  write_err = svn_ra_svn_write_word(conn, pool, "done");
  if (write_err)
    {
      svn_error_clear(err);
      return write_err;
    }
  SVN_CMD_ERR(err);
  SVN_ERR(svn_ra_svn_write_cmd_response(conn, pool, ""));

  return SVN_NO_ERROR;
}

static svn_error_t *lock(svn_ra_svn_conn_t *conn, apr_pool_t *pool,
                         apr_array_header_t *params, void *baton)
{
  server_baton_t *b = baton;
  const char *path;
  const char *comment;
  const char *full_path;
  svn_boolean_t steal_lock;
  svn_revnum_t current_rev;
  svn_lock_t *l;

  SVN_ERR(svn_ra_svn_parse_tuple(params, pool, "c(?c)b(?r)", &path, &comment,
                                 &steal_lock, &current_rev));
  full_path = svn_path_join(b->fs_path->data,
                            svn_path_canonicalize(path, pool), pool);

  SVN_ERR(must_have_access(conn, pool, b, svn_authz_write,
                           full_path, TRUE));
  SVN_ERR(log_command(b, conn, pool, "%s",
                      svn_log__lock_one_path(full_path, steal_lock, pool)));

  SVN_CMD_ERR(svn_repos_fs_lock(&l, b->repos, full_path, NULL, comment, 0,
                                0, /* No expiration time. */
                                current_rev, steal_lock, pool));

  SVN_ERR(svn_ra_svn_write_tuple(conn, pool, "w(!", "success"));
  SVN_ERR(write_lock(conn, pool, l));
  SVN_ERR(svn_ra_svn_write_tuple(conn, pool, "!)"));

  return SVN_NO_ERROR;
}

static svn_error_t *lock_many(svn_ra_svn_conn_t *conn, apr_pool_t *pool,
                              apr_array_header_t *params, void *baton)
{
  server_baton_t *b = baton;
  apr_array_header_t *path_revs;
  const char *comment;
  svn_boolean_t steal_lock;
  int i;
  apr_pool_t *subpool;
  const char *path;
  const char *full_path;
  svn_revnum_t current_rev;
  apr_array_header_t *log_paths;
  svn_lock_t *l;
  svn_error_t *err = SVN_NO_ERROR, *write_err;

  SVN_ERR(svn_ra_svn_parse_tuple(params, pool, "(?c)bl", &comment, &steal_lock,
                                 &path_revs));

  subpool = svn_pool_create(pool);

  /* Because we can only send a single auth reply per request, we send
     a reply before parsing the lock commands.  This means an authz
     access denial will abort the processing of the locks and return
     an error. */
  SVN_ERR(must_have_access(conn, pool, b, svn_authz_write, NULL, TRUE));

  /* Loop through the lock requests. */
  log_paths = apr_array_make(pool, path_revs->nelts, sizeof(full_path));
  for (i = 0; i < path_revs->nelts; ++i)
    {
      svn_ra_svn_item_t *item = &APR_ARRAY_IDX(path_revs, i,
                                               svn_ra_svn_item_t);

      svn_pool_clear(subpool);

      if (item->kind != SVN_RA_SVN_LIST)
        return svn_error_create(SVN_ERR_RA_SVN_MALFORMED_DATA, NULL,
                                "Lock requests should be list of lists");

      SVN_ERR(svn_ra_svn_parse_tuple(item->u.list, pool, "c(?r)", &path,
                                     &current_rev));

      /* Allocate the full_path out of pool so it will survive for use
       * by operational logging, after this loop. */
      full_path = svn_path_join(b->fs_path->data,
                                svn_path_canonicalize(path, subpool),
                                pool);
      APR_ARRAY_PUSH(log_paths, const char *) = full_path;

      if (! lookup_access(pool, b, conn, svn_authz_write, full_path, TRUE))
        {
          err = error_create_and_log(SVN_ERR_RA_NOT_AUTHORIZED, NULL, NULL,
                                     b, conn, pool);
          break;
        }

      err = svn_repos_fs_lock(&l, b->repos, full_path,
                              NULL, comment, FALSE,
                              0, /* No expiration time. */
                              current_rev,
                              steal_lock, subpool);

      if (err)
        {
          if (SVN_ERR_IS_LOCK_ERROR(err))
            {
              write_err = svn_ra_svn_write_cmd_failure(conn, pool, err);
              svn_error_clear(err);
              err = NULL;
              SVN_ERR(write_err);
            }
          else
            break;
        }
      else
        {
          SVN_ERR(svn_ra_svn_write_tuple(conn, subpool, "w!", "success"));
          SVN_ERR(write_lock(conn, subpool, l));
          SVN_ERR(svn_ra_svn_write_tuple(conn, subpool, "!"));
        }
    }

  svn_pool_destroy(subpool);

  SVN_ERR(log_command(b, conn, pool, "%s",
                      svn_log__lock(log_paths, steal_lock, pool)));

  /* NOTE: err might contain a fatal locking error from the loop above. */
  write_err = svn_ra_svn_write_word(conn, pool, "done");
  if (!write_err)
    SVN_CMD_ERR(err);
  svn_error_clear(err);
  SVN_ERR(write_err);
  SVN_ERR(svn_ra_svn_write_cmd_response(conn, pool, ""));

  return SVN_NO_ERROR;
}

static svn_error_t *unlock(svn_ra_svn_conn_t *conn, apr_pool_t *pool,
                           apr_array_header_t *params, void *baton)
{
  server_baton_t *b = baton;
  const char *path, *token, *full_path;
  svn_boolean_t break_lock;

  SVN_ERR(svn_ra_svn_parse_tuple(params, pool, "c(?c)b", &path, &token,
                                 &break_lock));

  full_path = svn_path_join(b->fs_path->data, svn_path_canonicalize(path, pool),
                            pool);

  /* Username required unless break_lock was specified. */
  SVN_ERR(must_have_access(conn, pool, b, svn_authz_write,
                           full_path, ! break_lock));
  SVN_ERR(log_command(b, conn, pool, "%s",
                      svn_log__unlock_one_path(full_path, break_lock, pool)));

  SVN_CMD_ERR(svn_repos_fs_unlock(b->repos, full_path, token, break_lock,
                                  pool));

  SVN_ERR(svn_ra_svn_write_cmd_response(conn, pool, ""));

  return SVN_NO_ERROR;
}

static svn_error_t *unlock_many(svn_ra_svn_conn_t *conn, apr_pool_t *pool,
                                apr_array_header_t *params, void *baton)
{
  server_baton_t *b = baton;
  svn_boolean_t break_lock;
  apr_array_header_t *unlock_tokens;
  int i;
  apr_pool_t *subpool;
  const char *path;
  const char *full_path;
  apr_array_header_t *log_paths;
  const char *token;
  svn_error_t *err = SVN_NO_ERROR, *write_err;

  SVN_ERR(svn_ra_svn_parse_tuple(params, pool, "bl", &break_lock,
                                 &unlock_tokens));

  /* Username required unless break_lock was specified. */
  SVN_ERR(must_have_access(conn, pool, b, svn_authz_write, NULL, ! break_lock));

  subpool = svn_pool_create(pool);

  /* Loop through the unlock requests. */
  log_paths = apr_array_make(pool, unlock_tokens->nelts, sizeof(full_path));
  for (i = 0; i < unlock_tokens->nelts; i++)
    {
      svn_ra_svn_item_t *item = &APR_ARRAY_IDX(unlock_tokens, i,
                                               svn_ra_svn_item_t);

      svn_pool_clear(subpool);

      if (item->kind != SVN_RA_SVN_LIST)
        return svn_error_create(SVN_ERR_RA_SVN_MALFORMED_DATA, NULL,
                                "Unlock request should be a list of lists");

      SVN_ERR(svn_ra_svn_parse_tuple(item->u.list, subpool, "c(?c)", &path,
                                     &token));

      /* Allocate the full_path out of pool so it will survive for use
       * by operational logging, after this loop. */
      full_path = svn_path_join(b->fs_path->data,
                                svn_path_canonicalize(path, subpool),
                                pool);
      APR_ARRAY_PUSH(log_paths, const char *) = full_path;

      if (! lookup_access(subpool, b, conn, svn_authz_write, full_path,
                          ! break_lock))
        return svn_error_create(SVN_ERR_RA_SVN_CMD_ERR,
                                error_create_and_log(SVN_ERR_RA_NOT_AUTHORIZED,
                                                     NULL, NULL,
                                                     b, conn, pool),
                                NULL);

      err = svn_repos_fs_unlock(b->repos, full_path, token, break_lock,
                                subpool);
      if (err)
        {
          if (SVN_ERR_IS_UNLOCK_ERROR(err))
            {
              write_err = svn_ra_svn_write_cmd_failure(conn, pool, err);
              svn_error_clear(err);
              err = NULL;
              SVN_ERR(write_err);
            }
          else
            break;
        }
      else
        SVN_ERR(svn_ra_svn_write_tuple(conn, subpool, "w(c)", "success",
                                       path));
    }

  svn_pool_destroy(subpool);

  SVN_ERR(log_command(b, conn, pool, "%s",
                      svn_log__unlock(log_paths, break_lock, pool)));

  /* NOTE: err might contain a fatal unlocking error from the loop above. */
  write_err = svn_ra_svn_write_word(conn, pool, "done");
  if (! write_err)
    SVN_CMD_ERR(err);
  svn_error_clear(err);
  SVN_ERR(svn_ra_svn_write_cmd_response(conn, pool, ""));

  return SVN_NO_ERROR;
}

static svn_error_t *get_lock(svn_ra_svn_conn_t *conn, apr_pool_t *pool,
                             apr_array_header_t *params, void *baton)
{
  server_baton_t *b = baton;
  const char *path;
  const char *full_path;
  svn_lock_t *l;

  SVN_ERR(svn_ra_svn_parse_tuple(params, pool, "c", &path));

  full_path = svn_path_join(b->fs_path->data, svn_path_canonicalize(path,
                                                                    pool),
                            pool);

  SVN_ERR(must_have_access(conn, pool, b, svn_authz_read,
                           full_path, FALSE));
  SVN_ERR(log_command(b, conn, pool, "get-lock %s",
                      svn_path_uri_encode(full_path, pool)));

  SVN_CMD_ERR(svn_fs_get_lock(&l, b->fs, full_path, pool));

  SVN_ERR(svn_ra_svn_write_tuple(conn, pool, "w((!", "success"));
  if (l)
    SVN_ERR(write_lock(conn, pool, l));
  SVN_ERR(svn_ra_svn_write_tuple(conn, pool, "!))"));

  return SVN_NO_ERROR;
}

static svn_error_t *get_locks(svn_ra_svn_conn_t *conn, apr_pool_t *pool,
                              apr_array_header_t *params, void *baton)
{
  server_baton_t *b = baton;
  const char *path;
  const char *full_path;
  apr_hash_t *locks;
  apr_hash_index_t *hi;

  SVN_ERR(svn_ra_svn_parse_tuple(params, pool, "c", &path));

  full_path = svn_path_join(b->fs_path->data, svn_path_canonicalize(path,
                                                                    pool),
                            pool);

  SVN_ERR(trivial_auth_request(conn, pool, b));

  SVN_ERR(log_command(b, conn, pool, "get-locks %s",
                      svn_path_uri_encode(full_path, pool)));
  SVN_CMD_ERR(svn_repos_fs_get_locks(&locks, b->repos, full_path,
                                     authz_check_access_cb_func(b), b, pool));

  SVN_ERR(svn_ra_svn_write_tuple(conn, pool, "w((!", "success"));
  for (hi = apr_hash_first(pool, locks); hi; hi = apr_hash_next(hi))
    {
      svn_lock_t *l = svn_apr_hash_index_val(hi);

      SVN_ERR(write_lock(conn, pool, l));
    }
  SVN_ERR(svn_ra_svn_write_tuple(conn, pool, "!))"));

  return SVN_NO_ERROR;
}

static svn_error_t *replay_one_revision(svn_ra_svn_conn_t *conn,
                                        server_baton_t *b,
                                        svn_revnum_t rev,
<<<<<<< HEAD
                                        svn_revnum_t low_water_mark, 
=======
                                        svn_revnum_t low_water_mark,
>>>>>>> 79d0a718
                                        svn_boolean_t send_deltas,
                                        apr_pool_t *pool)
{
  const svn_delta_editor_t *editor;
  void *edit_baton;
  svn_fs_root_t *root;
  svn_error_t *err;

<<<<<<< HEAD
=======
  SVN_ERR(log_command(b, conn, pool,
                      svn_log__replay(b->fs_path->data, low_water_mark,
                                      pool)));

>>>>>>> 79d0a718
  svn_ra_svn_get_editor(&editor, &edit_baton, conn, pool, NULL, NULL);

  err = svn_fs_revision_root(&root, b->fs, rev, pool);

  if (! err)
    err = svn_repos_replay2(root, b->fs_path->data, low_water_mark,
                            send_deltas, editor, edit_baton,
                            authz_check_access_cb_func(b), b, pool);

  if (err)
    svn_error_clear(editor->abort_edit(edit_baton, pool));
  SVN_CMD_ERR(err);

  return svn_ra_svn_write_cmd(conn, pool, "finish-replay", "");
}

static svn_error_t *replay(svn_ra_svn_conn_t *conn, apr_pool_t *pool,
                           apr_array_header_t *params, void *baton)
{
  svn_revnum_t rev, low_water_mark;
  svn_boolean_t send_deltas;
  server_baton_t *b = baton;

  SVN_ERR(svn_ra_svn_parse_tuple(params, pool, "rrb", &rev, &low_water_mark,
                                 &send_deltas));

  SVN_ERR(trivial_auth_request(conn, pool, b));

  SVN_ERR(replay_one_revision(conn, b, rev, low_water_mark,
                              send_deltas, pool));

  SVN_ERR(svn_ra_svn_write_cmd_response(conn, pool, ""));

  return SVN_NO_ERROR;
}

static svn_error_t *replay_range(svn_ra_svn_conn_t *conn, apr_pool_t *pool,
                                 apr_array_header_t *params, void *baton)
{
  svn_revnum_t start_rev, end_rev, rev, low_water_mark;
  svn_boolean_t send_deltas;
  server_baton_t *b = baton;
  apr_pool_t *iterpool;

  SVN_ERR(svn_ra_svn_parse_tuple(params, pool, "rrrb", &start_rev,
                                 &end_rev, &low_water_mark,
                                 &send_deltas));

  SVN_ERR(trivial_auth_request(conn, pool, b));

  iterpool = svn_pool_create(pool);
  for (rev = start_rev; rev <= end_rev; rev++)
    {
      apr_hash_t *props;

      svn_pool_clear(iterpool);

      SVN_CMD_ERR(svn_repos_fs_revision_proplist(&props, b->repos, rev,
                                                 authz_check_access_cb_func(b),
                                                 b,
                                                 iterpool));
<<<<<<< HEAD
      SVN_ERR(svn_ra_svn_start_list(conn, iterpool));
      SVN_ERR(svn_ra_svn_write_proplist(conn, iterpool, props));
      SVN_ERR(svn_ra_svn_end_list(conn, iterpool));
=======
      SVN_ERR(svn_ra_svn_write_tuple(conn, iterpool, "w(!", "revprops"));
      SVN_ERR(svn_ra_svn_write_proplist(conn, iterpool, props));
      SVN_ERR(svn_ra_svn_write_tuple(conn, iterpool, "!)"));
>>>>>>> 79d0a718

      SVN_ERR(replay_one_revision(conn, b, rev, low_water_mark,
                                  send_deltas, iterpool));

    }
  svn_pool_destroy(iterpool);

  SVN_ERR(svn_ra_svn_write_cmd_response(conn, pool, ""));

  return SVN_NO_ERROR;
}

static svn_error_t *
get_deleted_rev(svn_ra_svn_conn_t *conn,
                apr_pool_t *pool,
                apr_array_header_t *params,
                void *baton)
{
  server_baton_t *b = baton;
  const char *path, *full_path;
  svn_revnum_t peg_revision;
  svn_revnum_t end_revision;
  svn_revnum_t revision_deleted;

  SVN_ERR(svn_ra_svn_parse_tuple(params, pool, "crr",
                                 &path, &peg_revision, &end_revision));
  full_path = svn_path_join(b->fs_path->data,
                            svn_path_canonicalize(path, pool), pool);
  SVN_ERR(log_command(b, conn, pool, "get-deleted-rev"));
  SVN_ERR(trivial_auth_request(conn, pool, b));
  SVN_ERR(svn_repos_deleted_rev(b->fs, full_path, peg_revision, end_revision,
                                &revision_deleted, pool));
  SVN_ERR(svn_ra_svn_write_cmd_response(conn, pool, "r", revision_deleted));
  return SVN_NO_ERROR;
}

static const svn_ra_svn_cmd_entry_t main_commands[] = {
  { "reparent",        reparent },
  { "get-latest-rev",  get_latest_rev },
  { "get-dated-rev",   get_dated_rev },
  { "change-rev-prop", change_rev_prop },
  { "rev-proplist",    rev_proplist },
  { "rev-prop",        rev_prop },
  { "commit",          commit },
  { "get-file",        get_file },
  { "get-dir",         get_dir },
  { "update",          update },
  { "switch",          switch_cmd },
  { "status",          status },
  { "diff",            diff },
  { "get-mergeinfo",   get_mergeinfo },
  { "log",             log_cmd },
  { "check-path",      check_path },
  { "stat",            stat_cmd },
  { "get-locations",   get_locations },
  { "get-location-segments",   get_location_segments },
  { "get-file-revs",   get_file_revs },
  { "lock",            lock },
  { "lock-many",       lock_many },
  { "unlock",          unlock },
  { "unlock-many",     unlock_many },
  { "get-lock",        get_lock },
  { "get-locks",       get_locks },
  { "replay",          replay },
  { "replay-range",    replay_range },
<<<<<<< HEAD
=======
  { "get-deleted-rev", get_deleted_rev },
>>>>>>> 79d0a718
  { NULL }
};

/* Skip past the scheme part of a URL, including the tunnel specification
 * if present.  Return NULL if the scheme part is invalid for ra_svn. */
static const char *skip_scheme_part(const char *url)
{
  if (strncmp(url, "svn", 3) != 0)
    return NULL;
  url += 3;
  if (*url == '+')
    url += strcspn(url, ":");
  if (strncmp(url, "://", 3) != 0)
    return NULL;
  return url + 3;
}

/* Check that PATH is a valid repository path, meaning it doesn't contain any
   '..' path segments.
   NOTE: This is similar to svn_path_is_backpath_present, but that function
   assumes the path separator is '/'.  This function also checks for
   segments delimited by the local path separator. */
static svn_boolean_t
repos_path_valid(const char *path)
{
  const char *s = path;

  while (*s)
    {
      /* Scan for the end of the segment. */
      while (*path && *path != '/' && *path != SVN_PATH_LOCAL_SEPARATOR)
        ++path;

      /* Check for '..'. */
#ifdef WIN32
      /* On Windows, don't allow sequences of more than one character
         consisting of just dots and spaces.  Win32 functions treat
         paths such as ".. " and "......." inconsistently.  Make sure
         no one can escape out of the root. */
      if (path - s >= 2 && strspn(s, ". ") == path - s)
        return FALSE;
#else  /* ! WIN32 */
      if (path - s == 2 && s[0] == '.' && s[1] == '.')
        return FALSE;
#endif

      /* Skip all separators. */
      while (*path && (*path == '/' || *path == SVN_PATH_LOCAL_SEPARATOR))
        ++path;
      s = path;
    }

  return TRUE;
}

/* Look for the repository given by URL, using ROOT as the virtual
 * repository root.  If we find one, fill in the repos, fs, cfg,
 * repos_url, and fs_path fields of B.  Set B->repos's client
 * capabilities to CAPABILITIES, which must be at least as long-lived
 * as POOL, and whose elements are SVN_RA_CAPABILITY_*.
 */
static svn_error_t *find_repos(const char *url, const char *root,
                               server_baton_t *b,
<<<<<<< HEAD
=======
                               svn_ra_svn_conn_t *conn,
>>>>>>> 79d0a718
                               apr_array_header_t *capabilities,
                               apr_pool_t *pool)
{
  const char *path, *full_path, *repos_root, *fs_path;
  svn_stringbuf_t *url_buf;

  /* Skip past the scheme and authority part. */
  path = skip_scheme_part(url);
  if (path == NULL)
    return svn_error_createf(SVN_ERR_BAD_URL, NULL,
                             "Non-svn URL passed to svn server: '%s'", url);
  path = strchr(path, '/');
  path = (path == NULL) ? "" : path + 1;

  /* Decode URI escapes from the path. */
  path = svn_path_uri_decode(path, pool);

  /* Ensure that it isn't possible to escape the root by skipping leading
     slashes and not allowing '..' segments. */
  while (*path == '/')
    ++path;
  if (!repos_path_valid(path))
    return svn_error_create(SVN_ERR_BAD_FILENAME, NULL,
                            "Couldn't determine repository path");

  /* Join the server-configured root with the client path. */
  full_path = svn_path_join(svn_path_canonicalize(root, pool),
                            svn_path_canonicalize(path, pool), pool);

  /* Search for a repository in the full path. */
  repos_root = svn_repos_find_root_path(full_path, pool);
  if (!repos_root)
    return svn_error_createf(SVN_ERR_RA_SVN_REPOS_NOT_FOUND, NULL,
                             "No repository found in '%s'", url);

  /* Open the repository and fill in b with the resulting information. */
  SVN_ERR(svn_repos_open(&b->repos, repos_root, pool));
  SVN_ERR(svn_repos_remember_client_capabilities(b->repos, capabilities));
  b->fs = svn_repos_fs(b->repos);
  fs_path = full_path + strlen(repos_root);
  b->fs_path = svn_stringbuf_create(*fs_path ? fs_path : "/", pool);
  url_buf = svn_stringbuf_create(url, pool);
  svn_path_remove_components(url_buf,
                             svn_path_component_count(b->fs_path->data));
  b->repos_url = url_buf->data;
  b->authz_repos_name = svn_path_is_child(root, repos_root, pool);
  if (b->authz_repos_name == NULL)
    b->repos_name = svn_uri_basename(repos_root, pool);
  else
    b->repos_name = b->authz_repos_name;
  b->repos_name = svn_path_uri_encode(b->repos_name, pool);

  /* If the svnserve configuration files have not been loaded then
     load them from the repository. */
  if (NULL == b->cfg)
    SVN_ERR(load_configs(&b->cfg, &b->pwdb, &b->authzdb,
                         svn_repos_svnserve_conf(b->repos, pool), FALSE,
                         svn_repos_conf_dir(b->repos, pool),
                         b, conn,
                         pool));

#ifdef SVN_HAVE_SASL
  /* Should we use Cyrus SASL? */
  svn_config_get_bool(b->cfg, &b->use_sasl, SVN_CONFIG_SECTION_SASL,
                      SVN_CONFIG_OPTION_USE_SASL, FALSE);
#endif

  /* Use the repository UUID as the default realm. */
  SVN_ERR(svn_fs_get_uuid(b->fs, &b->realm, pool));
  svn_config_get(b->cfg, &b->realm, SVN_CONFIG_SECTION_GENERAL,
                 SVN_CONFIG_OPTION_REALM, b->realm);

  /* Make sure it's possible for the client to authenticate.  Note
     that this doesn't take into account any authz configuration read
     above, because we can't know about access it grants until paths
     are given by the client. */
  if (get_access(b, UNAUTHENTICATED) == NO_ACCESS
      && (get_access(b, AUTHENTICATED) == NO_ACCESS
          || (!b->tunnel_user && !b->pwdb && !b->use_sasl)))
    return error_create_and_log(SVN_ERR_RA_NOT_AUTHORIZED, NULL,
                                 "No access allowed to this repository",
                                 b, conn, pool);

  return SVN_NO_ERROR;
}

/* Compute the authentication name EXTERNAL should be able to get, if any. */
static const char *get_tunnel_user(serve_params_t *params, apr_pool_t *pool)
{
  /* Only offer EXTERNAL for connections tunneled over a login agent. */
  if (!params->tunnel)
    return NULL;

  /* If a tunnel user was provided on the command line, use that. */
  if (params->tunnel_user)
    return params->tunnel_user;

  return svn_user_get_name(pool);
}

static void
fs_warning_func(void *baton, svn_error_t *err)
{
  fs_warning_baton_t *b = baton;
  log_server_error(err, b->server, b->conn, b->pool);
  /* TODO: Keep log_pool in the server baton, cleared after every log? */
  svn_pool_clear(b->pool);
}

svn_error_t *serve(svn_ra_svn_conn_t *conn, serve_params_t *params,
                   apr_pool_t *pool)
{
  svn_error_t *err, *io_err;
  apr_uint64_t ver;
<<<<<<< HEAD
  const char *uuid, *client_url;
=======
  const char *uuid, *client_url, *ra_client_string, *client_string;
>>>>>>> 79d0a718
  apr_array_header_t *caplist, *cap_words;
  server_baton_t b;
  fs_warning_baton_t warn_baton;
  svn_stringbuf_t *cap_log = svn_stringbuf_create("", pool);

  b.tunnel = params->tunnel;
  b.tunnel_user = get_tunnel_user(params, pool);
  b.read_only = params->read_only;
  b.user = NULL;
  b.cfg = params->cfg;
  b.pwdb = params->pwdb;
  b.authzdb = params->authzdb;
  b.realm = NULL;
  b.log_file = params->log_file;
  b.pool = pool;
  b.use_sasl = FALSE;

  /* Send greeting.  We don't support version 1 any more, so we can
   * send an empty mechlist. */
  SVN_ERR(svn_ra_svn_write_cmd_response(conn, pool, "nn()(wwwwwww)",
                                        (apr_uint64_t) 2, (apr_uint64_t) 2,
                                        SVN_RA_SVN_CAP_EDIT_PIPELINE,
                                        SVN_RA_SVN_CAP_SVNDIFF1,
                                        SVN_RA_SVN_CAP_ABSENT_ENTRIES,
                                        SVN_RA_SVN_CAP_COMMIT_REVPROPS,
<<<<<<< HEAD
                                        SVN_RA_SVN_CAP_MERGEINFO,
                                        SVN_RA_SVN_CAP_DEPTH,
                                        SVN_RA_SVN_CAP_LOG_REVPROPS,
                                        SVN_RA_SVN_CAP_PARTIAL_REPPLAY));
=======
                                        SVN_RA_SVN_CAP_DEPTH,
                                        SVN_RA_SVN_CAP_LOG_REVPROPS,
                                        SVN_RA_SVN_CAP_PARTIAL_REPLAY));
>>>>>>> 79d0a718

  /* Read client response, which we assume to be in version 2 format:
   * version, capability list, and client URL; then we do an auth
   * request. */
  SVN_ERR(svn_ra_svn_read_tuple(conn, pool, "nlc?c(?c)",
                                &ver, &caplist, &client_url,
                                &ra_client_string,
                                &client_string));
  if (ver != 2)
    return SVN_NO_ERROR;

  client_url = svn_path_canonicalize(client_url, pool);
  SVN_ERR(svn_ra_svn_set_capabilities(conn, caplist));

  /* All released versions of Subversion support edit-pipeline,
   * so we do not accept connections from clients that do not. */
  if (! svn_ra_svn_has_capability(conn, SVN_RA_SVN_CAP_EDIT_PIPELINE))
    return SVN_NO_ERROR;

  /* find_repos needs the capabilities as a list of words (eventually
     they get handed to the start-commit hook).  While we could add a
     new interface to re-retrieve them from conn and convert the
     result to a list, it's simpler to just convert caplist by hand
     here, since we already have it and turning 'svn_ra_svn_item_t's
<<<<<<< HEAD
     into 'const char *'s is pretty easy. 
=======
     into 'const char *'s is pretty easy.
>>>>>>> 79d0a718

     We only record capabilities we care about.  The client may report
     more (because it doesn't know what the server cares about). */
  {
    int i;
    svn_ra_svn_item_t *item;

    cap_words = apr_array_make(pool, 1, sizeof(const char *));
    for (i = 0; i < caplist->nelts; i++)
      {
        item = &APR_ARRAY_IDX(caplist, i, svn_ra_svn_item_t);
        /* ra_svn_set_capabilities() already type-checked for us */
        if (strcmp(item->u.word, SVN_RA_SVN_CAP_MERGEINFO) == 0)
          {
            APR_ARRAY_PUSH(cap_words, const char *)
              = SVN_RA_CAPABILITY_MERGEINFO;
          }
<<<<<<< HEAD
      }
  }

  err = find_repos(client_url, params->root, &b, cap_words, pool);
=======
        /* Save for operational log. */
        if (cap_log->len > 0)
          svn_stringbuf_appendcstr(cap_log, " ");
        svn_stringbuf_appendcstr(cap_log, item->u.word);
      }
  }

  err = find_repos(client_url, params->root, &b, conn, cap_words, pool);
>>>>>>> 79d0a718
  if (!err)
    {
      SVN_ERR(auth_request(conn, pool, &b, READ_ACCESS, FALSE));
      if (current_access(&b) == NO_ACCESS)
        err = error_create_and_log(SVN_ERR_RA_NOT_AUTHORIZED, NULL,
                                   "Not authorized for access",
                                   &b, conn, pool);
    }
  if (err)
    {
      log_error(err, b.log_file, svn_ra_svn_conn_remote_host(conn),
                b.user, NULL, pool);
      io_err = svn_ra_svn_write_cmd_failure(conn, pool, err);
      svn_error_clear(err);
      SVN_ERR(io_err);
      return svn_ra_svn_flush(conn, pool);
    }

  /* Log the open. */
  if (ra_client_string == NULL || ra_client_string[0] == '\0')
    ra_client_string = "-";
  else
    ra_client_string = svn_path_uri_encode(ra_client_string, pool);
  if (client_string == NULL || client_string[0] == '\0')
    client_string = "-";
  else
    client_string = svn_path_uri_encode(client_string, pool);
  SVN_ERR(log_command(&b, conn, pool,
                      "open %" APR_UINT64_T_FMT " cap=(%s) %s %s %s",
                      ver, cap_log->data,
                      svn_path_uri_encode(b.fs_path->data, pool),
                      ra_client_string, client_string));

  warn_baton.server = &b;
  warn_baton.conn = conn;
  warn_baton.pool = svn_pool_create(pool);
  svn_fs_set_warning_func(b.fs, fs_warning_func, &warn_baton);

  SVN_ERR(svn_fs_get_uuid(b.fs, &uuid, pool));

  /* We can't claim mergeinfo capability until we know whether the
     repository supports mergeinfo (i.e., is not a 1.4 repository),
     but we don't get the repository url from the client until after
     we've already sent the initial list of server capabilities.  So
     we list repository capabilities here, in our first response after
     the client has sent the url. */
  {
    svn_boolean_t supports_mergeinfo;
    SVN_ERR(svn_repos_has_capability(b.repos, &supports_mergeinfo,
                                     SVN_REPOS_CAPABILITY_MERGEINFO, pool));

    SVN_ERR(svn_ra_svn_write_tuple(conn, pool, "w(cc(!",
                                   "success", uuid, b.repos_url));
    if (supports_mergeinfo)
      SVN_ERR(svn_ra_svn_write_word(conn, pool, SVN_RA_SVN_CAP_MERGEINFO));
    SVN_ERR(svn_ra_svn_write_tuple(conn, pool, "!))"));
  }

  return svn_ra_svn_handle_commands2(conn, pool, main_commands, &b, FALSE);
}<|MERGE_RESOLUTION|>--- conflicted
+++ resolved
@@ -897,29 +897,6 @@
   return SVN_NO_ERROR;
 }
 
-<<<<<<< HEAD
-static const char *kind_word(svn_node_kind_t kind)
-{
-  switch (kind)
-    {
-    case svn_node_none:
-      return "none";
-    case svn_node_file:
-      return "file";
-    case svn_node_dir:
-      return "dir";
-    case svn_node_unknown:
-      return "unknown";
-    default:
-      abort();
-    }
-
-  /* Make the compiler happy */
-  return NULL;
-}
-
-=======
->>>>>>> 79d0a718
 /* ### This really belongs in libsvn_repos. */
 /* Get the properties for a path, with hardcoded committed-info values. */
 static svn_error_t *get_props(apr_hash_t **props, svn_fs_root_t *root,
@@ -1789,23 +1766,11 @@
       svn_mergeinfo_t value = svn_apr_hash_index_val(hi);
       svn_string_t *mergeinfo_string;
 
-<<<<<<< HEAD
-      SVN_ERR(svn_ra_svn_write_tuple(conn, pool, "w((!", "success"));
-      for (hi = apr_hash_first(pool, mergeinfo); hi; hi = apr_hash_next(hi))
-        {
-          apr_hash_this(hi, &key, NULL, &value);
-          path = (const char *)key + b->fs_path->len;
-          info = value;
-          SVN_ERR(svn_ra_svn_write_tuple(conn, pool, "(cc)", path, info));
-        }
-      SVN_ERR(svn_ra_svn_write_tuple(conn, pool, "!))"));
-=======
       svn_pool_clear(iterpool);
 
       SVN_ERR(svn_mergeinfo_to_string(&mergeinfo_string, value, iterpool));
       SVN_ERR(svn_ra_svn_write_tuple(conn, iterpool, "cs", key,
                                      mergeinfo_string));
->>>>>>> 79d0a718
     }
   svn_pool_destroy(iterpool);
   SVN_ERR(svn_ra_svn_write_tuple(conn, pool, "!))"));
@@ -2187,13 +2152,10 @@
                              "be younger than peg revision");
 
   SVN_ERR(trivial_auth_request(conn, pool, b));
-<<<<<<< HEAD
-=======
   SVN_ERR(log_command(baton, conn, pool, "%s",
                       svn_log__get_location_segments(abs_path, peg_revision,
                                                      start_rev, end_rev,
                                                      pool)));
->>>>>>> 79d0a718
 
   /* All the parameters are fine - let's perform the query against the
    * repository. */
@@ -2306,14 +2268,11 @@
     include_merged_revisions = FALSE;
   else
     include_merged_revisions = (svn_boolean_t) include_merged_revs_param;
-<<<<<<< HEAD
-=======
 
   SVN_ERR(log_command(b, conn, pool, "%s",
                       svn_log__get_file_revs(full_path, start_rev, end_rev,
                                              include_merged_revisions,
                                              pool)));
->>>>>>> 79d0a718
 
   frb.conn = conn;
   frb.pool = NULL;
@@ -2645,11 +2604,7 @@
 static svn_error_t *replay_one_revision(svn_ra_svn_conn_t *conn,
                                         server_baton_t *b,
                                         svn_revnum_t rev,
-<<<<<<< HEAD
-                                        svn_revnum_t low_water_mark, 
-=======
                                         svn_revnum_t low_water_mark,
->>>>>>> 79d0a718
                                         svn_boolean_t send_deltas,
                                         apr_pool_t *pool)
 {
@@ -2658,13 +2613,10 @@
   svn_fs_root_t *root;
   svn_error_t *err;
 
-<<<<<<< HEAD
-=======
   SVN_ERR(log_command(b, conn, pool,
                       svn_log__replay(b->fs_path->data, low_water_mark,
                                       pool)));
 
->>>>>>> 79d0a718
   svn_ra_svn_get_editor(&editor, &edit_baton, conn, pool, NULL, NULL);
 
   err = svn_fs_revision_root(&root, b->fs, rev, pool);
@@ -2726,15 +2678,9 @@
                                                  authz_check_access_cb_func(b),
                                                  b,
                                                  iterpool));
-<<<<<<< HEAD
-      SVN_ERR(svn_ra_svn_start_list(conn, iterpool));
-      SVN_ERR(svn_ra_svn_write_proplist(conn, iterpool, props));
-      SVN_ERR(svn_ra_svn_end_list(conn, iterpool));
-=======
       SVN_ERR(svn_ra_svn_write_tuple(conn, iterpool, "w(!", "revprops"));
       SVN_ERR(svn_ra_svn_write_proplist(conn, iterpool, props));
       SVN_ERR(svn_ra_svn_write_tuple(conn, iterpool, "!)"));
->>>>>>> 79d0a718
 
       SVN_ERR(replay_one_revision(conn, b, rev, low_water_mark,
                                   send_deltas, iterpool));
@@ -2800,10 +2746,7 @@
   { "get-locks",       get_locks },
   { "replay",          replay },
   { "replay-range",    replay_range },
-<<<<<<< HEAD
-=======
   { "get-deleted-rev", get_deleted_rev },
->>>>>>> 79d0a718
   { NULL }
 };
 
@@ -2867,10 +2810,7 @@
  */
 static svn_error_t *find_repos(const char *url, const char *root,
                                server_baton_t *b,
-<<<<<<< HEAD
-=======
                                svn_ra_svn_conn_t *conn,
->>>>>>> 79d0a718
                                apr_array_header_t *capabilities,
                                apr_pool_t *pool)
 {
@@ -2985,11 +2925,7 @@
 {
   svn_error_t *err, *io_err;
   apr_uint64_t ver;
-<<<<<<< HEAD
-  const char *uuid, *client_url;
-=======
   const char *uuid, *client_url, *ra_client_string, *client_string;
->>>>>>> 79d0a718
   apr_array_header_t *caplist, *cap_words;
   server_baton_t b;
   fs_warning_baton_t warn_baton;
@@ -3015,16 +2951,9 @@
                                         SVN_RA_SVN_CAP_SVNDIFF1,
                                         SVN_RA_SVN_CAP_ABSENT_ENTRIES,
                                         SVN_RA_SVN_CAP_COMMIT_REVPROPS,
-<<<<<<< HEAD
-                                        SVN_RA_SVN_CAP_MERGEINFO,
-                                        SVN_RA_SVN_CAP_DEPTH,
-                                        SVN_RA_SVN_CAP_LOG_REVPROPS,
-                                        SVN_RA_SVN_CAP_PARTIAL_REPPLAY));
-=======
                                         SVN_RA_SVN_CAP_DEPTH,
                                         SVN_RA_SVN_CAP_LOG_REVPROPS,
                                         SVN_RA_SVN_CAP_PARTIAL_REPLAY));
->>>>>>> 79d0a718
 
   /* Read client response, which we assume to be in version 2 format:
    * version, capability list, and client URL; then we do an auth
@@ -3049,11 +2978,7 @@
      new interface to re-retrieve them from conn and convert the
      result to a list, it's simpler to just convert caplist by hand
      here, since we already have it and turning 'svn_ra_svn_item_t's
-<<<<<<< HEAD
-     into 'const char *'s is pretty easy. 
-=======
      into 'const char *'s is pretty easy.
->>>>>>> 79d0a718
 
      We only record capabilities we care about.  The client may report
      more (because it doesn't know what the server cares about). */
@@ -3071,12 +2996,6 @@
             APR_ARRAY_PUSH(cap_words, const char *)
               = SVN_RA_CAPABILITY_MERGEINFO;
           }
-<<<<<<< HEAD
-      }
-  }
-
-  err = find_repos(client_url, params->root, &b, cap_words, pool);
-=======
         /* Save for operational log. */
         if (cap_log->len > 0)
           svn_stringbuf_appendcstr(cap_log, " ");
@@ -3085,7 +3004,6 @@
   }
 
   err = find_repos(client_url, params->root, &b, conn, cap_words, pool);
->>>>>>> 79d0a718
   if (!err)
     {
       SVN_ERR(auth_request(conn, pool, &b, READ_ACCESS, FALSE));
