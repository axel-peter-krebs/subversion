--- conflicted
+++ resolved
@@ -2206,29 +2206,13 @@
   b.pool = pool;
 
   /* Send greeting.   When we drop support for version 1, we can
-   * start sending an empty mechlist. 
-   * Note : version 1 does not support SSL. */
-  if (params->ssl_baton)
-    SVN_ERR(svn_ra_svn_write_tuple(conn, pool, "w(nn(!", "success",
-                                   (apr_uint64_t) 2, (apr_uint64_t) 2));
-  else
-    SVN_ERR(svn_ra_svn_write_tuple(conn, pool, "w(nn(!", "success",
-                                   (apr_uint64_t) 1, (apr_uint64_t) 2));
-
+   * start sending an empty mechlist. */
+  SVN_ERR(svn_ra_svn_write_tuple(conn, pool, "w(nn(!", "success",
+                                 (apr_uint64_t) 1, (apr_uint64_t) 2));
   SVN_ERR(send_mechs(conn, pool, &b, READ_ACCESS, FALSE));
-<<<<<<< HEAD
-  if (params->ssl_baton)
-    SVN_ERR(svn_ra_svn_write_tuple(conn, pool, "!)(ww))",
-                                   SVN_RA_SVN_CAP_EDIT_PIPELINE,
-                                   SVN_RA_SVN_CAP_SSL));
-  else
-    SVN_ERR(svn_ra_svn_write_tuple(conn, pool, "!)(w))",
-                                   SVN_RA_SVN_CAP_EDIT_PIPELINE));
-=======
   SVN_ERR(svn_ra_svn_write_tuple(conn, pool, "!)(ww))",
                                  SVN_RA_SVN_CAP_EDIT_PIPELINE, 
                                  SVN_RA_SVN_CAP_SVNDIFF1));
->>>>>>> 7f7aab08
 
   /* Read client response.  Because the client response form changed
    * between version 1 and version 2, we have to do some of this by
@@ -2247,9 +2231,6 @@
       SVN_ERR(svn_ra_svn_parse_tuple(item->u.list, pool, "nw(?c)l",
                                      &ver, &mech, &mecharg, &caplist));
       SVN_ERR(svn_ra_svn_set_capabilities(conn, caplist));
-      if (svn_ra_svn_has_capability(conn, SVN_RA_SVN_CAP_SSL))
-          return svn_error_create(SVN_ERR_RA_SVN_BAD_VERSION, NULL,
-                                  _("Client does not support SSL"));
       SVN_ERR(auth(conn, pool, mech, mecharg, &b, READ_ACCESS, FALSE,
                    &success));
       if (!success)
@@ -2271,21 +2252,11 @@
   else if (b.protocol_version == 2)
     {
       /* Version 2: client sends version, capability list, and client
-       * URL, and then we do an auth request after test for client
-       * SSL capability. */
+       * URL, and then we do an auth request. */
       SVN_ERR(svn_ra_svn_parse_tuple(item->u.list, pool, "nlc", &ver,
                                      &caplist, &client_url));
       client_url = svn_path_canonicalize(client_url, pool);
       SVN_ERR(svn_ra_svn_set_capabilities(conn, caplist));
-
-      if (params->ssl_baton 
-          && svn_ra_svn_has_capability(conn, SVN_RA_SVN_CAP_SSL))
-        {
-          /* Flush write buffer before SSL handshake. */
-          svn_ra_svn_flush(conn, pool);
-
-          SVN_ERR(svn_ra_svn_ssl_start(conn, params->ssl_baton, pool));
-        }
       err = find_repos(client_url, params->root, &b, pool);
       if (!err)
         {
