--- conflicted
+++ resolved
@@ -2857,17 +2857,12 @@
   if (get_access(b, UNAUTHENTICATED) == NO_ACCESS
       && (get_access(b, AUTHENTICATED) == NO_ACCESS
           || (!b->tunnel_user && !b->pwdb && !b->use_sasl)))
-<<<<<<< HEAD
-    return svn_error_create(SVN_ERR_RA_NOT_AUTHORIZED, NULL,
-                            "No access allowed to this repository");
-
-  svn_fs_set_warning_func(b->fs, handle_fs_warnings, b);
-
-=======
     return error_create_and_log(SVN_ERR_RA_NOT_AUTHORIZED, NULL,
                                  "No access allowed to this repository",
                                  b, conn, pool);
->>>>>>> 012ca7ae
+
+  svn_fs_set_warning_func(b->fs, handle_fs_warnings, b);
+
   return SVN_NO_ERROR;
 }
 
