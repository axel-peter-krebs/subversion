--- conflicted
+++ resolved
@@ -1,4 +1,3 @@
-<<<<<<< HEAD
 /*
  * svn_server.h :  declarations for the svn server
  *
@@ -36,44 +35,4 @@
 }
 #endif /* __cplusplus */
 
-#endif  /* SERVER_H */
-=======
-/*
- * svn_server.h :  declarations for the svn server
- *
- * ====================================================================
- * Copyright (c) 2000-2003 CollabNet.  All rights reserved.
- *
- * This software is licensed as described in the file COPYING, which
- * you should have received as part of this distribution.  The terms
- * are also available at http://subversion.tigris.org/license-1.html.
- * If newer versions of this license are posted there, you may use a
- * newer version instead, at your option.
- *
- * This software consists of voluntary contributions made by many
- * individuals.  For exact contribution history, see the revision
- * history and logs, available at http://subversion.tigris.org/.
- * ====================================================================
- */
-
-
--
-#ifndef SERVER_H
-#define SERVER_H
-
-#include <apr_network_io.h>
-
-#ifdef __cplusplus
-extern "C" {
-#endif /* __cplusplus */
-
-svn_error_t *serve(svn_ra_svn_conn_t *conn, const char *root,
-                   svn_boolean_t tunnel, apr_pool_t *pool);
-
-#ifdef __cplusplus
-}
-#endif /* __cplusplus */
-
-#endif  /* SERVER_H */
->>>>>>> 568fa1e5
+#endif  /* SERVER_H */