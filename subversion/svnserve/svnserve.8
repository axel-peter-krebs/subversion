.\" You can view this file with:
.\" nroff -man [filename]
.\"
.TH svnserve 8
.SH NAME
svnserve \- Server for the 'svn' repository access method
.SH SYNOPSIS
.TP
\fBsvnserve\fP [\fIoptions\fP]
.SH DESCRIPTION
\fBsvnserve\fP allows access to Subversion repositories using the svn
network protocol.  It can both run as a standalone server process, or
it can run out of inetd.  You must choose a mode of operation when you
start \fBsvnserve\fP.  The following options are recognized:
.PP
.TP 5
\fB\-d\fP, \fB\-\-daemon\fP
Causes \fBsvnserve\fP to run in daemon mode.  \fBsvnserve\fP
backgrounds itself and accepts and serves TCP/IP connections on the
svn port (3690, by default).
.PP
.TP 5
\fB\-\-listen-port\fP=\fIport\fP
Causes \fBsvnserve\fP to listen on \fIport\fP when run in daemon mode.
.PP
.TP 5
\fB\-\-listen-host\fP=\fIhost\fP
Causes \fBsvnserve\fP to listen on the interface specified by \fIhost\fP,
which may be either a hostname or an IP address.
.PP
.TP 5
\fB\-\-foreground\fP
When used together with \fB\-d\fP, this option causes \fBsvnserve\fP
to stay in the foreground.  This option is mainly useful for
debugging.
.PP
.TP 5
\fB\-i\fP, \fB\-\-inetd\fP
Causes \fBsvnserve\fP to use the stdin/stdout file descriptors, as is
appropriate for a daemon running out of inetd.
.PP
.TP 5
\fB\-h\fP, \fB\-\-help\fP
Displays a usage summary and exits.
.PP
.TP 5
\fB\-r\fP \fIroot\fP, \fB\-\-root\fP=\fIroot\fP
Sets the virtual root for repositories served by \fBsvnserve\fP.  The
pathname in URLs provided by the client will be interpreted relative
to this root, and will not be allowed to escape this root.
.PP
.TP 5
\fB\-R\fP \fB\-\-read-only\fP
Force all write operations through this \fBsvnserve\fP instance to be
forbidden, overriding all other access policy configuration.  Do not
use this option to set general repository access policy - that is what
<<<<<<< HEAD
the \fBconf/svnserve.conf\fP repository configuration file is for.
=======
the \fBconf/svnserve.conf\P repository configuration file is for.
>>>>>>> fb160b83
This option should be used only to restrict access via a certain
method of invoking \fBsvnserve\fP - for example, to allow write access
via SSH, but not via a \fBsvnserve\fP daemon, or to create a
restricted SSH key which is only capable of read access.
.PP
.TP 5
\fB\-t\fP, \fB\-\-tunnel\fP
Causes \fBsvnserve\fP to run in tunnel mode, which is just like the
inetd mode of operation (serve one connection over stdin/stdout)
except that the connection is considered to be pre-authenticated with
the username of the current uid.  This flag is selected by the client
when running over a tunnel agent.
.PP
.TP 5
\fB\-\-tunnel-user\fP=\fIusername\fP
When combined with \fB\-\-tunnel\fP, overrides the pre-authenticated
username with the supplied \fIusername\fP.  This is useful in
combination with the ssh authorized_key file's "command" directive to
allow a single system account to be used by multiple committers, each
having a distinct ssh identity.
.PP
.TP 5
\fB\-T\fP, \fB\-\-threads\fP
When running in daemon mode, causes \fBsvnserve\fP to spawn a thread
instead of a process for each connection.  The \fBsvnserve\fP process
still backgrounds itself at startup time.
.PP
.TP 5
\fB\-X\fP, \fB\-\-listen\-once\fP
Causes \fBsvnserve\fP to accept one connection on the svn port, serve
it, and exit.  This option is mainly useful for debugging.
.PP
Once the client has selected a repository by transmitting its URL,
\fBsvnserve\fP reads a file named \fBconf/svnserve.conf\fP in the
repository directory to determine repository-specific settings such as
what authentication database to use and what authorization policies to
apply.  See the \fBsvnserve.conf\fP(5) man page for details of that
file format.
<|MERGE_RESOLUTION|>--- conflicted
+++ resolved
@@ -54,11 +54,7 @@
 Force all write operations through this \fBsvnserve\fP instance to be
 forbidden, overriding all other access policy configuration.  Do not
 use this option to set general repository access policy - that is what
-<<<<<<< HEAD
-the \fBconf/svnserve.conf\fP repository configuration file is for.
-=======
 the \fBconf/svnserve.conf\P repository configuration file is for.
->>>>>>> fb160b83
 This option should be used only to restrict access via a certain
 method of invoking \fBsvnserve\fP - for example, to allow write access
 via SSH, but not via a \fBsvnserve\fP daemon, or to create a
