/* transaction.c --- transaction-related functions of FSFS
 *
 * ====================================================================
 *    Licensed to the Apache Software Foundation (ASF) under one
 *    or more contributor license agreements.  See the NOTICE file
 *    distributed with this work for additional information
 *    regarding copyright ownership.  The ASF licenses this file
 *    to you under the Apache License, Version 2.0 (the
 *    "License"); you may not use this file except in compliance
 *    with the License.  You may obtain a copy of the License at
 *
 *      http://www.apache.org/licenses/LICENSE-2.0
 *
 *    Unless required by applicable law or agreed to in writing,
 *    software distributed under the License is distributed on an
 *    "AS IS" BASIS, WITHOUT WARRANTIES OR CONDITIONS OF ANY
 *    KIND, either express or implied.  See the License for the
 *    specific language governing permissions and limitations
 *    under the License.
 * ====================================================================
 */

#include "transaction.h"

#include <assert.h>
#include <apr_sha1.h>

#include "svn_hash.h"
#include "svn_props.h"
#include "svn_sorts.h"
#include "svn_time.h"
#include "svn_dirent_uri.h"

#include "fs_fs.h"
#include "index.h"
#include "tree.h"
#include "util.h"
#include "id.h"
#include "low_level.h"
#include "temp_serializer.h"
#include "cached_data.h"
#include "lock.h"
#include "rep-cache.h"

#include "private/svn_fs_util.h"
#include "private/svn_fspath.h"
#include "private/svn_sorts_private.h"
#include "private/svn_subr_private.h"
#include "private/svn_string_private.h"
#include "../libsvn_fs/fs-loader.h"

#include "svn_private_config.h"

/* Return the name of the sha1->rep mapping file in transaction TXN_ID
 * within FS for the given SHA1 checksum.  Use POOL for allocations.
 */
static APR_INLINE const char *
path_txn_sha1(svn_fs_t *fs,
              const svn_fs_fs__id_part_t *txn_id,
              const unsigned char *sha1,
              apr_pool_t *pool)
{
  svn_checksum_t checksum;
  checksum.digest = sha1;
  checksum.kind = svn_checksum_sha1;

  return svn_dirent_join(svn_fs_fs__path_txn_dir(fs, txn_id, pool),
                         svn_checksum_to_cstring(&checksum, pool),
                         pool);
}

static APR_INLINE const char *
path_txn_changes(svn_fs_t *fs,
                 const svn_fs_fs__id_part_t *txn_id,
                 apr_pool_t *pool)
{
  return svn_dirent_join(svn_fs_fs__path_txn_dir(fs, txn_id, pool),
                         PATH_CHANGES, pool);
}

static APR_INLINE const char *
path_txn_props(svn_fs_t *fs,
               const svn_fs_fs__id_part_t *txn_id,
               apr_pool_t *pool)
{
  return svn_dirent_join(svn_fs_fs__path_txn_dir(fs, txn_id, pool),
                         PATH_TXN_PROPS, pool);
}

static APR_INLINE const char *
path_txn_props_final(svn_fs_t *fs,
                     const svn_fs_fs__id_part_t *txn_id,
                     apr_pool_t *pool)
{
  return svn_dirent_join(svn_fs_fs__path_txn_dir(fs, txn_id, pool),
                         PATH_TXN_PROPS_FINAL, pool);
}

static APR_INLINE const char *
path_txn_next_ids(svn_fs_t *fs,
                  const svn_fs_fs__id_part_t *txn_id,
                  apr_pool_t *pool)
{
  return svn_dirent_join(svn_fs_fs__path_txn_dir(fs, txn_id, pool),
                         PATH_NEXT_IDS, pool);
}


/* The vtable associated with an open transaction object. */
static txn_vtable_t txn_vtable = {
  svn_fs_fs__commit_txn,
  svn_fs_fs__abort_txn,
  svn_fs_fs__txn_prop,
  svn_fs_fs__txn_proplist,
  svn_fs_fs__change_txn_prop,
  svn_fs_fs__txn_root,
  svn_fs_fs__change_txn_props
};

/* FSFS-specific data being attached to svn_fs_txn_t.
 */
typedef struct fs_txn_data_t
{
  /* Strongly typed representation of the TXN's ID member. */
  svn_fs_fs__id_part_t txn_id;
} fs_txn_data_t;

const svn_fs_fs__id_part_t *
svn_fs_fs__txn_get_id(svn_fs_txn_t *txn)
{
  fs_txn_data_t *ftd = txn->fsap_data;
  return &ftd->txn_id;
}

/* Functions for working with shared transaction data. */

/* Return the transaction object for transaction TXN_ID from the
   transaction list of filesystem FS (which must already be locked via the
   txn_list_lock mutex).  If the transaction does not exist in the list,
   then create a new transaction object and return it (if CREATE_NEW is
   true) or return NULL (otherwise). */
static fs_fs_shared_txn_data_t *
get_shared_txn(svn_fs_t *fs,
               const svn_fs_fs__id_part_t *txn_id,
               svn_boolean_t create_new)
{
  fs_fs_data_t *ffd = fs->fsap_data;
  fs_fs_shared_data_t *ffsd = ffd->shared;
  fs_fs_shared_txn_data_t *txn;

  for (txn = ffsd->txns; txn; txn = txn->next)
    if (svn_fs_fs__id_part_eq(&txn->txn_id, txn_id))
      break;

  if (txn || !create_new)
    return txn;

  /* Use the transaction object from the (single-object) freelist,
     if one is available, or otherwise create a new object. */
  if (ffsd->free_txn)
    {
      txn = ffsd->free_txn;
      ffsd->free_txn = NULL;
    }
  else
    {
      apr_pool_t *subpool = svn_pool_create(ffsd->common_pool);
      txn = apr_palloc(subpool, sizeof(*txn));
      txn->pool = subpool;
    }

  txn->txn_id = *txn_id;
  txn->being_written = FALSE;

  /* Link this transaction into the head of the list.  We will typically
     be dealing with only one active transaction at a time, so it makes
     sense for searches through the transaction list to look at the
     newest transactions first.  */
  txn->next = ffsd->txns;
  ffsd->txns = txn;

  return txn;
}

/* Free the transaction object for transaction TXN_ID, and remove it
   from the transaction list of filesystem FS (which must already be
   locked via the txn_list_lock mutex).  Do nothing if the transaction
   does not exist. */
static void
free_shared_txn(svn_fs_t *fs, const svn_fs_fs__id_part_t *txn_id)
{
  fs_fs_data_t *ffd = fs->fsap_data;
  fs_fs_shared_data_t *ffsd = ffd->shared;
  fs_fs_shared_txn_data_t *txn, *prev = NULL;

  for (txn = ffsd->txns; txn; prev = txn, txn = txn->next)
    if (svn_fs_fs__id_part_eq(&txn->txn_id, txn_id))
      break;

  if (!txn)
    return;

  if (prev)
    prev->next = txn->next;
  else
    ffsd->txns = txn->next;

  /* As we typically will be dealing with one transaction after another,
     we will maintain a single-object free list so that we can hopefully
     keep reusing the same transaction object. */
  if (!ffsd->free_txn)
    ffsd->free_txn = txn;
  else
    svn_pool_destroy(txn->pool);
}


/* Obtain a lock on the transaction list of filesystem FS, call BODY
   with FS, BATON, and POOL, and then unlock the transaction list.
   Return what BODY returned. */
static svn_error_t *
with_txnlist_lock(svn_fs_t *fs,
                  svn_error_t *(*body)(svn_fs_t *fs,
                                       const void *baton,
                                       apr_pool_t *pool),
                  const void *baton,
                  apr_pool_t *pool)
{
  fs_fs_data_t *ffd = fs->fsap_data;
  fs_fs_shared_data_t *ffsd = ffd->shared;

  SVN_MUTEX__WITH_LOCK(ffsd->txn_list_lock,
                       body(fs, baton, pool));

  return SVN_NO_ERROR;
}


/* A structure used by unlock_proto_rev() and unlock_proto_rev_body(),
   which see. */
struct unlock_proto_rev_baton
{
  svn_fs_fs__id_part_t txn_id;
  void *lockcookie;
};

/* Callback used in the implementation of unlock_proto_rev(). */
static svn_error_t *
unlock_proto_rev_body(svn_fs_t *fs, const void *baton, apr_pool_t *pool)
{
  const struct unlock_proto_rev_baton *b = baton;
  apr_file_t *lockfile = b->lockcookie;
  fs_fs_shared_txn_data_t *txn = get_shared_txn(fs, &b->txn_id, FALSE);
  apr_status_t apr_err;

  if (!txn)
    return svn_error_createf(SVN_ERR_FS_CORRUPT, NULL,
                             _("Can't unlock unknown transaction '%s'"),
                             svn_fs_fs__id_txn_unparse(&b->txn_id, pool));
  if (!txn->being_written)
    return svn_error_createf(SVN_ERR_FS_CORRUPT, NULL,
                             _("Can't unlock nonlocked transaction '%s'"),
                             svn_fs_fs__id_txn_unparse(&b->txn_id, pool));

  apr_err = apr_file_unlock(lockfile);
  if (apr_err)
    return svn_error_wrap_apr
      (apr_err,
       _("Can't unlock prototype revision lockfile for transaction '%s'"),
       svn_fs_fs__id_txn_unparse(&b->txn_id, pool));
  apr_err = apr_file_close(lockfile);
  if (apr_err)
    return svn_error_wrap_apr
      (apr_err,
       _("Can't close prototype revision lockfile for transaction '%s'"),
       svn_fs_fs__id_txn_unparse(&b->txn_id, pool));

  txn->being_written = FALSE;

  return SVN_NO_ERROR;
}

/* Unlock the prototype revision file for transaction TXN_ID in filesystem
   FS using cookie LOCKCOOKIE.  The original prototype revision file must
   have been closed _before_ calling this function.

   Perform temporary allocations in POOL. */
static svn_error_t *
unlock_proto_rev(svn_fs_t *fs,
                 const svn_fs_fs__id_part_t *txn_id,
                 void *lockcookie,
                 apr_pool_t *pool)
{
  struct unlock_proto_rev_baton b;

  b.txn_id = *txn_id;
  b.lockcookie = lockcookie;
  return with_txnlist_lock(fs, unlock_proto_rev_body, &b, pool);
}

/* A structure used by get_writable_proto_rev() and
   get_writable_proto_rev_body(), which see. */
struct get_writable_proto_rev_baton
{
  void **lockcookie;
  svn_fs_fs__id_part_t txn_id;
};

/* Callback used in the implementation of get_writable_proto_rev(). */
static svn_error_t *
get_writable_proto_rev_body(svn_fs_t *fs, const void *baton, apr_pool_t *pool)
{
  const struct get_writable_proto_rev_baton *b = baton;
  void **lockcookie = b->lockcookie;
  fs_fs_shared_txn_data_t *txn = get_shared_txn(fs, &b->txn_id, TRUE);

  /* First, ensure that no thread in this process (including this one)
     is currently writing to this transaction's proto-rev file. */
  if (txn->being_written)
    return svn_error_createf(SVN_ERR_FS_REP_BEING_WRITTEN, NULL,
                             _("Cannot write to the prototype revision file "
                               "of transaction '%s' because a previous "
                               "representation is currently being written by "
                               "this process"),
                             svn_fs_fs__id_txn_unparse(&b->txn_id, pool));


  /* We know that no thread in this process is writing to the proto-rev
     file, and by extension, that no thread in this process is holding a
     lock on the prototype revision lock file.  It is therefore safe
     for us to attempt to lock this file, to see if any other process
     is holding a lock. */

  {
    apr_file_t *lockfile;
    apr_status_t apr_err;
    const char *lockfile_path
      = svn_fs_fs__path_txn_proto_rev_lock(fs, &b->txn_id, pool);

    /* Open the proto-rev lockfile, creating it if necessary, as it may
       not exist if the transaction dates from before the lockfiles were
       introduced.

       ### We'd also like to use something like svn_io_file_lock2(), but
           that forces us to create a subpool just to be able to unlock
           the file, which seems a waste. */
    SVN_ERR(svn_io_file_open(&lockfile, lockfile_path,
                             APR_WRITE | APR_CREATE, APR_OS_DEFAULT, pool));

    apr_err = apr_file_lock(lockfile,
                            APR_FLOCK_EXCLUSIVE | APR_FLOCK_NONBLOCK);
    if (apr_err)
      {
        svn_error_clear(svn_io_file_close(lockfile, pool));

        if (APR_STATUS_IS_EAGAIN(apr_err))
          return svn_error_createf(SVN_ERR_FS_REP_BEING_WRITTEN, NULL,
                                   _("Cannot write to the prototype revision "
                                     "file of transaction '%s' because a "
                                     "previous representation is currently "
                                     "being written by another process"),
                                   svn_fs_fs__id_txn_unparse(&b->txn_id,
                                                             pool));

        return svn_error_wrap_apr(apr_err,
                                  _("Can't get exclusive lock on file '%s'"),
                                  svn_dirent_local_style(lockfile_path, pool));
      }

    *lockcookie = lockfile;
  }

  /* We've successfully locked the transaction; mark it as such. */
  txn->being_written = TRUE;

  return SVN_NO_ERROR;
}

/* Make sure the length ACTUAL_LENGTH of the proto-revision file PROTO_REV
   of transaction TXN_ID in filesystem FS matches the proto-index file.
   Trim any crash / failure related extra data from the proto-rev file.

   If the prototype revision file is too short, we can't do much but bail out.

   Perform all allocations in POOL. */
static svn_error_t *
auto_truncate_proto_rev(svn_fs_t *fs,
                        apr_file_t *proto_rev,
                        apr_off_t actual_length,
                        const svn_fs_fs__id_part_t *txn_id,
                        apr_pool_t *pool)
{
  /* Only relevant for newer FSFS formats. */
  if (svn_fs_fs__use_log_addressing(fs))
    {
      /* Determine file range covered by the proto-index so far.  Note that
         we always append to both file, i.e. the last index entry also
         corresponds to the last addition in the rev file. */
      const char *path = svn_fs_fs__path_p2l_proto_index(fs, txn_id, pool);
      apr_file_t *file;
      apr_off_t indexed_length;

      SVN_ERR(svn_fs_fs__p2l_proto_index_open(&file, path, pool));
      SVN_ERR(svn_fs_fs__p2l_proto_index_next_offset(&indexed_length, file,
                                                     pool));
      SVN_ERR(svn_io_file_close(file, pool));

      /* Handle mismatches. */
      if (indexed_length < actual_length)
        SVN_ERR(svn_io_file_trunc(proto_rev, indexed_length, pool));
      else if (indexed_length > actual_length)
        return svn_error_createf(SVN_ERR_FS_INDEX_INCONSISTENT,
                                 NULL,
                                 _("p2l proto index offset %s beyond proto"
                                   "rev file size %s for TXN %s"),
                                   apr_off_t_toa(pool, indexed_length),
                                   apr_off_t_toa(pool, actual_length),
                                   svn_fs_fs__id_txn_unparse(txn_id, pool));
    }

  return SVN_NO_ERROR;
}

/* Get a handle to the prototype revision file for transaction TXN_ID in
   filesystem FS, and lock it for writing.  Return FILE, a file handle
   positioned at the end of the file, and LOCKCOOKIE, a cookie that
   should be passed to unlock_proto_rev() to unlock the file once FILE
   has been closed.

   If the prototype revision file is already locked, return error
   SVN_ERR_FS_REP_BEING_WRITTEN.

   Perform all allocations in POOL. */
static svn_error_t *
get_writable_proto_rev(apr_file_t **file,
                       void **lockcookie,
                       svn_fs_t *fs,
                       const svn_fs_fs__id_part_t *txn_id,
                       apr_pool_t *pool)
{
  struct get_writable_proto_rev_baton b;
  svn_error_t *err;
  apr_off_t end_offset = 0;

  b.lockcookie = lockcookie;
  b.txn_id = *txn_id;

  SVN_ERR(with_txnlist_lock(fs, get_writable_proto_rev_body, &b, pool));

  /* Now open the prototype revision file and seek to the end. */
  err = svn_io_file_open(file,
                         svn_fs_fs__path_txn_proto_rev(fs, txn_id, pool),
                         APR_READ | APR_WRITE | APR_BUFFERED, APR_OS_DEFAULT,
                         pool);

  /* You might expect that we could dispense with the following seek
     and achieve the same thing by opening the file using APR_APPEND.
     Unfortunately, APR's buffered file implementation unconditionally
     places its initial file pointer at the start of the file (even for
     files opened with APR_APPEND), so we need this seek to reconcile
     the APR file pointer to the OS file pointer (since we need to be
     able to read the current file position later). */
  if (!err)
    err = svn_io_file_seek(*file, APR_END, &end_offset, pool);

  /* We don't want unused sections (such as leftovers from failed delta
     stream) in our file.  If we use log addressing, we would need an
     index entry for the unused section and that section would need to
     be all NUL by convention.  So, detect and fix those cases by truncating
     the protorev file. */
  if (!err)
    err = auto_truncate_proto_rev(fs, *file, end_offset, txn_id, pool);

  if (err)
    {
      err = svn_error_compose_create(
              err,
              unlock_proto_rev(fs, txn_id, *lockcookie, pool));

      *lockcookie = NULL;
    }

  return svn_error_trace(err);
}

/* Callback used in the implementation of purge_shared_txn(). */
static svn_error_t *
purge_shared_txn_body(svn_fs_t *fs, const void *baton, apr_pool_t *pool)
{
  const svn_fs_fs__id_part_t *txn_id = baton;

  free_shared_txn(fs, txn_id);
  svn_fs_fs__reset_txn_caches(fs);

  return SVN_NO_ERROR;
}

/* Purge the shared data for transaction TXN_ID in filesystem FS.
   Perform all allocations in POOL. */
static svn_error_t *
purge_shared_txn(svn_fs_t *fs,
                 const svn_fs_fs__id_part_t *txn_id,
                 apr_pool_t *pool)
{
  return with_txnlist_lock(fs, purge_shared_txn_body, txn_id, pool);
}


svn_error_t *
svn_fs_fs__put_node_revision(svn_fs_t *fs,
                             const svn_fs_id_t *id,
                             node_revision_t *noderev,
                             svn_boolean_t fresh_txn_root,
                             apr_pool_t *pool)
{
  fs_fs_data_t *ffd = fs->fsap_data;
  apr_file_t *noderev_file;

  noderev->is_fresh_txn_root = fresh_txn_root;

  if (! svn_fs_fs__id_is_txn(id))
    return svn_error_createf(SVN_ERR_FS_CORRUPT, NULL,
                             _("Attempted to write to non-transaction '%s'"),
                             svn_fs_fs__id_unparse(id, pool)->data);

  SVN_ERR(svn_io_file_open(&noderev_file,
                           svn_fs_fs__path_txn_node_rev(fs, id, pool),
                           APR_WRITE | APR_CREATE | APR_TRUNCATE
                           | APR_BUFFERED, APR_OS_DEFAULT, pool));

  SVN_ERR(svn_fs_fs__write_noderev(svn_stream_from_aprfile2(noderev_file, TRUE,
                                                            pool),
                                   noderev, ffd->format,
                                   svn_fs_fs__fs_supports_mergeinfo(fs),
                                   pool));

  SVN_ERR(svn_io_file_close(noderev_file, pool));

  return SVN_NO_ERROR;
}

/* For the in-transaction NODEREV within FS, write the sha1->rep mapping
 * file in the respective transaction, if rep sharing has been enabled etc.
 * Use SCATCH_POOL for temporary allocations.
 */
static svn_error_t *
store_sha1_rep_mapping(svn_fs_t *fs,
                       node_revision_t *noderev,
                       apr_pool_t *scratch_pool)
{
  fs_fs_data_t *ffd = fs->fsap_data;

  /* if rep sharing has been enabled and the noderev has a data rep and
   * its SHA-1 is known, store the rep struct under its SHA1. */
  if (   ffd->rep_sharing_allowed
      && noderev->data_rep
      && noderev->data_rep->has_sha1)
    {
      apr_file_t *rep_file;
      const char *file_name = path_txn_sha1(fs,
                                            &noderev->data_rep->txn_id,
                                            noderev->data_rep->sha1_digest,
                                            scratch_pool);
      svn_stringbuf_t *rep_string
        = svn_fs_fs__unparse_representation(noderev->data_rep,
                                            ffd->format,
                                            (noderev->kind == svn_node_dir),
                                            scratch_pool, scratch_pool);
      SVN_ERR(svn_io_file_open(&rep_file, file_name,
                               APR_WRITE | APR_CREATE | APR_TRUNCATE
                               | APR_BUFFERED, APR_OS_DEFAULT, scratch_pool));

      SVN_ERR(svn_io_file_write_full(rep_file, rep_string->data,
                                     rep_string->len, NULL, scratch_pool));

      SVN_ERR(svn_io_file_close(rep_file, scratch_pool));
    }

  return SVN_NO_ERROR;
}

static svn_error_t *
unparse_dir_entry(svn_fs_dirent_t *dirent,
                  svn_stream_t *stream,
                  apr_pool_t *pool)
{
  const char *val
    = apr_psprintf(pool, "%s %s",
                   (dirent->kind == svn_node_file) ? SVN_FS_FS__KIND_FILE
                                                   : SVN_FS_FS__KIND_DIR,
                   svn_fs_fs__id_unparse(dirent->id, pool)->data);

  SVN_ERR(svn_stream_printf(stream, pool, "K %" APR_SIZE_T_FMT "\n%s\n"
                            "V %" APR_SIZE_T_FMT "\n%s\n",
                            strlen(dirent->name), dirent->name,
                            strlen(val), val));
  return SVN_NO_ERROR;
}

/* Write the directory given as array of dirent structs in ENTRIES to STREAM.
   Perform temporary allocations in POOL. */
static svn_error_t *
unparse_dir_entries(apr_array_header_t *entries,
                    svn_stream_t *stream,
                    apr_pool_t *pool)
{
  apr_pool_t *iterpool = svn_pool_create(pool);
  int i;
  for (i = 0; i < entries->nelts; ++i)
    {
      svn_fs_dirent_t *dirent;

      svn_pool_clear(iterpool);
      dirent = APR_ARRAY_IDX(entries, i, svn_fs_dirent_t *);
      SVN_ERR(unparse_dir_entry(dirent, stream, iterpool));
    }

  SVN_ERR(svn_stream_printf(stream, pool, "%s\n", SVN_HASH_TERMINATOR));

  svn_pool_destroy(iterpool);
  return SVN_NO_ERROR;
}

/* Return a deep copy of SOURCE and allocate it in RESULT_POOL.
 */
static svn_fs_path_change2_t *
path_change_dup(const svn_fs_path_change2_t *source,
                apr_pool_t *result_pool)
{
  svn_fs_path_change2_t *result = apr_pmemdup(result_pool, source,
                                              sizeof(*source));
  result->node_rev_id = svn_fs_fs__id_copy(source->node_rev_id, result_pool);
  if (source->copyfrom_path)
    result->copyfrom_path = apr_pstrdup(result_pool, source->copyfrom_path);

  return result;
}

/* Merge the internal-use-only CHANGE into a hash of public-FS
   svn_fs_path_change2_t CHANGED_PATHS, collapsing multiple changes into a
   single summarical (is that real word?) change per path.  DELETIONS is
   also a path->svn_fs_path_change2_t hash and contains all the deletions
   that got turned into a replacement. */
static svn_error_t *
fold_change(apr_hash_t *changed_paths,
            apr_hash_t *deletions,
            const change_t *change)
{
  apr_pool_t *pool = apr_hash_pool_get(changed_paths);
  svn_fs_path_change2_t *old_change, *new_change;
  const svn_string_t *path = &change->path;
  const svn_fs_path_change2_t *info = &change->info;

  if ((old_change = apr_hash_get(changed_paths, path->data, path->len)))
    {
      /* This path already exists in the hash, so we have to merge
         this change into the already existing one. */

      /* Sanity check:  only allow NULL node revision ID in the
         `reset' case. */
      if ((! info->node_rev_id)
           && (info->change_kind != svn_fs_path_change_reset))
        return svn_error_create
          (SVN_ERR_FS_CORRUPT, NULL,
           _("Missing required node revision ID"));

      /* Sanity check: we should be talking about the same node
         revision ID as our last change except where the last change
         was a deletion. */
      if (info->node_rev_id
          && (! svn_fs_fs__id_eq(old_change->node_rev_id, info->node_rev_id))
          && (old_change->change_kind != svn_fs_path_change_delete))
        return svn_error_create
          (SVN_ERR_FS_CORRUPT, NULL,
           _("Invalid change ordering: new node revision ID "
             "without delete"));

      /* Sanity check: an add, replacement, or reset must be the first
         thing to follow a deletion. */
      if ((old_change->change_kind == svn_fs_path_change_delete)
          && (! ((info->change_kind == svn_fs_path_change_replace)
                 || (info->change_kind == svn_fs_path_change_reset)
                 || (info->change_kind == svn_fs_path_change_add))))
        return svn_error_create
          (SVN_ERR_FS_CORRUPT, NULL,
           _("Invalid change ordering: non-add change on deleted path"));

      /* Sanity check: an add can't follow anything except
         a delete or reset.  */
      if ((info->change_kind == svn_fs_path_change_add)
          && (old_change->change_kind != svn_fs_path_change_delete)
          && (old_change->change_kind != svn_fs_path_change_reset))
        return svn_error_create
          (SVN_ERR_FS_CORRUPT, NULL,
           _("Invalid change ordering: add change on preexisting path"));

      /* Now, merge that change in. */
      switch (info->change_kind)
        {
        case svn_fs_path_change_reset:
          /* A reset here will simply remove the path change from the
             hash. */
          apr_hash_set(changed_paths, path->data, path->len, NULL);
          break;

        case svn_fs_path_change_delete:
          if (old_change->change_kind == svn_fs_path_change_add)
            {
              /* If the path was introduced in this transaction via an
                 add, and we are deleting it, just remove the path
                 altogether.  (The caller will delete any child paths.) */
              apr_hash_set(changed_paths, path->data, path->len, NULL);
            }
          else if (old_change->change_kind == svn_fs_path_change_replace)
            {
              /* A deleting a 'replace' restore the original deletion. */
              new_change = apr_hash_get(deletions, path->data, path->len);
              SVN_ERR_ASSERT(new_change);
              apr_hash_set(changed_paths, path->data, path->len, new_change);
            }
          else
            {
              /* A deletion overrules a previous change (modify). */
              new_change = path_change_dup(info, pool);
              apr_hash_set(changed_paths, path->data, path->len, new_change);
            }
          break;

        case svn_fs_path_change_add:
        case svn_fs_path_change_replace:
          /* An add at this point must be following a previous delete,
             so treat it just like a replace.  Remember the original
             deletion such that we are able to delete this path again
             (the replacement may have changed node kind and id). */
          new_change = path_change_dup(info, pool);
          new_change->change_kind = svn_fs_path_change_replace;

          apr_hash_set(changed_paths, path->data, path->len, new_change);

          /* Remember the original change.
           * Make sure to allocate the hash key in a durable pool. */
          apr_hash_set(deletions,
                       apr_pstrmemdup(apr_hash_pool_get(deletions),
                                      path->data, path->len),
                       path->len, old_change);
          break;

        case svn_fs_path_change_modify:
        default:
          /* If the new change modifies some attribute of the node, set
             the corresponding flag, whether it already was set or not.
             Note: We do not reset a flag to FALSE if a change is undone. */
          if (info->text_mod)
            old_change->text_mod = TRUE;
          if (info->prop_mod)
            old_change->prop_mod = TRUE;
          if (info->mergeinfo_mod == svn_tristate_true)
            old_change->mergeinfo_mod = svn_tristate_true;
          break;
        }
    }
  else
    {
      /* Add this path.  The API makes no guarantees that this (new) key
         will not be retained.  Thus, we copy the key into the target pool
         to ensure a proper lifetime.  */
      apr_hash_set(changed_paths,
                   apr_pstrmemdup(pool, path->data, path->len), path->len,
                   path_change_dup(info, pool));
    }

  return SVN_NO_ERROR;
}

/* Baton type to be used with process_changes(). */
typedef struct process_changes_baton_t
{
  /* Folded list of path changes. */
  apr_hash_t *changed_paths;

  /* Path changes that are deletions and have been turned into
     replacements.  If those replacements get deleted again, this
     container contains the record that we have to revert to. */
  apr_hash_t *deletions;
} process_changes_baton_t;

/* An implementation of svn_fs_fs__change_receiver_t.
   Examine all the changed path entries in CHANGES and store them in
   *CHANGED_PATHS.  Folding is done to remove redundant or unnecessary
   data. Do all allocations in POOL. */
static svn_error_t *
process_changes(void *baton_p,
                change_t *change,
                apr_pool_t *scratch_pool)
{
  process_changes_baton_t *baton = baton_p;

  SVN_ERR(fold_change(baton->changed_paths, baton->deletions, change));

  /* Now, if our change was a deletion or replacement, we have to
     blow away any changes thus far on paths that are (or, were)
     children of this path.
     ### i won't bother with another iteration pool here -- at
     most we talking about a few extra dups of paths into what
     is already a temporary subpool.
  */

  if ((change->info.change_kind == svn_fs_path_change_delete)
       || (change->info.change_kind == svn_fs_path_change_replace))
    {
      apr_hash_index_t *hi;

      /* a potential child path must contain at least 2 more chars
         (the path separator plus at least one char for the name).
         Also, we should not assume that all paths have been normalized
         i.e. some might have trailing path separators.
      */
      apr_ssize_t path_len = change->path.len;
      apr_ssize_t min_child_len = path_len == 0
                                ? 1
                                : change->path.data[path_len-1] == '/'
                                    ? path_len + 1
                                    : path_len + 2;

      /* CAUTION: This is the inner loop of an O(n^2) algorithm.
         The number of changes to process may be >> 1000.
         Therefore, keep the inner loop as tight as possible.
      */
      for (hi = apr_hash_first(scratch_pool, baton->changed_paths);
           hi;
           hi = apr_hash_next(hi))
        {
          /* KEY is the path. */
          const void *path;
          apr_ssize_t klen;
          svn_fs_path_change2_t *old_change;
          apr_hash_this(hi, &path, &klen, (void**)&old_change);

          /* If we come across a child of our path, remove it.
             Call svn_fspath__skip_ancestor only if there is a chance that
             this is actually a sub-path.
           */
          if (klen >= min_child_len)
            {
              const char *child;

              child = svn_fspath__skip_ancestor(change->path.data, path);
              if (child && child[0] != '\0')
                {
                  apr_hash_set(baton->changed_paths, path, klen, NULL);
                }
            }
        }
    }

  return SVN_NO_ERROR;
}

svn_error_t *
svn_fs_fs__txn_changes_fetch(apr_hash_t **changed_paths_p,
                             svn_fs_t *fs,
                             const svn_fs_fs__id_part_t *txn_id,
                             apr_pool_t *pool)
{
  apr_file_t *file;
  apr_hash_t *changed_paths = apr_hash_make(pool);
  apr_pool_t *scratch_pool = svn_pool_create(pool);
  process_changes_baton_t baton;

  baton.changed_paths = changed_paths;
  baton.deletions = apr_hash_make(scratch_pool);

  SVN_ERR(svn_io_file_open(&file,
                           path_txn_changes(fs, txn_id, scratch_pool),
                           APR_READ | APR_BUFFERED, APR_OS_DEFAULT,
                           scratch_pool));

  SVN_ERR(svn_fs_fs__read_changes_incrementally(
                                  svn_stream_from_aprfile2(file, TRUE,
                                                           scratch_pool),
                                  process_changes, &baton,
                                  scratch_pool));
  svn_pool_destroy(scratch_pool);

  *changed_paths_p = changed_paths;

  return SVN_NO_ERROR;
}


svn_error_t *
svn_fs_fs__paths_changed(apr_hash_t **changed_paths_p,
                         svn_fs_t *fs,
                         svn_revnum_t rev,
                         apr_pool_t *pool)
{
  apr_hash_t *changed_paths;
  apr_array_header_t *changes;
  int i;

  SVN_ERR(svn_fs_fs__get_changes(&changes, fs, rev, pool));

  changed_paths = svn_hash__make(pool);
  for (i = 0; i < changes->nelts; ++i)
    {
      change_t *change = APR_ARRAY_IDX(changes, i, change_t *);
      apr_hash_set(changed_paths, change->path.data, change->path.len,
                   &change->info);
    }

  *changed_paths_p = changed_paths;

  return SVN_NO_ERROR;
}

/* Copy a revision node-rev SRC into the current transaction TXN_ID in
   the filesystem FS.  This is only used to create the root of a transaction.
   Allocations are from POOL.  */
static svn_error_t *
create_new_txn_noderev_from_rev(svn_fs_t *fs,
                                const svn_fs_fs__id_part_t *txn_id,
                                svn_fs_id_t *src,
                                apr_pool_t *pool)
{
  node_revision_t *noderev;
  const svn_fs_fs__id_part_t *node_id, *copy_id;

  SVN_ERR(svn_fs_fs__get_node_revision(&noderev, fs, src, pool, pool));

  if (svn_fs_fs__id_is_txn(noderev->id))
    return svn_error_create(SVN_ERR_FS_CORRUPT, NULL,
                            _("Copying from transactions not allowed"));

  noderev->predecessor_id = noderev->id;
  noderev->predecessor_count++;
  noderev->copyfrom_path = NULL;
  noderev->copyfrom_rev = SVN_INVALID_REVNUM;

  /* For the transaction root, the copyroot never changes. */

  node_id = svn_fs_fs__id_node_id(noderev->id);
  copy_id = svn_fs_fs__id_copy_id(noderev->id);
  noderev->id = svn_fs_fs__id_txn_create(node_id, copy_id, txn_id, pool);

  return svn_fs_fs__put_node_revision(fs, noderev->id, noderev, TRUE, pool);
}

/* A structure used by get_and_increment_txn_key_body(). */
struct get_and_increment_txn_key_baton {
  svn_fs_t *fs;
  apr_uint64_t txn_number;
  apr_pool_t *pool;
};

/* Callback used in the implementation of create_txn_dir().  This gets
   the current base 36 value in PATH_TXN_CURRENT and increments it.
   It returns the original value by the baton. */
static svn_error_t *
get_and_increment_txn_key_body(void *baton, apr_pool_t *pool)
{
  struct get_and_increment_txn_key_baton *cb = baton;
  const char *txn_current_filename
    = svn_fs_fs__path_txn_current(cb->fs, pool);
  char new_id_str[SVN_INT64_BUFFER_SIZE + 1]; /* add space for a newline */
  apr_size_t line_length;

  svn_stringbuf_t *buf;
  SVN_ERR(svn_fs_fs__read_content(&buf, txn_current_filename, cb->pool));

  /* assign the current txn counter value to our result */
  cb->txn_number = svn__base36toui64(NULL, buf->data);

  /* remove trailing newlines */
  line_length = svn__ui64tobase36(new_id_str, cb->txn_number+1);
  new_id_str[line_length] = '\n';

  /* Increment the key and add a trailing \n to the string so the
     txn-current file has a newline in it. */
  SVN_ERR(svn_io_write_atomic(txn_current_filename, new_id_str,
                              line_length + 1,
                              txn_current_filename /* copy_perms path */,
                              pool));

  return SVN_NO_ERROR;
}

/* Create a unique directory for a transaction in FS based on revision REV.
   Return the ID for this transaction in *ID_P and *TXN_ID.  Use a sequence
   value in the transaction ID to prevent reuse of transaction IDs. */
static svn_error_t *
create_txn_dir(const char **id_p,
               svn_fs_fs__id_part_t *txn_id,
               svn_fs_t *fs,
               svn_revnum_t rev,
               apr_pool_t *pool)
{
  struct get_and_increment_txn_key_baton cb;
  const char *txn_dir;

  /* Get the current transaction sequence value, which is a base-36
     number, from the txn-current file, and write an
     incremented value back out to the file.  Place the revision
     number the transaction is based off into the transaction id. */
  cb.pool = pool;
  cb.fs = fs;
  SVN_ERR(svn_fs_fs__with_txn_current_lock(fs,
                                           get_and_increment_txn_key_body,
                                           &cb,
                                           pool));
  txn_id->revision = rev;
  txn_id->number = cb.txn_number;

  *id_p = svn_fs_fs__id_txn_unparse(txn_id, pool);
  txn_dir = svn_fs_fs__path_txn_dir(fs, txn_id, pool);

  return svn_io_dir_make(txn_dir, APR_OS_DEFAULT, pool);
}

/* Create a unique directory for a transaction in FS based on revision
   REV.  Return the ID for this transaction in *ID_P and *TXN_ID.  This
   implementation is used in svn 1.4 and earlier repositories and is
   kept in 1.5 and greater to support the --pre-1.4-compatible and
   --pre-1.5-compatible repository creation options.  Reused
   transaction IDs are possible with this implementation. */
static svn_error_t *
create_txn_dir_pre_1_5(const char **id_p,
                       svn_fs_fs__id_part_t *txn_id,
                       svn_fs_t *fs,
                       svn_revnum_t rev,
                       apr_pool_t *pool)
{
  unsigned int i;
  apr_pool_t *subpool;
  const char *unique_path, *prefix;

  /* Try to create directories named "<txndir>/<rev>-<uniqueifier>.txn". */
  prefix = svn_dirent_join(svn_fs_fs__path_txns_dir(fs, pool),
                           apr_psprintf(pool, "%ld", rev), pool);

  subpool = svn_pool_create(pool);
  for (i = 1; i <= 99999; i++)
    {
      svn_error_t *err;

      svn_pool_clear(subpool);
      unique_path = apr_psprintf(subpool, "%s-%u" PATH_EXT_TXN, prefix, i);
      err = svn_io_dir_make(unique_path, APR_OS_DEFAULT, subpool);
      if (! err)
        {
          /* We succeeded.  Return the basename minus the ".txn" extension. */
          const char *name = svn_dirent_basename(unique_path, subpool);
          *id_p = apr_pstrndup(pool, name,
                               strlen(name) - strlen(PATH_EXT_TXN));
          SVN_ERR(svn_fs_fs__id_txn_parse(txn_id, *id_p));
          svn_pool_destroy(subpool);
          return SVN_NO_ERROR;
        }
      if (! APR_STATUS_IS_EEXIST(err->apr_err))
        return svn_error_trace(err);
      svn_error_clear(err);
    }

  return svn_error_createf(SVN_ERR_IO_UNIQUE_NAMES_EXHAUSTED,
                           NULL,
                           _("Unable to create transaction directory "
                             "in '%s' for revision %ld"),
                           svn_dirent_local_style(fs->path, pool),
                           rev);
}

svn_error_t *
svn_fs_fs__create_txn(svn_fs_txn_t **txn_p,
                      svn_fs_t *fs,
                      svn_revnum_t rev,
                      apr_pool_t *pool)
{
  fs_fs_data_t *ffd = fs->fsap_data;
  svn_fs_txn_t *txn;
  fs_txn_data_t *ftd;
  svn_fs_id_t *root_id;

  txn = apr_pcalloc(pool, sizeof(*txn));
  ftd = apr_pcalloc(pool, sizeof(*ftd));

  /* Get the txn_id. */
  if (ffd->format >= SVN_FS_FS__MIN_TXN_CURRENT_FORMAT)
    SVN_ERR(create_txn_dir(&txn->id, &ftd->txn_id, fs, rev, pool));
  else
    SVN_ERR(create_txn_dir_pre_1_5(&txn->id, &ftd->txn_id, fs, rev, pool));

  txn->fs = fs;
  txn->base_rev = rev;

  txn->vtable = &txn_vtable;
  txn->fsap_data = ftd;
  *txn_p = txn;

  /* Create a new root node for this transaction. */
  SVN_ERR(svn_fs_fs__rev_get_root(&root_id, fs, rev, pool, pool));
  SVN_ERR(create_new_txn_noderev_from_rev(fs, &ftd->txn_id, root_id, pool));

  /* Create an empty rev file. */
  SVN_ERR(svn_io_file_create_empty(
                    svn_fs_fs__path_txn_proto_rev(fs, &ftd->txn_id, pool),
                    pool));

  /* Create an empty rev-lock file. */
  SVN_ERR(svn_io_file_create_empty(
               svn_fs_fs__path_txn_proto_rev_lock(fs, &ftd->txn_id, pool),
               pool));

  /* Create an empty changes file. */
  SVN_ERR(svn_io_file_create_empty(path_txn_changes(fs, &ftd->txn_id, pool),
                                   pool));

  /* Create the next-ids file. */
  return svn_io_file_create(path_txn_next_ids(fs, &ftd->txn_id, pool),
                            "0 0\n", pool);
}

/* Store the property list for transaction TXN_ID in PROPLIST.
   Perform temporary allocations in POOL. */
static svn_error_t *
get_txn_proplist(apr_hash_t *proplist,
                 svn_fs_t *fs,
                 const svn_fs_fs__id_part_t *txn_id,
                 apr_pool_t *pool)
{
  svn_stream_t *stream;
  svn_error_t *err;

  /* Check for issue #3696. (When we find and fix the cause, we can change
   * this to an assertion.) */
  if (!txn_id || !svn_fs_fs__id_txn_used(txn_id))
    return svn_error_create(SVN_ERR_INCORRECT_PARAMS, NULL,
                            _("Internal error: a null transaction id was "
                              "passed to get_txn_proplist()"));

  /* Open the transaction properties file. */
  SVN_ERR(svn_stream_open_readonly(&stream, path_txn_props(fs, txn_id, pool),
                                   pool, pool));

  /* Read in the property list. */
  err = svn_hash_read2(proplist, stream, SVN_HASH_TERMINATOR, pool);
  if (err)
    {
      svn_error_clear(svn_stream_close(stream));  
      return svn_error_quick_wrapf(err,
               _("malformed property list in transaction '%s'"),
               path_txn_props(fs, txn_id, pool));
    }

  return svn_stream_close(stream);
}

/* Save the property list PROPS as the revprops for transaction TXN_ID
   in FS.  Perform temporary allocations in POOL. */
static svn_error_t *
set_txn_proplist(svn_fs_t *fs,
                 const svn_fs_fs__id_part_t *txn_id,
                 apr_hash_t *props,
                 svn_boolean_t final,
                 apr_pool_t *pool)
{
  svn_stringbuf_t *buf;
  svn_stream_t *stream;

  /* Write out the new file contents to BUF. */
  buf = svn_stringbuf_create_ensure(1024, pool);
  stream = svn_stream_from_stringbuf(buf, pool);
  SVN_ERR(svn_hash_write2(props, stream, SVN_HASH_TERMINATOR, pool));
  SVN_ERR(svn_stream_close(stream));

  /* Open the transaction properties file and write new contents to it. */
  SVN_ERR(svn_io_write_atomic((final
                               ? path_txn_props_final(fs, txn_id, pool)
                               : path_txn_props(fs, txn_id, pool)),
                              buf->data, buf->len,
                              NULL /* copy_perms_path */, pool));
  return SVN_NO_ERROR;
}


svn_error_t *
svn_fs_fs__change_txn_prop(svn_fs_txn_t *txn,
                           const char *name,
                           const svn_string_t *value,
                           apr_pool_t *pool)
{
  apr_array_header_t *props = apr_array_make(pool, 1, sizeof(svn_prop_t));
  svn_prop_t prop;

  prop.name = name;
  prop.value = value;
  APR_ARRAY_PUSH(props, svn_prop_t) = prop;

  return svn_fs_fs__change_txn_props(txn, props, pool);
}

svn_error_t *
svn_fs_fs__change_txn_props(svn_fs_txn_t *txn,
                            const apr_array_header_t *props,
                            apr_pool_t *pool)
{
  fs_txn_data_t *ftd = txn->fsap_data;
  apr_hash_t *txn_prop = apr_hash_make(pool);
  int i;
  svn_error_t *err;

  err = get_txn_proplist(txn_prop, txn->fs, &ftd->txn_id, pool);
  /* Here - and here only - we need to deal with the possibility that the
     transaction property file doesn't yet exist.  The rest of the
     implementation assumes that the file exists, but we're called to set the
     initial transaction properties as the transaction is being created. */
  if (err && (APR_STATUS_IS_ENOENT(err->apr_err)))
    svn_error_clear(err);
  else if (err)
    return svn_error_trace(err);

  for (i = 0; i < props->nelts; i++)
    {
      svn_prop_t *prop = &APR_ARRAY_IDX(props, i, svn_prop_t);

      if (svn_hash_gets(txn_prop, SVN_FS__PROP_TXN_CLIENT_DATE)
          && !strcmp(prop->name, SVN_PROP_REVISION_DATE))
        svn_hash_sets(txn_prop, SVN_FS__PROP_TXN_CLIENT_DATE,
                      svn_string_create("1", pool));

      svn_hash_sets(txn_prop, prop->name, prop->value);
    }

  /* Create a new version of the file and write out the new props. */
  /* Open the transaction properties file. */
  SVN_ERR(set_txn_proplist(txn->fs, &ftd->txn_id, txn_prop, FALSE, pool));

  return SVN_NO_ERROR;
}

svn_error_t *
svn_fs_fs__get_txn(transaction_t **txn_p,
                   svn_fs_t *fs,
                   const svn_fs_fs__id_part_t *txn_id,
                   apr_pool_t *pool)
{
  transaction_t *txn;
  node_revision_t *noderev;
  svn_fs_id_t *root_id;

  txn = apr_pcalloc(pool, sizeof(*txn));
  root_id = svn_fs_fs__id_txn_create_root(txn_id, pool);

  SVN_ERR(svn_fs_fs__get_node_revision(&noderev, fs, root_id, pool, pool));

  txn->root_id = svn_fs_fs__id_copy(noderev->id, pool);
  txn->base_id = svn_fs_fs__id_copy(noderev->predecessor_id, pool);
  txn->copies = NULL;

  *txn_p = txn;

  return SVN_NO_ERROR;
}

/* Write out the currently available next node_id NODE_ID and copy_id
   COPY_ID for transaction TXN_ID in filesystem FS.  The next node-id is
   used both for creating new unique nodes for the given transaction, as
   well as uniquifying representations.  Perform temporary allocations in
   POOL. */
static svn_error_t *
write_next_ids(svn_fs_t *fs,
               const svn_fs_fs__id_part_t *txn_id,
               apr_uint64_t node_id,
               apr_uint64_t copy_id,
               apr_pool_t *pool)
{
  apr_file_t *file;
  char buffer[2 * SVN_INT64_BUFFER_SIZE + 2];
  char *p = buffer;

  p += svn__ui64tobase36(p, node_id);
  *(p++) = ' ';
  p += svn__ui64tobase36(p, copy_id);
  *(p++) = '\n';
  *(p++) = '\0';

  SVN_ERR(svn_io_file_open(&file,
                           path_txn_next_ids(fs, txn_id, pool),
                           APR_WRITE | APR_TRUNCATE,
                           APR_OS_DEFAULT, pool));
  SVN_ERR(svn_io_file_write_full(file, buffer, p - buffer, NULL, pool));
  return svn_io_file_close(file, pool);
}

/* Find out what the next unique node-id and copy-id are for
   transaction TXN_ID in filesystem FS.  Store the results in *NODE_ID
   and *COPY_ID.  The next node-id is used both for creating new unique
   nodes for the given transaction, as well as uniquifying representations.
   Perform all allocations in POOL. */
static svn_error_t *
read_next_ids(apr_uint64_t *node_id,
              apr_uint64_t *copy_id,
              svn_fs_t *fs,
              const svn_fs_fs__id_part_t *txn_id,
              apr_pool_t *pool)
{
  svn_stringbuf_t *buf;
  const char *str;
  SVN_ERR(svn_fs_fs__read_content(&buf,
                                  path_txn_next_ids(fs, txn_id, pool),
                                  pool));

  /* Parse this into two separate strings. */

  str = buf->data;
  *node_id = svn__base36toui64(&str, str);
  if (*str != ' ')
    return svn_error_create(SVN_ERR_FS_CORRUPT, NULL,
                            _("next-id file corrupt"));

  ++str;
  *copy_id = svn__base36toui64(&str, str);
  if (*str != '\n')
    return svn_error_create(SVN_ERR_FS_CORRUPT, NULL,
                            _("next-id file corrupt"));

  return SVN_NO_ERROR;
}

/* Get a new and unique to this transaction node-id for transaction
   TXN_ID in filesystem FS.  Store the new node-id in *NODE_ID_P.
   Node-ids are guaranteed to be unique to this transction, but may
   not necessarily be sequential.  Perform all allocations in POOL. */
static svn_error_t *
get_new_txn_node_id(svn_fs_fs__id_part_t *node_id_p,
                    svn_fs_t *fs,
                    const svn_fs_fs__id_part_t *txn_id,
                    apr_pool_t *pool)
{
  apr_uint64_t node_id, copy_id;

  /* First read in the current next-ids file. */
  SVN_ERR(read_next_ids(&node_id, &copy_id, fs, txn_id, pool));

  node_id_p->revision = SVN_INVALID_REVNUM;
  node_id_p->number = node_id;

  SVN_ERR(write_next_ids(fs, txn_id, ++node_id, copy_id, pool));

  return SVN_NO_ERROR;
}

svn_error_t *
svn_fs_fs__reserve_copy_id(svn_fs_fs__id_part_t *copy_id_p,
                           svn_fs_t *fs,
                           const svn_fs_fs__id_part_t *txn_id,
                           apr_pool_t *pool)
{
  apr_uint64_t node_id, copy_id;

  /* First read in the current next-ids file. */
  SVN_ERR(read_next_ids(&node_id, &copy_id, fs, txn_id, pool));

  /* this is an in-txn ID now */
  copy_id_p->revision = SVN_INVALID_REVNUM;
  copy_id_p->number = copy_id;

  /* Update the ID counter file */
  SVN_ERR(write_next_ids(fs, txn_id, node_id, ++copy_id, pool));

  return SVN_NO_ERROR;
}

svn_error_t *
svn_fs_fs__create_node(const svn_fs_id_t **id_p,
                       svn_fs_t *fs,
                       node_revision_t *noderev,
                       const svn_fs_fs__id_part_t *copy_id,
                       const svn_fs_fs__id_part_t *txn_id,
                       apr_pool_t *pool)
{
  svn_fs_fs__id_part_t node_id;
  const svn_fs_id_t *id;

  /* Get a new node-id for this node. */
  SVN_ERR(get_new_txn_node_id(&node_id, fs, txn_id, pool));

  id = svn_fs_fs__id_txn_create(&node_id, copy_id, txn_id, pool);

  noderev->id = id;

  SVN_ERR(svn_fs_fs__put_node_revision(fs, noderev->id, noderev, FALSE, pool));

  *id_p = id;

  return SVN_NO_ERROR;
}

svn_error_t *
svn_fs_fs__purge_txn(svn_fs_t *fs,
                     const char *txn_id_str,
                     apr_pool_t *pool)
{
  fs_fs_data_t *ffd = fs->fsap_data;
  svn_fs_fs__id_part_t txn_id;
  SVN_ERR(svn_fs_fs__id_txn_parse(&txn_id, txn_id_str));

  /* Remove the shared transaction object associated with this transaction. */
  SVN_ERR(purge_shared_txn(fs, &txn_id, pool));
  /* Remove the directory associated with this transaction. */
  SVN_ERR(svn_io_remove_dir2(svn_fs_fs__path_txn_dir(fs, &txn_id, pool),
                             FALSE, NULL, NULL, pool));
  if (ffd->format >= SVN_FS_FS__MIN_PROTOREVS_DIR_FORMAT)
    {
      /* Delete protorev and its lock, which aren't in the txn
         directory.  It's OK if they don't exist (for example, if this
         is post-commit and the proto-rev has been moved into
         place). */
      SVN_ERR(svn_io_remove_file2(
                  svn_fs_fs__path_txn_proto_rev(fs, &txn_id, pool),
                  TRUE, pool));
      SVN_ERR(svn_io_remove_file2(
                  svn_fs_fs__path_txn_proto_rev_lock(fs, &txn_id, pool),
                  TRUE, pool));
    }
  return SVN_NO_ERROR;
}


svn_error_t *
svn_fs_fs__abort_txn(svn_fs_txn_t *txn,
                     apr_pool_t *pool)
{
  SVN_ERR(svn_fs__check_fs(txn->fs, TRUE));

  /* Now, purge the transaction. */
  SVN_ERR_W(svn_fs_fs__purge_txn(txn->fs, txn->id, pool),
            apr_psprintf(pool, _("Transaction '%s' cleanup failed"),
                         txn->id));

  return SVN_NO_ERROR;
}

/* Assign the UNIQUIFIER member of REP based on the current state of TXN_ID
 * in FS.  Allocate the uniquifier in POOL.
 */
static svn_error_t *
set_uniquifier(svn_fs_t *fs,
               representation_t *rep,
               apr_pool_t *pool)
{
  svn_fs_fs__id_part_t temp;
  fs_fs_data_t *ffd = fs->fsap_data;

  if (ffd->format >= SVN_FS_FS__MIN_REP_SHARING_FORMAT)
    {
      SVN_ERR(get_new_txn_node_id(&temp, fs, &rep->txn_id, pool));
      rep->uniquifier.noderev_txn_id = rep->txn_id;
      rep->uniquifier.number = temp.number;
    }

  return SVN_NO_ERROR;
}

/* Return TRUE if the TXN_ID member of REP is in use.
 */
static svn_boolean_t
is_txn_rep(const representation_t *rep)
{
  return svn_fs_fs__id_txn_used(&rep->txn_id);
}

/* Mark the TXN_ID member of REP as "unused".
 */
static void
reset_txn_in_rep(representation_t *rep)
{
  svn_fs_fs__id_txn_reset(&rep->txn_id);
}

svn_error_t *
svn_fs_fs__set_entry(svn_fs_t *fs,
                     const svn_fs_fs__id_part_t *txn_id,
                     node_revision_t *parent_noderev,
                     const char *name,
                     const svn_fs_id_t *id,
                     svn_node_kind_t kind,
                     apr_pool_t *pool)
{
  representation_t *rep = parent_noderev->data_rep;
  const char *filename
    = svn_fs_fs__path_txn_node_children(fs, parent_noderev->id, pool);
  apr_file_t *file;
  svn_stream_t *out;
  fs_fs_data_t *ffd = fs->fsap_data;
  apr_pool_t *subpool = svn_pool_create(pool);

  if (!rep || !is_txn_rep(rep))
    {
      apr_array_header_t *entries;

      /* Before we can modify the directory, we need to dump its old
         contents into a mutable representation file. */
      SVN_ERR(svn_fs_fs__rep_contents_dir(&entries, fs, parent_noderev,
                                          subpool, subpool));
      SVN_ERR(svn_io_file_open(&file, filename,
                               APR_WRITE | APR_CREATE | APR_BUFFERED,
                               APR_OS_DEFAULT, pool));
      out = svn_stream_from_aprfile2(file, TRUE, pool);
      SVN_ERR(unparse_dir_entries(entries, out, subpool));

      svn_pool_clear(subpool);

      /* Mark the node-rev's data rep as mutable. */
      rep = apr_pcalloc(pool, sizeof(*rep));
      rep->revision = SVN_INVALID_REVNUM;
      rep->txn_id = *txn_id;
      SVN_ERR(set_uniquifier(fs, rep, pool));
      parent_noderev->data_rep = rep;
      SVN_ERR(svn_fs_fs__put_node_revision(fs, parent_noderev->id,
                                           parent_noderev, FALSE, pool));
    }
  else
    {
      /* The directory rep is already mutable, so just open it for append. */
      SVN_ERR(svn_io_file_open(&file, filename, APR_WRITE | APR_APPEND,
                               APR_OS_DEFAULT, pool));
      out = svn_stream_from_aprfile2(file, TRUE, pool);
    }

  /* if we have a directory cache for this transaction, update it */
  if (ffd->txn_dir_cache)
    {
      /* build parameters: (name, new entry) pair */
      const char *key =
          svn_fs_fs__id_unparse(parent_noderev->id, subpool)->data;
      replace_baton_t baton;

      baton.name = name;
      baton.new_entry = NULL;

      if (id)
        {
          baton.new_entry = apr_pcalloc(subpool, sizeof(*baton.new_entry));
          baton.new_entry->name = name;
          baton.new_entry->kind = kind;
          baton.new_entry->id = id;
        }

      /* actually update the cached directory (if cached) */
      SVN_ERR(svn_cache__set_partial(ffd->txn_dir_cache, key,
                                     svn_fs_fs__replace_dir_entry, &baton,
                                     subpool));
    }
  svn_pool_clear(subpool);

  /* Append an incremental hash entry for the entry change. */
  if (id)
    {
      svn_fs_dirent_t entry;
      entry.name = name;
      entry.id = id;
      entry.kind = kind;

      SVN_ERR(unparse_dir_entry(&entry, out, subpool));
    }
  else
    {
      SVN_ERR(svn_stream_printf(out, subpool, "D %" APR_SIZE_T_FMT "\n%s\n",
                                strlen(name), name));
    }

  SVN_ERR(svn_io_file_close(file, subpool));
  svn_pool_destroy(subpool);
  return SVN_NO_ERROR;
}

svn_error_t *
svn_fs_fs__add_change(svn_fs_t *fs,
                      const svn_fs_fs__id_part_t *txn_id,
                      const char *path,
                      const svn_fs_id_t *id,
                      svn_fs_path_change_kind_t change_kind,
                      svn_boolean_t text_mod,
                      svn_boolean_t prop_mod,
                      svn_boolean_t mergeinfo_mod,
                      svn_node_kind_t node_kind,
                      svn_revnum_t copyfrom_rev,
                      const char *copyfrom_path,
                      apr_pool_t *pool)
{
  apr_file_t *file;
  svn_fs_path_change2_t *change;
  apr_hash_t *changes = apr_hash_make(pool);

  /* Not using APR_BUFFERED to append change in one atomic write operation. */
  SVN_ERR(svn_io_file_open(&file, path_txn_changes(fs, txn_id, pool),
                           APR_APPEND | APR_WRITE | APR_CREATE,
                           APR_OS_DEFAULT, pool));

  change = svn_fs__path_change_create_internal(id, change_kind, pool);
  change->text_mod = text_mod;
  change->prop_mod = prop_mod;
  change->mergeinfo_mod = mergeinfo_mod
                        ? svn_tristate_true
                        : svn_tristate_false;
  change->node_kind = node_kind;
  change->copyfrom_known = TRUE;
  change->copyfrom_rev = copyfrom_rev;
  if (copyfrom_path)
    change->copyfrom_path = apr_pstrdup(pool, copyfrom_path);

  svn_hash_sets(changes, path, change);
  SVN_ERR(svn_fs_fs__write_changes(svn_stream_from_aprfile2(file, TRUE, pool),
                                   fs, changes, FALSE, pool));

  return svn_io_file_close(file, pool);
}

/* If the transaction TXN_ID in FS uses logical addressing, store the
 * (ITEM_INDEX, OFFSET) pair in the txn's log-to-phys proto index file.
 * Use POOL for allocations.
 */
static svn_error_t *
store_l2p_index_entry(svn_fs_t *fs,
                      const svn_fs_fs__id_part_t *txn_id,
                      apr_off_t offset,
                      apr_uint64_t item_index,
                      apr_pool_t *pool)
{
  if (svn_fs_fs__use_log_addressing(fs))
    {
      const char *path = svn_fs_fs__path_l2p_proto_index(fs, txn_id, pool);
      apr_file_t *file;
      SVN_ERR(svn_fs_fs__l2p_proto_index_open(&file, path, pool));
      SVN_ERR(svn_fs_fs__l2p_proto_index_add_entry(file, offset,
                                                   item_index, pool));
      SVN_ERR(svn_io_file_close(file, pool));
    }

  return SVN_NO_ERROR;
}

/* If the transaction TXN_ID in FS uses logical addressing, store ENTRY
 * in the phys-to-log proto index file of transaction TXN_ID.
 * Use POOL for allocations.
 */
static svn_error_t *
store_p2l_index_entry(svn_fs_t *fs,
                      const svn_fs_fs__id_part_t *txn_id,
                      svn_fs_fs__p2l_entry_t *entry,
                      apr_pool_t *pool)
{
  if (svn_fs_fs__use_log_addressing(fs))
    {
      const char *path = svn_fs_fs__path_p2l_proto_index(fs, txn_id, pool);
      apr_file_t *file;
      SVN_ERR(svn_fs_fs__p2l_proto_index_open(&file, path, pool));
      SVN_ERR(svn_fs_fs__p2l_proto_index_add_entry(file, entry, pool));
      SVN_ERR(svn_io_file_close(file, pool));
    }

  return SVN_NO_ERROR;
}

/* Allocate an item index for the given MY_OFFSET in the transaction TXN_ID
 * of file system FS and return it in *ITEM_INDEX.  For old formats, it
 * will simply return the offset as item index; in new formats, it will
 * increment the txn's item index counter file and store the mapping in
 * the proto index file.  Use POOL for allocations.
 */
static svn_error_t *
allocate_item_index(apr_uint64_t *item_index,
                    svn_fs_t *fs,
                    const svn_fs_fs__id_part_t *txn_id,
                    apr_off_t my_offset,
                    apr_pool_t *pool)
{
  if (svn_fs_fs__use_log_addressing(fs))
    {
      apr_file_t *file;
      char buffer[SVN_INT64_BUFFER_SIZE] = { 0 };
      svn_boolean_t eof = FALSE;
      apr_size_t to_write;
      apr_size_t read;
      apr_off_t offset = 0;

      /* read number, increment it and write it back to disk */
      SVN_ERR(svn_io_file_open(&file,
                         svn_fs_fs__path_txn_item_index(fs, txn_id, pool),
                         APR_READ | APR_WRITE | APR_CREATE | APR_BUFFERED,
                         APR_OS_DEFAULT, pool));
      SVN_ERR(svn_io_file_read_full2(file, buffer, sizeof(buffer)-1,
                                     &read, &eof, pool));
      if (read)
        SVN_ERR(svn_cstring_atoui64(item_index, buffer));
      else
        *item_index = SVN_FS_FS__ITEM_INDEX_FIRST_USER;

      to_write = svn__ui64toa(buffer, *item_index + 1);
      SVN_ERR(svn_io_file_seek(file, APR_SET, &offset, pool));
      SVN_ERR(svn_io_file_write_full(file, buffer, to_write, NULL, pool));
      SVN_ERR(svn_io_file_close(file, pool));

      /* write log-to-phys index */
      SVN_ERR(store_l2p_index_entry(fs, txn_id, my_offset, *item_index, pool));
    }
  else
    {
      *item_index = (apr_uint64_t)my_offset;
    }

  return SVN_NO_ERROR;
}

/* Baton used by fnv1a_write_handler to calculate the FNV checksum
 * before passing the data on to the INNER_STREAM.
 */
typedef struct fnv1a_stream_baton_t
{
  svn_stream_t *inner_stream;
  svn_checksum_ctx_t *context;
} fnv1a_stream_baton_t;

/* Implement svn_write_fn_t.
 * Update checksum and pass data on to inner stream.
 */
static svn_error_t *
fnv1a_write_handler(void *baton,
                    const char *data,
                    apr_size_t *len)
{
  fnv1a_stream_baton_t *b = baton;

  SVN_ERR(svn_checksum_update(b->context, data, *len));
  SVN_ERR(svn_stream_write(b->inner_stream, data, len));

  return SVN_NO_ERROR;
}

/* Return a stream that calculates a FNV checksum in *CONTEXT
 * over all data written to the stream and passes that data on
 * to INNER_STREAM.  Allocate objects in POOL.
 */
static svn_stream_t *
fnv1a_wrap_stream(svn_checksum_ctx_t **context,
                  svn_stream_t *inner_stream,
                  apr_pool_t *pool)
{
  svn_stream_t *outer_stream;

  fnv1a_stream_baton_t *baton = apr_pcalloc(pool, sizeof(*baton));
  baton->inner_stream = inner_stream;
  baton->context = svn_checksum_ctx_create(svn_checksum_fnv1a_32x4, pool);
  *context = baton->context;

  outer_stream = svn_stream_create(baton, pool);
  svn_stream_set_write(outer_stream, fnv1a_write_handler);

  return outer_stream;
}

/* Set *DIGEST to the FNV checksum calculated in CONTEXT.
 * Use SCRATCH_POOL for temporary allocations.
 */
static svn_error_t *
fnv1a_checksum_finalize(apr_uint32_t *digest,
                        svn_checksum_ctx_t *context,
                        apr_pool_t *scratch_pool)
{
  svn_checksum_t *checksum;

  SVN_ERR(svn_checksum_final(&checksum, context, scratch_pool));
  SVN_ERR_ASSERT(checksum->kind == svn_checksum_fnv1a_32x4);
  *digest = ntohl(*(const apr_uint32_t *)(checksum->digest));

  return SVN_NO_ERROR;
}

/* This baton is used by the representation writing streams.  It keeps
   track of the checksum information as well as the total size of the
   representation so far. */
struct rep_write_baton
{
  /* The FS we are writing to. */
  svn_fs_t *fs;

  /* Actual file to which we are writing. */
  svn_stream_t *rep_stream;

  /* A stream from the delta combiner.  Data written here gets
     deltified, then eventually written to rep_stream. */
  svn_stream_t *delta_stream;

  /* Where is this representation header stored. */
  apr_off_t rep_offset;

  /* Start of the actual data. */
  apr_off_t delta_start;

  /* How many bytes have been written to this rep already. */
  svn_filesize_t rep_size;

  /* The node revision for which we're writing out info. */
  node_revision_t *noderev;

  /* Actual output file. */
  apr_file_t *file;
  /* Lock 'cookie' used to unlock the output file once we've finished
     writing to it. */
  void *lockcookie;

  svn_checksum_ctx_t *md5_checksum_ctx;
  svn_checksum_ctx_t *sha1_checksum_ctx;

  /* calculate a modified FNV-1a checksum of the on-disk representation */
  svn_checksum_ctx_t *fnv1a_checksum_ctx;

  /* Local / scratch pool, available for temporary allocations. */
  apr_pool_t *scratch_pool;

  /* Outer / result pool. */
  apr_pool_t *result_pool;
};

/* Handler for the write method of the representation writable stream.
   BATON is a rep_write_baton, DATA is the data to write, and *LEN is
   the length of this data. */
static svn_error_t *
rep_write_contents(void *baton,
                   const char *data,
                   apr_size_t *len)
{
  struct rep_write_baton *b = baton;

  SVN_ERR(svn_checksum_update(b->md5_checksum_ctx, data, *len));
  SVN_ERR(svn_checksum_update(b->sha1_checksum_ctx, data, *len));
  b->rep_size += *len;

  /* If we are writing a delta, use that stream. */
  if (b->delta_stream)
    return svn_stream_write(b->delta_stream, data, len);
  else
    return svn_stream_write(b->rep_stream, data, len);
}

/* Set *SPANNED to the number of shards touched when walking WALK steps on
 * NODEREV's predecessor chain in FS.  Use POOL for temporary allocations.
 */
static svn_error_t *
shards_spanned(int *spanned,
               svn_fs_t *fs,
               node_revision_t *noderev,
               int walk,
               apr_pool_t *pool)
{
  fs_fs_data_t *ffd = fs->fsap_data;
  int shard_size = ffd->max_files_per_dir ? ffd->max_files_per_dir : 1;
  apr_pool_t *iterpool;

  int count = walk ? 1 : 0; /* The start of a walk already touches a shard. */
  svn_revnum_t shard, last_shard = ffd->youngest_rev_cache / shard_size;
  iterpool = svn_pool_create(pool);
  while (walk-- && noderev->predecessor_count)
    {
      svn_pool_clear(iterpool);
      SVN_ERR(svn_fs_fs__get_node_revision(&noderev, fs,
                                           noderev->predecessor_id, pool,
                                           iterpool));
      shard = svn_fs_fs__id_rev(noderev->id) / shard_size;
      if (shard != last_shard)
        {
          ++count;
          last_shard = shard;
        }
    }
  svn_pool_destroy(iterpool);

  *spanned = count;
  return SVN_NO_ERROR;
}

/* Given a node-revision NODEREV in filesystem FS, return the
   representation in *REP to use as the base for a text representation
   delta if PROPS is FALSE.  If PROPS has been set, a suitable props
   base representation will be returned.  Perform temporary allocations
   in *POOL. */
static svn_error_t *
choose_delta_base(representation_t **rep,
                  svn_fs_t *fs,
                  node_revision_t *noderev,
                  svn_boolean_t props,
                  apr_pool_t *pool)
{
  /* The zero-based index (counting from the "oldest" end), along NODEREVs line
   * predecessors, of the node-rev we will use as delta base. */
  int count;
  /* The length of the linear part of a delta chain.  (Delta chains use
   * skip-delta bits for the high-order bits and are linear in the low-order
   * bits.) */
  int walk;
  node_revision_t *base;
  fs_fs_data_t *ffd = fs->fsap_data;
  apr_pool_t *iterpool;

  /* If we have no predecessors, or that one is empty, then use the empty
   * stream as a base. */
  if (! noderev->predecessor_count)
    {
      *rep = NULL;
      return SVN_NO_ERROR;
    }

  /* Flip the rightmost '1' bit of the predecessor count to determine
     which file rev (counting from 0) we want to use.  (To see why
     count & (count - 1) unsets the rightmost set bit, think about how
     you decrement a binary number.) */
  count = noderev->predecessor_count;
  count = count & (count - 1);

  /* Finding the delta base over a very long distance can become extremely
     expensive for very deep histories, possibly causing client timeouts etc.
     OTOH, this is a rare operation and its gains are minimal. Lets simply
     start deltification anew close every other 1000 changes or so.  */
  walk = noderev->predecessor_count - count;
  if (walk > (int)ffd->max_deltification_walk)
    {
      *rep = NULL;
      return SVN_NO_ERROR;
    }

  /* We use skip delta for limiting the number of delta operations
     along very long node histories.  Close to HEAD however, we create
     a linear history to minimize delta size.  */
  if (walk < (int)ffd->max_linear_deltification)
    {
      int shards;
      SVN_ERR(shards_spanned(&shards, fs, noderev, walk, pool));

      /* We also don't want the linear deltification to span more shards
         than if deltas we used in a simple skip-delta scheme. */
      if ((1 << (--shards)) <= walk)
        count = noderev->predecessor_count - 1;
    }

  /* Walk back a number of predecessors equal to the difference
     between count and the original predecessor count.  (For example,
     if noderev has ten predecessors and we want the eighth file rev,
     walk back two predecessors.) */
  base = noderev;
  iterpool = svn_pool_create(pool);
  while ((count++) < noderev->predecessor_count)
    {
      svn_pool_clear(iterpool);
      SVN_ERR(svn_fs_fs__get_node_revision(&base, fs,
                                           base->predecessor_id, pool,
                                           iterpool));
    }
  svn_pool_destroy(iterpool);

  /* return a suitable base representation */
  *rep = props ? base->prop_rep : base->data_rep;

  /* if we encountered a shared rep, its parent chain may be different
   * from the node-rev parent chain. */
  if (*rep)
    {
      int chain_length = 0;
      int shard_count = 0;

      /* Very short rep bases are simply not worth it as we are unlikely
       * to re-coup the deltification space overhead of 20+ bytes. */
      svn_filesize_t rep_size = (*rep)->expanded_size
                              ? (*rep)->expanded_size
                              : (*rep)->size;
      if (rep_size < 64)
        {
          *rep = NULL;
          return SVN_NO_ERROR;
        }

      /* Check whether the length of the deltification chain is acceptable.
       * Otherwise, shared reps may form a non-skipping delta chain in
       * extreme cases. */
      SVN_ERR(svn_fs_fs__rep_chain_length(&chain_length, &shard_count,
                                          *rep, fs, pool));

      /* Some reasonable limit, depending on how acceptable longer linear
       * chains are in this repo.  Also, allow for some minimal chain. */
      if (chain_length >= 2 * (int)ffd->max_linear_deltification + 2)
        *rep = NULL;
      else
        /* To make it worth opening additional shards / pack files, we
         * require that the reps have a certain minimal size.  To deltify
         * against a rep in different shard, the lower limit is 512 bytes
         * and doubles with every extra shard to visit along the delta
         * chain. */
        if (   shard_count > 1
            && ((svn_filesize_t)128 << shard_count) >= rep_size)
          *rep = NULL;
    }

  return SVN_NO_ERROR;
}

/* Something went wrong and the pool for the rep write is being
   cleared before we've finished writing the rep.  So we need
   to remove the rep from the protorevfile and we need to unlock
   the protorevfile. */
static apr_status_t
rep_write_cleanup(void *data)
{
  struct rep_write_baton *b = data;
  svn_error_t *err;

  /* Truncate and close the protorevfile. */
  err = svn_io_file_trunc(b->file, b->rep_offset, b->scratch_pool);
  err = svn_error_compose_create(err, svn_io_file_close(b->file,
                                                        b->scratch_pool));

  /* Remove our lock regardless of any preceding errors so that the
     being_written flag is always removed and stays consistent with the
     file lock which will be removed no matter what since the pool is
     going away. */
  err = svn_error_compose_create(err,
                                 unlock_proto_rev(b->fs,
                                     svn_fs_fs__id_txn_id(b->noderev->id),
                                     b->lockcookie, b->scratch_pool));
  if (err)
    {
      apr_status_t rc = err->apr_err;
      svn_error_clear(err);
      return rc;
    }

  return APR_SUCCESS;
}

/* Get a rep_write_baton and store it in *WB_P for the representation
   indicated by NODEREV in filesystem FS.  Perform allocations in
   POOL.  Only appropriate for file contents, not for props or
   directory contents. */
static svn_error_t *
rep_write_get_baton(struct rep_write_baton **wb_p,
                    svn_fs_t *fs,
                    node_revision_t *noderev,
                    apr_pool_t *pool)
{
  struct rep_write_baton *b;
  apr_file_t *file;
  representation_t *base_rep;
  svn_stream_t *source;
  svn_txdelta_window_handler_t wh;
  void *whb;
  fs_fs_data_t *ffd = fs->fsap_data;
  int diff_version = ffd->format >= SVN_FS_FS__MIN_SVNDIFF1_FORMAT ? 1 : 0;
  svn_fs_fs__rep_header_t header = { 0 };

  b = apr_pcalloc(pool, sizeof(*b));

  b->sha1_checksum_ctx = svn_checksum_ctx_create(svn_checksum_sha1, pool);
  b->md5_checksum_ctx = svn_checksum_ctx_create(svn_checksum_md5, pool);

  b->fs = fs;
  b->result_pool = pool;
  b->scratch_pool = svn_pool_create(pool);
  b->rep_size = 0;
  b->noderev = noderev;

  /* Open the prototype rev file and seek to its end. */
  SVN_ERR(get_writable_proto_rev(&file, &b->lockcookie,
                                 fs, svn_fs_fs__id_txn_id(noderev->id),
                                 b->scratch_pool));

  b->file = file;
  b->rep_stream = fnv1a_wrap_stream(&b->fnv1a_checksum_ctx,
                                    svn_stream_from_aprfile2(file, TRUE,
                                                             b->scratch_pool),
                                    b->scratch_pool);

  SVN_ERR(svn_fs_fs__get_file_offset(&b->rep_offset, file, b->scratch_pool));

  /* Get the base for this delta. */
  SVN_ERR(choose_delta_base(&base_rep, fs, noderev, FALSE, b->scratch_pool));
  SVN_ERR(svn_fs_fs__get_contents(&source, fs, base_rep, TRUE,
                                  b->scratch_pool));

  /* Write out the rep header. */
  if (base_rep)
    {
      header.base_revision = base_rep->revision;
      header.base_item_index = base_rep->item_index;
      header.base_length = base_rep->size;
      header.type = svn_fs_fs__rep_delta;
    }
  else
    {
      header.type = svn_fs_fs__rep_self_delta;
    }
  SVN_ERR(svn_fs_fs__write_rep_header(&header, b->rep_stream,
                                      b->scratch_pool));

  /* Now determine the offset of the actual svndiff data. */
  SVN_ERR(svn_fs_fs__get_file_offset(&b->delta_start, file,
                                     b->scratch_pool));

  /* Cleanup in case something goes wrong. */
  apr_pool_cleanup_register(b->scratch_pool, b, rep_write_cleanup,
                            apr_pool_cleanup_null);

  /* Prepare to write the svndiff data. */
  svn_txdelta_to_svndiff3(&wh,
                          &whb,
                          b->rep_stream,
                          diff_version,
                          ffd->delta_compression_level,
                          pool);

  b->delta_stream = svn_txdelta_target_push(wh, whb, source,
                                            b->scratch_pool);

  *wb_p = b;

  return SVN_NO_ERROR;
}

/* For REP->SHA1_CHECKSUM, try to find an already existing representation
   in FS and return it in *OUT_REP.  If no such representation exists or
   if rep sharing has been disabled for FS, NULL will be returned.  Since
   there may be new duplicate representations within the same uncommitted
   revision, those can be passed in REPS_HASH (maps a sha1 digest onto
   representation_t*), otherwise pass in NULL for REPS_HASH.

   The content of both representations will be compared, taking REP's content
   from FILE at OFFSET.  Only if they actually match, will *OLD_REP not be
   NULL.

   Use RESULT_POOL for *OLD_REP  allocations and SCRATCH_POOL for temporaries.
   The lifetime of *OLD_REP is limited by both, RESULT_POOL and REP lifetime.
 */
static svn_error_t *
get_shared_rep(representation_t **old_rep,
               svn_fs_t *fs,
               representation_t *rep,
               apr_file_t *file,
               apr_off_t offset,
               apr_hash_t *reps_hash,
               apr_pool_t *result_pool,
               apr_pool_t *scratch_pool)
{
  svn_error_t *err;
  fs_fs_data_t *ffd = fs->fsap_data;

  svn_checksum_t checksum;
  checksum.digest = rep->sha1_digest;
  checksum.kind = svn_checksum_sha1;

  /* Return NULL, if rep sharing has been disabled. */
  *old_rep = NULL;
  if (!ffd->rep_sharing_allowed)
    return SVN_NO_ERROR;

  /* Check and see if we already have a representation somewhere that's
     identical to the one we just wrote out.  Start with the hash lookup
     because it is cheepest. */
  if (reps_hash)
    *old_rep = apr_hash_get(reps_hash,
                            rep->sha1_digest,
                            APR_SHA1_DIGESTSIZE);

  /* If we haven't found anything yet, try harder and consult our DB. */
  if (*old_rep == NULL)
    {
      err = svn_fs_fs__get_rep_reference(old_rep, fs, &checksum, result_pool);
      /* ### Other error codes that we shouldn't mask out? */
      if (err == SVN_NO_ERROR)
        {
          if (*old_rep)
            SVN_ERR(svn_fs_fs__check_rep(*old_rep, fs, NULL, scratch_pool));
        }
      else if (err->apr_err == SVN_ERR_FS_CORRUPT
               || SVN_ERROR_IN_CATEGORY(err->apr_err,
                                        SVN_ERR_MALFUNC_CATEGORY_START))
        {
          /* Fatal error; don't mask it.

             In particular, this block is triggered when the rep-cache refers
             to revisions in the future.  We signal that as a corruption situation
             since, once those revisions are less than youngest (because of more
             commits), the rep-cache would be invalid.
           */
          SVN_ERR(err);
        }
      else
        {
          /* Something's wrong with the rep-sharing index.  We can continue
             without rep-sharing, but warn.
           */
          (fs->warning)(fs->warning_baton, err);
          svn_error_clear(err);
          *old_rep = NULL;
        }
    }

  /* look for intra-revision matches (usually data reps but not limited
     to them in case props happen to look like some data rep)
   */
  if (*old_rep == NULL && is_txn_rep(rep))
    {
      svn_node_kind_t kind;
      const char *file_name
        = path_txn_sha1(fs, &rep->txn_id, rep->sha1_digest, scratch_pool);

      /* in our txn, is there a rep file named with the wanted SHA1?
         If so, read it and use that rep.
       */
      SVN_ERR(svn_io_check_path(file_name, &kind, scratch_pool));
      if (kind == svn_node_file)
        {
          svn_stringbuf_t *rep_string;
          SVN_ERR(svn_stringbuf_from_file2(&rep_string, file_name,
                                           scratch_pool));
          SVN_ERR(svn_fs_fs__parse_representation(old_rep, rep_string,
                                                  result_pool, scratch_pool));
        }
    }

  if (!*old_rep)
    return SVN_NO_ERROR;

  /* We don't want 0-length PLAIN representations to replace non-0-length
     ones (see issue #4554).  Take into account that EXPANDED_SIZE may be
     0 in which case we have to check the on-disk SIZE.  Also, this doubles
     as a simple guard against general rep-cache induced corruption. */
  if (   ((*old_rep)->expanded_size != rep->expanded_size)
      || ((rep->expanded_size == 0) && ((*old_rep)->size != rep->size)))
    {
      *old_rep = NULL;
    }
  else
    {
      /* Add information that is missing in the cached data.
         Use the old rep for this content. */
      memcpy((*old_rep)->md5_digest, rep->md5_digest, sizeof(rep->md5_digest));
      (*old_rep)->uniquifier = rep->uniquifier;
    }

  /* If we (very likely) found a matching representation, compare the actual
   * contents such that we can be sure that no rep-cache.db corruption or
   * hash collision produced a false positive. */
  if (*old_rep)
    {
      apr_off_t old_position;
      svn_stream_t *contents;
      svn_stream_t *old_contents;
      svn_boolean_t same;

      /* The existing representation may itself be part of the current
       * transaction.  In that case, it may be in different stages of
       * the commit finalization process.
       *
       * OLD_REP_NORM is the same as that OLD_REP but it is assigned
       * explicitly to REP's transaction if OLD_REP does not point
       * to an already committed revision.  This then prevents the
       * revision lookup and the txn data will be accessed.
       */
      representation_t old_rep_norm = **old_rep;
      if (   !SVN_IS_VALID_REVNUM(old_rep_norm.revision)
          || old_rep_norm.revision > ffd->youngest_rev_cache)
        old_rep_norm.txn_id = rep->txn_id;

      /* Make sure we can later restore FILE's current position. */
      SVN_ERR(svn_fs_fs__get_file_offset(&old_position, file, scratch_pool));

      /* Compare the two representations.
       * Note that the stream comparison might also produce MD5 checksum
       * errors or other failures in case of SHA1 collisions. */
      SVN_ERR(svn_fs_fs__get_contents_from_file(&contents, fs, rep, file,
                                                offset, scratch_pool));
      SVN_ERR(svn_fs_fs__get_contents(&old_contents, fs, &old_rep_norm,
                                      FALSE, scratch_pool));
      err = svn_stream_contents_same2(&same, contents, old_contents,
                                      scratch_pool);

      /* A mismatch should be extremely rare.
       * If it does happen, log the event and don't share the rep. */
      if (!same || err)
        {
          /* SHA1 collision or worse.
             We can continue without rep-sharing, but warn.
            */
          svn_stringbuf_t *old_rep_str
            = svn_fs_fs__unparse_representation(*old_rep,
                                                ffd->format, FALSE,
                                                scratch_pool,
                                                scratch_pool);
          svn_stringbuf_t *rep_str
            = svn_fs_fs__unparse_representation(rep,
                                                ffd->format, FALSE,
                                                scratch_pool,
                                                scratch_pool);
          const char *checksum__str
            = svn_checksum_to_cstring_display(&checksum, scratch_pool);

          err = svn_error_createf(SVN_ERR_FS_GENERAL,
                                  err, "SHA1 of reps '%s' and '%s' "
                                  "matches (%s) but contents differ",
                                  old_rep_str->data, rep_str->data,
                                  checksum__str);

          (fs->warning)(fs->warning_baton, err);
          svn_error_clear(err);
          *old_rep = NULL;
        }

      /* Restore FILE's read / write position. */
      SVN_ERR(svn_io_file_seek(file, APR_SET, &old_position, scratch_pool));
    }

  return SVN_NO_ERROR;
}

/* Copy the hash sum calculation results from MD5_CTX, SHA1_CTX into REP.
 * Use POOL for allocations.
 */
static svn_error_t *
digests_final(representation_t *rep,
              const svn_checksum_ctx_t *md5_ctx,
              const svn_checksum_ctx_t *sha1_ctx,
              apr_pool_t *pool)
{
  svn_checksum_t *checksum;

  SVN_ERR(svn_checksum_final(&checksum, md5_ctx, pool));
  memcpy(rep->md5_digest, checksum->digest, svn_checksum_size(checksum));
  SVN_ERR(svn_checksum_final(&checksum, sha1_ctx, pool));
  rep->has_sha1 = checksum != NULL;
  if (rep->has_sha1)
    memcpy(rep->sha1_digest, checksum->digest, svn_checksum_size(checksum));

  return SVN_NO_ERROR;
}

/* Close handler for the representation write stream.  BATON is a
   rep_write_baton.  Writes out a new node-rev that correctly
   references the representation we just finished writing. */
static svn_error_t *
rep_write_contents_close(void *baton)
{
  struct rep_write_baton *b = baton;
  representation_t *rep;
  representation_t *old_rep;
  apr_off_t offset;

  rep = apr_pcalloc(b->result_pool, sizeof(*rep));

  /* Close our delta stream so the last bits of svndiff are written
     out. */
  if (b->delta_stream)
    SVN_ERR(svn_stream_close(b->delta_stream));

  /* Determine the length of the svndiff data. */
  SVN_ERR(svn_fs_fs__get_file_offset(&offset, b->file, b->scratch_pool));
  rep->size = offset - b->delta_start;

  /* Fill in the rest of the representation field. */
  rep->expanded_size = b->rep_size;
  rep->txn_id = *svn_fs_fs__id_txn_id(b->noderev->id);
  SVN_ERR(set_uniquifier(b->fs, rep, b->scratch_pool));
  rep->revision = SVN_INVALID_REVNUM;

  /* Finalize the checksum. */
  SVN_ERR(digests_final(rep, b->md5_checksum_ctx, b->sha1_checksum_ctx,
                        b->result_pool));

  /* Check and see if we already have a representation somewhere that's
     identical to the one we just wrote out. */
  SVN_ERR(get_shared_rep(&old_rep, b->fs, rep, b->file, b->rep_offset, NULL,
                         b->result_pool, b->scratch_pool));

  if (old_rep)
    {
      /* We need to erase from the protorev the data we just wrote. */
      SVN_ERR(svn_io_file_trunc(b->file, b->rep_offset, b->scratch_pool));

      /* Use the old rep for this content. */
      b->noderev->data_rep = old_rep;
    }
  else
    {
      /* Write out our cosmetic end marker. */
      SVN_ERR(svn_stream_puts(b->rep_stream, "ENDREP\n"));
      SVN_ERR(allocate_item_index(&rep->item_index, b->fs, &rep->txn_id,
                                  b->rep_offset, b->scratch_pool));

      b->noderev->data_rep = rep;
    }

  /* Remove cleanup callback. */
  apr_pool_cleanup_kill(b->scratch_pool, b, rep_write_cleanup);

  /* Write out the new node-rev information. */
  SVN_ERR(svn_fs_fs__put_node_revision(b->fs, b->noderev->id, b->noderev,
                                       FALSE, b->scratch_pool));
  if (!old_rep)
    {
      svn_fs_fs__p2l_entry_t entry;

      entry.offset = b->rep_offset;
      SVN_ERR(svn_fs_fs__get_file_offset(&offset, b->file, b->scratch_pool));
      entry.size = offset - b->rep_offset;
      entry.type = SVN_FS_FS__ITEM_TYPE_FILE_REP;
      entry.item.revision = SVN_INVALID_REVNUM;
      entry.item.number = rep->item_index;
      SVN_ERR(fnv1a_checksum_finalize(&entry.fnv1_checksum,
                                      b->fnv1a_checksum_ctx,
                                      b->scratch_pool));

      SVN_ERR(store_p2l_index_entry(b->fs, &rep->txn_id, &entry,
                                    b->scratch_pool));
    }

  SVN_ERR(svn_io_file_close(b->file, b->scratch_pool));

  /* Write the sha1->rep mapping *after* we successfully written node
   * revision to disk. */
  if (!old_rep)
    SVN_ERR(store_sha1_rep_mapping(b->fs, b->noderev, b->scratch_pool));

  SVN_ERR(unlock_proto_rev(b->fs, &rep->txn_id, b->lockcookie,
                           b->scratch_pool));
  svn_pool_destroy(b->scratch_pool);

  return SVN_NO_ERROR;
}

/* Store a writable stream in *CONTENTS_P that will receive all data
   written and store it as the file data representation referenced by
   NODEREV in filesystem FS.  Perform temporary allocations in
   POOL.  Only appropriate for file data, not props or directory
   contents. */
static svn_error_t *
set_representation(svn_stream_t **contents_p,
                   svn_fs_t *fs,
                   node_revision_t *noderev,
                   apr_pool_t *pool)
{
  struct rep_write_baton *wb;

  if (! svn_fs_fs__id_is_txn(noderev->id))
    return svn_error_createf(SVN_ERR_FS_CORRUPT, NULL,
                             _("Attempted to write to non-transaction '%s'"),
                             svn_fs_fs__id_unparse(noderev->id, pool)->data);

  SVN_ERR(rep_write_get_baton(&wb, fs, noderev, pool));

  *contents_p = svn_stream_create(wb, pool);
  svn_stream_set_write(*contents_p, rep_write_contents);
  svn_stream_set_close(*contents_p, rep_write_contents_close);

  return SVN_NO_ERROR;
}

svn_error_t *
svn_fs_fs__set_contents(svn_stream_t **stream,
                        svn_fs_t *fs,
                        node_revision_t *noderev,
                        apr_pool_t *pool)
{
  if (noderev->kind != svn_node_file)
    return svn_error_create(SVN_ERR_FS_NOT_FILE, NULL,
                            _("Can't set text contents of a directory"));

  return set_representation(stream, fs, noderev, pool);
}

svn_error_t *
svn_fs_fs__create_successor(const svn_fs_id_t **new_id_p,
                            svn_fs_t *fs,
                            const svn_fs_id_t *old_idp,
                            node_revision_t *new_noderev,
                            const svn_fs_fs__id_part_t *copy_id,
                            const svn_fs_fs__id_part_t *txn_id,
                            apr_pool_t *pool)
{
  const svn_fs_id_t *id;

  if (! copy_id)
    copy_id = svn_fs_fs__id_copy_id(old_idp);
  id = svn_fs_fs__id_txn_create(svn_fs_fs__id_node_id(old_idp), copy_id,
                                txn_id, pool);

  new_noderev->id = id;

  if (! new_noderev->copyroot_path)
    {
      new_noderev->copyroot_path = apr_pstrdup(pool,
                                               new_noderev->created_path);
      new_noderev->copyroot_rev = svn_fs_fs__id_rev(new_noderev->id);
    }

  SVN_ERR(svn_fs_fs__put_node_revision(fs, new_noderev->id, new_noderev, FALSE,
                                       pool));

  *new_id_p = id;

  return SVN_NO_ERROR;
}

svn_error_t *
svn_fs_fs__set_proplist(svn_fs_t *fs,
                        node_revision_t *noderev,
                        apr_hash_t *proplist,
                        apr_pool_t *pool)
{
  const char *filename
    = svn_fs_fs__path_txn_node_props(fs, noderev->id, pool);
  apr_file_t *file;
  svn_stream_t *out;

  /* Dump the property list to the mutable property file. */
  SVN_ERR(svn_io_file_open(&file, filename,
                           APR_WRITE | APR_CREATE | APR_TRUNCATE
                           | APR_BUFFERED, APR_OS_DEFAULT, pool));
  out = svn_stream_from_aprfile2(file, TRUE, pool);
  SVN_ERR(svn_hash_write2(proplist, out, SVN_HASH_TERMINATOR, pool));
  SVN_ERR(svn_io_file_close(file, pool));

  /* Mark the node-rev's prop rep as mutable, if not already done. */
  if (!noderev->prop_rep || !is_txn_rep(noderev->prop_rep))
    {
      noderev->prop_rep = apr_pcalloc(pool, sizeof(*noderev->prop_rep));
      noderev->prop_rep->txn_id = *svn_fs_fs__id_txn_id(noderev->id);
      SVN_ERR(svn_fs_fs__put_node_revision(fs, noderev->id, noderev, FALSE,
                                           pool));
    }

  return SVN_NO_ERROR;
}

/* This baton is used by the stream created for write_container_rep. */
struct write_container_baton
{
  svn_stream_t *stream;

  apr_size_t size;

  svn_checksum_ctx_t *md5_ctx;
  svn_checksum_ctx_t *sha1_ctx;
};

/* The handler for the write_container_rep stream.  BATON is a
   write_container_baton, DATA has the data to write and *LEN is the number
   of bytes to write. */
static svn_error_t *
write_container_handler(void *baton,
                        const char *data,
                        apr_size_t *len)
{
  struct write_container_baton *whb = baton;

  SVN_ERR(svn_checksum_update(whb->md5_ctx, data, *len));
  SVN_ERR(svn_checksum_update(whb->sha1_ctx, data, *len));

  SVN_ERR(svn_stream_write(whb->stream, data, len));
  whb->size += *len;

  return SVN_NO_ERROR;
}

/* Callback function type.  Write the data provided by BATON into STREAM. */
typedef svn_error_t *
(* collection_writer_t)(svn_stream_t *stream, void *baton, apr_pool_t *pool);

/* Implement collection_writer_t writing the C string->svn_string_t hash
   given as BATON. */
static svn_error_t *
write_hash_to_stream(svn_stream_t *stream,
                     void *baton,
                     apr_pool_t *pool)
{
  apr_hash_t *hash = baton;
  SVN_ERR(svn_hash_write2(hash, stream, SVN_HASH_TERMINATOR, pool));

  return SVN_NO_ERROR;
}

/* Implement collection_writer_t writing the svn_fs_dirent_t* array given
   as BATON. */
static svn_error_t *
write_directory_to_stream(svn_stream_t *stream,
                          void *baton,
                          apr_pool_t *pool)
{
  apr_array_header_t *dir = baton;
  SVN_ERR(unparse_dir_entries(dir, stream, pool));

  return SVN_NO_ERROR;
}

/* Write out the COLLECTION as a text representation to file FILE using
   WRITER.  In the process, record position, the total size of the dump and
   MD5 as well as SHA1 in REP.   Add the representation of type ITEM_TYPE to
   the indexes if necessary.

   If ALLOW_REP_SHARING is FALSE, rep-sharing will not be used, regardless
   of any other option and rep-sharing settings.  If rep sharing has been
   enabled and REPS_HASH is not NULL, it will be used in addition to the
   on-disk cache to find earlier reps with the same content.  If such
   existing reps can be found, we will truncate the one just written from
   the file and return the existing rep.

   Perform temporary allocations in SCRATCH_POOL. */
static svn_error_t *
write_container_rep(representation_t *rep,
                    apr_file_t *file,
                    void *collection,
                    collection_writer_t writer,
                    svn_fs_t *fs,
                    apr_hash_t *reps_hash,
                    svn_boolean_t allow_rep_sharing,
                    apr_uint32_t item_type,
                    apr_pool_t *scratch_pool)
{
  svn_stream_t *stream;
  struct write_container_baton *whb;
  svn_checksum_ctx_t *fnv1a_checksum_ctx;
  representation_t *old_rep = NULL;
  apr_off_t offset = 0;

  SVN_ERR(svn_fs_fs__get_file_offset(&offset, file, scratch_pool));

  whb = apr_pcalloc(scratch_pool, sizeof(*whb));

  whb->stream = fnv1a_wrap_stream(&fnv1a_checksum_ctx,
                                  svn_stream_from_aprfile2(file, TRUE,
                                                           scratch_pool),
                                  scratch_pool);
  whb->size = 0;
  whb->md5_ctx = svn_checksum_ctx_create(svn_checksum_md5, scratch_pool);
  whb->sha1_ctx = svn_checksum_ctx_create(svn_checksum_sha1, scratch_pool);

  stream = svn_stream_create(whb, scratch_pool);
  svn_stream_set_write(stream, write_container_handler);

  SVN_ERR(svn_stream_puts(whb->stream, "PLAIN\n"));

  SVN_ERR(writer(stream, collection, scratch_pool));

  /* Store the results. */
  SVN_ERR(digests_final(rep, whb->md5_ctx, whb->sha1_ctx, scratch_pool));

  /* Update size info. */
  rep->expanded_size = whb->size;
  rep->size = whb->size;

  /* Check and see if we already have a representation somewhere that's
     identical to the one we just wrote out. */
<<<<<<< HEAD
  SVN_ERR(get_shared_rep(&old_rep, fs, rep, file, offset, reps_hash,
                         scratch_pool, scratch_pool));
=======
  if (allow_rep_sharing)
    SVN_ERR(get_shared_rep(&old_rep, fs, rep, reps_hash, scratch_pool,
                           scratch_pool));
>>>>>>> 11ea6175

  if (old_rep)
    {
      /* We need to erase from the protorev the data we just wrote. */
      SVN_ERR(svn_io_file_trunc(file, offset, scratch_pool));

      /* Use the old rep for this content. */
      memcpy(rep, old_rep, sizeof (*rep));
    }
  else
    {
      svn_fs_fs__p2l_entry_t entry;

      /* Write out our cosmetic end marker. */
      SVN_ERR(svn_stream_puts(whb->stream, "ENDREP\n"));

      SVN_ERR(allocate_item_index(&rep->item_index, fs, &rep->txn_id,
                                  offset, scratch_pool));

      entry.offset = offset;
      SVN_ERR(svn_fs_fs__get_file_offset(&offset, file, scratch_pool));
      entry.size = offset - entry.offset;
      entry.type = item_type;
      entry.item.revision = SVN_INVALID_REVNUM;
      entry.item.number = rep->item_index;
      SVN_ERR(fnv1a_checksum_finalize(&entry.fnv1_checksum,
                                      fnv1a_checksum_ctx,
                                      scratch_pool));

      SVN_ERR(store_p2l_index_entry(fs, &rep->txn_id, &entry, scratch_pool));
    }

  return SVN_NO_ERROR;
}

/* Write out the COLLECTION pertaining to the NODEREV in FS as a deltified
   text representation to file FILE using WRITER.  In the process, record the
   total size and the md5 digest in REP and add the representation of type
   ITEM_TYPE to the indexes if necessary.

   If ALLOW_REP_SHARING is FALSE, rep-sharing will not be used, regardless
   of any other option and rep-sharing settings.  If rep sharing has been
   enabled and REPS_HASH is not NULL, it will be used in addition to the
   on-disk cache to find earlier reps with the same content.  If such
   existing reps can be found, we will truncate the one just written from
   the file and return the existing rep.

   If ITEM_TYPE is IS_PROPS equals SVN_FS_FS__ITEM_TYPE_*_PROPS, assume
   that we want to a props representation as the base for our delta.
   Perform temporary allocations in SCRATCH_POOL.
 */
static svn_error_t *
write_container_delta_rep(representation_t *rep,
                          apr_file_t *file,
                          void *collection,
                          collection_writer_t writer,
                          svn_fs_t *fs,
                          node_revision_t *noderev,
                          apr_hash_t *reps_hash,
                          svn_boolean_t allow_rep_sharing,
                          apr_uint32_t item_type,
                          apr_pool_t *scratch_pool)
{
  svn_txdelta_window_handler_t diff_wh;
  void *diff_whb;

  svn_stream_t *file_stream;
  svn_stream_t *stream;
  representation_t *base_rep;
  representation_t *old_rep = NULL;
  svn_checksum_ctx_t *fnv1a_checksum_ctx;
  svn_stream_t *source;
  svn_fs_fs__rep_header_t header = { 0 };

  apr_off_t rep_end = 0;
  apr_off_t delta_start = 0;
  apr_off_t offset = 0;

  struct write_container_baton *whb;
  fs_fs_data_t *ffd = fs->fsap_data;
  int diff_version = ffd->format >= SVN_FS_FS__MIN_SVNDIFF1_FORMAT ? 1 : 0;
  svn_boolean_t is_props = (item_type == SVN_FS_FS__ITEM_TYPE_FILE_PROPS)
                        || (item_type == SVN_FS_FS__ITEM_TYPE_DIR_PROPS);

  /* Get the base for this delta. */
  SVN_ERR(choose_delta_base(&base_rep, fs, noderev, is_props, scratch_pool));
  SVN_ERR(svn_fs_fs__get_contents(&source, fs, base_rep, FALSE, scratch_pool));

  SVN_ERR(svn_fs_fs__get_file_offset(&offset, file, scratch_pool));

  /* Write out the rep header. */
  if (base_rep)
    {
      header.base_revision = base_rep->revision;
      header.base_item_index = base_rep->item_index;
      header.base_length = base_rep->size;
      header.type = svn_fs_fs__rep_delta;
    }
  else
    {
      header.type = svn_fs_fs__rep_self_delta;
    }

  file_stream = fnv1a_wrap_stream(&fnv1a_checksum_ctx,
                                  svn_stream_from_aprfile2(file, TRUE,
                                                           scratch_pool),
                                  scratch_pool);
  SVN_ERR(svn_fs_fs__write_rep_header(&header, file_stream, scratch_pool));
  SVN_ERR(svn_fs_fs__get_file_offset(&delta_start, file, scratch_pool));

  /* Prepare to write the svndiff data. */
  svn_txdelta_to_svndiff3(&diff_wh,
                          &diff_whb,
                          file_stream,
                          diff_version,
                          ffd->delta_compression_level,
                          scratch_pool);

  whb = apr_pcalloc(scratch_pool, sizeof(*whb));
  whb->stream = svn_txdelta_target_push(diff_wh, diff_whb, source,
                                        scratch_pool);
  whb->size = 0;
  whb->md5_ctx = svn_checksum_ctx_create(svn_checksum_md5, scratch_pool);
  whb->sha1_ctx = svn_checksum_ctx_create(svn_checksum_sha1, scratch_pool);

  /* serialize the hash */
  stream = svn_stream_create(whb, scratch_pool);
  svn_stream_set_write(stream, write_container_handler);

  SVN_ERR(writer(stream, collection, scratch_pool));
  SVN_ERR(svn_stream_close(whb->stream));

  /* Store the results. */
  SVN_ERR(digests_final(rep, whb->md5_ctx, whb->sha1_ctx, scratch_pool));

  /* Update size info. */
  SVN_ERR(svn_fs_fs__get_file_offset(&rep_end, file, scratch_pool));
  rep->size = rep_end - delta_start;
  rep->expanded_size = whb->size;

  /* Check and see if we already have a representation somewhere that's
     identical to the one we just wrote out. */
<<<<<<< HEAD
  SVN_ERR(get_shared_rep(&old_rep, fs, rep, file, offset, reps_hash,
                         scratch_pool, scratch_pool));
=======
  if (allow_rep_sharing)
    SVN_ERR(get_shared_rep(&old_rep, fs, rep, reps_hash, scratch_pool,
                           scratch_pool));
>>>>>>> 11ea6175

  if (old_rep)
    {
      /* We need to erase from the protorev the data we just wrote. */
      SVN_ERR(svn_io_file_trunc(file, offset, scratch_pool));

      /* Use the old rep for this content. */
      memcpy(rep, old_rep, sizeof (*rep));
    }
  else
    {
      svn_fs_fs__p2l_entry_t entry;

      /* Write out our cosmetic end marker. */
      SVN_ERR(svn_stream_puts(file_stream, "ENDREP\n"));

      SVN_ERR(allocate_item_index(&rep->item_index, fs, &rep->txn_id,
                                  offset, scratch_pool));

      entry.offset = offset;
      SVN_ERR(svn_fs_fs__get_file_offset(&offset, file, scratch_pool));
      entry.size = offset - entry.offset;
      entry.type = item_type;
      entry.item.revision = SVN_INVALID_REVNUM;
      entry.item.number = rep->item_index;
      SVN_ERR(fnv1a_checksum_finalize(&entry.fnv1_checksum,
                                      fnv1a_checksum_ctx,
                                      scratch_pool));

      SVN_ERR(store_p2l_index_entry(fs, &rep->txn_id, &entry, scratch_pool));
    }

  return SVN_NO_ERROR;
}

/* Sanity check ROOT_NODEREV, a candidate for being the root node-revision
   of (not yet committed) revision REV in FS.  Use POOL for temporary
   allocations.

   If you change this function, consider updating svn_fs_fs__verify() too.
 */
static svn_error_t *
validate_root_noderev(svn_fs_t *fs,
                      node_revision_t *root_noderev,
                      svn_revnum_t rev,
                      apr_pool_t *pool)
{
  svn_revnum_t head_revnum = rev-1;
  int head_predecessor_count;

  SVN_ERR_ASSERT(rev > 0);

  /* Compute HEAD_PREDECESSOR_COUNT. */
  {
    svn_fs_root_t *head_revision;
    const svn_fs_id_t *head_root_id;
    node_revision_t *head_root_noderev;

    /* Get /@HEAD's noderev. */
    SVN_ERR(svn_fs_fs__revision_root(&head_revision, fs, head_revnum, pool));
    SVN_ERR(svn_fs_fs__node_id(&head_root_id, head_revision, "/", pool));
    SVN_ERR(svn_fs_fs__get_node_revision(&head_root_noderev, fs, head_root_id,
                                         pool, pool));
    head_predecessor_count = head_root_noderev->predecessor_count;
  }

  /* Check that the root noderev's predecessor count equals REV.

     This kind of corruption was seen on svn.apache.org (both on
     the root noderev and on other fspaths' noderevs); see
     issue #4129.

     Normally (rev == root_noderev->predecessor_count), but here we
     use a more roundabout check that should only trigger on new instances
     of the corruption, rather then trigger on each and every new commit
     to a repository that has triggered the bug somewhere in its root
     noderev's history.
   */
  if (root_noderev->predecessor_count != -1
      && (root_noderev->predecessor_count - head_predecessor_count)
         != (rev - head_revnum))
    {
      return svn_error_createf(SVN_ERR_FS_CORRUPT, NULL,
                               _("predecessor count for "
                                 "the root node-revision is wrong: "
                                 "found (%d+%ld != %d), committing r%ld"),
                                 head_predecessor_count,
                                 rev - head_revnum, /* This is equal to 1. */
                                 root_noderev->predecessor_count,
                                 rev);
    }

  return SVN_NO_ERROR;
}

/* Given the potentially txn-local id PART, update that to a permanent ID
 * based on the REVISION currently being written and the START_ID for that
 * revision.  Use the repo FORMAT to decide which implementation to use.
 */
static void
get_final_id(svn_fs_fs__id_part_t *part,
             svn_revnum_t revision,
             apr_uint64_t start_id,
             int format)
{
  if (part->revision == SVN_INVALID_REVNUM)
    {
      if (format >= SVN_FS_FS__MIN_NO_GLOBAL_IDS_FORMAT)
        {
          part->revision = revision;
        }
      else
        {
          part->revision = 0;
          part->number += start_id;
        }
    }
}

/* Copy a node-revision specified by id ID in fileystem FS from a
   transaction into the proto-rev-file FILE.  Set *NEW_ID_P to a
   pointer to the new node-id which will be allocated in POOL.
   If this is a directory, copy all children as well.

   START_NODE_ID and START_COPY_ID are
   the first available node and copy ids for this filesystem, for older
   FS formats.

   REV is the revision number that this proto-rev-file will represent.

   INITIAL_OFFSET is the offset of the proto-rev-file on entry to
   commit_body.

   If REPS_TO_CACHE is not NULL, append to it a copy (allocated in
   REPS_POOL) of each data rep that is new in this revision.

   If REPS_HASH is not NULL, append copies (allocated in REPS_POOL)
   of the representations of each property rep that is new in this
   revision.

   AT_ROOT is true if the node revision being written is the root
   node-revision.  It is only controls additional sanity checking
   logic.

   Temporary allocations are also from POOL. */
static svn_error_t *
write_final_rev(const svn_fs_id_t **new_id_p,
                apr_file_t *file,
                svn_revnum_t rev,
                svn_fs_t *fs,
                const svn_fs_id_t *id,
                apr_uint64_t start_node_id,
                apr_uint64_t start_copy_id,
                apr_off_t initial_offset,
                apr_array_header_t *reps_to_cache,
                apr_hash_t *reps_hash,
                apr_pool_t *reps_pool,
                svn_boolean_t at_root,
                apr_pool_t *pool)
{
  node_revision_t *noderev;
  apr_off_t my_offset;
  const svn_fs_id_t *new_id;
  svn_fs_fs__id_part_t node_id, copy_id, rev_item;
  fs_fs_data_t *ffd = fs->fsap_data;
  const svn_fs_fs__id_part_t *txn_id = svn_fs_fs__id_txn_id(id);
  svn_stream_t *file_stream;
  svn_checksum_ctx_t *fnv1a_checksum_ctx;
  apr_pool_t *subpool;

  *new_id_p = NULL;

  /* Check to see if this is a transaction node. */
  if (! svn_fs_fs__id_is_txn(id))
    return SVN_NO_ERROR;

  subpool = svn_pool_create(pool);
  SVN_ERR(svn_fs_fs__get_node_revision(&noderev, fs, id, pool, subpool));

  if (noderev->kind == svn_node_dir)
    {
      apr_array_header_t *entries;
      int i;

      /* This is a directory.  Write out all the children first. */

      SVN_ERR(svn_fs_fs__rep_contents_dir(&entries, fs, noderev, pool,
                                          subpool));
      for (i = 0; i < entries->nelts; ++i)
        {
          svn_fs_dirent_t *dirent
            = APR_ARRAY_IDX(entries, i, svn_fs_dirent_t *);

          svn_pool_clear(subpool);
          SVN_ERR(write_final_rev(&new_id, file, rev, fs, dirent->id,
                                  start_node_id, start_copy_id, initial_offset,
                                  reps_to_cache, reps_hash, reps_pool, FALSE,
                                  subpool));
          if (new_id && (svn_fs_fs__id_rev(new_id) == rev))
            dirent->id = svn_fs_fs__id_copy(new_id, pool);
        }

      if (noderev->data_rep && is_txn_rep(noderev->data_rep))
        {
          /* Write out the contents of this directory as a text rep. */
          noderev->data_rep->revision = rev;
          if (ffd->deltify_directories)
            SVN_ERR(write_container_delta_rep(noderev->data_rep, file,
                                              entries,
                                              write_directory_to_stream,
                                              fs, noderev, NULL, FALSE,
                                              SVN_FS_FS__ITEM_TYPE_DIR_REP,
                                              pool));
          else
            SVN_ERR(write_container_rep(noderev->data_rep, file, entries,
                                        write_directory_to_stream, fs, NULL,
                                        FALSE, SVN_FS_FS__ITEM_TYPE_DIR_REP,
                                        pool));

          reset_txn_in_rep(noderev->data_rep);
        }
    }
  else
    {
      /* This is a file.  We should make sure the data rep, if it
         exists in a "this" state, gets rewritten to our new revision
         num. */

      if (noderev->data_rep && is_txn_rep(noderev->data_rep))
        {
          reset_txn_in_rep(noderev->data_rep);
          noderev->data_rep->revision = rev;

          if (!svn_fs_fs__use_log_addressing(fs))
            {
              /* See issue 3845.  Some unknown mechanism caused the
                 protorev file to get truncated, so check for that
                 here.  */
              if (noderev->data_rep->item_index + noderev->data_rep->size
                  > initial_offset)
                return svn_error_create(SVN_ERR_FS_CORRUPT, NULL,
                                        _("Truncated protorev file detected"));
            }
        }
    }

  svn_pool_destroy(subpool);

  /* Fix up the property reps. */
  if (noderev->prop_rep && is_txn_rep(noderev->prop_rep))
    {
      apr_hash_t *proplist;
      apr_uint32_t item_type = noderev->kind == svn_node_dir
                             ? SVN_FS_FS__ITEM_TYPE_DIR_PROPS
                             : SVN_FS_FS__ITEM_TYPE_FILE_PROPS;
      SVN_ERR(svn_fs_fs__get_proplist(&proplist, fs, noderev, pool));

      noderev->prop_rep->revision = rev;

      if (ffd->deltify_properties)
        SVN_ERR(write_container_delta_rep(noderev->prop_rep, file, proplist,
                                          write_hash_to_stream, fs, noderev,
                                          reps_hash, TRUE, item_type, pool));
      else
        SVN_ERR(write_container_rep(noderev->prop_rep, file, proplist,
                                    write_hash_to_stream, fs, reps_hash,
                                    item_type, TRUE, pool));

      reset_txn_in_rep(noderev->prop_rep);
    }

  /* Convert our temporary ID into a permanent revision one. */
  node_id = *svn_fs_fs__id_node_id(noderev->id);
  get_final_id(&node_id, rev, start_node_id, ffd->format);
  copy_id = *svn_fs_fs__id_copy_id(noderev->id);
  get_final_id(&copy_id, rev, start_copy_id, ffd->format);

  if (noderev->copyroot_rev == SVN_INVALID_REVNUM)
    noderev->copyroot_rev = rev;

  /* root nodes have a fixed ID in log addressing mode */
  SVN_ERR(svn_fs_fs__get_file_offset(&my_offset, file, pool));
  if (svn_fs_fs__use_log_addressing(fs) && at_root)
    {
      /* reference the root noderev from the log-to-phys index */
      rev_item.number = SVN_FS_FS__ITEM_INDEX_ROOT_NODE;
      SVN_ERR(store_l2p_index_entry(fs, txn_id, my_offset,
                                    rev_item.number, pool));
    }
  else
    SVN_ERR(allocate_item_index(&rev_item.number, fs, txn_id,
                                my_offset, pool));

  rev_item.revision = rev;
  new_id = svn_fs_fs__id_rev_create(&node_id, &copy_id, &rev_item, pool);

  noderev->id = new_id;

  if (ffd->rep_sharing_allowed)
    {
      /* Save the data representation's hash in the rep cache. */
      if (   noderev->data_rep && noderev->kind == svn_node_file
          && noderev->data_rep->revision == rev)
        {
          SVN_ERR_ASSERT(reps_to_cache && reps_pool);
          APR_ARRAY_PUSH(reps_to_cache, representation_t *)
            = svn_fs_fs__rep_copy(noderev->data_rep, reps_pool);
        }

      if (noderev->prop_rep && noderev->prop_rep->revision == rev)
        {
          /* Add new property reps to hash and on-disk cache. */
          representation_t *copy
            = svn_fs_fs__rep_copy(noderev->prop_rep, reps_pool);

          SVN_ERR_ASSERT(reps_to_cache && reps_pool);
          APR_ARRAY_PUSH(reps_to_cache, representation_t *) = copy;

          apr_hash_set(reps_hash,
                        copy->sha1_digest,
                        APR_SHA1_DIGESTSIZE,
                        copy);
        }
    }

  /* don't serialize SHA1 for dirs to disk (waste of space) */
  if (noderev->data_rep && noderev->kind == svn_node_dir)
    noderev->data_rep->has_sha1 = FALSE;

  /* don't serialize SHA1 for props to disk (waste of space) */
  if (noderev->prop_rep)
    noderev->prop_rep->has_sha1 = FALSE;

  /* Workaround issue #4031: is-fresh-txn-root in revision files. */
  noderev->is_fresh_txn_root = FALSE;

  /* Write out our new node-revision. */
  if (at_root)
    SVN_ERR(validate_root_noderev(fs, noderev, rev, pool));

  file_stream = fnv1a_wrap_stream(&fnv1a_checksum_ctx,
                                  svn_stream_from_aprfile2(file, TRUE, pool),
                                  pool);
  SVN_ERR(svn_fs_fs__write_noderev(file_stream, noderev, ffd->format,
                                   svn_fs_fs__fs_supports_mergeinfo(fs),
                                   pool));

  /* reference the root noderev from the log-to-phys index */
  if (svn_fs_fs__use_log_addressing(fs))
    {
      svn_fs_fs__p2l_entry_t entry;
      rev_item.revision = SVN_INVALID_REVNUM;

      entry.offset = my_offset;
      SVN_ERR(svn_fs_fs__get_file_offset(&my_offset, file, pool));
      entry.size = my_offset - entry.offset;
      entry.type = SVN_FS_FS__ITEM_TYPE_NODEREV;
      entry.item = rev_item;
      SVN_ERR(fnv1a_checksum_finalize(&entry.fnv1_checksum,
                                      fnv1a_checksum_ctx,
                                      pool));

      SVN_ERR(store_p2l_index_entry(fs, txn_id, &entry, pool));
    }

  /* Return our ID that references the revision file. */
  *new_id_p = noderev->id;

  return SVN_NO_ERROR;
}

/* Write the changed path info CHANGED_PATHS from transaction TXN_ID to the
   permanent rev-file FILE in filesystem FS.  *OFFSET_P is set the to offset
   in the file of the beginning of this information.  Perform temporary
   allocations in POOL. */
static svn_error_t *
write_final_changed_path_info(apr_off_t *offset_p,
                              apr_file_t *file,
                              svn_fs_t *fs,
                              const svn_fs_fs__id_part_t *txn_id,
                              apr_hash_t *changed_paths,
                              apr_pool_t *pool)
{
  apr_off_t offset;
  svn_stream_t *stream;
  svn_checksum_ctx_t *fnv1a_checksum_ctx;

  SVN_ERR(svn_fs_fs__get_file_offset(&offset, file, pool));

  /* write to target file & calculate checksum */
  stream = fnv1a_wrap_stream(&fnv1a_checksum_ctx,
                             svn_stream_from_aprfile2(file, TRUE, pool),
                             pool);
  SVN_ERR(svn_fs_fs__write_changes(stream, fs, changed_paths, TRUE, pool));

  *offset_p = offset;

  /* reference changes from the indexes */
  if (svn_fs_fs__use_log_addressing(fs))
    {
      svn_fs_fs__p2l_entry_t entry;

      entry.offset = offset;
      SVN_ERR(svn_fs_fs__get_file_offset(&offset, file, pool));
      entry.size = offset - entry.offset;
      entry.type = SVN_FS_FS__ITEM_TYPE_CHANGES;
      entry.item.revision = SVN_INVALID_REVNUM;
      entry.item.number = SVN_FS_FS__ITEM_INDEX_CHANGES;
      SVN_ERR(fnv1a_checksum_finalize(&entry.fnv1_checksum,
                                      fnv1a_checksum_ctx,
                                      pool));

      SVN_ERR(store_p2l_index_entry(fs, txn_id, &entry, pool));
      SVN_ERR(store_l2p_index_entry(fs, txn_id, entry.offset,
                                    SVN_FS_FS__ITEM_INDEX_CHANGES, pool));
    }

  return SVN_NO_ERROR;
}

/* Open a new svn_fs_t handle to FS, set that handle's concept of "current
   youngest revision" to NEW_REV, and call svn_fs_fs__verify_root() on
   NEW_REV's revision root.

   Intended to be called as the very last step in a commit before 'current'
   is bumped.  This implies that we are holding the write lock. */
static svn_error_t *
verify_as_revision_before_current_plus_plus(svn_fs_t *fs,
                                            svn_revnum_t new_rev,
                                            apr_pool_t *pool)
{
#ifdef SVN_DEBUG
  fs_fs_data_t *ffd = fs->fsap_data;
  svn_fs_t *ft; /* fs++ == ft */
  svn_fs_root_t *root;
  fs_fs_data_t *ft_ffd;
  apr_hash_t *fs_config;

  SVN_ERR_ASSERT(ffd->svn_fs_open_);

  /* make sure FT does not simply return data cached by other instances
   * but actually retrieves it from disk at least once.
   */
  fs_config = apr_hash_make(pool);
  svn_hash_sets(fs_config, SVN_FS_CONFIG_FSFS_CACHE_NS,
                           svn_uuid_generate(pool));
  SVN_ERR(ffd->svn_fs_open_(&ft, fs->path,
                            fs_config,
                            pool,
                            pool));
  ft_ffd = ft->fsap_data;
  /* Don't let FT consult rep-cache.db, either. */
  ft_ffd->rep_sharing_allowed = FALSE;

  /* Time travel! */
  ft_ffd->youngest_rev_cache = new_rev;

  SVN_ERR(svn_fs_fs__revision_root(&root, ft, new_rev, pool));
  SVN_ERR_ASSERT(root->is_txn_root == FALSE && root->rev == new_rev);
  SVN_ERR_ASSERT(ft_ffd->youngest_rev_cache == new_rev);
  SVN_ERR(svn_fs_fs__verify_root(root, pool));
#endif /* SVN_DEBUG */

  return SVN_NO_ERROR;
}

/* Update the 'current' file to hold the correct next node and copy_ids
   from transaction TXN_ID in filesystem FS.  The current revision is
   set to REV.  Perform temporary allocations in POOL. */
static svn_error_t *
write_final_current(svn_fs_t *fs,
                    const svn_fs_fs__id_part_t *txn_id,
                    svn_revnum_t rev,
                    apr_uint64_t start_node_id,
                    apr_uint64_t start_copy_id,
                    apr_pool_t *pool)
{
  apr_uint64_t txn_node_id;
  apr_uint64_t txn_copy_id;
  fs_fs_data_t *ffd = fs->fsap_data;

  if (ffd->format >= SVN_FS_FS__MIN_NO_GLOBAL_IDS_FORMAT)
    return svn_fs_fs__write_current(fs, rev, 0, 0, pool);

  /* To find the next available ids, we add the id that used to be in
     the 'current' file, to the next ids from the transaction file. */
  SVN_ERR(read_next_ids(&txn_node_id, &txn_copy_id, fs, txn_id, pool));

  start_node_id += txn_node_id;
  start_copy_id += txn_copy_id;

  return svn_fs_fs__write_current(fs, rev, start_node_id, start_copy_id,
                                  pool);
}

/* Verify that the user registered with FS has all the locks necessary to
   permit all the changes associated with TXN_NAME.
   The FS write lock is assumed to be held by the caller. */
static svn_error_t *
verify_locks(svn_fs_t *fs,
             const svn_fs_fs__id_part_t *txn_id,
             apr_hash_t *changed_paths,
             apr_pool_t *pool)
{
  apr_pool_t *iterpool;
  apr_array_header_t *changed_paths_sorted;
  svn_stringbuf_t *last_recursed = NULL;
  int i;

  /* Make an array of the changed paths, and sort them depth-first-ily.  */
  changed_paths_sorted = svn_sort__hash(changed_paths,
                                        svn_sort_compare_items_as_paths,
                                        pool);

  /* Now, traverse the array of changed paths, verify locks.  Note
     that if we need to do a recursive verification a path, we'll skip
     over children of that path when we get to them. */
  iterpool = svn_pool_create(pool);
  for (i = 0; i < changed_paths_sorted->nelts; i++)
    {
      const svn_sort__item_t *item;
      const char *path;
      svn_fs_path_change2_t *change;
      svn_boolean_t recurse = TRUE;

      svn_pool_clear(iterpool);

      item = &APR_ARRAY_IDX(changed_paths_sorted, i, svn_sort__item_t);

      /* Fetch the change associated with our path.  */
      path = item->key;
      change = item->value;

      /* If this path has already been verified as part of a recursive
         check of one of its parents, no need to do it again.  */
      if (last_recursed
          && svn_fspath__skip_ancestor(last_recursed->data, path))
        continue;

      /* What does it mean to succeed at lock verification for a given
         path?  For an existing file or directory getting modified
         (text, props), it means we hold the lock on the file or
         directory.  For paths being added or removed, we need to hold
         the locks for that path and any children of that path.

         WHEW!  We have no reliable way to determine the node kind
         of deleted items, but fortunately we are going to do a
         recursive check on deleted paths regardless of their kind.  */
      if (change->change_kind == svn_fs_path_change_modify)
        recurse = FALSE;
      SVN_ERR(svn_fs_fs__allow_locked_operation(path, fs, recurse, TRUE,
                                                iterpool));

      /* If we just did a recursive check, remember the path we
         checked (so children can be skipped).  */
      if (recurse)
        {
          if (! last_recursed)
            last_recursed = svn_stringbuf_create(path, pool);
          else
            svn_stringbuf_set(last_recursed, path);
        }
    }
  svn_pool_destroy(iterpool);
  return SVN_NO_ERROR;
}

/* Return in *PATH the path to a file containing the properties that
   make up the final revision properties file.  This involves setting
   svn:date and removing any temporary properties associated with the
   commit flags. */
static svn_error_t *
write_final_revprop(const char **path,
                    svn_fs_txn_t *txn,
                    const svn_fs_fs__id_part_t *txn_id,
                    apr_pool_t *pool)
{
  apr_hash_t *txnprops;
  svn_boolean_t final_mods = FALSE;
  svn_string_t date;
  svn_string_t *client_date;

  SVN_ERR(svn_fs_fs__txn_proplist(&txnprops, txn, pool));

  /* Remove any temporary txn props representing 'flags'. */
  if (svn_hash_gets(txnprops, SVN_FS__PROP_TXN_CHECK_OOD))
    {
      svn_hash_sets(txnprops, SVN_FS__PROP_TXN_CHECK_OOD, NULL);
      final_mods = TRUE;
    }

  if (svn_hash_gets(txnprops, SVN_FS__PROP_TXN_CHECK_LOCKS))
    {
      svn_hash_sets(txnprops, SVN_FS__PROP_TXN_CHECK_LOCKS, NULL);
      final_mods = TRUE;
    }

  client_date = svn_hash_gets(txnprops, SVN_FS__PROP_TXN_CLIENT_DATE);
  if (client_date)
    {
      svn_hash_sets(txnprops, SVN_FS__PROP_TXN_CLIENT_DATE, NULL);
      final_mods = TRUE;
    }

  /* Update commit time to ensure that svn:date revprops remain ordered if
     requested. */
  if (!client_date || strcmp(client_date->data, "1"))
    {
      date.data = svn_time_to_cstring(apr_time_now(), pool);
      date.len = strlen(date.data);
      svn_hash_sets(txnprops, SVN_PROP_REVISION_DATE, &date);
      final_mods = TRUE;
    }

  if (final_mods)
    {
      SVN_ERR(set_txn_proplist(txn->fs, txn_id, txnprops, TRUE, pool));
      *path = path_txn_props_final(txn->fs, txn_id, pool);
    }
  else
    {
      *path = path_txn_props(txn->fs, txn_id, pool);
    }

  return SVN_NO_ERROR;
}

svn_error_t *
svn_fs_fs__add_index_data(svn_fs_t *fs,
                          apr_file_t *file,
                          const char *l2p_proto_index,
                          const char *p2l_proto_index,
                          svn_revnum_t revision,
                          apr_pool_t *pool)
{
  apr_off_t l2p_offset;
  apr_off_t p2l_offset;
  svn_stringbuf_t *footer;
  unsigned char footer_length;
  svn_checksum_t *l2p_checksum;
  svn_checksum_t *p2l_checksum;

  /* Append the actual index data to the pack file. */
  l2p_offset = 0;
  SVN_ERR(svn_io_file_seek(file, APR_END, &l2p_offset, pool));
  SVN_ERR(svn_fs_fs__l2p_index_append(&l2p_checksum, fs, file,
                                      l2p_proto_index, revision,
                                      pool, pool));

  p2l_offset = 0;
  SVN_ERR(svn_io_file_seek(file, APR_END, &p2l_offset, pool));
  SVN_ERR(svn_fs_fs__p2l_index_append(&p2l_checksum, fs, file,
                                      p2l_proto_index, revision,
                                      pool, pool));

  /* Append footer. */
  footer = svn_fs_fs__unparse_footer(l2p_offset, l2p_checksum,
                                     p2l_offset, p2l_checksum, pool, pool);
  SVN_ERR(svn_io_file_write_full(file, footer->data, footer->len, NULL,
                                 pool));

  footer_length = footer->len;
  SVN_ERR_ASSERT(footer_length == footer->len);
  SVN_ERR(svn_io_file_write_full(file, &footer_length, 1, NULL, pool));

  return SVN_NO_ERROR;
}

/* Baton used for commit_body below. */
struct commit_baton {
  svn_revnum_t *new_rev_p;
  svn_fs_t *fs;
  svn_fs_txn_t *txn;
  apr_array_header_t *reps_to_cache;
  apr_hash_t *reps_hash;
  apr_pool_t *reps_pool;
};

/* The work-horse for svn_fs_fs__commit, called with the FS write lock.
   This implements the svn_fs_fs__with_write_lock() 'body' callback
   type.  BATON is a 'struct commit_baton *'. */
static svn_error_t *
commit_body(void *baton, apr_pool_t *pool)
{
  struct commit_baton *cb = baton;
  fs_fs_data_t *ffd = cb->fs->fsap_data;
  const char *old_rev_filename, *rev_filename, *proto_filename;
  const char *revprop_filename, *final_revprop;
  const svn_fs_id_t *root_id, *new_root_id;
  apr_uint64_t start_node_id;
  apr_uint64_t start_copy_id;
  svn_revnum_t old_rev, new_rev;
  apr_file_t *proto_file;
  void *proto_file_lockcookie;
  apr_off_t initial_offset, changed_path_offset;
  const svn_fs_fs__id_part_t *txn_id = svn_fs_fs__txn_get_id(cb->txn);
  apr_hash_t *changed_paths;

  /* Re-Read the current repository format.  All our repo upgrade and
     config evaluation strategies are such that existing information in
     FS and FFD remains valid.

     Although we don't recommend upgrading hot repositories, people may
     still do it and we must make sure to either handle them gracefully
     or to error out.

     Committing pre-format 3 txns will fail after upgrade to format 3+
     because the proto-rev cannot be found; no further action needed.
     Upgrades from pre-f7 to f7+ means a potential change in addressing
     mode for the final rev.  We must be sure to detect that cause because
     the failure would only manifest once the new revision got committed.
   */
  SVN_ERR(svn_fs_fs__read_format_file(cb->fs, pool));

  /* Read the current youngest revision and, possibly, the next available
     node id and copy id (for old format filesystems).  Update the cached
     value for the youngest revision, because we have just checked it. */
  SVN_ERR(svn_fs_fs__read_current(&old_rev, &start_node_id, &start_copy_id,
                                  cb->fs, pool));
  ffd->youngest_rev_cache = old_rev;

  /* Check to make sure this transaction is based off the most recent
     revision. */
  if (cb->txn->base_rev != old_rev)
    return svn_error_create(SVN_ERR_FS_TXN_OUT_OF_DATE, NULL,
                            _("Transaction out of date"));

  /* We need the changes list for verification as well as for writing it
     to the final rev file. */
  SVN_ERR(svn_fs_fs__txn_changes_fetch(&changed_paths, cb->fs, txn_id,
                                       pool));

  /* Locks may have been added (or stolen) between the calling of
     previous svn_fs.h functions and svn_fs_commit_txn(), so we need
     to re-examine every changed-path in the txn and re-verify all
     discovered locks. */
  SVN_ERR(verify_locks(cb->fs, txn_id, changed_paths, pool));

  /* We are going to be one better than this puny old revision. */
  new_rev = old_rev + 1;

  /* Get a write handle on the proto revision file. */
  SVN_ERR(get_writable_proto_rev(&proto_file, &proto_file_lockcookie,
                                 cb->fs, txn_id, pool));
  SVN_ERR(svn_fs_fs__get_file_offset(&initial_offset, proto_file, pool));

  /* Write out all the node-revisions and directory contents. */
  root_id = svn_fs_fs__id_txn_create_root(txn_id, pool);
  SVN_ERR(write_final_rev(&new_root_id, proto_file, new_rev, cb->fs, root_id,
                          start_node_id, start_copy_id, initial_offset,
                          cb->reps_to_cache, cb->reps_hash, cb->reps_pool,
                          TRUE, pool));

  /* Write the changed-path information. */
  SVN_ERR(write_final_changed_path_info(&changed_path_offset, proto_file,
                                        cb->fs, txn_id, changed_paths,
                                        pool));

  if (svn_fs_fs__use_log_addressing(cb->fs))
    {
      /* Append the index data to the rev file. */
      SVN_ERR(svn_fs_fs__add_index_data(cb->fs, proto_file,
                      svn_fs_fs__path_l2p_proto_index(cb->fs, txn_id, pool),
                      svn_fs_fs__path_p2l_proto_index(cb->fs, txn_id, pool),
                      new_rev, pool));
    }
  else
    {
      /* Write the final line. */

      svn_stringbuf_t *trailer
        = svn_fs_fs__unparse_revision_trailer
                  ((apr_off_t)svn_fs_fs__id_item(new_root_id),
                   changed_path_offset,
                   pool);
      SVN_ERR(svn_io_file_write_full(proto_file, trailer->data, trailer->len,
                                     NULL, pool));
    }

  SVN_ERR(svn_io_file_flush_to_disk(proto_file, pool));
  SVN_ERR(svn_io_file_close(proto_file, pool));

  /* We don't unlock the prototype revision file immediately to avoid a
     race with another caller writing to the prototype revision file
     before we commit it. */

  /* Create the shard for the rev and revprop file, if we're sharding and
     this is the first revision of a new shard.  We don't care if this
     fails because the shard already existed for some reason. */
  if (ffd->max_files_per_dir && new_rev % ffd->max_files_per_dir == 0)
    {
      /* Create the revs shard. */
        {
          const char *new_dir
            = svn_fs_fs__path_rev_shard(cb->fs, new_rev, pool);
          svn_error_t *err
            = svn_io_dir_make(new_dir, APR_OS_DEFAULT, pool);
          if (err && !APR_STATUS_IS_EEXIST(err->apr_err))
            return svn_error_trace(err);
          svn_error_clear(err);
          SVN_ERR(svn_io_copy_perms(svn_dirent_join(cb->fs->path,
                                                    PATH_REVS_DIR,
                                                    pool),
                                    new_dir, pool));
        }

      /* Create the revprops shard. */
      SVN_ERR_ASSERT(! svn_fs_fs__is_packed_revprop(cb->fs, new_rev));
        {
          const char *new_dir
            = svn_fs_fs__path_revprops_shard(cb->fs, new_rev, pool);
          svn_error_t *err
            = svn_io_dir_make(new_dir, APR_OS_DEFAULT, pool);
          if (err && !APR_STATUS_IS_EEXIST(err->apr_err))
            return svn_error_trace(err);
          svn_error_clear(err);
          SVN_ERR(svn_io_copy_perms(svn_dirent_join(cb->fs->path,
                                                    PATH_REVPROPS_DIR,
                                                    pool),
                                    new_dir, pool));
        }
    }

  /* Move the finished rev file into place.

     ### This "breaks" the transaction by removing the protorev file
     ### but the revision is not yet complete.  If this commit does
     ### not complete for any reason the transaction will be lost. */
  old_rev_filename = svn_fs_fs__path_rev_absolute(cb->fs, old_rev, pool);
  rev_filename = svn_fs_fs__path_rev(cb->fs, new_rev, pool);
  proto_filename = svn_fs_fs__path_txn_proto_rev(cb->fs, txn_id, pool);
  SVN_ERR(svn_fs_fs__move_into_place(proto_filename, rev_filename,
                                     old_rev_filename, pool));

  /* Now that we've moved the prototype revision file out of the way,
     we can unlock it (since further attempts to write to the file
     will fail as it no longer exists).  We must do this so that we can
     remove the transaction directory later. */
  SVN_ERR(unlock_proto_rev(cb->fs, txn_id, proto_file_lockcookie, pool));

  /* Move the revprops file into place. */
  SVN_ERR_ASSERT(! svn_fs_fs__is_packed_revprop(cb->fs, new_rev));
  SVN_ERR(write_final_revprop(&revprop_filename, cb->txn, txn_id, pool));
  final_revprop = svn_fs_fs__path_revprops(cb->fs, new_rev, pool);
  SVN_ERR(svn_fs_fs__move_into_place(revprop_filename, final_revprop,
                                     old_rev_filename, pool));

  /* Update the 'current' file. */
  SVN_ERR(verify_as_revision_before_current_plus_plus(cb->fs, new_rev, pool));
  SVN_ERR(write_final_current(cb->fs, txn_id, new_rev, start_node_id,
                              start_copy_id, pool));

  /* At this point the new revision is committed and globally visible
     so let the caller know it succeeded by giving it the new revision
     number, which fulfills svn_fs_commit_txn() contract.  Any errors
     after this point do not change the fact that a new revision was
     created. */
  *cb->new_rev_p = new_rev;

  ffd->youngest_rev_cache = new_rev;

  /* Remove this transaction directory. */
  SVN_ERR(svn_fs_fs__purge_txn(cb->fs, cb->txn->id, pool));

  return SVN_NO_ERROR;
}

/* Add the representations in REPS_TO_CACHE (an array of representation_t *)
 * to the rep-cache database of FS. */
static svn_error_t *
write_reps_to_cache(svn_fs_t *fs,
                    const apr_array_header_t *reps_to_cache,
                    apr_pool_t *scratch_pool)
{
  int i;

  for (i = 0; i < reps_to_cache->nelts; i++)
    {
      representation_t *rep = APR_ARRAY_IDX(reps_to_cache, i, representation_t *);

      SVN_ERR(svn_fs_fs__set_rep_reference(fs, rep, scratch_pool));
    }

  return SVN_NO_ERROR;
}

svn_error_t *
svn_fs_fs__commit(svn_revnum_t *new_rev_p,
                  svn_fs_t *fs,
                  svn_fs_txn_t *txn,
                  apr_pool_t *pool)
{
  struct commit_baton cb;
  fs_fs_data_t *ffd = fs->fsap_data;

  cb.new_rev_p = new_rev_p;
  cb.fs = fs;
  cb.txn = txn;

  if (ffd->rep_sharing_allowed)
    {
      cb.reps_to_cache = apr_array_make(pool, 5, sizeof(representation_t *));
      cb.reps_hash = apr_hash_make(pool);
      cb.reps_pool = pool;
    }
  else
    {
      cb.reps_to_cache = NULL;
      cb.reps_hash = NULL;
      cb.reps_pool = NULL;
    }

  SVN_ERR(svn_fs_fs__with_write_lock(fs, commit_body, &cb, pool));

  /* At this point, *NEW_REV_P has been set, so errors below won't affect
     the success of the commit.  (See svn_fs_commit_txn().)  */

  if (ffd->rep_sharing_allowed)
    {
      svn_error_t *err;

      SVN_ERR(svn_fs_fs__open_rep_cache(fs, pool));

      /* Write new entries to the rep-sharing database.
       *
       * We use an sqlite transaction to speed things up;
       * see <http://www.sqlite.org/faq.html#q19>.
       */
      /* ### A commit that touches thousands of files will starve other
             (reader/writer) commits for the duration of the below call.
             Maybe write in batches? */
      SVN_ERR(svn_sqlite__begin_transaction(ffd->rep_cache_db));
      err = write_reps_to_cache(fs, cb.reps_to_cache, pool);
      err = svn_sqlite__finish_transaction(ffd->rep_cache_db, err);

      if (svn_error_find_cause(err, SVN_SQLITE__ERR_ROLLBACK_FAILED))
        {
          /* Failed rollback means that our db connection is unusable, and
             the only thing we can do is close it.  The connection will be
             reopened during the next operation with rep-cache.db. */
          return svn_error_trace(
              svn_error_compose_create(err,
                                       svn_fs_fs__close_rep_cache(fs)));
        }
      else if (err)
        return svn_error_trace(err);
    }

  return SVN_NO_ERROR;
}


svn_error_t *
svn_fs_fs__list_transactions(apr_array_header_t **names_p,
                             svn_fs_t *fs,
                             apr_pool_t *pool)
{
  const char *txn_dir;
  apr_hash_t *dirents;
  apr_hash_index_t *hi;
  apr_array_header_t *names;
  apr_size_t ext_len = strlen(PATH_EXT_TXN);

  names = apr_array_make(pool, 1, sizeof(const char *));

  /* Get the transactions directory. */
  txn_dir = svn_fs_fs__path_txns_dir(fs, pool);

  /* Now find a listing of this directory. */
  SVN_ERR(svn_io_get_dirents3(&dirents, txn_dir, TRUE, pool, pool));

  /* Loop through all the entries and return anything that ends with '.txn'. */
  for (hi = apr_hash_first(pool, dirents); hi; hi = apr_hash_next(hi))
    {
      const char *name = apr_hash_this_key(hi);
      apr_ssize_t klen = apr_hash_this_key_len(hi);
      const char *id;

      /* The name must end with ".txn" to be considered a transaction. */
      if ((apr_size_t) klen <= ext_len
          || (strcmp(name + klen - ext_len, PATH_EXT_TXN)) != 0)
        continue;

      /* Truncate the ".txn" extension and store the ID. */
      id = apr_pstrndup(pool, name, strlen(name) - ext_len);
      APR_ARRAY_PUSH(names, const char *) = id;
    }

  *names_p = names;

  return SVN_NO_ERROR;
}

svn_error_t *
svn_fs_fs__open_txn(svn_fs_txn_t **txn_p,
                    svn_fs_t *fs,
                    const char *name,
                    apr_pool_t *pool)
{
  svn_fs_txn_t *txn;
  fs_txn_data_t *ftd;
  svn_node_kind_t kind;
  transaction_t *local_txn;
  svn_fs_fs__id_part_t txn_id;

  SVN_ERR(svn_fs_fs__id_txn_parse(&txn_id, name));

  /* First check to see if the directory exists. */
  SVN_ERR(svn_io_check_path(svn_fs_fs__path_txn_dir(fs, &txn_id, pool),
                            &kind, pool));

  /* Did we find it? */
  if (kind != svn_node_dir)
    return svn_error_createf(SVN_ERR_FS_NO_SUCH_TRANSACTION, NULL,
                             _("No such transaction '%s'"),
                             name);

  txn = apr_pcalloc(pool, sizeof(*txn));
  ftd = apr_pcalloc(pool, sizeof(*ftd));
  ftd->txn_id = txn_id;

  /* Read in the root node of this transaction. */
  txn->id = apr_pstrdup(pool, name);
  txn->fs = fs;

  SVN_ERR(svn_fs_fs__get_txn(&local_txn, fs, &txn_id, pool));

  txn->base_rev = svn_fs_fs__id_rev(local_txn->base_id);

  txn->vtable = &txn_vtable;
  txn->fsap_data = ftd;
  *txn_p = txn;

  return SVN_NO_ERROR;
}

svn_error_t *
svn_fs_fs__txn_proplist(apr_hash_t **table_p,
                        svn_fs_txn_t *txn,
                        apr_pool_t *pool)
{
  apr_hash_t *proplist = apr_hash_make(pool);
  SVN_ERR(get_txn_proplist(proplist, txn->fs, svn_fs_fs__txn_get_id(txn),
                           pool));
  *table_p = proplist;

  return SVN_NO_ERROR;
}


svn_error_t *
svn_fs_fs__delete_node_revision(svn_fs_t *fs,
                                const svn_fs_id_t *id,
                                apr_pool_t *pool)
{
  node_revision_t *noderev;

  SVN_ERR(svn_fs_fs__get_node_revision(&noderev, fs, id, pool, pool));

  /* Delete any mutable property representation. */
  if (noderev->prop_rep && is_txn_rep(noderev->prop_rep))
    SVN_ERR(svn_io_remove_file2(svn_fs_fs__path_txn_node_props(fs, id, pool),
                                FALSE, pool));

  /* Delete any mutable data representation. */
  if (noderev->data_rep && is_txn_rep(noderev->data_rep)
      && noderev->kind == svn_node_dir)
    {
      fs_fs_data_t *ffd = fs->fsap_data;
      SVN_ERR(svn_io_remove_file2(svn_fs_fs__path_txn_node_children(fs, id,
                                                                    pool),
                                  FALSE, pool));

      /* remove the corresponding entry from the cache, if such exists */
      if (ffd->txn_dir_cache)
        {
          const char *key = svn_fs_fs__id_unparse(id, pool)->data;
          SVN_ERR(svn_cache__set(ffd->txn_dir_cache, key, NULL, pool));
        }
    }

  return svn_io_remove_file2(svn_fs_fs__path_txn_node_rev(fs, id, pool),
                             FALSE, pool);
}



/*** Transactions ***/

svn_error_t *
svn_fs_fs__get_txn_ids(const svn_fs_id_t **root_id_p,
                       const svn_fs_id_t **base_root_id_p,
                       svn_fs_t *fs,
                       const svn_fs_fs__id_part_t *txn_id,
                       apr_pool_t *pool)
{
  transaction_t *txn;
  SVN_ERR(svn_fs_fs__get_txn(&txn, fs, txn_id, pool));
  *root_id_p = txn->root_id;
  *base_root_id_p = txn->base_id;
  return SVN_NO_ERROR;
}


/* Generic transaction operations.  */

svn_error_t *
svn_fs_fs__txn_prop(svn_string_t **value_p,
                    svn_fs_txn_t *txn,
                    const char *propname,
                    apr_pool_t *pool)
{
  apr_hash_t *table;
  svn_fs_t *fs = txn->fs;

  SVN_ERR(svn_fs__check_fs(fs, TRUE));
  SVN_ERR(svn_fs_fs__txn_proplist(&table, txn, pool));

  *value_p = svn_hash_gets(table, propname);

  return SVN_NO_ERROR;
}

svn_error_t *
svn_fs_fs__begin_txn(svn_fs_txn_t **txn_p,
                     svn_fs_t *fs,
                     svn_revnum_t rev,
                     apr_uint32_t flags,
                     apr_pool_t *pool)
{
  svn_string_t date;
  fs_txn_data_t *ftd;
  apr_hash_t *props = apr_hash_make(pool);

  SVN_ERR(svn_fs__check_fs(fs, TRUE));

  SVN_ERR(svn_fs_fs__create_txn(txn_p, fs, rev, pool));

  /* Put a datestamp on the newly created txn, so we always know
     exactly how old it is.  (This will help sysadmins identify
     long-abandoned txns that may need to be manually removed.)  When
     a txn is promoted to a revision, this property will be
     automatically overwritten with a revision datestamp. */
  date.data = svn_time_to_cstring(apr_time_now(), pool);
  date.len = strlen(date.data);

  svn_hash_sets(props, SVN_PROP_REVISION_DATE, &date);

  /* Set temporary txn props that represent the requested 'flags'
     behaviors. */
  if (flags & SVN_FS_TXN_CHECK_OOD)
    svn_hash_sets(props, SVN_FS__PROP_TXN_CHECK_OOD,
                  svn_string_create("true", pool));

  if (flags & SVN_FS_TXN_CHECK_LOCKS)
    svn_hash_sets(props, SVN_FS__PROP_TXN_CHECK_LOCKS,
                  svn_string_create("true", pool));

  if (flags & SVN_FS_TXN_CLIENT_DATE)
    svn_hash_sets(props, SVN_FS__PROP_TXN_CLIENT_DATE,
                  svn_string_create("0", pool));

  ftd = (*txn_p)->fsap_data;
  return svn_error_trace(set_txn_proplist(fs, &ftd->txn_id, props, FALSE,
                                          pool));
}<|MERGE_RESOLUTION|>--- conflicted
+++ resolved
@@ -2624,7 +2624,6 @@
   svn_stream_t *stream;
   struct write_container_baton *whb;
   svn_checksum_ctx_t *fnv1a_checksum_ctx;
-  representation_t *old_rep = NULL;
   apr_off_t offset = 0;
 
   SVN_ERR(svn_fs_fs__get_file_offset(&offset, file, scratch_pool));
@@ -2655,22 +2654,20 @@
 
   /* Check and see if we already have a representation somewhere that's
      identical to the one we just wrote out. */
-<<<<<<< HEAD
-  SVN_ERR(get_shared_rep(&old_rep, fs, rep, file, offset, reps_hash,
-                         scratch_pool, scratch_pool));
-=======
   if (allow_rep_sharing)
-    SVN_ERR(get_shared_rep(&old_rep, fs, rep, reps_hash, scratch_pool,
-                           scratch_pool));
->>>>>>> 11ea6175
-
-  if (old_rep)
-    {
-      /* We need to erase from the protorev the data we just wrote. */
-      SVN_ERR(svn_io_file_trunc(file, offset, scratch_pool));
-
-      /* Use the old rep for this content. */
-      memcpy(rep, old_rep, sizeof (*rep));
+    {
+      representation_t *old_rep;
+      SVN_ERR(get_shared_rep(&old_rep, fs, rep, file, offset, reps_hash,
+                             scratch_pool, scratch_pool));
+
+      if (old_rep)
+        {
+          /* We need to erase from the protorev the data we just wrote. */
+          SVN_ERR(svn_io_file_trunc(file, offset, scratch_pool));
+
+          /* Use the old rep for this content. */
+          memcpy(rep, old_rep, sizeof (*rep));
+        }
     }
   else
     {
@@ -2732,7 +2729,6 @@
   svn_stream_t *file_stream;
   svn_stream_t *stream;
   representation_t *base_rep;
-  representation_t *old_rep = NULL;
   svn_checksum_ctx_t *fnv1a_checksum_ctx;
   svn_stream_t *source;
   svn_fs_fs__rep_header_t header = { 0 };
@@ -2805,22 +2801,20 @@
 
   /* Check and see if we already have a representation somewhere that's
      identical to the one we just wrote out. */
-<<<<<<< HEAD
-  SVN_ERR(get_shared_rep(&old_rep, fs, rep, file, offset, reps_hash,
-                         scratch_pool, scratch_pool));
-=======
   if (allow_rep_sharing)
-    SVN_ERR(get_shared_rep(&old_rep, fs, rep, reps_hash, scratch_pool,
-                           scratch_pool));
->>>>>>> 11ea6175
-
-  if (old_rep)
-    {
-      /* We need to erase from the protorev the data we just wrote. */
-      SVN_ERR(svn_io_file_trunc(file, offset, scratch_pool));
-
-      /* Use the old rep for this content. */
-      memcpy(rep, old_rep, sizeof (*rep));
+    {
+      representation_t *old_rep;
+      SVN_ERR(get_shared_rep(&old_rep, fs, rep, file, offset, reps_hash,
+                             scratch_pool, scratch_pool));
+
+      if (old_rep)
+        {
+          /* We need to erase from the protorev the data we just wrote. */
+          SVN_ERR(svn_io_file_trunc(file, offset, scratch_pool));
+
+          /* Use the old rep for this content. */
+          memcpy(rep, old_rep, sizeof (*rep));
+        }
     }
   else
     {
