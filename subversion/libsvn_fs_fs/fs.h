/* fs.h : interface to Subversion filesystem, private to libsvn_fs
 *
 * ====================================================================
 *    Licensed to the Apache Software Foundation (ASF) under one
 *    or more contributor license agreements.  See the NOTICE file
 *    distributed with this work for additional information
 *    regarding copyright ownership.  The ASF licenses this file
 *    to you under the Apache License, Version 2.0 (the
 *    "License"); you may not use this file except in compliance
 *    with the License.  You may obtain a copy of the License at
 *
 *      http://www.apache.org/licenses/LICENSE-2.0
 *
 *    Unless required by applicable law or agreed to in writing,
 *    software distributed under the License is distributed on an
 *    "AS IS" BASIS, WITHOUT WARRANTIES OR CONDITIONS OF ANY
 *    KIND, either express or implied.  See the License for the
 *    specific language governing permissions and limitations
 *    under the License.
 * ====================================================================
 */

#ifndef SVN_LIBSVN_FS_FS_H
#define SVN_LIBSVN_FS_FS_H

#include <apr_pools.h>
#include <apr_hash.h>
#include <apr_network_io.h>
#include <apr_md5.h>
#include <apr_sha1.h>

#include "svn_fs.h"
#include "svn_config.h"
#include "private/svn_atomic.h"
#include "private/svn_cache.h"
#include "private/svn_fs_private.h"
#include "private/svn_sqlite.h"
#include "private/svn_mutex.h"
#include "private/svn_named_atomic.h"

#include "id.h"

#ifdef __cplusplus
extern "C" {
#endif /* __cplusplus */


/*** The filesystem structure.  ***/

/* Following are defines that specify the textual elements of the
   native filesystem directories and revision files. */

/* Names of special files in the fs_fs filesystem. */
#define PATH_FORMAT           "format"           /* Contains format number */
#define PATH_UUID             "uuid"             /* Contains UUID */
#define PATH_CURRENT          "current"          /* Youngest revision */
#define PATH_LOCK_FILE        "write-lock"       /* Revision lock file */
#define PATH_REVS_DIR         "revs"             /* Directory of revisions */
#define PATH_REVPROPS_DIR     "revprops"         /* Directory of revprops */
#define PATH_TXNS_DIR         "transactions"     /* Directory of transactions */
#define PATH_NODE_ORIGINS_DIR "node-origins"     /* Lazy node-origin cache */
#define PATH_TXN_PROTOS_DIR   "txn-protorevs"    /* Directory of proto-revs */
#define PATH_TXN_CURRENT      "txn-current"      /* File with next txn key */
#define PATH_TXN_CURRENT_LOCK "txn-current-lock" /* Lock for txn-current */
#define PATH_LOCKS_DIR        "locks"            /* Directory of locks */
#define PATH_MIN_UNPACKED_REV "min-unpacked-rev" /* Oldest revision which
                                                    has not been packed. */
#define PATH_REVPROP_GENERATION "revprop-generation"
                                                 /* Current revprop generation*/
#define PATH_MANIFEST         "manifest"         /* Manifest file name */
#define PATH_PACKED           "pack"             /* Packed revision data file */
#define PATH_EXT_PACKED_SHARD ".pack"            /* Extension for packed
                                                    shards */
#define PATH_EXT_L2P_INDEX    ".l2p"             /* extension of the log-
                                                    to-phys index */
#define PATH_EXT_P2L_INDEX    ".p2l"             /* extension of the phys-
                                                    to-log index */
/* If you change this, look at tests/svn_test_fs.c(maybe_install_fsfs_conf) */
#define PATH_CONFIG           "fsfs.conf"        /* Configuration */

/* Names of special files and file extensions for transactions */
#define PATH_CHANGES       "changes"       /* Records changes made so far */
#define PATH_TXN_PROPS     "props"         /* Transaction properties */
#define PATH_NEXT_IDS      "next-ids"      /* Next temporary ID assignments */
#define PATH_PREFIX_NODE   "node."         /* Prefix for node filename */
#define PATH_EXT_TXN       ".txn"          /* Extension of txn dir */
#define PATH_EXT_CHILDREN  ".children"     /* Extension for dir contents */
#define PATH_EXT_PROPS     ".props"        /* Extension for node props */
#define PATH_EXT_REV       ".rev"          /* Extension of protorev file */
#define PATH_EXT_REV_LOCK  ".rev-lock"     /* Extension of protorev lock file */
#define PATH_TXN_ITEM_INDEX "itemidx"      /* File containing the current item
                                              index number */
#define PATH_INDEX          "index"        /* name of index files w/o ext */

/* Names of files in legacy FS formats */
#define PATH_REV           "rev"           /* Proto rev file */
#define PATH_REV_LOCK      "rev-lock"      /* Proto rev (write) lock file */

/* Names of sections and options in fsfs.conf. */
#define CONFIG_SECTION_CACHES            "caches"
#define CONFIG_OPTION_FAIL_STOP          "fail-stop"
#define CONFIG_SECTION_REP_SHARING       "rep-sharing"
#define CONFIG_OPTION_ENABLE_REP_SHARING "enable-rep-sharing"
#define CONFIG_SECTION_DELTIFICATION     "deltification"
#define CONFIG_OPTION_ENABLE_DIR_DELTIFICATION   "enable-dir-deltification"
#define CONFIG_OPTION_ENABLE_PROPS_DELTIFICATION "enable-props-deltification"
#define CONFIG_OPTION_MAX_DELTIFICATION_WALK     "max-deltification-walk"
#define CONFIG_OPTION_MAX_LINEAR_DELTIFICATION   "max-linear-deltification"
#define CONFIG_SECTION_PACKED_REVPROPS   "packed-revprops"
#define CONFIG_OPTION_REVPROP_PACK_SIZE  "revprop-pack-size"
#define CONFIG_OPTION_COMPRESS_PACKED_REVPROPS  "compress-packed-revprops"
#define CONFIG_SECTION_IO                "io"
#define CONFIG_OPTION_BLOCK_SIZE         "block-size"
#define CONFIG_OPTION_L2P_PAGE_SIZE      "l2p-page-size"
#define CONFIG_OPTION_P2L_PAGE_SIZE      "p2l-page-size"

/* The format number of this filesystem.
   This is independent of the repository format number, and
   independent of any other FS back ends.

   Note: If you bump this, please update the switch statement in
         svn_fs_fs__create() as well.
 */
#define SVN_FS_FS__FORMAT_NUMBER   7

/* The minimum format number that supports svndiff version 1.  */
#define SVN_FS_FS__MIN_SVNDIFF1_FORMAT 2

/* The minimum format number that supports transaction ID generation
   using a transaction sequence in the txn-current file. */
#define SVN_FS_FS__MIN_TXN_CURRENT_FORMAT 3

/* The minimum format number that supports the "layout" filesystem
   format option. */
#define SVN_FS_FS__MIN_LAYOUT_FORMAT_OPTION_FORMAT 3

/* The minimum format number that stores protorevs in a separate directory. */
#define SVN_FS_FS__MIN_PROTOREVS_DIR_FORMAT 3

/* The minimum format number that doesn't keep node and copy ID counters. */
#define SVN_FS_FS__MIN_NO_GLOBAL_IDS_FORMAT 3

/* The minimum format number that maintains minfo-here and minfo-count
   noderev fields. */
#define SVN_FS_FS__MIN_MERGEINFO_FORMAT 3

/* The minimum format number that allows rep sharing. */
#define SVN_FS_FS__MIN_REP_SHARING_FORMAT 4

/* The minimum format number that supports packed shards. */
#define SVN_FS_FS__MIN_PACKED_FORMAT 4

/* The minimum format number that stores node kinds in changed-paths lists. */
#define SVN_FS_FS__MIN_KIND_IN_CHANGED_FORMAT 4

/* 1.8 deltification options should work with any FSFS repo but to avoid
 * issues with very old servers, restrict those options to the 1.6+ format*/
#define SVN_FS_FS__MIN_DELTIFICATION_FORMAT 4

/* The 1.7-dev format, never released, that packed revprops into SQLite
   revprops.db . */
#define SVN_FS_FS__PACKED_REVPROP_SQLITE_DEV_FORMAT 5

/* The minimum format number that supports packed revprops. */
#define SVN_FS_FS__MIN_PACKED_REVPROP_FORMAT 6

<<<<<<< HEAD
/* The minimum format number that supports packed revprops. */
#define SVN_FS_FS__MIN_LOG_ADDRESSING_FORMAT 7
=======
/* Minimum format number that will record moves */
#define SVN_FS_FS__MIN_MOVE_SUPPORT_FORMAT 7
>>>>>>> 21c01ec3

/* The minimum format number that supports a configuration file (fsfs.conf) */
#define SVN_FS_FS__MIN_CONFIG_FILE 4

/* Private FSFS-specific data shared between all svn_txn_t objects that
   relate to a particular transaction in a filesystem (as identified
   by transaction id and filesystem UUID).  Objects of this type are
   allocated in their own subpool of the common pool. */
typedef struct fs_fs_shared_txn_data_t
{
  /* The next transaction in the list, or NULL if there is no following
     transaction. */
  struct fs_fs_shared_txn_data_t *next;

  /* ID of this transaction. */
  svn_fs_fs__id_part_t txn_id;

  /* Whether the transaction's prototype revision file is locked for
     writing by any thread in this process (including the current
     thread; recursive locks are not permitted).  This is effectively
     a non-recursive mutex. */
  svn_boolean_t being_written;

  /* The pool in which this object has been allocated; a subpool of the
     common pool. */
  apr_pool_t *pool;
} fs_fs_shared_txn_data_t;

/* On most operating systems apr implements file locks per process, not
   per file.  On Windows apr implements the locking as per file handle
   locks, so we don't have to add our own mutex for just in-process
   synchronization. */
/* Compare ../libsvn_subr/named_atomic.c:USE_THREAD_MUTEX */
#if APR_HAS_THREADS && !defined(WIN32)
#define SVN_FS_FS__USE_LOCK_MUTEX 1
#else
#define SVN_FS_FS__USE_LOCK_MUTEX 0
#endif

/* Private FSFS-specific data shared between all svn_fs_t objects that
   relate to a particular filesystem, as identified by filesystem UUID.
   Objects of this type are allocated in the common pool. */
typedef struct fs_fs_shared_data_t
{
  /* A list of shared transaction objects for each transaction that is
     currently active, or NULL if none are.  All access to this list,
     including the contents of the objects stored in it, is synchronised
     under TXN_LIST_LOCK. */
  fs_fs_shared_txn_data_t *txns;

  /* A free transaction object, or NULL if there is no free object.
     Access to this object is synchronised under TXN_LIST_LOCK. */
  fs_fs_shared_txn_data_t *free_txn;

  /* A lock for intra-process synchronization when accessing the TXNS list. */
  svn_mutex__t *txn_list_lock;

  /* A lock for intra-process synchronization when grabbing the
     repository write lock. */
  svn_mutex__t *fs_write_lock;

  /* A lock for intra-process synchronization when locking the
     txn-current file. */
  svn_mutex__t *txn_current_lock;

  /* The common pool, under which this object is allocated, subpools
     of which are used to allocate the transaction objects. */
  apr_pool_t *common_pool;
} fs_fs_shared_data_t;

/* Data structure for the 1st level DAG node cache. */
typedef struct fs_fs_dag_cache_t fs_fs_dag_cache_t;

/* Key type for all caches that use revision + offset / counter as key.

   NOTE: always initialize this using calloc() or '= {0};'!  This is used
   as a cache key and the padding bytes on 32 bit archs should be zero for
   cache effectiveness. */
typedef struct pair_cache_key_t
{
  svn_revnum_t revision;

  apr_int64_t second;
} pair_cache_key_t;

/* Key type that identifies a representation / rep header. */
typedef struct representation_cache_key_t
{
  /* Revision that contains the representation */
  apr_uint32_t revision;

  /* Packed or non-packed representation? */
  svn_boolean_t is_packed;

  /* Item index of the representation */
  apr_uint64_t item_index;
} representation_cache_key_t;

/* Key type that identifies a txdelta window. */
typedef struct window_cache_key_t
{
  /* Revision that contains the representation */
  apr_uint32_t revision;

  /* Window number within that representation */
  apr_int32_t chunk_index;

  /* Item index of the representation */
  apr_uint64_t item_index;
} window_cache_key_t;

/* Private (non-shared) FSFS-specific data for each svn_fs_t object.
   Any caches in here may be NULL. */
typedef struct fs_fs_data_t
{
  /* The format number of this FS. */
  int format;

  /* The maximum number of files to store per directory (for sharded
     layouts) or zero (for linear layouts). */
  int max_files_per_dir;

  /* The first revision that uses logical addressing.  SVN_INVALID_REVNUM
     if there is no such revision (pre-f7 or non-sharded).  May be a
     future revision if the current shard started with physical addressing
     and is not complete, yet. */
  svn_revnum_t min_log_addressing_rev;

  /* Rev / pack file read granularity. */
  apr_int64_t block_size;

  /* Capacity in entries of log-to-phys index pages */
  apr_int64_t l2p_page_size;

  /* Rev / pack file granularity covered by phys-to-log index pages */
  apr_int64_t p2l_page_size;
  
  /* The revision that was youngest, last time we checked. */
  svn_revnum_t youngest_rev_cache;

  /* The fsfs.conf file, parsed.  Allocated in FS->pool. */
  svn_config_t *config;

  /* Caches of immutable data.  (Note that if these are created with
     svn_cache__create_memcache, the data can be shared between
     multiple svn_fs_t's for the same filesystem.) */

  /* A cache of revision root IDs, mapping from (svn_revnum_t *) to
     (svn_fs_id_t *).  (Not threadsafe.) */
  svn_cache__t *rev_root_id_cache;

  /* Caches native dag_node_t* instances and acts as a 1st level cache */
  fs_fs_dag_cache_t *dag_node_cache;

  /* DAG node cache for immutable nodes.  Maps (revision, fspath)
     to (dag_node_t *). This is the 2nd level cache for DAG nodes. */
  svn_cache__t *rev_node_cache;

  /* A cache of the contents of immutable directories; maps from
     unparsed FS ID to a apr_hash_t * mapping (const char *) dirent
     names to (svn_fs_dirent_t *). */
  svn_cache__t *dir_cache;

  /* Fulltext cache; currently only used with memcached.  Maps from
     rep key (revision/offset) to svn_string_t. */
  svn_cache__t *fulltext_cache;

  /* Access object to the atomics namespace used by revprop caching.
     Will be NULL until the first access. */
  svn_atomic_namespace__t *revprop_namespace;

  /* Access object to the revprop "generation". Will be NULL until
     the first access. */
  svn_named_atomic__t *revprop_generation;

  /* Access object to the revprop update timeout. Will be NULL until
     the first access. */
  svn_named_atomic__t *revprop_timeout;

  /* Revision property cache.  Maps from (rev,generation) to apr_hash_t. */
  svn_cache__t *revprop_cache;

  /* Node properties cache.  Maps from rep key to apr_hash_t. */
  svn_cache__t *properties_cache;

  /* Pack manifest cache; a cache mapping (svn_revnum_t) shard number to
     a manifest; and a manifest is a mapping from (svn_revnum_t) revision
     number offset within a shard to (apr_off_t) byte-offset in the
     respective pack file. */
  svn_cache__t *packed_offset_cache;

  /* Cache for txdelta_window_t objects; the key is window_cache_key_t */
  svn_cache__t *txdelta_window_cache;

  /* Cache for combined windows as svn_stringbuf_t objects;
     the key is window_cache_key_t */
  svn_cache__t *combined_window_cache;

  /* Cache for node_revision_t objects; the key is (revision, item_index) */
  svn_cache__t *node_revision_cache;

  /* Cache for change lists as APR arrays of change_t * objects; the key
     is the revision */
  svn_cache__t *changes_cache;

  /* Cache for svn_fs_fs__rep_header_t objects; the key is a
     (revision, item index) pair */
  svn_cache__t *rep_header_cache;

  /* Cache for svn_mergeinfo_t objects; the key is a combination of
     revision, inheritance flags and path. */
  svn_cache__t *mergeinfo_cache;

  /* Cache for presence of svn_mergeinfo_t on a noderev; the key is a
     combination of revision, inheritance flags and path; value is "1"
     if the node has mergeinfo, "0" if it doesn't. */
  svn_cache__t *mergeinfo_existence_cache;

  /* Cache for l2p_header_t objects; the key is (revision, is-packed).
     Will be NULL for pre-format7 repos */
  svn_cache__t *l2p_header_cache;

  /* Cache for l2p_page_t objects; the key is svn_fs_fs__page_cache_key_t.
     Will be NULL for pre-format7 repos */
  svn_cache__t *l2p_page_cache;

  /* Cache for p2l_header_t objects; the key is (revision, is-packed).
     Will be NULL for pre-format7 repos */
  svn_cache__t *p2l_header_cache;

  /* Cache for apr_array_header_t objects containing svn_fs_fs__p2l_entry_t
     elements; the key is svn_fs_fs__page_cache_key_t.
     Will be NULL for pre-format7 repos */
  svn_cache__t *p2l_page_cache;

  /* TRUE while the we hold a lock on the write lock file. */
  svn_boolean_t has_write_lock;

  /* If set, there are or have been more than one concurrent transaction */
  svn_boolean_t concurrent_transactions;

  /* Temporary cache for changed directories yet to be committed; maps from
     unparsed FS ID to ###x.  NULL outside transactions. */
  svn_cache__t *txn_dir_cache;

  /* Data shared between all svn_fs_t objects for a given filesystem. */
  fs_fs_shared_data_t *shared;

  /* The sqlite database used for rep caching. */
  svn_sqlite__db_t *rep_cache_db;

  /* Thread-safe boolean */
  svn_atomic_t rep_cache_db_opened;

  /* The oldest revision not in a pack file.  It also applies to revprops
   * if revprop packing has been enabled by the FSFS format version. */
  svn_revnum_t min_unpacked_rev;

  /* Whether rep-sharing is supported by the filesystem
   * and allowed by the configuration. */
  svn_boolean_t rep_sharing_allowed;

  /* File size limit in bytes up to which multiple revprops shall be packed
   * into a single file. */
  apr_int64_t revprop_pack_size;

  /* Whether packed revprop files shall be compressed. */
  svn_boolean_t compress_packed_revprops;

  /* Whether directory nodes shall be deltified just like file nodes. */
  svn_boolean_t deltify_directories;

  /* Whether nodes properties shall be deltified. */
  svn_boolean_t deltify_properties;

  /* Restart deltification histories after each multiple of this value */
  apr_int64_t max_deltification_walk;

  /* Maximum number of length of the linear part at the top of the
   * deltification history after which skip deltas will be used. */
  apr_int64_t max_linear_deltification;

  /* Pointer to svn_fs_open. */
  svn_error_t *(*svn_fs_open_)(svn_fs_t **, const char *, apr_hash_t *,
                               apr_pool_t *);
} fs_fs_data_t;


/*** Filesystem Transaction ***/
typedef struct transaction_t
{
  /* property list (const char * name, svn_string_t * value).
     may be NULL if there are no properties.  */
  apr_hash_t *proplist;

  /* node revision id of the root node.  */
  const svn_fs_id_t *root_id;

  /* node revision id of the node which is the root of the revision
     upon which this txn is base.  (unfinished only) */
  const svn_fs_id_t *base_id;

  /* copies list (const char * copy_ids), or NULL if there have been
     no copies in this transaction.  */
  apr_array_header_t *copies;

} transaction_t;


/*** Representation ***/
/* If you add fields to this, check to see if you need to change
 * svn_fs_fs__rep_copy. */
typedef struct representation_t
{
  /* Checksums digests for the contents produced by this representation.
     This checksum is for the contents the rep shows to consumers,
     regardless of how the rep stores the data under the hood.  It is
     independent of the storage (fulltext, delta, whatever).

     If has_sha1 is FALSE, then for compatibility behave as though this
     checksum matches the expected checksum.

     The md5 checksum is always filled, unless this is rep which was
     retrieved from the rep-cache.  The sha1 checksum is only computed on
     a write, for use with rep-sharing. */
  svn_boolean_t has_sha1;
  unsigned char sha1_digest[APR_SHA1_DIGESTSIZE];
  unsigned char md5_digest[APR_MD5_DIGESTSIZE];

  /* Revision where this representation is located. */
  svn_revnum_t revision;

  /* Item index with the the revision. */
  apr_uint64_t item_index;

  /* The size of the representation in bytes as seen in the revision
     file. */
  svn_filesize_t size;

  /* The size of the fulltext of the representation. If this is 0,
   * the fulltext size is equal to representation size in the rev file, */
  svn_filesize_t expanded_size;

  /* Is this a representation (still) within a transaction? */
  svn_fs_fs__id_part_t txn_id;

  /* For rep-sharing, we need a way of uniquifying node-revs which share the
     same representation (see svn_fs_fs__noderev_same_rep_key() ).  So, we
     store the original txn of the node rev (not the rep!), along with some
     intra-node uniqification content. */
  struct
    {
      /* unique context, i.e. txn ID, in which the noderev (!) got created */
      svn_fs_fs__id_part_t noderev_txn_id;

      /* unique value within that txn */
      apr_uint64_t number;
    } uniquifier;
} representation_t;


/*** Node-Revision ***/
/* If you add fields to this, check to see if you need to change
 * copy_node_revision in dag.c. */
typedef struct node_revision_t
{
  /* node kind */
  svn_node_kind_t kind;

  /* The node-id for this node-rev. */
  const svn_fs_id_t *id;

  /* predecessor node revision id, or NULL if there is no predecessor
     for this node revision */
  const svn_fs_id_t *predecessor_id;

  /* If this node-rev is a copy, where was it copied from? */
  const char *copyfrom_path;
  svn_revnum_t copyfrom_rev;

  /* Helper for history tracing, root of the parent tree from whence
     this node-rev was copied. */
  svn_revnum_t copyroot_rev;
  const char *copyroot_path;

  /* number of predecessors this node revision has (recursively), or
     -1 if not known (for backward compatibility). */
  int predecessor_count;

  /* representation key for this node's properties.  may be NULL if
     there are no properties.  */
  representation_t *prop_rep;

  /* representation for this node's data.  may be NULL if there is
     no data. */
  representation_t *data_rep;

  /* path at which this node first came into existence.  */
  const char *created_path;

  /* is this the unmodified root of a transaction? */
  svn_boolean_t is_fresh_txn_root;

  /* Number of nodes with svn:mergeinfo properties that are
     descendants of this node (including it itself) */
  apr_int64_t mergeinfo_count;

  /* Does this node itself have svn:mergeinfo? */
  svn_boolean_t has_mergeinfo;

} node_revision_t;


/*** Change ***/
typedef struct change_t
{
  /* Path of the change. */
  svn_string_t path;

  /* API compatible change description */
  svn_fs_path_change2_t info;
} change_t;


#ifdef __cplusplus
}
#endif /* __cplusplus */

#endif /* SVN_LIBSVN_FS_FS_H */<|MERGE_RESOLUTION|>--- conflicted
+++ resolved
@@ -165,13 +165,11 @@
 /* The minimum format number that supports packed revprops. */
 #define SVN_FS_FS__MIN_PACKED_REVPROP_FORMAT 6
 
-<<<<<<< HEAD
 /* The minimum format number that supports packed revprops. */
 #define SVN_FS_FS__MIN_LOG_ADDRESSING_FORMAT 7
-=======
+
 /* Minimum format number that will record moves */
 #define SVN_FS_FS__MIN_MOVE_SUPPORT_FORMAT 7
->>>>>>> 21c01ec3
 
 /* The minimum format number that supports a configuration file (fsfs.conf) */
 #define SVN_FS_FS__MIN_CONFIG_FILE 4
