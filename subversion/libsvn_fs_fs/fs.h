/* fs.h : interface to Subversion filesystem, private to libsvn_fs
 *
 * ====================================================================
 *    Licensed to the Subversion Corporation (SVN Corp.) under one
 *    or more contributor license agreements.  See the NOTICE file
 *    distributed with this work for additional information
 *    regarding copyright ownership.  The SVN Corp. licenses this file
 *    to you under the Apache License, Version 2.0 (the
 *    "License"); you may not use this file except in compliance
 *    with the License.  You may obtain a copy of the License at
 *
 *      http://www.apache.org/licenses/LICENSE-2.0
 *
 *    Unless required by applicable law or agreed to in writing,
 *    software distributed under the License is distributed on an
 *    "AS IS" BASIS, WITHOUT WARRANTIES OR CONDITIONS OF ANY
 *    KIND, either express or implied.  See the License for the
 *    specific language governing permissions and limitations
 *    under the License.
 * ====================================================================
 */

#ifndef SVN_LIBSVN_FS_FS_H
#define SVN_LIBSVN_FS_FS_H

#include <apr_pools.h>
#include <apr_hash.h>
#include <apr_thread_mutex.h>
#include <apr_network_io.h>

#include "svn_fs.h"
#include "svn_config.h"
#include "private/svn_cache.h"
#include "private/svn_fs_private.h"
#include "private/svn_sqlite.h"

#ifdef __cplusplus
extern "C" {
#endif /* __cplusplus */


/*** The filesystem structure.  ***/

/* Following are defines that specify the textual elements of the
   native filesystem directories and revision files. */

/* Names of special files in the fs_fs filesystem. */
#define PATH_FORMAT           "format"           /* Contains format number */
#define PATH_UUID             "uuid"             /* Contains UUID */
#define PATH_CURRENT          "current"          /* Youngest revision */
#define PATH_LOCK_FILE        "write-lock"       /* Revision lock file */
#define PATH_REVS_DIR         "revs"             /* Directory of revisions */
#define PATH_REVPROPS_DIR     "revprops"         /* Directory of revprops */
#define PATH_TXNS_DIR         "transactions"     /* Directory of transactions */
<<<<<<< HEAD
#define PATH_TXN_CURRENT      "transaction-current" /* File with next txn key */
#define PATH_TXN_CURRENT_LOCK "txn-current-lock" /* Lock for txn-current */
#define PATH_LOCKS_DIR         "locks"           /* Directory of locks */
=======
#define PATH_NODE_ORIGINS_DIR "node-origins"     /* Lazy node-origin cache */
#define PATH_TXN_PROTOS_DIR   "txn-protorevs"    /* Directory of proto-revs */
#define PATH_TXN_CURRENT      "txn-current"      /* File with next txn key */
#define PATH_TXN_CURRENT_LOCK "txn-current-lock" /* Lock for txn-current */
#define PATH_LOCKS_DIR        "locks"            /* Directory of locks */
#define PATH_MIN_UNPACKED_REV "min-unpacked-rev" /* Oldest revision which
                                                    has not been packed. */
/* If you change this, look at tests/svn_test_fs.c(maybe_install_fsfs_conf) */
#define PATH_CONFIG           "fsfs.conf"        /* Configuration */
>>>>>>> 79d0a718

/* Names of special files and file extensions for transactions */
#define PATH_CHANGES       "changes"       /* Records changes made so far */
#define PATH_TXN_PROPS     "props"         /* Transaction properties */
#define PATH_NEXT_IDS      "next-ids"      /* Next temporary ID assignments */
#define PATH_PREFIX_NODE   "node."         /* Prefix for node filename */
#define PATH_EXT_TXN       ".txn"          /* Extension of txn dir */
#define PATH_EXT_CHILDREN  ".children"     /* Extension for dir contents */
#define PATH_EXT_PROPS     ".props"        /* Extension for node props */
#define PATH_EXT_REV       ".rev"          /* Extension of protorev file */
#define PATH_EXT_REV_LOCK  ".rev-lock"     /* Extension of protorev lock file */
/* Names of files in legacy FS formats */
#define PATH_REV           "rev"           /* Proto rev file */
#define PATH_REV_LOCK      "rev-lock"      /* Proto rev (write) lock file */

/* Names of sections and options in fsfs.conf. */
#define CONFIG_SECTION_CACHES            "caches"
#define CONFIG_OPTION_FAIL_STOP          "fail-stop"
#define CONFIG_SECTION_REP_SHARING       "rep-sharing"
#define CONFIG_OPTION_ENABLE_REP_SHARING "enable-rep-sharing"

/* The format number of this filesystem.
   This is independent of the repository format number, and
   independent of any other FS back ends. */
#define SVN_FS_FS__FORMAT_NUMBER   4

/* The minimum format number that supports svndiff version 1.  */
#define SVN_FS_FS__MIN_SVNDIFF1_FORMAT 2

/* The minimum format number that supports transaction ID generation
   using a transaction sequence in the txn-current file. */
#define SVN_FS_FS__MIN_TXN_CURRENT_FORMAT 3

/* The minimum format number that supports the "layout" filesystem
   format option. */
#define SVN_FS_FS__MIN_LAYOUT_FORMAT_OPTION_FORMAT 3

<<<<<<< HEAD
/* Maximum number of directories to cache dirents for.
   This *must* be a power of 2 for DIR_CACHE_ENTRIES_MASK
   to work.  */
#define NUM_DIR_CACHE_ENTRIES 128
#define DIR_CACHE_ENTRIES_MASK(x) ((x) & (NUM_DIR_CACHE_ENTRIES - 1))

/* Maximum number of revroot ids to cache dirents for at a time. */
#define NUM_RRI_CACHE_ENTRIES 4096
=======
/* The minimum format number that stores protorevs in a separate directory. */
#define SVN_FS_FS__MIN_PROTOREVS_DIR_FORMAT 3

/* The minimum format number that doesn't keep node and copy ID counters. */
#define SVN_FS_FS__MIN_NO_GLOBAL_IDS_FORMAT 3

/* The minimum format number that maintains minfo-here and minfo-count
   noderev fields. */
#define SVN_FS_FS__MIN_MERGEINFO_FORMAT 3

/* The minimum format number that allows rep sharing. */
#define SVN_FS_FS__MIN_REP_SHARING_FORMAT 4

/* The minimum format number that supports packed shards. */
#define SVN_FS_FS__MIN_PACKED_FORMAT 4

/* The minimum format number that stores node kinds in changed-paths lists. */
#define SVN_FS_FS__MIN_KIND_IN_CHANGED_FORMAT 4
>>>>>>> 79d0a718

/* Private FSFS-specific data shared between all svn_txn_t objects that
   relate to a particular transaction in a filesystem (as identified
   by transaction id and filesystem UUID).  Objects of this type are
   allocated in their own subpool of the common pool. */
struct fs_fs_shared_txn_data_t;
typedef struct fs_fs_shared_txn_data_t
{
  /* The next transaction in the list, or NULL if there is no following
     transaction. */
  struct fs_fs_shared_txn_data_t *next;

  /* This transaction's ID.  For repositories whose format is less
     than SVN_FS_FS__MIN_TXN_CURRENT_FORMAT, the ID is in the form
     <rev>-<uniqueifier>, where <uniqueifier> runs from 0-99999 (see
     create_txn_dir_pre_1_5() in fs_fs.c).  For newer repositories,
     the form is <rev>-<200 digit base 36 number> (see
     create_txn_dir() in fs_fs.c). */
  char txn_id[SVN_FS__TXN_MAX_LEN+1];

  /* Whether the transaction's prototype revision file is locked for
     writing by any thread in this process (including the current
     thread; recursive locks are not permitted).  This is effectively
     a non-recursive mutex. */
  svn_boolean_t being_written;

  /* The pool in which this object has been allocated; a subpool of the
     common pool. */
  apr_pool_t *pool;
} fs_fs_shared_txn_data_t;

/* On most operating systems apr implements file locks per process, not
   per file.  On Windows apr implements the locking as per file handle
   locks, so we don't have to add our own mutex for just in-process
   synchronization. */
#if APR_HAS_THREADS && !defined(WIN32)
#define SVN_FS_FS__USE_LOCK_MUTEX 1
#else
#define SVN_FS_FS__USE_LOCK_MUTEX 0
#endif

/* Private FSFS-specific data shared between all svn_fs_t objects that
   relate to a particular filesystem, as identified by filesystem UUID.
   Objects of this type are allocated in the common pool. */
typedef struct
{
  /* A list of shared transaction objects for each transaction that is
     currently active, or NULL if none are.  All access to this list,
     including the contents of the objects stored in it, is synchronised
     under TXN_LIST_LOCK. */
  fs_fs_shared_txn_data_t *txns;

  /* A free transaction object, or NULL if there is no free object.
     Access to this object is synchronised under TXN_LIST_LOCK. */
  fs_fs_shared_txn_data_t *free_txn;

#if APR_HAS_THREADS
  /* A lock for intra-process synchronization when accessing the TXNS list. */
  apr_thread_mutex_t *txn_list_lock;
#endif
#if SVN_FS_FS__USE_LOCK_MUTEX
  /* A lock for intra-process synchronization when grabbing the
     repository write lock. */
  apr_thread_mutex_t *fs_write_lock;

  /* A lock for intra-process synchronization when locking the
<<<<<<< HEAD
     transaction-current file. */
=======
     txn-current file. */
>>>>>>> 79d0a718
  apr_thread_mutex_t *txn_current_lock;
#endif

  /* The common pool, under which this object is allocated, subpools
     of which are used to allocate the transaction objects. */
  apr_pool_t *common_pool;
} fs_fs_shared_data_t;

typedef struct dag_node_t dag_node_t;

/* Structure for DAG-node cache.  Cache items are arranged in a
   circular LRU list with a dummy entry, and also indexed with a hash
   table.  Transaction nodes are cached within the individual txn
   roots; revision nodes are cached together within the FS object. */
typedef struct dag_node_cache_t
{
  const char *key;                /* Lookup key for cached node: path
                                     for txns; rev catenated with path
                                     for revs */
  dag_node_t *node;               /* Cached node */
  struct dag_node_cache_t *prev;  /* Next node in LRU list */
  struct dag_node_cache_t *next;  /* Previous node in LRU list */
  apr_pool_t *pool;               /* Pool in which node is allocated */
} dag_node_cache_t;


/* Private (non-shared) FSFS-specific data for each svn_fs_t object. */
typedef struct
{
  /* The format number of this FS. */
  int format;
  /* The maximum number of files to store per directory (for sharded
     layouts) or zero (for linear layouts). */
  int max_files_per_dir;

  /* The uuid of this FS. */
  const char *uuid;

<<<<<<< HEAD
  /* Caches of immutable data.
     
     Both of these could be moved to fs_fs_shared_data_t to make them
     last longer; on the other hand, this would require adding mutexes
     for threaded builds.
  */

  /* A cache of revision root IDs, allocated in this subpool.  (IDs
     are so small that one pool per ID would be overkill;
     unfortunately, this means the only way we expire cache entries is
     by wiping the whole cache.) */
  apr_hash_t *rev_root_id_cache;
  apr_pool_t *rev_root_id_cache_pool;

  /* DAG node cache for immutable nodes */
  dag_node_cache_t rev_node_list;
  apr_hash_t *rev_node_cache;
=======
  /* The revision that was youngest, last time we checked. */
  svn_revnum_t youngest_rev_cache;

  /* The fsfs.conf file, parsed.  Allocated in FS->pool. */
  svn_config_t *config;

  /* Caches of immutable data.  (Note that if these are created with
     svn_cache__create_memcache, the data can be shared between
     multiple svn_fs_t's for the same filesystem.) */

  /* A cache of revision root IDs, mapping from (svn_revnum_t *) to
     (svn_fs_id_t *).  (Not threadsafe.) */
  svn_cache__t *rev_root_id_cache;

  /* DAG node cache for immutable nodes */
  svn_cache__t *rev_node_cache;

  /* A cache of the contents of immutable directories; maps from
     unparsed FS ID to ###x. */
  svn_cache__t *dir_cache;

  /* Fulltext cache; currently only used with memcached.  Maps from
     rep key to svn_string_t. */
  svn_cache__t *fulltext_cache;

  /* Pack manifest cache; maps revision numbers to offsets in their respective
     pack files. */
  svn_cache__t *packed_offset_cache;
>>>>>>> 79d0a718

  /* Data shared between all svn_fs_t objects for a given filesystem. */
  fs_fs_shared_data_t *shared;

  /* The sqlite database used for rep caching. */
  svn_sqlite__db_t *rep_cache_db;

  /* The oldest revision not in a pack file. */
  svn_revnum_t min_unpacked_rev;

  /* Whether rep-sharing is supported by the filesystem
   * and allowed by the configuration. */
  svn_boolean_t rep_sharing_allowed;
} fs_fs_data_t;


/*** Filesystem Transaction ***/
typedef struct
{
  /* property list (const char * name, svn_string_t * value).
     may be NULL if there are no properties.  */
  apr_hash_t *proplist;

  /* node revision id of the root node.  */
  const svn_fs_id_t *root_id;

  /* node revision id of the node which is the root of the revision
     upon which this txn is base.  (unfinished only) */
  const svn_fs_id_t *base_id;

  /* copies list (const char * copy_ids), or NULL if there have been
     no copies in this transaction.  */
  apr_array_header_t *copies;

} transaction_t;


/*** Representation ***/
/* If you add fields to this, check to see if you need to change
 * svn_fs_fs__rep_copy. */
typedef struct
{
  /* Checksums for the contents produced by this representation.
     This checksum is for the contents the rep shows to consumers,
     regardless of how the rep stores the data under the hood.  It is
     independent of the storage (fulltext, delta, whatever).

     If checksum is NULL, then for compatibility behave as though this
     checksum matches the expected checksum.

     The md5 checksum is always filled, unless this is rep which was
     retrieved from the rep-cache.  The sha1 checksum is only computed on
     a write, for use with rep-sharing; it may be read from an existing
     representation, but otherwise it is NULL. */
  svn_checksum_t *md5_checksum;
  svn_checksum_t *sha1_checksum;

  /* Revision where this representation is located. */
  svn_revnum_t revision;

  /* Offset into the revision file where it is located. */
  apr_off_t offset;

  /* The size of the representation in bytes as seen in the revision
     file. */
  svn_filesize_t size;

  /* The size of the fulltext of the representation. */
  svn_filesize_t expanded_size;

  /* Is this representation a transaction? */
  const char *txn_id;

  /* For rep-sharing, we need a way of uniquifying node-revs which share the
     same representation (see svn_fs_fs__noderev_same_rep_key() ).  So, we
     store the original txn of the node rev (not the rep!), along with some
     intra-node uniqification content.

     May be NULL, in which case, it is considered to match other NULL
     values.*/
  const char *uniquifier;
} representation_t;


/*** Node-Revision ***/
/* If you add fields to this, check to see if you need to change
 * copy_node_revision in dag.c. */
typedef struct
{
  /* node kind */
  svn_node_kind_t kind;

  /* The node-id for this node-rev. */
  const svn_fs_id_t *id;

  /* predecessor node revision id, or NULL if there is no predecessor
     for this node revision */
  const svn_fs_id_t *predecessor_id;

  /* If this node-rev is a copy, where was it copied from? */
  const char *copyfrom_path;
  svn_revnum_t copyfrom_rev;

  /* Helper for history tracing, root of the parent tree from whence
     this node-rev was copied. */
  svn_revnum_t copyroot_rev;
  const char *copyroot_path;

  /* number of predecessors this node revision has (recursively), or
     -1 if not known (for backward compatibility). */
  int predecessor_count;

  /* representation key for this node's properties.  may be NULL if
     there are no properties.  */
  representation_t *prop_rep;

  /* representation for this node's data.  may be NULL if there is
     no data. */
  representation_t *data_rep;

  /* path at which this node first came into existence.  */
  const char *created_path;

  /* is this the unmodified root of a transaction? */
  svn_boolean_t is_fresh_txn_root;

  /* Number of nodes with svn:mergeinfo properties that are
     descendants of this node (including it itself) */
  apr_int64_t mergeinfo_count;

  /* Does this node itself have svn:mergeinfo? */
  svn_boolean_t has_mergeinfo;

} node_revision_t;


/*** Change ***/
typedef struct
{
  /* Path of the change. */
  const char *path;

  /* Node revision ID of the change. */
  const svn_fs_id_t *noderev_id;

  /* The kind of change. */
  svn_fs_path_change_kind_t kind;

  /* Text or property mods? */
  svn_boolean_t text_mod;
  svn_boolean_t prop_mod;

  /* Node kind (possibly svn_node_unknown). */
  svn_node_kind_t node_kind;

  /* Copyfrom revision and path. */
  svn_revnum_t copyfrom_rev;
  const char * copyfrom_path;

} change_t;


#ifdef __cplusplus
}
#endif /* __cplusplus */

#endif /* SVN_LIBSVN_FS_FS_H */<|MERGE_RESOLUTION|>--- conflicted
+++ resolved
@@ -53,11 +53,6 @@
 #define PATH_REVS_DIR         "revs"             /* Directory of revisions */
 #define PATH_REVPROPS_DIR     "revprops"         /* Directory of revprops */
 #define PATH_TXNS_DIR         "transactions"     /* Directory of transactions */
-<<<<<<< HEAD
-#define PATH_TXN_CURRENT      "transaction-current" /* File with next txn key */
-#define PATH_TXN_CURRENT_LOCK "txn-current-lock" /* Lock for txn-current */
-#define PATH_LOCKS_DIR         "locks"           /* Directory of locks */
-=======
 #define PATH_NODE_ORIGINS_DIR "node-origins"     /* Lazy node-origin cache */
 #define PATH_TXN_PROTOS_DIR   "txn-protorevs"    /* Directory of proto-revs */
 #define PATH_TXN_CURRENT      "txn-current"      /* File with next txn key */
@@ -67,7 +62,6 @@
                                                     has not been packed. */
 /* If you change this, look at tests/svn_test_fs.c(maybe_install_fsfs_conf) */
 #define PATH_CONFIG           "fsfs.conf"        /* Configuration */
->>>>>>> 79d0a718
 
 /* Names of special files and file extensions for transactions */
 #define PATH_CHANGES       "changes"       /* Records changes made so far */
@@ -105,16 +99,6 @@
    format option. */
 #define SVN_FS_FS__MIN_LAYOUT_FORMAT_OPTION_FORMAT 3
 
-<<<<<<< HEAD
-/* Maximum number of directories to cache dirents for.
-   This *must* be a power of 2 for DIR_CACHE_ENTRIES_MASK
-   to work.  */
-#define NUM_DIR_CACHE_ENTRIES 128
-#define DIR_CACHE_ENTRIES_MASK(x) ((x) & (NUM_DIR_CACHE_ENTRIES - 1))
-
-/* Maximum number of revroot ids to cache dirents for at a time. */
-#define NUM_RRI_CACHE_ENTRIES 4096
-=======
 /* The minimum format number that stores protorevs in a separate directory. */
 #define SVN_FS_FS__MIN_PROTOREVS_DIR_FORMAT 3
 
@@ -133,7 +117,6 @@
 
 /* The minimum format number that stores node kinds in changed-paths lists. */
 #define SVN_FS_FS__MIN_KIND_IN_CHANGED_FORMAT 4
->>>>>>> 79d0a718
 
 /* Private FSFS-specific data shared between all svn_txn_t objects that
    relate to a particular transaction in a filesystem (as identified
@@ -200,11 +183,7 @@
   apr_thread_mutex_t *fs_write_lock;
 
   /* A lock for intra-process synchronization when locking the
-<<<<<<< HEAD
-     transaction-current file. */
-=======
      txn-current file. */
->>>>>>> 79d0a718
   apr_thread_mutex_t *txn_current_lock;
 #endif
 
@@ -212,24 +191,6 @@
      of which are used to allocate the transaction objects. */
   apr_pool_t *common_pool;
 } fs_fs_shared_data_t;
-
-typedef struct dag_node_t dag_node_t;
-
-/* Structure for DAG-node cache.  Cache items are arranged in a
-   circular LRU list with a dummy entry, and also indexed with a hash
-   table.  Transaction nodes are cached within the individual txn
-   roots; revision nodes are cached together within the FS object. */
-typedef struct dag_node_cache_t
-{
-  const char *key;                /* Lookup key for cached node: path
-                                     for txns; rev catenated with path
-                                     for revs */
-  dag_node_t *node;               /* Cached node */
-  struct dag_node_cache_t *prev;  /* Next node in LRU list */
-  struct dag_node_cache_t *next;  /* Previous node in LRU list */
-  apr_pool_t *pool;               /* Pool in which node is allocated */
-} dag_node_cache_t;
-
 
 /* Private (non-shared) FSFS-specific data for each svn_fs_t object. */
 typedef struct
@@ -243,25 +204,6 @@
   /* The uuid of this FS. */
   const char *uuid;
 
-<<<<<<< HEAD
-  /* Caches of immutable data.
-     
-     Both of these could be moved to fs_fs_shared_data_t to make them
-     last longer; on the other hand, this would require adding mutexes
-     for threaded builds.
-  */
-
-  /* A cache of revision root IDs, allocated in this subpool.  (IDs
-     are so small that one pool per ID would be overkill;
-     unfortunately, this means the only way we expire cache entries is
-     by wiping the whole cache.) */
-  apr_hash_t *rev_root_id_cache;
-  apr_pool_t *rev_root_id_cache_pool;
-
-  /* DAG node cache for immutable nodes */
-  dag_node_cache_t rev_node_list;
-  apr_hash_t *rev_node_cache;
-=======
   /* The revision that was youngest, last time we checked. */
   svn_revnum_t youngest_rev_cache;
 
@@ -290,7 +232,6 @@
   /* Pack manifest cache; maps revision numbers to offsets in their respective
      pack files. */
   svn_cache__t *packed_offset_cache;
->>>>>>> 79d0a718
 
   /* Data shared between all svn_fs_t objects for a given filesystem. */
   fs_fs_shared_data_t *shared;
