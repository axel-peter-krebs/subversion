--- conflicted
+++ resolved
@@ -463,13 +463,11 @@
    * deltification history after which skip deltas will be used. */
   apr_int64_t max_linear_deltification;
 
-<<<<<<< HEAD
+  /* Compression level to use with txdelta storage format in new revs. */
+  int delta_compression_level;
+
   /* Whether normalization-insensitive path lookup is enabled. */
   svn_boolean_t normalized_lookup;
-=======
-  /* Compression level to use with txdelta storage format in new revs. */
-  int delta_compression_level;
->>>>>>> ff1b8586
 
   /* Pointer to svn_fs_open. */
   svn_error_t *(*svn_fs_open_)(svn_fs_t **, const char *, apr_hash_t *,
