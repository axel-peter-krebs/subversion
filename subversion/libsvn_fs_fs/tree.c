/* tree.c : tree-like filesystem, built on DAG filesystem
 *
 * ====================================================================
 *    Licensed to the Apache Software Foundation (ASF) under one
 *    or more contributor license agreements.  See the NOTICE file
 *    distributed with this work for additional information
 *    regarding copyright ownership.  The ASF licenses this file
 *    to you under the Apache License, Version 2.0 (the
 *    "License"); you may not use this file except in compliance
 *    with the License.  You may obtain a copy of the License at
 *
 *      http://www.apache.org/licenses/LICENSE-2.0
 *
 *    Unless required by applicable law or agreed to in writing,
 *    software distributed under the License is distributed on an
 *    "AS IS" BASIS, WITHOUT WARRANTIES OR CONDITIONS OF ANY
 *    KIND, either express or implied.  See the License for the
 *    specific language governing permissions and limitations
 *    under the License.
 * ====================================================================
 */


/* The job of this layer is to take a filesystem with lots of node
   sharing going on --- the real DAG filesystem as it appears in the
   database --- and make it look and act like an ordinary tree
   filesystem, with no sharing.

   We do just-in-time cloning: you can walk from some unfinished
   transaction's root down into directories and files shared with
   committed revisions; as soon as you try to change something, the
   appropriate nodes get cloned (and parent directory entries updated)
   invisibly, behind your back.  Any other references you have to
   nodes that have been cloned by other changes, even made by other
   processes, are automatically updated to point to the right clones.  */


#include <stdlib.h>
#include <string.h>
#include <assert.h>
#include <apr_pools.h>
#include <apr_hash.h>

#include "svn_hash.h"
#include "svn_private_config.h"
#include "svn_pools.h"
#include "svn_error.h"
#include "svn_path.h"
#include "svn_mergeinfo.h"
#include "svn_fs.h"
#include "svn_props.h"

#include "fs.h"
#include "dag.h"
#include "lock.h"
#include "tree.h"
#include "fs_fs.h"
#include "id.h"
#include "temp_serializer.h"
#include "cached_data.h"
#include "transaction.h"
#include "pack.h"

#include "private/svn_mergeinfo_private.h"
#include "private/svn_subr_private.h"
#include "private/svn_fs_util.h"
#include "private/svn_fspath.h"
#include "../libsvn_fs/fs-loader.h"


/* ### I believe this constant will become internal to reps-strings.c.
   ### see the comment in window_consumer() for more information. */

/* ### the comment also seems to need tweaking: the log file stuff
   ### is no longer an issue... */
/* Data written to the filesystem through the svn_fs_apply_textdelta()
   interface is cached in memory until the end of the data stream, or
   until a size trigger is hit.  Define that trigger here (in bytes).
   Setting the value to 0 will result in no filesystem buffering at
   all.  The value only really matters when dealing with file contents
   bigger than the value itself.  Above that point, large values here
   allow the filesystem to buffer more data in memory before flushing
   to the database, which increases memory usage but greatly decreases
   the amount of disk access (and log-file generation) in database.
   Smaller values will limit your overall memory consumption, but can
   drastically hurt throughput by necessitating more write operations
   to the database (which also generates more log-files).  */
#define WRITE_BUFFER_SIZE          512000



/* The root structures.

   Why do they contain different data?  Well, transactions are mutable
   enough that it isn't safe to cache the DAG node for the root
   directory or the hash of copyfrom data: somebody else might modify
   them concurrently on disk!  (Why is the DAG node cache safer than
   the root DAG node?  When cloning transaction DAG nodes in and out
   of the cache, all of the possibly-mutable data from the
   node_revision_t inside the dag_node_t is dropped.)  Additionally,
   revisions are immutable enough that their DAG node cache can be
   kept in the FS object and shared among multiple revision root
   objects.
*/
typedef dag_node_t fs_rev_root_data_t;

typedef struct fs_txn_root_data_t
{
  /* TXN_ID value from the main struct but as a struct instead of a string */
  svn_fs_fs__id_part_t txn_id;
  
  /* Cache of txn DAG nodes (without their nested noderevs, because
   * it's mutable). Same keys/values as ffd->rev_node_cache. */
  svn_cache__t *txn_node_cache;
} fs_txn_root_data_t;

/* Declared here to resolve the circular dependencies. */
static svn_error_t * get_dag(dag_node_t **dag_node_p,
                             svn_fs_root_t *root,
                             const char *path,
                             svn_boolean_t needs_lock_cache,
                             apr_pool_t *pool);

static svn_fs_root_t *make_revision_root(svn_fs_t *fs, svn_revnum_t rev,
                                         dag_node_t *root_dir,
                                         apr_pool_t *pool);

static svn_error_t *make_txn_root(svn_fs_root_t **root_p,
                                  svn_fs_t *fs,
                                  const svn_fs_fs__id_part_t *txn,
                                  svn_revnum_t base_rev,
                                  apr_uint32_t flags,
                                  apr_pool_t *pool);


/*** Node Caching ***/

/* 1st level cache */

/* An entry in the first-level cache.  REVISION and PATH form the key that
   will ultimately be matched.
 */
typedef struct cache_entry_t
{
  /* hash value derived from PATH, REVISION.
     Used to short-circuit failed lookups. */
  long int hash_value;

  /* revision to which the NODE belongs */
  svn_revnum_t revision;

  /* path of the NODE */
  char *path;

  /* cached value of strlen(PATH). */
  apr_size_t path_len;

  /* the node allocated in the cache's pool. NULL for empty entries. */
  dag_node_t *node;
} cache_entry_t;

/* Number of entries in the cache.  Keep this low to keep pressure on the
   CPU caches low as well.  A binary value is most efficient.  If we walk
   a directory tree, we want enough entries to store nodes for all files
   without overwriting the nodes for the parent folder.  That way, there
   will be no unnecessary misses (except for a few random ones caused by
   hash collision).

   The actual number of instances may be higher but entries that got
   overwritten are no longer visible.
 */
enum { BUCKET_COUNT = 256 };

/* Each pool that has received a DAG node, will hold at least on lock on
   our cache to ensure that the node remains valid despite being allocated
   in the cache's pool.  This is the structure to represent the lock.
 */
typedef struct cache_lock_t
{
  /* pool holding the lock */
  apr_pool_t *pool;

  /* cache being locked */
  fs_fs_dag_cache_t *cache;

  /* next lock. NULL at EOL */
  struct cache_lock_t *next;

  /* previous lock. NULL at list head. Only then this==cache->first_lock */
  struct cache_lock_t *prev;
} cache_lock_t;

/* The actual cache structure.  All nodes will be allocated in POOL.
   When the number of INSERTIONS (i.e. objects created form that pool)
   exceeds a certain threshold, the pool will be cleared and the cache
   with it.

   To ensure that nodes returned from this structure remain valid, the
   cache will get locked for the lifetime of the _receiving_ pools (i.e.
   those in which we would allocate the node if there was no cache.).
   The cache will only be cleared FIRST_LOCK is 0.
 */
struct fs_fs_dag_cache_t
{
  /* fixed number of (possibly empty) cache entries */
  cache_entry_t buckets[BUCKET_COUNT];

  /* pool used for all node allocation */
  apr_pool_t *pool;

  /* number of entries created from POOL since the last cleanup */
  apr_size_t insertions;

  /* Property lookups etc. have a very high locality (75% re-hit).
     Thus, remember the last hit location for optimistic lookup. */
  apr_size_t last_hit;

  /* List of receiving pools that are still alive. */
  cache_lock_t *first_lock;
};

/* Cleanup function to be called when a receiving pool gets cleared.
   Unlocks the cache once.
 */
static apr_status_t
unlock_cache(void *baton_void)
{
  cache_lock_t *lock = baton_void;

  /* remove lock from chain. Update the head */
  if (lock->next)
    lock->next->prev = lock->prev;
  if (lock->prev)
    lock->prev->next = lock->next;
  else
    lock->cache->first_lock = lock->next;

  return APR_SUCCESS;
}

/* Cleanup function to be called when the cache itself gets destroyed.
   In that case, we must unregister all unlock requests.
 */
static apr_status_t
unregister_locks(void *baton_void)
{
  fs_fs_dag_cache_t *cache = baton_void;
  cache_lock_t *lock;

  for (lock = cache->first_lock; lock; lock = lock->next)
    apr_pool_cleanup_kill(lock->pool,
                          lock,
                          unlock_cache);

  return APR_SUCCESS;
}

fs_fs_dag_cache_t*
svn_fs_fs__create_dag_cache(apr_pool_t *pool)
{
  fs_fs_dag_cache_t *result = apr_pcalloc(pool, sizeof(*result));
  result->pool = svn_pool_create(pool);

  apr_pool_cleanup_register(pool,
                            result,
                            unregister_locks,
                            apr_pool_cleanup_null);

  return result;
}

/* Prevent the entries in CACHE from being destroyed, for as long as the
   POOL lives.
 */
static void
lock_cache(fs_fs_dag_cache_t* cache, apr_pool_t *pool)
{
  /* we only need to lock / unlock once per pool.  Since we will often ask
     for multiple nodes with the same pool, we can reduce the overhead.
     However, if e.g. pools are being used in an alternating pattern,
     we may lock the cache more than once for the same pool (and register
     just as many cleanup actions).
   */
  cache_lock_t *lock = cache->first_lock;

  /* try to find an existing lock for POOL.
     But limit the time spent on chasing pointers.  */
  int limiter = 8;
  while (lock && --limiter)
      if (lock->pool == pool)
        return;

  /* create a new lock and put it at the beginning of the lock chain */
  lock = apr_palloc(pool, sizeof(*lock));
  lock->cache = cache;
  lock->pool = pool;
  lock->next = cache->first_lock;
  lock->prev = NULL;

  if (cache->first_lock)
    cache->first_lock->prev = lock;
  cache->first_lock = lock;

  /* instruct POOL to remove the look upon cleanup */
  apr_pool_cleanup_register(pool,
                            lock,
                            unlock_cache,
                            apr_pool_cleanup_null);
}

/* Clears the CACHE at regular intervals (destroying all cached nodes)
 */
static void
auto_clear_dag_cache(fs_fs_dag_cache_t* cache)
{
  if (cache->first_lock == NULL && cache->insertions > BUCKET_COUNT)
    {
      svn_pool_clear(cache->pool);

      memset(cache->buckets, 0, sizeof(cache->buckets));
      cache->insertions = 0;
    }
}

/* For the given REVISION and PATH, return the respective entry in CACHE.
   If the entry is empty, its NODE member will be NULL and the caller
   may then set it to the corresponding DAG node allocated in CACHE->POOL.
 */
static cache_entry_t *
cache_lookup( fs_fs_dag_cache_t *cache
            , svn_revnum_t revision
            , const char *path)
{
  apr_size_t i, bucket_index;
  apr_size_t path_len = strlen(path);
  long int hash_value = revision;

  /* optimistic lookup: hit the same bucket again? */
  cache_entry_t *result = &cache->buckets[cache->last_hit];
  if (   (result->revision == revision)
      && (result->path_len == path_len)
      && !memcmp(result->path, path, path_len))
    {
      return result;
    }

  /* need to do a full lookup.  Calculate the hash value
     (HASH_VALUE has been initialized to REVISION). */
  for (i = 0; i + 4 <= path_len; i += 4)
    hash_value = hash_value * 0xd1f3da69 + *(const apr_uint32_t*)(path + i);

  for (; i < path_len; ++i)
    hash_value = hash_value * 33 + path[i];

  bucket_index = hash_value + (hash_value >> 16);
  bucket_index = (bucket_index + (bucket_index >> 8)) % BUCKET_COUNT;

  /* access the corresponding bucket and remember its location */
  result = &cache->buckets[bucket_index];
  cache->last_hit = bucket_index;

  /* if it is *NOT* a match,  clear the bucket, expect the caller to fill
     in the node and count it as an insertion */
  if (   (result->hash_value != hash_value)
      || (result->revision != revision)
      || (result->path_len != path_len)
      || memcmp(result->path, path, path_len))
    {
      result->hash_value = hash_value;
      result->revision = revision;
      if (result->path_len < path_len)
        result->path = apr_palloc(cache->pool, path_len + 1);
      result->path_len = path_len;
      memcpy(result->path, path, path_len + 1);

      result->node = NULL;

      cache->insertions++;
    }

  return result;
}

/* 2nd level cache */

/* Find and return the DAG node cache for ROOT and the key that
   should be used for PATH. */
static void
locate_cache(svn_cache__t **cache,
             const char **key,
             svn_fs_root_t *root,
             const char *path,
             apr_pool_t *pool)
{
  if (root->is_txn_root)
    {
      fs_txn_root_data_t *frd = root->fsap_data;
      if (cache) *cache = frd->txn_node_cache;
      if (key && path) *key = path;
    }
  else
    {
      fs_fs_data_t *ffd = root->fs->fsap_data;
      if (cache) *cache = ffd->rev_node_cache;
      if (key && path) *key
        = svn_fs_fs__combine_number_and_string(root->rev, path, pool);
    }
}

/* Return NODE for PATH from ROOT's node cache, or NULL if the node
   isn't cached; read it from the FS. *NODE remains valid until either
   POOL or the FS gets cleared or destroyed (whichever comes first).

   Since locking can be expensive and POOL may be long-living, for
   nodes that will not need to survive the next call to this function,
   set NEEDS_LOCK_CACHE to FALSE. */
static svn_error_t *
dag_node_cache_get(dag_node_t **node_p,
                   svn_fs_root_t *root,
                   const char *path,
                   svn_boolean_t needs_lock_cache,
                   apr_pool_t *pool)
{
  svn_boolean_t found;
  dag_node_t *node = NULL;
  svn_cache__t *cache;
  const char *key;

  SVN_ERR_ASSERT(*path == '/');

  if (!root->is_txn_root)
    {
      /* immutable DAG node. use the global caches for it */

      fs_fs_data_t *ffd = root->fs->fsap_data;
      cache_entry_t *bucket;

      auto_clear_dag_cache(ffd->dag_node_cache);
      bucket = cache_lookup(ffd->dag_node_cache, root->rev, path);
      if (bucket->node == NULL)
        {
          locate_cache(&cache, &key, root, path, pool);
          SVN_ERR(svn_cache__get((void **)&node, &found, cache, key,
                                 ffd->dag_node_cache->pool));
          if (found && node)
            {
              /* Patch up the FS, since this might have come from an old FS
              * object. */
              svn_fs_fs__dag_set_fs(node, root->fs);
              bucket->node = node;
            }
        }
      else
        {
          node = bucket->node;
        }

      /* if we found a node, make sure it remains valid at least as long
         as it would when allocated in POOL. */
      if (node && needs_lock_cache)
        lock_cache(ffd->dag_node_cache, pool);
    }
  else
    {
      /* DAG is mutable / may become invalid. Use the TXN-local cache */

      locate_cache(&cache, &key, root, path, pool);

      SVN_ERR(svn_cache__get((void **) &node, &found, cache, key, pool));
      if (found && node)
        {
          /* Patch up the FS, since this might have come from an old FS
          * object. */
          svn_fs_fs__dag_set_fs(node, root->fs);
        }
    }

  *node_p = node;

  return SVN_NO_ERROR;
}


/* Add the NODE for PATH to ROOT's node cache. */
static svn_error_t *
dag_node_cache_set(svn_fs_root_t *root,
                   const char *path,
                   dag_node_t *node,
                   apr_pool_t *pool)
{
  svn_cache__t *cache;
  const char *key;

  SVN_ERR_ASSERT(*path == '/');

  /* Do *not* attempt to dup and put the node into L1.
   * dup() is twice as expensive as an L2 lookup (which will set also L1).
   */
  locate_cache(&cache, &key, root, path, pool);

  return svn_cache__set(cache, key, node, pool);
}


/* Baton for find_descendents_in_cache. */
struct fdic_baton {
  const char *path;
  apr_array_header_t *list;
  apr_pool_t *pool;
};

/* If the given item is a descendent of BATON->PATH, push
 * it onto BATON->LIST (copying into BATON->POOL).  Implements
 * the svn_iter_apr_hash_cb_t prototype. */
static svn_error_t *
find_descendents_in_cache(void *baton,
                          const void *key,
                          apr_ssize_t klen,
                          void *val,
                          apr_pool_t *pool)
{
  struct fdic_baton *b = baton;
  const char *item_path = key;

  if (svn_fspath__skip_ancestor(b->path, item_path))
    APR_ARRAY_PUSH(b->list, const char *) = apr_pstrdup(b->pool, item_path);

  return SVN_NO_ERROR;
}

/* Invalidate cache entries for PATH and any of its children.  This
   should *only* be called on a transaction root! */
static svn_error_t *
dag_node_cache_invalidate(svn_fs_root_t *root,
                          const char *path,
                          apr_pool_t *pool)
{
  struct fdic_baton b;
  svn_cache__t *cache;
  apr_pool_t *iterpool;
  int i;

  b.path = path;
  b.pool = svn_pool_create(pool);
  b.list = apr_array_make(b.pool, 1, sizeof(const char *));

  SVN_ERR_ASSERT(root->is_txn_root);
  locate_cache(&cache, NULL, root, NULL, b.pool);


  SVN_ERR(svn_cache__iter(NULL, cache, find_descendents_in_cache,
                          &b, b.pool));

  iterpool = svn_pool_create(b.pool);

  for (i = 0; i < b.list->nelts; i++)
    {
      const char *descendent = APR_ARRAY_IDX(b.list, i, const char *);
      svn_pool_clear(iterpool);
      SVN_ERR(svn_cache__set(cache, descendent, NULL, iterpool));
    }

  svn_pool_destroy(iterpool);
  svn_pool_destroy(b.pool);
  return SVN_NO_ERROR;
}



/* Creating transaction and revision root nodes.  */

svn_error_t *
svn_fs_fs__txn_root(svn_fs_root_t **root_p,
                    svn_fs_txn_t *txn,
                    apr_pool_t *pool)
{
  apr_uint32_t flags = 0;
  apr_hash_t *txnprops;

  /* Look for the temporary txn props representing 'flags'. */
  SVN_ERR(svn_fs_fs__txn_proplist(&txnprops, txn, pool));
  if (txnprops)
    {
      if (svn_hash_gets(txnprops, SVN_FS__PROP_TXN_CHECK_OOD))
        flags |= SVN_FS_TXN_CHECK_OOD;

      if (svn_hash_gets(txnprops, SVN_FS__PROP_TXN_CHECK_LOCKS))
        flags |= SVN_FS_TXN_CHECK_LOCKS;
    }

  return make_txn_root(root_p, txn->fs, svn_fs_fs__txn_get_id(txn),
                       txn->base_rev, flags, pool);
}


svn_error_t *
svn_fs_fs__revision_root(svn_fs_root_t **root_p,
                         svn_fs_t *fs,
                         svn_revnum_t rev,
                         apr_pool_t *pool)
{
  dag_node_t *root_dir;

  SVN_ERR(svn_fs__check_fs(fs, TRUE));

  SVN_ERR(svn_fs_fs__dag_revision_root(&root_dir, fs, rev, pool));

  *root_p = make_revision_root(fs, rev, root_dir, pool);

  return SVN_NO_ERROR;
}



/* Getting dag nodes for roots.  */

/* Return the transaction ID to a given transaction ROOT. */
static const svn_fs_fs__id_part_t *
root_txn_id(svn_fs_root_t *root)
{
  fs_txn_root_data_t *frd = root->fsap_data;
  assert(root->is_txn_root);
  
  return &frd->txn_id;
}

/* Set *NODE_P to a freshly opened dag node referring to the root
   directory of ROOT, allocating from POOL.  */
static svn_error_t *
root_node(dag_node_t **node_p,
          svn_fs_root_t *root,
          apr_pool_t *pool)
{
  if (root->is_txn_root)
    {
      /* It's a transaction root.  Open a fresh copy.  */
      return svn_fs_fs__dag_txn_root(node_p, root->fs, root_txn_id(root),
                                     pool);
    }
  else
    {
      /* It's a revision root, so we already have its root directory
         opened.  */
      dag_node_t *root_dir = root->fsap_data;
      *node_p = svn_fs_fs__dag_dup(root_dir, pool);
      return SVN_NO_ERROR;
    }
}


/* Set *NODE_P to a mutable root directory for ROOT, cloning if
   necessary, allocating in POOL.  ROOT must be a transaction root.
   Use ERROR_PATH in error messages.  */
static svn_error_t *
mutable_root_node(dag_node_t **node_p,
                  svn_fs_root_t *root,
                  const char *error_path,
                  apr_pool_t *pool)
{
  if (root->is_txn_root)
    {
      /* It's a transaction root.  Open a fresh copy.  */
      return svn_fs_fs__dag_clone_root(node_p, root->fs, root_txn_id(root),
                                       pool);
    }
  else
    /* If it's not a transaction root, we can't change its contents.  */
    return SVN_FS__ERR_NOT_MUTABLE(root->fs, root->rev, error_path);
}



/* Traversing directory paths.  */

typedef enum copy_id_inherit_t
{
  copy_id_inherit_unknown = 0,
  copy_id_inherit_self,
  copy_id_inherit_parent,
  copy_id_inherit_new

} copy_id_inherit_t;

/* A linked list representing the path from a node up to a root
   directory.  We use this for cloning, and for operations that need
   to deal with both a node and its parent directory.  For example, a
   `delete' operation needs to know that the node actually exists, but
   also needs to change the parent directory.  */
typedef struct parent_path_t
{

  /* A node along the path.  This could be the final node, one of its
     parents, or the root.  Every parent path ends with an element for
     the root directory.  */
  dag_node_t *node;

  /* The name NODE has in its parent directory.  This is zero for the
     root directory, which (obviously) has no name in its parent.  */
  char *entry;

  /* The parent of NODE, or zero if NODE is the root directory.  */
  struct parent_path_t *parent;

  /* The copy ID inheritance style. */
  copy_id_inherit_t copy_inherit;

  /* If copy ID inheritance style is copy_id_inherit_new, this is the
     path which should be implicitly copied; otherwise, this is NULL. */
  const char *copy_src_path;

} parent_path_t;

/* Return a text string describing the absolute path of parent_path
   PARENT_PATH.  It will be allocated in POOL. */
static const char *
parent_path_path(parent_path_t *parent_path,
                 apr_pool_t *pool)
{
  const char *path_so_far = "/";
  if (parent_path->parent)
    path_so_far = parent_path_path(parent_path->parent, pool);
  return parent_path->entry
    ? svn_fspath__join(path_so_far, parent_path->entry, pool)
    : path_so_far;
}


/* Return the FS path for the parent path chain object CHILD relative
   to its ANCESTOR in the same chain, allocated in POOL.  */
static const char *
parent_path_relpath(parent_path_t *child,
                    parent_path_t *ancestor,
                    apr_pool_t *pool)
{
  const char *path_so_far = "";
  parent_path_t *this_node = child;
  while (this_node != ancestor)
    {
      assert(this_node != NULL);
      path_so_far = svn_relpath_join(this_node->entry, path_so_far, pool);
      this_node = this_node->parent;
    }
  return path_so_far;
}



/* Choose a copy ID inheritance method *INHERIT_P to be used in the
   event that immutable node CHILD in FS needs to be made mutable.  If
   the inheritance method is copy_id_inherit_new, also return a
   *COPY_SRC_PATH on which to base the new copy ID (else return NULL
   for that path).  CHILD must have a parent (it cannot be the root
   node).  Allocations are taken from POOL. */
static svn_error_t *
get_copy_inheritance(copy_id_inherit_t *inherit_p,
                     const char **copy_src_path,
                     svn_fs_t *fs,
                     parent_path_t *child,
                     apr_pool_t *pool)
{
  const svn_fs_id_t *child_id, *parent_id, *copyroot_id;
  const svn_fs_fs__id_part_t *child_copy_id, *parent_copy_id;
  const char *id_path = NULL;
  svn_fs_root_t *copyroot_root;
  dag_node_t *copyroot_node;
  svn_revnum_t copyroot_rev;
  const char *copyroot_path;

  SVN_ERR_ASSERT(child && child->parent);

  /* Initialize some convenience variables. */
  child_id = svn_fs_fs__dag_get_id(child->node);
  parent_id = svn_fs_fs__dag_get_id(child->parent->node);
  child_copy_id = svn_fs_fs__id_copy_id(child_id);
  parent_copy_id = svn_fs_fs__id_copy_id(parent_id);

  /* If this child is already mutable, we have nothing to do. */
  if (svn_fs_fs__id_is_txn(child_id))
    {
      *inherit_p = copy_id_inherit_self;
      *copy_src_path = NULL;
      return SVN_NO_ERROR;
    }

  /* From this point on, we'll assume that the child will just take
     its copy ID from its parent. */
  *inherit_p = copy_id_inherit_parent;
  *copy_src_path = NULL;

  /* Special case: if the child's copy ID is '0', use the parent's
     copy ID. */
  if (svn_fs_fs__id_part_is_root(child_copy_id))
    return SVN_NO_ERROR;

  /* Compare the copy IDs of the child and its parent.  If they are
     the same, then the child is already on the same branch as the
     parent, and should use the same mutability copy ID that the
     parent will use. */
  if (svn_fs_fs__id_part_eq(child_copy_id, parent_copy_id))
    return SVN_NO_ERROR;

  /* If the child is on the same branch that the parent is on, the
     child should just use the same copy ID that the parent would use.
     Else, the child needs to generate a new copy ID to use should it
     need to be made mutable.  We will claim that child is on the same
     branch as its parent if the child itself is not a branch point,
     or if it is a branch point that we are accessing via its original
     copy destination path. */
  SVN_ERR(svn_fs_fs__dag_get_copyroot(&copyroot_rev, &copyroot_path,
                                      child->node));
  SVN_ERR(svn_fs_fs__revision_root(&copyroot_root, fs, copyroot_rev, pool));
  SVN_ERR(get_dag(&copyroot_node, copyroot_root, copyroot_path, FALSE, pool));
  copyroot_id = svn_fs_fs__dag_get_id(copyroot_node);

  if (svn_fs_fs__id_compare(copyroot_id, child_id) == -1)
    return SVN_NO_ERROR;

  /* Determine if we are looking at the child via its original path or
     as a subtree item of a copied tree. */
  id_path = svn_fs_fs__dag_get_created_path(child->node);
  if (strcmp(id_path, parent_path_path(child, pool)) == 0)
    {
      *inherit_p = copy_id_inherit_self;
      return SVN_NO_ERROR;
    }

  /* We are pretty sure that the child node is an unedited nested
     branched node.  When it needs to be made mutable, it should claim
     a new copy ID. */
  *inherit_p = copy_id_inherit_new;
  *copy_src_path = id_path;
  return SVN_NO_ERROR;
}

/* Allocate a new parent_path_t node from POOL, referring to NODE,
   ENTRY, PARENT, and COPY_ID.  */
static parent_path_t *
make_parent_path(dag_node_t *node,
                 char *entry,
                 parent_path_t *parent,
                 apr_pool_t *pool)
{
  parent_path_t *parent_path = apr_pcalloc(pool, sizeof(*parent_path));
  parent_path->node = node;
  parent_path->entry = entry;
  parent_path->parent = parent;
  parent_path->copy_inherit = copy_id_inherit_unknown;
  parent_path->copy_src_path = NULL;
  return parent_path;
}


/* Flags for open_path.  */
typedef enum open_path_flags_t {

  /* The last component of the PATH need not exist.  (All parent
     directories must exist, as usual.)  If the last component doesn't
     exist, simply leave the `node' member of the bottom parent_path
     component zero.  */
  open_path_last_optional = 1,

  /* When this flag is set, don't bother to lookup the DAG node in
     our caches because we already tried this.  Ignoring this flag
     has no functional impact.  */
  open_path_uncached = 2,

  /* The caller does not care about the parent node chain but only
     the final DAG node. */
  open_path_node_only = 4
} open_path_flags_t;


/* Open the node identified by PATH in ROOT, allocating in POOL.  Set
   *PARENT_PATH_P to a path from the node up to ROOT.  The resulting
   **PARENT_PATH_P value is guaranteed to contain at least one
   *element, for the root directory.  PATH must be in canonical form.

   If resulting *PARENT_PATH_P will eventually be made mutable and
   modified, or if copy ID inheritance information is otherwise needed,
   IS_TXN_PATH must be set.  If IS_TXN_PATH is FALSE, no copy ID
   inheritance information will be calculated for the *PARENT_PATH_P chain.

   If FLAGS & open_path_last_optional is zero, return the error
   SVN_ERR_FS_NOT_FOUND if the node PATH refers to does not exist.  If
   non-zero, require all the parent directories to exist as normal,
   but if the final path component doesn't exist, simply return a path
   whose bottom `node' member is zero.  This option is useful for
   callers that create new nodes --- we find the parent directory for
   them, and tell them whether the entry exists already.

   The remaining bits in FLAGS are hints that allow this function
   to take shortcuts based on knowledge that the caller provides,
   such as the caller is not actually being interested in PARENT_PATH_P,
   but only in (*PARENT_PATH_P)->NODE.

   NOTE: Public interfaces which only *read* from the filesystem
   should not call this function directly, but should instead use
   get_dag().
*/
static svn_error_t *
open_path(parent_path_t **parent_path_p,
          svn_fs_root_t *root,
          const char *path,
          int flags,
          svn_boolean_t is_txn_path,
          apr_pool_t *pool)
{
  svn_fs_t *fs = root->fs;
  dag_node_t *here = NULL; /* The directory we're currently looking at.  */
  parent_path_t *parent_path; /* The path from HERE up to the root. */
  const char *rest; /* The portion of PATH we haven't traversed yet.  */
  apr_pool_t *iterpool = svn_pool_create(pool);

  /* path to the currently processed entry without trailing '/'.
     We will reuse this across iterations by simply putting a NUL terminator
     at the respective position and replacing that with a '/' in the next
     iteration.  This is correct as we assert() PATH to be canonical. */
  svn_stringbuf_t *path_so_far = svn_stringbuf_create(path, pool);

  /* callers often traverse the tree in some path-based order.  That means
     a sibling of PATH has been presently accessed.  Try to start the lookup
     directly at the parent node, if the caller did not requested the full
     parent chain. */
  assert(svn_fs__is_canonical_abspath(path));
  path_so_far->len = 0; /* "" */
  if (flags & open_path_node_only)
    {
      const char *directory = svn_dirent_dirname(path, pool);
      if (directory[1] != 0) /* root nodes are covered anyway */
        {
          SVN_ERR(dag_node_cache_get(&here, root, directory, TRUE, pool));
          /* did the shortcut work? */
          if (here)
            {
              apr_size_t dirname_len = strlen(directory);
              path_so_far->len = dirname_len;
              rest = path + dirname_len + 1;
            }
        }
    }

  /* did the shortcut work? */
  if (!here)
    {
      /* Make a parent_path item for the root node, using its own current
         copy id.  */
      SVN_ERR(root_node(&here, root, pool));
      rest = path + 1; /* skip the leading '/', it saves in iteration */
    }

  path_so_far->data[path_so_far->len] = '\0';
  parent_path = make_parent_path(here, 0, 0, pool);
  parent_path->copy_inherit = copy_id_inherit_self;

  /* Whenever we are at the top of this loop:
     - HERE is our current directory,
     - ID is the node revision ID of HERE,
     - REST is the path we're going to find in HERE, and
     - PARENT_PATH includes HERE and all its parents.  */
  for (;;)
    {
      const char *next;
      char *entry;
      dag_node_t *child;

      svn_pool_clear(iterpool);

      /* Parse out the next entry from the path.  */
      entry = svn_fs__next_entry_name(&next, rest, pool);

      /* Update the path traversed thus far. */
      path_so_far->data[path_so_far->len] = '/';
      path_so_far->len += strlen(entry) + 1;
      path_so_far->data[path_so_far->len] = '\0';

      if (*entry == '\0')
        {
          /* Given the behavior of svn_fs__next_entry_name(), this
             happens when the path either starts or ends with a slash.
             In either case, we stay put: the current directory stays
             the same, and we add nothing to the parent path. */
          child = here;
        }
      else
        {
          copy_id_inherit_t inherit;
          const char *copy_path = NULL;
          svn_error_t *err = SVN_NO_ERROR;
          dag_node_t *cached_node = NULL;

          /* If we found a directory entry, follow it.  First, we
             check our node cache, and, failing that, we hit the DAG
             layer.  Don't bother to contact the cache for the last
             element if we already know the lookup to fail for the
             complete path. */
          if (next || !(flags & open_path_uncached))
            SVN_ERR(dag_node_cache_get(&cached_node, root, path_so_far->data,
                                       TRUE, pool));
          if (cached_node)
            child = cached_node;
          else
            err = svn_fs_fs__dag_open(&child, here, entry, pool, iterpool);

          /* "file not found" requires special handling.  */
          if (err && err->apr_err == SVN_ERR_FS_NOT_FOUND)
            {
              /* If this was the last path component, and the caller
                 said it was optional, then don't return an error;
                 just put a NULL node pointer in the path.  */

              svn_error_clear(err);

              if ((flags & open_path_last_optional)
                  && (! next || *next == '\0'))
                {
                  parent_path = make_parent_path(NULL, entry, parent_path,
                                                 pool);
                  break;
                }
              else
                {
                  /* Build a better error message than svn_fs_fs__dag_open
                     can provide, giving the root and full path name.  */
                  return SVN_FS__NOT_FOUND(root, path);
                }
            }

          /* Other errors we return normally.  */
          SVN_ERR(err);

          if (flags & open_path_node_only)
            {
              /* Shortcut: the caller only wan'ts the final DAG node. */
              parent_path->node = child;
            }
          else
            {
              /* Now, make a parent_path item for CHILD. */
              parent_path = make_parent_path(child, entry, parent_path, pool);
              if (is_txn_path)
                {
                  SVN_ERR(get_copy_inheritance(&inherit, &copy_path, fs,
                                               parent_path, iterpool));
                  parent_path->copy_inherit = inherit;
                  parent_path->copy_src_path = apr_pstrdup(pool, copy_path);
                }
            }

          /* Cache the node we found (if it wasn't already cached). */
          if (! cached_node)
            SVN_ERR(dag_node_cache_set(root, path_so_far->data, child,
                                       iterpool));
        }

      /* Are we finished traversing the path?  */
      if (! next)
        break;

      /* The path isn't finished yet; we'd better be in a directory.  */
      if (svn_fs_fs__dag_node_kind(child) != svn_node_dir)
        SVN_ERR_W(SVN_FS__ERR_NOT_DIRECTORY(fs, path_so_far->data),
                  apr_psprintf(iterpool, _("Failure opening '%s'"), path));

      rest = next;
      here = child;
    }

  svn_pool_destroy(iterpool);
  *parent_path_p = parent_path;
  return SVN_NO_ERROR;
}


/* Make the node referred to by PARENT_PATH mutable, if it isn't
   already, allocating from POOL.  ROOT must be the root from which
   PARENT_PATH descends.  Clone any parent directories as needed.
   Adjust the dag nodes in PARENT_PATH to refer to the clones.  Use
   ERROR_PATH in error messages.  */
static svn_error_t *
make_path_mutable(svn_fs_root_t *root,
                  parent_path_t *parent_path,
                  const char *error_path,
                  apr_pool_t *pool)
{
  dag_node_t *clone;
  const svn_fs_fs__id_part_t *txn_id = root_txn_id(root);

  /* Is the node mutable already?  */
  if (svn_fs_fs__dag_check_mutable(parent_path->node))
    return SVN_NO_ERROR;

  /* Are we trying to clone the root, or somebody's child node?  */
  if (parent_path->parent)
    {
      const svn_fs_id_t *parent_id, *child_id, *copyroot_id;
      svn_fs_fs__id_part_t copy_id = { SVN_INVALID_REVNUM, 0 };
      svn_fs_fs__id_part_t *copy_id_ptr = &copy_id;
      copy_id_inherit_t inherit = parent_path->copy_inherit;
      const char *clone_path, *copyroot_path;
      svn_revnum_t copyroot_rev;
      svn_boolean_t is_parent_copyroot = FALSE;
      svn_fs_root_t *copyroot_root;
      dag_node_t *copyroot_node;

      /* We're trying to clone somebody's child.  Make sure our parent
         is mutable.  */
      SVN_ERR(make_path_mutable(root, parent_path->parent,
                                error_path, pool));

      switch (inherit)
        {
        case copy_id_inherit_parent:
          parent_id = svn_fs_fs__dag_get_id(parent_path->parent->node);
          copy_id = *svn_fs_fs__id_copy_id(parent_id);
          break;

        case copy_id_inherit_new:
          SVN_ERR(svn_fs_fs__reserve_copy_id(&copy_id, root->fs, txn_id,
                                             pool));
          break;

        case copy_id_inherit_self:
          copy_id_ptr = NULL;
          break;

        case copy_id_inherit_unknown:
        default:
          SVN_ERR_MALFUNCTION(); /* uh-oh -- somebody didn't calculate copy-ID
                      inheritance data. */
        }

      /* Determine what copyroot our new child node should use. */
      SVN_ERR(svn_fs_fs__dag_get_copyroot(&copyroot_rev, &copyroot_path,
                                          parent_path->node));
      SVN_ERR(svn_fs_fs__revision_root(&copyroot_root, root->fs,
                                       copyroot_rev, pool));
      SVN_ERR(get_dag(&copyroot_node, copyroot_root, copyroot_path,
                      FALSE, pool));

      child_id = svn_fs_fs__dag_get_id(parent_path->node);
      copyroot_id = svn_fs_fs__dag_get_id(copyroot_node);
      if (!svn_fs_fs__id_part_eq(svn_fs_fs__id_node_id(child_id),
                                 svn_fs_fs__id_node_id(copyroot_id)))
        is_parent_copyroot = TRUE;

      /* Now make this node mutable.  */
      clone_path = parent_path_path(parent_path->parent, pool);
      SVN_ERR(svn_fs_fs__dag_clone_child(&clone,
                                         parent_path->parent->node,
                                         clone_path,
                                         parent_path->entry,
                                         copy_id_ptr, txn_id,
                                         is_parent_copyroot,
                                         pool));

      /* Update the path cache. */
      SVN_ERR(dag_node_cache_set(root, parent_path_path(parent_path, pool),
                                 clone, pool));
    }
  else
    {
      /* We're trying to clone the root directory.  */
      SVN_ERR(mutable_root_node(&clone, root, error_path, pool));
    }

  /* Update the PARENT_PATH link to refer to the clone.  */
  parent_path->node = clone;

  return SVN_NO_ERROR;
}


/* Open the node identified by PATH in ROOT.  Set DAG_NODE_P to the
   node we find, allocated in POOL.  Return the error
   SVN_ERR_FS_NOT_FOUND if this node doesn't exist.

   Since locking can be expensive and POOL may be long-living, for
   nodes that will not need to survive the next call to this function,
   set NEEDS_LOCK_CACHE to FALSE. */
static svn_error_t *
get_dag(dag_node_t **dag_node_p,
        svn_fs_root_t *root,
        const char *path,
        svn_boolean_t needs_lock_cache,
        apr_pool_t *pool)
{
  parent_path_t *parent_path;
  dag_node_t *node = NULL;

  /* First we look for the DAG in our cache
     (if the path may be canonical). */
  if (*path == '/')
    SVN_ERR(dag_node_cache_get(&node, root, path, needs_lock_cache, pool));

  if (! node)
    {
      /* Canonicalize the input PATH. */
      if (! svn_fs__is_canonical_abspath(path))
        {
          path = svn_fs__canonicalize_abspath(path, pool);

          /* Try again with the corrected path. */
          SVN_ERR(dag_node_cache_get(&node, root, path, needs_lock_cache,
                                     pool));
        }

      if (! node)
        {
          /* Call open_path with no flags, as we want this to return an
           * error if the node for which we are searching doesn't exist. */
          SVN_ERR(open_path(&parent_path, root, path,
                            open_path_uncached | open_path_node_only,
                            FALSE, pool));
          node = parent_path->node;

          /* No need to cache our find -- open_path() will do that for us. */
        }
    }

  *dag_node_p = node;
  return SVN_NO_ERROR;
}



/* Populating the `changes' table. */

/* Add a change to the changes table in FS, keyed on transaction id
   TXN_ID, and indicated that a change of kind CHANGE_KIND occurred on
   PATH (whose node revision id is--or was, in the case of a
   deletion--NODEREV_ID), and optionally that TEXT_MODs or PROP_MODs
   occurred.  If the change resulted from a copy, COPYFROM_REV and
   COPYFROM_PATH specify under which revision and path the node was
   copied from.  If this was not part of a copy, COPYFROM_REV should
   be SVN_INVALID_REVNUM.  Do all this as part of POOL.  */
static svn_error_t *
add_change(svn_fs_t *fs,
           const svn_fs_fs__id_part_t *txn_id,
           const char *path,
           const svn_fs_id_t *noderev_id,
           svn_fs_path_change_kind_t change_kind,
           svn_boolean_t text_mod,
           svn_boolean_t prop_mod,
           svn_node_kind_t node_kind,
           svn_revnum_t copyfrom_rev,
           const char *copyfrom_path,
           apr_pool_t *pool)
{
  return svn_fs_fs__add_change(fs, txn_id,
                               svn_fs__canonicalize_abspath(path, pool),
                               noderev_id, change_kind, text_mod, prop_mod,
                               node_kind, copyfrom_rev, copyfrom_path,
                               pool);
}



/* Generic node operations.  */

/* Get the id of a node referenced by path PATH in ROOT.  Return the
   id in *ID_P allocated in POOL. */
svn_error_t *
svn_fs_fs__node_id(const svn_fs_id_t **id_p,
                   svn_fs_root_t *root,
                   const char *path,
                   apr_pool_t *pool)
{
  if ((! root->is_txn_root)
      && (path[0] == '\0' || ((path[0] == '/') && (path[1] == '\0'))))
    {
      /* Optimize the case where we don't need any db access at all.
         The root directory ("" or "/") node is stored in the
         svn_fs_root_t object, and never changes when it's a revision
         root, so we can just reach in and grab it directly. */
      dag_node_t *root_dir = root->fsap_data;
      *id_p = svn_fs_fs__id_copy(svn_fs_fs__dag_get_id(root_dir), pool);
    }
  else
    {
      dag_node_t *node;

      SVN_ERR(get_dag(&node, root, path, FALSE, pool));
      *id_p = svn_fs_fs__id_copy(svn_fs_fs__dag_get_id(node), pool);
    }
  return SVN_NO_ERROR;
}


svn_error_t *
svn_fs_fs__node_created_rev(svn_revnum_t *revision,
                            svn_fs_root_t *root,
                            const char *path,
                            apr_pool_t *pool)
{
  dag_node_t *node;

  SVN_ERR(get_dag(&node, root, path, FALSE, pool));
  return svn_fs_fs__dag_get_revision(revision, node, pool);
}


/* Set *CREATED_PATH to the path at which PATH under ROOT was created.
   Return a string allocated in POOL. */
static svn_error_t *
fs_node_created_path(const char **created_path,
                     svn_fs_root_t *root,
                     const char *path,
                     apr_pool_t *pool)
{
  dag_node_t *node;

  SVN_ERR(get_dag(&node, root, path, TRUE, pool));
  *created_path = svn_fs_fs__dag_get_created_path(node);

  return SVN_NO_ERROR;
}


/* Set *KIND_P to the type of node located at PATH under ROOT.
   Perform temporary allocations in POOL. */
static svn_error_t *
node_kind(svn_node_kind_t *kind_p,
          svn_fs_root_t *root,
          const char *path,
          apr_pool_t *pool)
{
  const svn_fs_id_t *node_id;
  dag_node_t *node;

  /* Get the node id. */
  SVN_ERR(svn_fs_fs__node_id(&node_id, root, path, pool));

  /* Use the node id to get the real kind. */
  SVN_ERR(svn_fs_fs__dag_get_node(&node, root->fs, node_id, pool));
  *kind_p = svn_fs_fs__dag_node_kind(node);

  return SVN_NO_ERROR;
}


/* Set *KIND_P to the type of node present at PATH under ROOT.  If
   PATH does not exist under ROOT, set *KIND_P to svn_node_none.  Use
   POOL for temporary allocation. */
svn_error_t *
svn_fs_fs__check_path(svn_node_kind_t *kind_p,
                      svn_fs_root_t *root,
                      const char *path,
                      apr_pool_t *pool)
{
  svn_error_t *err = node_kind(kind_p, root, path, pool);
  if (err &&
      ((err->apr_err == SVN_ERR_FS_NOT_FOUND)
       || (err->apr_err == SVN_ERR_FS_NOT_DIRECTORY)))
    {
      svn_error_clear(err);
      err = SVN_NO_ERROR;
      *kind_p = svn_node_none;
    }

  return svn_error_trace(err);
}

/* Set *VALUE_P to the value of the property named PROPNAME of PATH in
   ROOT.  If the node has no property by that name, set *VALUE_P to
   zero.  Allocate the result in POOL. */
static svn_error_t *
fs_node_prop(svn_string_t **value_p,
             svn_fs_root_t *root,
             const char *path,
             const char *propname,
             apr_pool_t *pool)
{
  dag_node_t *node;
  apr_hash_t *proplist;

  SVN_ERR(get_dag(&node, root, path, FALSE, pool));
  SVN_ERR(svn_fs_fs__dag_get_proplist(&proplist, node, pool));
  *value_p = NULL;
  if (proplist)
    *value_p = svn_hash_gets(proplist, propname);

  return SVN_NO_ERROR;
}


/* Set *TABLE_P to the entire property list of PATH under ROOT, as an
   APR hash table allocated in POOL.  The resulting property table
   maps property names to pointers to svn_string_t objects containing
   the property value. */
static svn_error_t *
fs_node_proplist(apr_hash_t **table_p,
                 svn_fs_root_t *root,
                 const char *path,
                 apr_pool_t *pool)
{
  apr_hash_t *table;
  dag_node_t *node;

  SVN_ERR(get_dag(&node, root, path, FALSE, pool));
  SVN_ERR(svn_fs_fs__dag_get_proplist(&table, node, pool));
  *table_p = table ? table : apr_hash_make(pool);

  return SVN_NO_ERROR;
}


static svn_error_t *
increment_mergeinfo_up_tree(parent_path_t *pp,
                            apr_int64_t increment,
                            apr_pool_t *pool)
{
  for (; pp; pp = pp->parent)
    SVN_ERR(svn_fs_fs__dag_increment_mergeinfo_count(pp->node,
                                                     increment,
                                                     pool));

  return SVN_NO_ERROR;
}

/* Change, add, or delete a node's property value.  The affected node
   is PATH under ROOT, the property value to modify is NAME, and VALUE
   points to either a string value to set the new contents to, or NULL
   if the property should be deleted.  Perform temporary allocations
   in POOL. */
static svn_error_t *
fs_change_node_prop(svn_fs_root_t *root,
                    const char *path,
                    const char *name,
                    const svn_string_t *value,
                    apr_pool_t *pool)
{
  parent_path_t *parent_path;
  apr_hash_t *proplist;
  const svn_fs_fs__id_part_t *txn_id;

  if (! root->is_txn_root)
    return SVN_FS__NOT_TXN(root);
  txn_id = root_txn_id(root);

  path = svn_fs__canonicalize_abspath(path, pool);
  SVN_ERR(open_path(&parent_path, root, path, 0, TRUE, pool));

  /* Check (non-recursively) to see if path is locked; if so, check
     that we can use it. */
  if (root->txn_flags & SVN_FS_TXN_CHECK_LOCKS)
    SVN_ERR(svn_fs_fs__allow_locked_operation(path, root->fs, FALSE, FALSE,
                                              pool));

  SVN_ERR(make_path_mutable(root, parent_path, path, pool));
  SVN_ERR(svn_fs_fs__dag_get_proplist(&proplist, parent_path->node, pool));

  /* If there's no proplist, but we're just deleting a property, exit now. */
  if ((! proplist) && (! value))
    return SVN_NO_ERROR;

  /* Now, if there's no proplist, we know we need to make one. */
  if (! proplist)
    proplist = apr_hash_make(pool);

  if (svn_fs_fs__fs_supports_mergeinfo(root->fs)
      && strcmp (name, SVN_PROP_MERGEINFO) == 0)
    {
      apr_int64_t increment = 0;
      svn_boolean_t had_mergeinfo;
      SVN_ERR(svn_fs_fs__dag_has_mergeinfo(&had_mergeinfo, parent_path->node));

      if (value && !had_mergeinfo)
        increment = 1;
      else if (!value && had_mergeinfo)
        increment = -1;

      if (increment != 0)
        {
          SVN_ERR(increment_mergeinfo_up_tree(parent_path, increment, pool));
          SVN_ERR(svn_fs_fs__dag_set_has_mergeinfo(parent_path->node,
                                                   (value != NULL), pool));
        }
    }

  /* Set the property. */
  svn_hash_sets(proplist, name, value);

  /* Overwrite the node's proplist. */
  SVN_ERR(svn_fs_fs__dag_set_proplist(parent_path->node, proplist,
                                      pool));

  /* Make a record of this modification in the changes table. */
  return add_change(root->fs, txn_id, path,
                    svn_fs_fs__dag_get_id(parent_path->node),
                    svn_fs_path_change_modify, FALSE, TRUE,
                    svn_fs_fs__dag_node_kind(parent_path->node),
                    SVN_INVALID_REVNUM, NULL, pool);
}


/* Determine if the properties of two path/root combinations are
   different.  Set *CHANGED_P to TRUE if the properties at PATH1 under
   ROOT1 differ from those at PATH2 under ROOT2, or FALSE otherwise.
   Both roots must be in the same filesystem. */
static svn_error_t *
fs_props_changed(svn_boolean_t *changed_p,
                 svn_fs_root_t *root1,
                 const char *path1,
                 svn_fs_root_t *root2,
                 const char *path2,
                 apr_pool_t *pool)
{
  dag_node_t *node1, *node2;

  /* Check that roots are in the same fs. */
  if (root1->fs != root2->fs)
    return svn_error_create
      (SVN_ERR_FS_GENERAL, NULL,
       _("Cannot compare property value between two different filesystems"));

  SVN_ERR(get_dag(&node1, root1, path1, TRUE, pool));
  SVN_ERR(get_dag(&node2, root2, path2, TRUE, pool));
  return svn_fs_fs__dag_things_different(changed_p, NULL,
                                         node1, node2);
}



/* Merges and commits. */

/* Set *NODE to the root node of ROOT.  */
static svn_error_t *
get_root(dag_node_t **node, svn_fs_root_t *root, apr_pool_t *pool)
{
  return get_dag(node, root, "/", TRUE, pool);
}


/* Set the contents of CONFLICT_PATH to PATH, and return an
   SVN_ERR_FS_CONFLICT error that indicates that there was a conflict
   at PATH.  Perform all allocations in POOL (except the allocation of
   CONFLICT_PATH, which should be handled outside this function).  */
static svn_error_t *
conflict_err(svn_stringbuf_t *conflict_path,
             const char *path)
{
  svn_stringbuf_set(conflict_path, path);
  return svn_error_createf(SVN_ERR_FS_CONFLICT, NULL,
                           _("Conflict at '%s'"), path);
}


/* Merge changes between ANCESTOR and SOURCE into TARGET.  ANCESTOR
 * and TARGET must be distinct node revisions.  TARGET_PATH should
 * correspond to TARGET's full path in its filesystem, and is used for
 * reporting conflict location.
 *
 * SOURCE, TARGET, and ANCESTOR are generally directories; this
 * function recursively merges the directories' contents.  If any are
 * files, this function simply returns an error whenever SOURCE,
 * TARGET, and ANCESTOR are all distinct node revisions.
 *
 * If there are differences between ANCESTOR and SOURCE that conflict
 * with changes between ANCESTOR and TARGET, this function returns an
 * SVN_ERR_FS_CONFLICT error, and updates CONFLICT_P to the name of the
 * conflicting node in TARGET, with TARGET_PATH prepended as a path.
 *
 * If there are no conflicting differences, CONFLICT_P is updated to
 * the empty string.
 *
 * CONFLICT_P must point to a valid svn_stringbuf_t.
 *
 * Do any necessary temporary allocation in POOL.
 */
static svn_error_t *
merge(svn_stringbuf_t *conflict_p,
      const char *target_path,
      dag_node_t *target,
      dag_node_t *source,
      dag_node_t *ancestor,
      const svn_fs_fs__id_part_t *txn_id,
      apr_int64_t *mergeinfo_increment_out,
      apr_pool_t *pool)
{
  const svn_fs_id_t *source_id, *target_id, *ancestor_id;
  apr_hash_t *s_entries, *t_entries, *a_entries;
  apr_hash_index_t *hi;
  svn_fs_t *fs;
  apr_pool_t *iterpool;
  apr_int64_t mergeinfo_increment = 0;
  svn_boolean_t fs_supports_mergeinfo;

  /* Make sure everyone comes from the same filesystem. */
  fs = svn_fs_fs__dag_get_fs(ancestor);
  if ((fs != svn_fs_fs__dag_get_fs(source))
      || (fs != svn_fs_fs__dag_get_fs(target)))
    {
      return svn_error_create
        (SVN_ERR_FS_CORRUPT, NULL,
         _("Bad merge; ancestor, source, and target not all in same fs"));
    }

  /* We have the same fs, now check it. */
  SVN_ERR(svn_fs__check_fs(fs, TRUE));

  source_id   = svn_fs_fs__dag_get_id(source);
  target_id   = svn_fs_fs__dag_get_id(target);
  ancestor_id = svn_fs_fs__dag_get_id(ancestor);

  /* It's improper to call this function with ancestor == target. */
  if (svn_fs_fs__id_eq(ancestor_id, target_id))
    {
      svn_string_t *id_str = svn_fs_fs__id_unparse(target_id, pool);
      return svn_error_createf
        (SVN_ERR_FS_GENERAL, NULL,
         _("Bad merge; target '%s' has id '%s', same as ancestor"),
         target_path, id_str->data);
    }

  svn_stringbuf_setempty(conflict_p);

  /* Base cases:
   * Either no change made in source, or same change as made in target.
   * Both mean nothing to merge here.
   */
  if (svn_fs_fs__id_eq(ancestor_id, source_id)
      || (svn_fs_fs__id_eq(source_id, target_id)))
    return SVN_NO_ERROR;

  /* Else proceed, knowing all three are distinct node revisions.
   *
   * How to merge from this point:
   *
   * if (not all 3 are directories)
   *   {
   *     early exit with conflict;
   *   }
   *
   * // Property changes may only be made to up-to-date
   * // directories, because once the client commits the prop
   * // change, it bumps the directory's revision, and therefore
   * // must be able to depend on there being no other changes to
   * // that directory in the repository.
   * if (target's property list differs from ancestor's)
   *    conflict;
   *
   * For each entry NAME in the directory ANCESTOR:
   *
   *   Let ANCESTOR-ENTRY, SOURCE-ENTRY, and TARGET-ENTRY be the IDs of
   *   the name within ANCESTOR, SOURCE, and TARGET respectively.
   *   (Possibly null if NAME does not exist in SOURCE or TARGET.)
   *
   *   If ANCESTOR-ENTRY == SOURCE-ENTRY, then:
   *     No changes were made to this entry while the transaction was in
   *     progress, so do nothing to the target.
   *
   *   Else if ANCESTOR-ENTRY == TARGET-ENTRY, then:
   *     A change was made to this entry while the transaction was in
   *     process, but the transaction did not touch this entry.  Replace
   *     TARGET-ENTRY with SOURCE-ENTRY.
   *
   *   Else:
   *     Changes were made to this entry both within the transaction and
   *     to the repository while the transaction was in progress.  They
   *     must be merged or declared to be in conflict.
   *
   *     If SOURCE-ENTRY and TARGET-ENTRY are both null, that's a
   *     double delete; flag a conflict.
   *
   *     If any of the three entries is of type file, declare a conflict.
   *
   *     If either SOURCE-ENTRY or TARGET-ENTRY is not a direct
   *     modification of ANCESTOR-ENTRY (determine by comparing the
   *     node-id fields), declare a conflict.  A replacement is
   *     incompatible with a modification or other replacement--even
   *     an identical replacement.
   *
   *     Direct modifications were made to the directory ANCESTOR-ENTRY
   *     in both SOURCE and TARGET.  Recursively merge these
   *     modifications.
   *
   * For each leftover entry NAME in the directory SOURCE:
   *
   *   If NAME exists in TARGET, declare a conflict.  Even if SOURCE and
   *   TARGET are adding exactly the same thing, two additions are not
   *   auto-mergeable with each other.
   *
   *   Add NAME to TARGET with the entry from SOURCE.
   *
   * Now that we are done merging the changes from SOURCE into the
   * directory TARGET, update TARGET's predecessor to be SOURCE.
   */

  if ((svn_fs_fs__dag_node_kind(source) != svn_node_dir)
      || (svn_fs_fs__dag_node_kind(target) != svn_node_dir)
      || (svn_fs_fs__dag_node_kind(ancestor) != svn_node_dir))
    {
      return conflict_err(conflict_p, target_path);
    }


  /* Possible early merge failure: if target and ancestor have
     different property lists, then the merge should fail.
     Propchanges can *only* be committed on an up-to-date directory.
     ### TODO: see issue #418 about the inelegance of this.

     Another possible, similar, early merge failure: if source and
     ancestor have different property lists (meaning someone else
     changed directory properties while our commit transaction was
     happening), the merge should fail.  See issue #2751.
  */
  {
    node_revision_t *tgt_nr, *anc_nr, *src_nr;

    /* Get node revisions for our id's. */
    SVN_ERR(svn_fs_fs__get_node_revision(&tgt_nr, fs, target_id, pool));
    SVN_ERR(svn_fs_fs__get_node_revision(&anc_nr, fs, ancestor_id, pool));
    SVN_ERR(svn_fs_fs__get_node_revision(&src_nr, fs, source_id, pool));

    /* Now compare the prop-keys of the skels.  Note that just because
       the keys are different -doesn't- mean the proplists have
       different contents.  But merge() isn't concerned with contents;
       it doesn't do a brute-force comparison on textual contents, so
       it won't do that here either.  Checking to see if the propkey
       atoms are `equal' is enough. */
    if (! svn_fs_fs__noderev_same_rep_key(tgt_nr->prop_rep, anc_nr->prop_rep))
      return conflict_err(conflict_p, target_path);
    if (! svn_fs_fs__noderev_same_rep_key(src_nr->prop_rep, anc_nr->prop_rep))
      return conflict_err(conflict_p, target_path);
  }

  /* ### todo: it would be more efficient to simply check for a NULL
     entries hash where necessary below than to allocate an empty hash
     here, but another day, another day... */
  SVN_ERR(svn_fs_fs__dag_dir_entries(&s_entries, source, pool));
  SVN_ERR(svn_fs_fs__dag_dir_entries(&t_entries, target, pool));
  SVN_ERR(svn_fs_fs__dag_dir_entries(&a_entries, ancestor, pool));

  fs_supports_mergeinfo = svn_fs_fs__fs_supports_mergeinfo(fs);

  /* for each entry E in a_entries... */
  iterpool = svn_pool_create(pool);
  for (hi = apr_hash_first(pool, a_entries);
       hi;
       hi = apr_hash_next(hi))
    {
      svn_fs_dirent_t *s_entry, *t_entry, *a_entry;
      const char *name;
      apr_ssize_t klen;

      svn_pool_clear(iterpool);

      name = svn__apr_hash_index_key(hi);
      klen = svn__apr_hash_index_klen(hi);
      a_entry = svn__apr_hash_index_val(hi);

      s_entry = apr_hash_get(s_entries, name, klen);
      t_entry = apr_hash_get(t_entries, name, klen);

      /* No changes were made to this entry while the transaction was
         in progress, so do nothing to the target. */
      if (s_entry && svn_fs_fs__id_eq(a_entry->id, s_entry->id))
        goto end;

      /* A change was made to this entry while the transaction was in
         process, but the transaction did not touch this entry. */
      else if (t_entry && svn_fs_fs__id_eq(a_entry->id, t_entry->id))
        {
          dag_node_t *t_ent_node;
          SVN_ERR(svn_fs_fs__dag_get_node(&t_ent_node, fs,
                                          t_entry->id, iterpool));
          if (fs_supports_mergeinfo)
            {
              apr_int64_t mergeinfo_start;
              SVN_ERR(svn_fs_fs__dag_get_mergeinfo_count(&mergeinfo_start,
                                                         t_ent_node));
              mergeinfo_increment -= mergeinfo_start;
            }

          if (s_entry)
            {
              dag_node_t *s_ent_node;
              SVN_ERR(svn_fs_fs__dag_get_node(&s_ent_node, fs,
                                              s_entry->id, iterpool));

              if (fs_supports_mergeinfo)
                {
                  apr_int64_t mergeinfo_end;
                  SVN_ERR(svn_fs_fs__dag_get_mergeinfo_count(&mergeinfo_end,
                                                             s_ent_node));
                  mergeinfo_increment += mergeinfo_end;
                }

              SVN_ERR(svn_fs_fs__dag_set_entry(target, name,
                                               s_entry->id,
                                               s_entry->kind,
                                               txn_id,
                                               iterpool));
            }
          else
            {
              SVN_ERR(svn_fs_fs__dag_delete(target, name, txn_id, iterpool));
            }
        }

      /* Changes were made to this entry both within the transaction
         and to the repository while the transaction was in progress.
         They must be merged or declared to be in conflict. */
      else
        {
          dag_node_t *s_ent_node, *t_ent_node, *a_ent_node;
          const char *new_tpath;
          apr_int64_t sub_mergeinfo_increment;

          /* If SOURCE-ENTRY and TARGET-ENTRY are both null, that's a
             double delete; if one of them is null, that's a delete versus
             a modification. In any of these cases, flag a conflict. */
          if (s_entry == NULL || t_entry == NULL)
            return conflict_err(conflict_p,
                                svn_fspath__join(target_path,
                                                 a_entry->name,
                                                 iterpool));

          /* If any of the three entries is of type file, flag a conflict. */
          if (s_entry->kind == svn_node_file
              || t_entry->kind == svn_node_file
              || a_entry->kind == svn_node_file)
            return conflict_err(conflict_p,
                                svn_fspath__join(target_path,
                                                 a_entry->name,
                                                 iterpool));

          /* If either SOURCE-ENTRY or TARGET-ENTRY is not a direct
             modification of ANCESTOR-ENTRY, declare a conflict. */
          if (!svn_fs_fs__id_part_eq(svn_fs_fs__id_node_id(s_entry->id),
                                     svn_fs_fs__id_node_id(a_entry->id))
              || !svn_fs_fs__id_part_eq(svn_fs_fs__id_copy_id(s_entry->id),
                                        svn_fs_fs__id_copy_id(a_entry->id))
              || !svn_fs_fs__id_part_eq(svn_fs_fs__id_node_id(t_entry->id),
                                        svn_fs_fs__id_node_id(a_entry->id))
              || !svn_fs_fs__id_part_eq(svn_fs_fs__id_copy_id(t_entry->id),
                                        svn_fs_fs__id_copy_id(a_entry->id)))
            return conflict_err(conflict_p,
                                svn_fspath__join(target_path,
                                                 a_entry->name,
                                                 iterpool));

          /* Direct modifications were made to the directory
             ANCESTOR-ENTRY in both SOURCE and TARGET.  Recursively
             merge these modifications. */
          SVN_ERR(svn_fs_fs__dag_get_node(&s_ent_node, fs,
                                          s_entry->id, iterpool));
          SVN_ERR(svn_fs_fs__dag_get_node(&t_ent_node, fs,
                                          t_entry->id, iterpool));
          SVN_ERR(svn_fs_fs__dag_get_node(&a_ent_node, fs,
                                          a_entry->id, iterpool));
          new_tpath = svn_fspath__join(target_path, t_entry->name, iterpool);
          SVN_ERR(merge(conflict_p, new_tpath,
                        t_ent_node, s_ent_node, a_ent_node,
                        txn_id,
                        &sub_mergeinfo_increment,
                        iterpool));
          if (fs_supports_mergeinfo)
            mergeinfo_increment += sub_mergeinfo_increment;
        }

      /* We've taken care of any possible implications E could have.
         Remove it from source_entries, so it's easy later to loop
         over all the source entries that didn't exist in
         ancestor_entries. */
    end:
      apr_hash_set(s_entries, name, klen, NULL);
    }

  /* For each entry E in source but not in ancestor */
  for (hi = apr_hash_first(pool, s_entries);
       hi;
       hi = apr_hash_next(hi))
    {
      svn_fs_dirent_t *s_entry, *t_entry;
      const char *name = svn__apr_hash_index_key(hi);
      apr_ssize_t klen = svn__apr_hash_index_klen(hi);
      dag_node_t *s_ent_node;

      svn_pool_clear(iterpool);

      s_entry = svn__apr_hash_index_val(hi);
      t_entry = apr_hash_get(t_entries, name, klen);

      /* If NAME exists in TARGET, declare a conflict. */
      if (t_entry)
        return conflict_err(conflict_p,
                            svn_fspath__join(target_path,
                                             t_entry->name,
                                             iterpool));

      SVN_ERR(svn_fs_fs__dag_get_node(&s_ent_node, fs,
                                      s_entry->id, iterpool));
      if (fs_supports_mergeinfo)
        {
          apr_int64_t mergeinfo_s;
          SVN_ERR(svn_fs_fs__dag_get_mergeinfo_count(&mergeinfo_s,
                                                     s_ent_node));
          mergeinfo_increment += mergeinfo_s;
        }

      SVN_ERR(svn_fs_fs__dag_set_entry
              (target, s_entry->name, s_entry->id, s_entry->kind,
               txn_id, iterpool));
    }
  svn_pool_destroy(iterpool);

  SVN_ERR(svn_fs_fs__dag_update_ancestry(target, source, pool));

  if (fs_supports_mergeinfo)
    SVN_ERR(svn_fs_fs__dag_increment_mergeinfo_count(target,
                                                     mergeinfo_increment,
                                                     pool));

  if (mergeinfo_increment_out)
    *mergeinfo_increment_out = mergeinfo_increment;

  return SVN_NO_ERROR;
}

/* Merge changes between an ancestor and SOURCE_NODE into
   TXN.  The ancestor is either ANCESTOR_NODE, or if
   that is null, TXN's base node.

   If the merge is successful, TXN's base will become
   SOURCE_NODE, and its root node will have a new ID, a
   successor of SOURCE_NODE.

   If a conflict results, update *CONFLICT to the path in the txn that
   conflicted; see the CONFLICT_P parameter of merge() for details. */
static svn_error_t *
merge_changes(dag_node_t *ancestor_node,
              dag_node_t *source_node,
              svn_fs_txn_t *txn,
              svn_stringbuf_t *conflict,
              apr_pool_t *pool)
{
  dag_node_t *txn_root_node;
  svn_fs_t *fs = txn->fs;
  const svn_fs_fs__id_part_t *txn_id = svn_fs_fs__txn_get_id(txn);
  
  SVN_ERR(svn_fs_fs__dag_txn_root(&txn_root_node, fs, txn_id, pool));

  if (ancestor_node == NULL)
    {
      SVN_ERR(svn_fs_fs__dag_txn_base_root(&ancestor_node, fs,
                                           txn_id, pool));
    }

  if (svn_fs_fs__id_eq(svn_fs_fs__dag_get_id(ancestor_node),
                       svn_fs_fs__dag_get_id(txn_root_node)))
    {
      /* If no changes have been made in TXN since its current base,
         then it can't conflict with any changes since that base.
         The caller isn't supposed to call us in that case. */
      SVN_ERR_MALFUNCTION();
    }
  else
    SVN_ERR(merge(conflict, "/", txn_root_node,
                  source_node, ancestor_node, txn_id, NULL, pool));

  return SVN_NO_ERROR;
}


svn_error_t *
svn_fs_fs__commit_txn(const char **conflict_p,
                      svn_revnum_t *new_rev,
                      svn_fs_txn_t *txn,
                      apr_pool_t *pool)
{
  /* How do commits work in Subversion?
   *
   * When you're ready to commit, here's what you have:
   *
   *    1. A transaction, with a mutable tree hanging off it.
   *    2. A base revision, against which TXN_TREE was made.
   *    3. A latest revision, which may be newer than the base rev.
   *
   * The problem is that if latest != base, then one can't simply
   * attach the txn root as the root of the new revision, because that
   * would lose all the changes between base and latest.  It is also
   * not acceptable to insist that base == latest; in a busy
   * repository, commits happen too fast to insist that everyone keep
   * their entire tree up-to-date at all times.  Non-overlapping
   * changes should not interfere with each other.
   *
   * The solution is to merge the changes between base and latest into
   * the txn tree [see the function merge()].  The txn tree is the
   * only one of the three trees that is mutable, so it has to be the
   * one to adjust.
   *
   * You might have to adjust it more than once, if a new latest
   * revision gets committed while you were merging in the previous
   * one.  For example:
   *
   *    1. Jane starts txn T, based at revision 6.
   *    2. Someone commits (or already committed) revision 7.
   *    3. Jane's starts merging the changes between 6 and 7 into T.
   *    4. Meanwhile, someone commits revision 8.
   *    5. Jane finishes the 6-->7 merge.  T could now be committed
   *       against a latest revision of 7, if only that were still the
   *       latest.  Unfortunately, 8 is now the latest, so...
   *    6. Jane starts merging the changes between 7 and 8 into T.
   *    7. Meanwhile, no one commits any new revisions.  Whew.
   *    8. Jane commits T, creating revision 9, whose tree is exactly
   *       T's tree, except immutable now.
   *
   * Lather, rinse, repeat.
   */

  svn_error_t *err = SVN_NO_ERROR;
  svn_stringbuf_t *conflict = svn_stringbuf_create_empty(pool);
  svn_fs_t *fs = txn->fs;

  /* Limit memory usage when the repository has a high commit rate and
     needs to run the following while loop multiple times.  The memory
     growth without an iteration pool is very noticeable when the
     transaction modifies a node that has 20,000 sibling nodes. */
  apr_pool_t *iterpool = svn_pool_create(pool);

  /* Initialize output params. */
  *new_rev = SVN_INVALID_REVNUM;
  if (conflict_p)
    *conflict_p = NULL;

  while (1729)
    {
      svn_revnum_t youngish_rev;
      svn_fs_root_t *youngish_root;
      dag_node_t *youngish_root_node;

      svn_pool_clear(iterpool);

      /* Get the *current* youngest revision.  We call it "youngish"
         because new revisions might get committed after we've
         obtained it. */

      SVN_ERR(svn_fs_fs__youngest_rev(&youngish_rev, fs, iterpool));
      SVN_ERR(svn_fs_fs__revision_root(&youngish_root, fs, youngish_rev,
                                       iterpool));

      /* Get the dag node for the youngest revision.  Later we'll use
         it as the SOURCE argument to a merge, and if the merge
         succeeds, this youngest root node will become the new base
         root for the svn txn that was the target of the merge (but
         note that the youngest rev may have changed by then -- that's
         why we're careful to get this root in its own bdb txn
         here). */
      SVN_ERR(get_root(&youngish_root_node, youngish_root, iterpool));

      /* Try to merge.  If the merge succeeds, the base root node of
         TARGET's txn will become the same as youngish_root_node, so
         any future merges will only be between that node and whatever
         the root node of the youngest rev is by then. */
      err = merge_changes(NULL, youngish_root_node, txn, conflict, iterpool);
      if (err)
        {
          if ((err->apr_err == SVN_ERR_FS_CONFLICT) && conflict_p)
            *conflict_p = conflict->data;
          goto cleanup;
        }
      txn->base_rev = youngish_rev;

      /* Try to commit. */
      err = svn_fs_fs__commit(new_rev, fs, txn, iterpool);
      if (err && (err->apr_err == SVN_ERR_FS_TXN_OUT_OF_DATE))
        {
          /* Did someone else finish committing a new revision while we
             were in mid-merge or mid-commit?  If so, we'll need to
             loop again to merge the new changes in, then try to
             commit again.  Or if that's not what happened, then just
             return the error. */
          svn_revnum_t youngest_rev;
          SVN_ERR(svn_fs_fs__youngest_rev(&youngest_rev, fs, iterpool));
          if (youngest_rev == youngish_rev)
            goto cleanup;
          else
            svn_error_clear(err);
        }
      else if (err)
        {
          goto cleanup;
        }
      else
        {
          err = SVN_NO_ERROR;
          goto cleanup;
        }
    }

 cleanup:

  svn_fs_fs__reset_txn_caches(fs);

  svn_pool_destroy(iterpool);
  return svn_error_trace(err);
}


/* Merge changes between two nodes into a third node.  Given nodes
   SOURCE_PATH under SOURCE_ROOT, TARGET_PATH under TARGET_ROOT and
   ANCESTOR_PATH under ANCESTOR_ROOT, modify target to contain all the
   changes between the ancestor and source.  If there are conflicts,
   return SVN_ERR_FS_CONFLICT and set *CONFLICT_P to a textual
   description of the offending changes.  Perform any temporary
   allocations in POOL. */
static svn_error_t *
fs_merge(const char **conflict_p,
         svn_fs_root_t *source_root,
         const char *source_path,
         svn_fs_root_t *target_root,
         const char *target_path,
         svn_fs_root_t *ancestor_root,
         const char *ancestor_path,
         apr_pool_t *pool)
{
  dag_node_t *source, *ancestor;
  svn_fs_txn_t *txn;
  svn_error_t *err;
  svn_stringbuf_t *conflict = svn_stringbuf_create_empty(pool);

  if (! target_root->is_txn_root)
    return SVN_FS__NOT_TXN(target_root);

  /* Paranoia. */
  if ((source_root->fs != ancestor_root->fs)
      || (target_root->fs != ancestor_root->fs))
    {
      return svn_error_create
        (SVN_ERR_FS_CORRUPT, NULL,
         _("Bad merge; ancestor, source, and target not all in same fs"));
    }

  /* ### kff todo: is there any compelling reason to get the nodes in
     one db transaction?  Right now we don't; txn_body_get_root() gets
     one node at a time.  This will probably need to change:

     Jim Blandy <jimb@zwingli.cygnus.com> writes:
     > svn_fs_merge needs to be a single transaction, to protect it against
     > people deleting parents of nodes it's working on, etc.
  */

  /* Get the ancestor node. */
  SVN_ERR(get_root(&ancestor, ancestor_root, pool));

  /* Get the source node. */
  SVN_ERR(get_root(&source, source_root, pool));

  /* Open a txn for the txn root into which we're merging. */
  SVN_ERR(svn_fs_fs__open_txn(&txn, ancestor_root->fs, target_root->txn,
                              pool));

  /* Merge changes between ANCESTOR and SOURCE into TXN. */
  err = merge_changes(ancestor, source, txn, conflict, pool);
  if (err)
    {
      if ((err->apr_err == SVN_ERR_FS_CONFLICT) && conflict_p)
        *conflict_p = conflict->data;
      return svn_error_trace(err);
    }

  return SVN_NO_ERROR;
}

svn_error_t *
svn_fs_fs__deltify(svn_fs_t *fs,
                   svn_revnum_t revision,
                   apr_pool_t *pool)
{
  /* Deltify is a no-op for fs_fs. */

  return SVN_NO_ERROR;
}



/* Directories.  */

/* Set *TABLE_P to a newly allocated APR hash table containing the
   entries of the directory at PATH in ROOT.  The keys of the table
   are entry names, as byte strings, excluding the final null
   character; the table's values are pointers to svn_fs_dirent_t
   structures.  Allocate the table and its contents in POOL. */
static svn_error_t *
fs_dir_entries(apr_hash_t **table_p,
               svn_fs_root_t *root,
               const char *path,
               apr_pool_t *pool)
{
  dag_node_t *node;

  /* Get the entries for this path in the caller's pool. */
  SVN_ERR(get_dag(&node, root, path, FALSE, pool));
  return svn_fs_fs__dag_dir_entries(table_p, node, pool);
}

<<<<<<< HEAD
static svn_error_t *
fs_dir_optimal_order(apr_array_header_t **ordered_p,
                     svn_fs_root_t *root,
                     apr_hash_t *entries,
                     apr_pool_t *pool)
{
  *ordered_p = svn_fs_fs__order_dir_entries(root->fs, entries, pool);

  return SVN_NO_ERROR;
}

/* Return a copy of PATH, allocated from POOL, for which newlines
   have been escaped using the form \NNN (where NNN is the
   octal representation of the byte's ordinal value).  */
static const char *
escape_newline(const char *path, apr_pool_t *pool)
{
  svn_stringbuf_t *retstr;
  apr_size_t i, copied = 0;
  int c;

  /* At least one control character:
      strlen - 1 (control) + \ + N + N + N + null . */
  retstr = svn_stringbuf_create_ensure(strlen(path) + 4, pool);
  for (i = 0; path[i]; i++)
    {
      c = (unsigned char)path[i];
      if (c != '\n')
        continue;

      /* First things first, copy all the good stuff that we haven't
         yet copied into our output buffer. */
      if (i - copied)
        svn_stringbuf_appendbytes(retstr, path + copied,
                                  i - copied);

      /* Make sure buffer is big enough for '\' 'N' 'N' 'N' (and NUL) */
      svn_stringbuf_ensure(retstr, retstr->len + 4);
      /*### The backslash separator doesn't work too great with Windows,
         but it's what we'll use for consistency with invalid utf8
         formatting (until someone has a better idea) */
      apr_snprintf(retstr->data + retstr->len, 5, "\\%03o", (unsigned char)c);
      retstr->len += 4;

      /* Finally, update our copy counter. */
      copied = i + 1;
    }

  /* Anything left to copy? */
  if (i - copied)
    svn_stringbuf_appendbytes(retstr, path + copied, i - copied);

  /* retstr is null-terminated either by apr_snprintf or the svn_stringbuf
     functions. */

  return retstr->data;
}

=======
>>>>>>> 757ddcd9
/* Raise an error if PATH contains a newline because FSFS cannot handle
 * such paths. See issue #4340. */
static svn_error_t *
check_newline(const char *path, apr_pool_t *pool)
{
  char *c = strchr(path, '\n');

  if (c)
    return svn_error_createf(SVN_ERR_FS_PATH_SYNTAX, NULL,
       _("Invalid control character '0x%02x' in path '%s'"),
       (unsigned char)*c, svn_path_illegal_path_escape(path, pool));

  return SVN_NO_ERROR;
}

/* Create a new directory named PATH in ROOT.  The new directory has
   no entries, and no properties.  ROOT must be the root of a
   transaction, not a revision.  Do any necessary temporary allocation
   in POOL.  */
static svn_error_t *
fs_make_dir(svn_fs_root_t *root,
            const char *path,
            apr_pool_t *pool)
{
  parent_path_t *parent_path;
  dag_node_t *sub_dir;
  const svn_fs_fs__id_part_t *txn_id = root_txn_id(root);

  SVN_ERR(check_newline(path, pool));

  path = svn_fs__canonicalize_abspath(path, pool);
  SVN_ERR(open_path(&parent_path, root, path, open_path_last_optional,
                    TRUE, pool));

  /* Check (recursively) to see if some lock is 'reserving' a path at
     that location, or even some child-path; if so, check that we can
     use it. */
  if (root->txn_flags & SVN_FS_TXN_CHECK_LOCKS)
    SVN_ERR(svn_fs_fs__allow_locked_operation(path, root->fs, TRUE, FALSE,
                                              pool));

  /* If there's already a sub-directory by that name, complain.  This
     also catches the case of trying to make a subdirectory named `/'.  */
  if (parent_path->node)
    return SVN_FS__ALREADY_EXISTS(root, path);

  /* Create the subdirectory.  */
  SVN_ERR(make_path_mutable(root, parent_path->parent, path, pool));
  SVN_ERR(svn_fs_fs__dag_make_dir(&sub_dir,
                                  parent_path->parent->node,
                                  parent_path_path(parent_path->parent,
                                                   pool),
                                  parent_path->entry,
                                  txn_id,
                                  pool));

  /* Add this directory to the path cache. */
  SVN_ERR(dag_node_cache_set(root, parent_path_path(parent_path, pool),
                             sub_dir, pool));

  /* Make a record of this modification in the changes table. */
  return add_change(root->fs, txn_id, path, svn_fs_fs__dag_get_id(sub_dir),
                    svn_fs_path_change_add, FALSE, FALSE, svn_node_dir,
                    SVN_INVALID_REVNUM, NULL, pool);
}


/* Delete the node at PATH under ROOT.  ROOT must be a transaction
   root.  Perform temporary allocations in POOL. */
static svn_error_t *
fs_delete_node(svn_fs_root_t *root,
               const char *path,
               apr_pool_t *pool)
{
  parent_path_t *parent_path;
  const svn_fs_fs__id_part_t *txn_id;
  apr_int64_t mergeinfo_count = 0;
  svn_node_kind_t kind;

  if (! root->is_txn_root)
    return SVN_FS__NOT_TXN(root);

  txn_id = root_txn_id(root);
  path = svn_fs__canonicalize_abspath(path, pool);
  SVN_ERR(open_path(&parent_path, root, path, 0, TRUE, pool));
  kind = svn_fs_fs__dag_node_kind(parent_path->node);

  /* We can't remove the root of the filesystem.  */
  if (! parent_path->parent)
    return svn_error_create(SVN_ERR_FS_ROOT_DIR, NULL,
                            _("The root directory cannot be deleted"));

  /* Check to see if path (or any child thereof) is locked; if so,
     check that we can use the existing lock(s). */
  if (root->txn_flags & SVN_FS_TXN_CHECK_LOCKS)
    SVN_ERR(svn_fs_fs__allow_locked_operation(path, root->fs, TRUE, FALSE,
                                              pool));

  /* Make the parent directory mutable, and do the deletion.  */
  SVN_ERR(make_path_mutable(root, parent_path->parent, path, pool));
  if (svn_fs_fs__fs_supports_mergeinfo(root->fs))
    SVN_ERR(svn_fs_fs__dag_get_mergeinfo_count(&mergeinfo_count,
                                               parent_path->node));
  SVN_ERR(svn_fs_fs__dag_delete(parent_path->parent->node,
                                parent_path->entry,
                                txn_id, pool));

  /* Remove this node and any children from the path cache. */
  SVN_ERR(dag_node_cache_invalidate(root, parent_path_path(parent_path, pool),
                                    pool));

  /* Update mergeinfo counts for parents */
  if (mergeinfo_count > 0)
    SVN_ERR(increment_mergeinfo_up_tree(parent_path->parent,
                                        -mergeinfo_count,
                                        pool));

  /* Make a record of this modification in the changes table. */
  return add_change(root->fs, txn_id, path,
                    svn_fs_fs__dag_get_id(parent_path->node),
                    svn_fs_path_change_delete, FALSE, FALSE, kind,
                    SVN_INVALID_REVNUM, NULL, pool);
}


/* Set *SAME_P to TRUE if FS1 and FS2 have the same UUID, else set to FALSE.
   Use POOL for temporary allocation only.
   Note: this code is duplicated between libsvn_fs_fs and libsvn_fs_base. */
static svn_error_t *
fs_same_p(svn_boolean_t *same_p,
          svn_fs_t *fs1,
          svn_fs_t *fs2,
          apr_pool_t *pool)
{
  *same_p = ! strcmp(fs1->uuid, fs2->uuid);
  return SVN_NO_ERROR;
}

/* Copy the node at FROM_PATH under FROM_ROOT to TO_PATH under
   TO_ROOT.  If PRESERVE_HISTORY is set, then the copy is recorded in
   the copies table.  Perform temporary allocations in POOL. */
static svn_error_t *
copy_helper(svn_fs_root_t *from_root,
            const char *from_path,
            svn_fs_root_t *to_root,
            const char *to_path,
            svn_boolean_t preserve_history,
            apr_pool_t *pool)
{
  dag_node_t *from_node;
  parent_path_t *to_parent_path;
  const svn_fs_fs__id_part_t *txn_id = root_txn_id(to_root);
  svn_boolean_t same_p;

  /* Use an error check, not an assert, because even the caller cannot
     guarantee that a filesystem's UUID has not changed "on the fly". */
  SVN_ERR(fs_same_p(&same_p, from_root->fs, to_root->fs, pool));
  if (! same_p)
    return svn_error_createf
      (SVN_ERR_UNSUPPORTED_FEATURE, NULL,
       _("Cannot copy between two different filesystems ('%s' and '%s')"),
       from_root->fs->path, to_root->fs->path);

  if (from_root->is_txn_root)
    return svn_error_create
      (SVN_ERR_UNSUPPORTED_FEATURE, NULL,
       _("Copy from mutable tree not currently supported"));

  /* Get the NODE for FROM_PATH in FROM_ROOT.*/
  SVN_ERR(get_dag(&from_node, from_root, from_path, TRUE, pool));

  /* Build up the parent path from TO_PATH in TO_ROOT.  If the last
     component does not exist, it's not that big a deal.  We'll just
     make one there. */
  SVN_ERR(open_path(&to_parent_path, to_root, to_path,
                    open_path_last_optional, TRUE, pool));

  /* Check to see if path (or any child thereof) is locked; if so,
     check that we can use the existing lock(s). */
  if (to_root->txn_flags & SVN_FS_TXN_CHECK_LOCKS)
    SVN_ERR(svn_fs_fs__allow_locked_operation(to_path, to_root->fs,
                                              TRUE, FALSE, pool));

  /* If the destination node already exists as the same node as the
     source (in other words, this operation would result in nothing
     happening at all), just do nothing an return successfully,
     proud that you saved yourself from a tiresome task. */
  if (to_parent_path->node &&
      svn_fs_fs__id_eq(svn_fs_fs__dag_get_id(from_node),
                       svn_fs_fs__dag_get_id(to_parent_path->node)))
    return SVN_NO_ERROR;

  if (! from_root->is_txn_root)
    {
      svn_fs_path_change_kind_t kind;
      dag_node_t *new_node;
      const char *from_canonpath;
      apr_int64_t mergeinfo_start;
      apr_int64_t mergeinfo_end;

      /* If TO_PATH already existed prior to the copy, note that this
         operation is a replacement, not an addition. */
      if (to_parent_path->node)
        {
          kind = svn_fs_path_change_replace;
          if (svn_fs_fs__fs_supports_mergeinfo(to_root->fs))
            SVN_ERR(svn_fs_fs__dag_get_mergeinfo_count(&mergeinfo_start,
                                                       to_parent_path->node));
        }
      else
        {
          kind = svn_fs_path_change_add;
          mergeinfo_start = 0;
        }

      if (svn_fs_fs__fs_supports_mergeinfo(to_root->fs))
        SVN_ERR(svn_fs_fs__dag_get_mergeinfo_count(&mergeinfo_end,
                                                   from_node));

      /* Make sure the target node's parents are mutable.  */
      SVN_ERR(make_path_mutable(to_root, to_parent_path->parent,
                                to_path, pool));

      /* Canonicalize the copyfrom path. */
      from_canonpath = svn_fs__canonicalize_abspath(from_path, pool);

      SVN_ERR(svn_fs_fs__dag_copy(to_parent_path->parent->node,
                                  to_parent_path->entry,
                                  from_node,
                                  preserve_history,
                                  from_root->rev,
                                  from_canonpath,
                                  txn_id, pool));

      if (kind == svn_fs_path_change_replace)
        SVN_ERR(dag_node_cache_invalidate(to_root,
                                          parent_path_path(to_parent_path,
                                                           pool), pool));

      if (svn_fs_fs__fs_supports_mergeinfo(to_root->fs)
          && mergeinfo_start != mergeinfo_end)
        SVN_ERR(increment_mergeinfo_up_tree(to_parent_path->parent,
                                            mergeinfo_end - mergeinfo_start,
                                            pool));

      /* Make a record of this modification in the changes table. */
      SVN_ERR(get_dag(&new_node, to_root, to_path, TRUE, pool));
      SVN_ERR(add_change(to_root->fs, txn_id, to_path,
                         svn_fs_fs__dag_get_id(new_node), kind, FALSE, FALSE,
                         svn_fs_fs__dag_node_kind(from_node),
                         from_root->rev, from_canonpath, pool));
    }
  else
    {
      /* See IZ Issue #436 */
      /* Copying from transaction roots not currently available.

         ### cmpilato todo someday: make this not so. :-) Note that
         when copying from mutable trees, you have to make sure that
         you aren't creating a cyclic graph filesystem, and a simple
         referencing operation won't cut it.  Currently, we should not
         be able to reach this clause, and the interface reports that
         this only works from immutable trees anyway, but JimB has
         stated that this requirement need not be necessary in the
         future. */

      SVN_ERR_MALFUNCTION();
    }

  return SVN_NO_ERROR;
}


/* Create a copy of FROM_PATH in FROM_ROOT named TO_PATH in TO_ROOT.
   If FROM_PATH is a directory, copy it recursively.  Temporary
   allocations are from POOL.*/
static svn_error_t *
fs_copy(svn_fs_root_t *from_root,
        const char *from_path,
        svn_fs_root_t *to_root,
        const char *to_path,
        apr_pool_t *pool)
{
  SVN_ERR(check_newline(to_path, pool));

  return svn_error_trace(copy_helper(from_root,
                                     svn_fs__canonicalize_abspath(from_path,
                                                                  pool),
                                     to_root,
                                     svn_fs__canonicalize_abspath(to_path,
                                                                  pool),
                                     TRUE, pool));
}


/* Create a copy of FROM_PATH in FROM_ROOT named TO_PATH in TO_ROOT.
   If FROM_PATH is a directory, copy it recursively.  No history is
   preserved.  Temporary allocations are from POOL. */
static svn_error_t *
fs_revision_link(svn_fs_root_t *from_root,
                 svn_fs_root_t *to_root,
                 const char *path,
                 apr_pool_t *pool)
{
  if (! to_root->is_txn_root)
    return SVN_FS__NOT_TXN(to_root);

  path = svn_fs__canonicalize_abspath(path, pool);
  return svn_error_trace(copy_helper(from_root, path, to_root, path,
                                     FALSE, pool));
}


/* Discover the copy ancestry of PATH under ROOT.  Return a relevant
   ancestor/revision combination in *PATH_P and *REV_P.  Temporary
   allocations are in POOL. */
static svn_error_t *
fs_copied_from(svn_revnum_t *rev_p,
               const char **path_p,
               svn_fs_root_t *root,
               const char *path,
               apr_pool_t *pool)
{
  dag_node_t *node;

  /* There is no cached entry, look it up the old-fashioned
      way. */
  SVN_ERR(get_dag(&node, root, path, TRUE, pool));
  SVN_ERR(svn_fs_fs__dag_get_copyfrom_rev(rev_p, node));
  SVN_ERR(svn_fs_fs__dag_get_copyfrom_path(path_p, node));

  return SVN_NO_ERROR;
}



/* Files.  */

/* Create the empty file PATH under ROOT.  Temporary allocations are
   in POOL. */
static svn_error_t *
fs_make_file(svn_fs_root_t *root,
             const char *path,
             apr_pool_t *pool)
{
  parent_path_t *parent_path;
  dag_node_t *child;
  const svn_fs_fs__id_part_t *txn_id = root_txn_id(root);

  SVN_ERR(check_newline(path, pool));

  path = svn_fs__canonicalize_abspath(path, pool);
  SVN_ERR(open_path(&parent_path, root, path, open_path_last_optional,
                    TRUE, pool));

  /* If there's already a file by that name, complain.
     This also catches the case of trying to make a file named `/'.  */
  if (parent_path->node)
    return SVN_FS__ALREADY_EXISTS(root, path);

  /* Check (non-recursively) to see if path is locked;  if so, check
     that we can use it. */
  if (root->txn_flags & SVN_FS_TXN_CHECK_LOCKS)
    SVN_ERR(svn_fs_fs__allow_locked_operation(path, root->fs, FALSE, FALSE,
                                              pool));

  /* Create the file.  */
  SVN_ERR(make_path_mutable(root, parent_path->parent, path, pool));
  SVN_ERR(svn_fs_fs__dag_make_file(&child,
                                   parent_path->parent->node,
                                   parent_path_path(parent_path->parent,
                                                    pool),
                                   parent_path->entry,
                                   txn_id,
                                   pool));

  /* Add this file to the path cache. */
  SVN_ERR(dag_node_cache_set(root, parent_path_path(parent_path, pool), child,
                             pool));

  /* Make a record of this modification in the changes table. */
  return add_change(root->fs, txn_id, path, svn_fs_fs__dag_get_id(child),
                    svn_fs_path_change_add, TRUE, FALSE, svn_node_file,
                    SVN_INVALID_REVNUM, NULL, pool);
}


/* Set *LENGTH_P to the size of the file PATH under ROOT.  Temporary
   allocations are in POOL. */
static svn_error_t *
fs_file_length(svn_filesize_t *length_p,
               svn_fs_root_t *root,
               const char *path,
               apr_pool_t *pool)
{
  dag_node_t *file;

  /* First create a dag_node_t from the root/path pair. */
  SVN_ERR(get_dag(&file, root, path, FALSE, pool));

  /* Now fetch its length */
  return svn_fs_fs__dag_file_length(length_p, file, pool);
}


/* Set *CHECKSUM to the checksum of type KIND for PATH under ROOT, or
   NULL if that information isn't available.  Temporary allocations
   are from POOL. */
static svn_error_t *
fs_file_checksum(svn_checksum_t **checksum,
                 svn_checksum_kind_t kind,
                 svn_fs_root_t *root,
                 const char *path,
                 apr_pool_t *pool)
{
  dag_node_t *file;

  SVN_ERR(get_dag(&file, root, path, FALSE, pool));
  return svn_fs_fs__dag_file_checksum(checksum, file, kind, pool);
}


/* --- Machinery for svn_fs_file_contents() ---  */

/* Set *CONTENTS to a readable stream that will return the contents of
   PATH under ROOT.  The stream is allocated in POOL. */
static svn_error_t *
fs_file_contents(svn_stream_t **contents,
                 svn_fs_root_t *root,
                 const char *path,
                 apr_pool_t *pool)
{
  dag_node_t *node;
  svn_stream_t *file_stream;

  /* First create a dag_node_t from the root/path pair. */
  SVN_ERR(get_dag(&node, root, path, FALSE, pool));

  /* Then create a readable stream from the dag_node_t. */
  SVN_ERR(svn_fs_fs__dag_get_contents(&file_stream, node, pool));

  *contents = file_stream;
  return SVN_NO_ERROR;
}

/* --- End machinery for svn_fs_file_contents() ---  */


/* --- Machinery for svn_fs_try_process_file_contents() ---  */

static svn_error_t *
fs_try_process_file_contents(svn_boolean_t *success,
                             svn_fs_root_t *root,
                             const char *path,
                             svn_fs_process_contents_func_t processor,
                             void* baton,
                             apr_pool_t *pool)
{
  dag_node_t *node;
  SVN_ERR(get_dag(&node, root, path, FALSE, pool));

  return svn_fs_fs__dag_try_process_file_contents(success, node,
                                                  processor, baton, pool);
}

/* --- End machinery for svn_fs_try_process_file_contents() ---  */


/* --- Machinery for svn_fs_apply_textdelta() ---  */


/* Local baton type for all the helper functions below. */
typedef struct txdelta_baton_t
{
  /* This is the custom-built window consumer given to us by the delta
     library;  it uniquely knows how to read data from our designated
     "source" stream, interpret the window, and write data to our
     designated "target" stream (in this case, our repos file.) */
  svn_txdelta_window_handler_t interpreter;
  void *interpreter_baton;

  /* The original file info */
  svn_fs_root_t *root;
  const char *path;

  /* Derived from the file info */
  dag_node_t *node;

  svn_stream_t *source_stream;
  svn_stream_t *target_stream;
  svn_stream_t *string_stream;
  svn_stringbuf_t *target_string;

  /* MD5 digest for the base text against which a delta is to be
     applied, and for the resultant fulltext, respectively.  Either or
     both may be null, in which case ignored. */
  svn_checksum_t *base_checksum;
  svn_checksum_t *result_checksum;

  /* Pool used by db txns */
  apr_pool_t *pool;

} txdelta_baton_t;


/* ### see comment in window_consumer() regarding this function. */

/* Helper function of generic type `svn_write_fn_t'.  Implements a
   writable stream which appends to an svn_stringbuf_t. */
static svn_error_t *
write_to_string(void *baton, const char *data, apr_size_t *len)
{
  txdelta_baton_t *tb = (txdelta_baton_t *) baton;
  svn_stringbuf_appendbytes(tb->target_string, data, *len);
  return SVN_NO_ERROR;
}



/* The main window handler returned by svn_fs_apply_textdelta. */
static svn_error_t *
window_consumer(svn_txdelta_window_t *window, void *baton)
{
  txdelta_baton_t *tb = (txdelta_baton_t *) baton;

  /* Send the window right through to the custom window interpreter.
     In theory, the interpreter will then write more data to
     cb->target_string. */
  SVN_ERR(tb->interpreter(window, tb->interpreter_baton));

  /* ### the write_to_string() callback for the txdelta's output stream
     ### should be doing all the flush determination logic, not here.
     ### in a drastic case, a window could generate a LOT more than the
     ### maximum buffer size. we want to flush to the underlying target
     ### stream much sooner (e.g. also in a streamy fashion). also, by
     ### moving this logic inside the stream, the stream becomes nice
     ### and encapsulated: it holds all the logic about buffering and
     ### flushing.
     ###
     ### further: I believe the buffering should be removed from tree.c
     ### the buffering should go into the target_stream itself, which
     ### is defined by reps-string.c. Specifically, I think the
     ### rep_write_contents() function will handle the buffering and
     ### the spill to the underlying DB. by locating it there, then
     ### anybody who gets a writable stream for FS content can take
     ### advantage of the buffering capability. this will be important
     ### when we export an FS API function for writing a fulltext into
     ### the FS, rather than forcing that fulltext thru apply_textdelta.
  */

  /* Check to see if we need to purge the portion of the contents that
     have been written thus far. */
  if ((! window) || (tb->target_string->len > WRITE_BUFFER_SIZE))
    {
      apr_size_t len = tb->target_string->len;
      SVN_ERR(svn_stream_write(tb->target_stream,
                               tb->target_string->data,
                               &len));
      svn_stringbuf_setempty(tb->target_string);
    }

  /* Is the window NULL?  If so, we're done. */
  if (! window)
    {
      /* Close the internal-use stream.  ### This used to be inside of
         txn_body_fulltext_finalize_edits(), but that invoked a nested
         Berkeley DB transaction -- scandalous! */
      SVN_ERR(svn_stream_close(tb->target_stream));

      SVN_ERR(svn_fs_fs__dag_finalize_edits(tb->node, tb->result_checksum,
                                            tb->pool));
    }

  return SVN_NO_ERROR;
}

/* Helper function for fs_apply_textdelta.  BATON is of type
   txdelta_baton_t. */
static svn_error_t *
apply_textdelta(void *baton, apr_pool_t *pool)
{
  txdelta_baton_t *tb = (txdelta_baton_t *) baton;
  parent_path_t *parent_path;
  const svn_fs_fs__id_part_t *txn_id = root_txn_id(tb->root);

  /* Call open_path with no flags, as we want this to return an error
     if the node for which we are searching doesn't exist. */
  SVN_ERR(open_path(&parent_path, tb->root, tb->path, 0, TRUE, pool));

  /* Check (non-recursively) to see if path is locked; if so, check
     that we can use it. */
  if (tb->root->txn_flags & SVN_FS_TXN_CHECK_LOCKS)
    SVN_ERR(svn_fs_fs__allow_locked_operation(tb->path, tb->root->fs,
                                              FALSE, FALSE, pool));

  /* Now, make sure this path is mutable. */
  SVN_ERR(make_path_mutable(tb->root, parent_path, tb->path, pool));
  tb->node = parent_path->node;

  if (tb->base_checksum)
    {
      svn_checksum_t *checksum;

      /* Until we finalize the node, its data_key points to the old
         contents, in other words, the base text. */
      SVN_ERR(svn_fs_fs__dag_file_checksum(&checksum, tb->node,
                                           tb->base_checksum->kind, pool));
      if (!svn_checksum_match(tb->base_checksum, checksum))
        return svn_checksum_mismatch_err(tb->base_checksum, checksum, pool,
                                         _("Base checksum mismatch on '%s'"),
                                         tb->path);
    }

  /* Make a readable "source" stream out of the current contents of
     ROOT/PATH; obviously, this must done in the context of a db_txn.
     The stream is returned in tb->source_stream. */
  SVN_ERR(svn_fs_fs__dag_get_contents(&(tb->source_stream),
                                      tb->node, tb->pool));

  /* Make a writable "target" stream */
  SVN_ERR(svn_fs_fs__dag_get_edit_stream(&(tb->target_stream), tb->node,
                                         tb->pool));

  /* Make a writable "string" stream which writes data to
     tb->target_string. */
  tb->target_string = svn_stringbuf_create_empty(tb->pool);
  tb->string_stream = svn_stream_create(tb, tb->pool);
  svn_stream_set_write(tb->string_stream, write_to_string);

  /* Now, create a custom window handler that uses our two streams. */
  svn_txdelta_apply(tb->source_stream,
                    tb->string_stream,
                    NULL,
                    tb->path,
                    tb->pool,
                    &(tb->interpreter),
                    &(tb->interpreter_baton));

  /* Make a record of this modification in the changes table. */
  return add_change(tb->root->fs, txn_id, tb->path,
                    svn_fs_fs__dag_get_id(tb->node),
                    svn_fs_path_change_modify, TRUE, FALSE, svn_node_file,
                    SVN_INVALID_REVNUM, NULL, pool);
}


/* Set *CONTENTS_P and *CONTENTS_BATON_P to a window handler and baton
   that will accept text delta windows to modify the contents of PATH
   under ROOT.  Allocations are in POOL. */
static svn_error_t *
fs_apply_textdelta(svn_txdelta_window_handler_t *contents_p,
                   void **contents_baton_p,
                   svn_fs_root_t *root,
                   const char *path,
                   svn_checksum_t *base_checksum,
                   svn_checksum_t *result_checksum,
                   apr_pool_t *pool)
{
  txdelta_baton_t *tb = apr_pcalloc(pool, sizeof(*tb));

  tb->root = root;
  tb->path = svn_fs__canonicalize_abspath(path, pool);
  tb->pool = pool;
  tb->base_checksum = svn_checksum_dup(base_checksum, pool);
  tb->result_checksum = svn_checksum_dup(result_checksum, pool);

  SVN_ERR(apply_textdelta(tb, pool));

  *contents_p = window_consumer;
  *contents_baton_p = tb;
  return SVN_NO_ERROR;
}

/* --- End machinery for svn_fs_apply_textdelta() ---  */

/* --- Machinery for svn_fs_apply_text() ---  */

/* Baton for svn_fs_apply_text(). */
struct text_baton_t
{
  /* The original file info */
  svn_fs_root_t *root;
  const char *path;

  /* Derived from the file info */
  dag_node_t *node;

  /* The returned stream that will accept the file's new contents. */
  svn_stream_t *stream;

  /* The actual fs stream that the returned stream will write to. */
  svn_stream_t *file_stream;

  /* MD5 digest for the final fulltext written to the file.  May
     be null, in which case ignored. */
  svn_checksum_t *result_checksum;

  /* Pool used by db txns */
  apr_pool_t *pool;
};


/* A wrapper around svn_fs_fs__dag_finalize_edits, but for
 * fulltext data, not text deltas.  Closes BATON->file_stream.
 *
 * Note: If you're confused about how this function relates to another
 * of similar name, think of it this way:
 *
 * svn_fs_apply_textdelta() ==> ... ==> txn_body_txdelta_finalize_edits()
 * svn_fs_apply_text()      ==> ... ==> txn_body_fulltext_finalize_edits()
 */

/* Write function for the publically returned stream. */
static svn_error_t *
text_stream_writer(void *baton,
                   const char *data,
                   apr_size_t *len)
{
  struct text_baton_t *tb = baton;

  /* Psst, here's some data.  Pass it on to the -real- file stream. */
  return svn_stream_write(tb->file_stream, data, len);
}

/* Close function for the publically returned stream. */
static svn_error_t *
text_stream_closer(void *baton)
{
  struct text_baton_t *tb = baton;

  /* Close the internal-use stream.  ### This used to be inside of
     txn_body_fulltext_finalize_edits(), but that invoked a nested
     Berkeley DB transaction -- scandalous! */
  SVN_ERR(svn_stream_close(tb->file_stream));

  /* Need to tell fs that we're done sending text */
  return svn_fs_fs__dag_finalize_edits(tb->node, tb->result_checksum,
                                       tb->pool);
}


/* Helper function for fs_apply_text.  BATON is of type
   text_baton_t. */
static svn_error_t *
apply_text(void *baton, apr_pool_t *pool)
{
  struct text_baton_t *tb = baton;
  parent_path_t *parent_path;
  const svn_fs_fs__id_part_t *txn_id = root_txn_id(tb->root);

  /* Call open_path with no flags, as we want this to return an error
     if the node for which we are searching doesn't exist. */
  SVN_ERR(open_path(&parent_path, tb->root, tb->path, 0, TRUE, pool));

  /* Check (non-recursively) to see if path is locked; if so, check
     that we can use it. */
  if (tb->root->txn_flags & SVN_FS_TXN_CHECK_LOCKS)
    SVN_ERR(svn_fs_fs__allow_locked_operation(tb->path, tb->root->fs,
                                              FALSE, FALSE, pool));

  /* Now, make sure this path is mutable. */
  SVN_ERR(make_path_mutable(tb->root, parent_path, tb->path, pool));
  tb->node = parent_path->node;

  /* Make a writable stream for replacing the file's text. */
  SVN_ERR(svn_fs_fs__dag_get_edit_stream(&(tb->file_stream), tb->node,
                                         tb->pool));

  /* Create a 'returnable' stream which writes to the file_stream. */
  tb->stream = svn_stream_create(tb, tb->pool);
  svn_stream_set_write(tb->stream, text_stream_writer);
  svn_stream_set_close(tb->stream, text_stream_closer);

  /* Make a record of this modification in the changes table. */
  return add_change(tb->root->fs, txn_id, tb->path,
                    svn_fs_fs__dag_get_id(tb->node),
                    svn_fs_path_change_modify, TRUE, FALSE, svn_node_file,
                    SVN_INVALID_REVNUM, NULL, pool);
}


/* Return a writable stream that will set the contents of PATH under
   ROOT.  RESULT_CHECKSUM is the MD5 checksum of the final result.
   Temporary allocations are in POOL. */
static svn_error_t *
fs_apply_text(svn_stream_t **contents_p,
              svn_fs_root_t *root,
              const char *path,
              svn_checksum_t *result_checksum,
              apr_pool_t *pool)
{
  struct text_baton_t *tb = apr_pcalloc(pool, sizeof(*tb));

  tb->root = root;
  tb->path = svn_fs__canonicalize_abspath(path, pool);
  tb->pool = pool;
  tb->result_checksum = svn_checksum_dup(result_checksum, pool);

  SVN_ERR(apply_text(tb, pool));

  *contents_p = tb->stream;
  return SVN_NO_ERROR;
}

/* --- End machinery for svn_fs_apply_text() ---  */


/* Check if the contents of PATH1 under ROOT1 are different from the
   contents of PATH2 under ROOT2.  If they are different set
   *CHANGED_P to TRUE, otherwise set it to FALSE. */
static svn_error_t *
fs_contents_changed(svn_boolean_t *changed_p,
                    svn_fs_root_t *root1,
                    const char *path1,
                    svn_fs_root_t *root2,
                    const char *path2,
                    apr_pool_t *pool)
{
  dag_node_t *node1, *node2;

  /* Check that roots are in the same fs. */
  if (root1->fs != root2->fs)
    return svn_error_create
      (SVN_ERR_FS_GENERAL, NULL,
       _("Cannot compare file contents between two different filesystems"));

  /* Check that both paths are files. */
  {
    svn_node_kind_t kind;

    SVN_ERR(svn_fs_fs__check_path(&kind, root1, path1, pool));
    if (kind != svn_node_file)
      return svn_error_createf
        (SVN_ERR_FS_GENERAL, NULL, _("'%s' is not a file"), path1);

    SVN_ERR(svn_fs_fs__check_path(&kind, root2, path2, pool));
    if (kind != svn_node_file)
      return svn_error_createf
        (SVN_ERR_FS_GENERAL, NULL, _("'%s' is not a file"), path2);
  }

  SVN_ERR(get_dag(&node1, root1, path1, TRUE, pool));
  SVN_ERR(get_dag(&node2, root2, path2, TRUE, pool));
  return svn_fs_fs__dag_things_different(NULL, changed_p,
                                         node1, node2);
}



/* Public interface to computing file text deltas.  */

static svn_error_t *
fs_get_file_delta_stream(svn_txdelta_stream_t **stream_p,
                         svn_fs_root_t *source_root,
                         const char *source_path,
                         svn_fs_root_t *target_root,
                         const char *target_path,
                         apr_pool_t *pool)
{
  dag_node_t *source_node, *target_node;

  if (source_root && source_path)
    SVN_ERR(get_dag(&source_node, source_root, source_path, TRUE, pool));
  else
    source_node = NULL;
  SVN_ERR(get_dag(&target_node, target_root, target_path, TRUE, pool));

  /* Create a delta stream that turns the source into the target.  */
  return svn_fs_fs__dag_get_file_delta_stream(stream_p, source_node,
                                              target_node, pool);
}



/* Finding Changes */

/* Set *CHANGED_PATHS_P to a newly allocated hash containing
   descriptions of the paths changed under ROOT.  The hash is keyed
   with const char * paths and has svn_fs_path_change2_t * values.  Use
   POOL for all allocations. */
static svn_error_t *
fs_paths_changed(apr_hash_t **changed_paths_p,
                 svn_fs_root_t *root,
                 apr_pool_t *pool)
{
  if (root->is_txn_root)
    return svn_fs_fs__txn_changes_fetch(changed_paths_p, root->fs,
                                        root_txn_id(root), pool);
  else
    return svn_fs_fs__paths_changed(changed_paths_p, root->fs, root->rev,
                                    pool);
}



/* Our coolio opaque history object. */
typedef struct fs_history_data_t
{
  /* filesystem object */
  svn_fs_t *fs;

  /* path and revision of historical location */
  const char *path;
  svn_revnum_t revision;

  /* internal-use hints about where to resume the history search. */
  const char *path_hint;
  svn_revnum_t rev_hint;

  /* FALSE until the first call to svn_fs_history_prev(). */
  svn_boolean_t is_interesting;
} fs_history_data_t;

static svn_fs_history_t *
assemble_history(svn_fs_t *fs,
                 const char *path,
                 svn_revnum_t revision,
                 svn_boolean_t is_interesting,
                 const char *path_hint,
                 svn_revnum_t rev_hint,
                 apr_pool_t *pool);


/* Set *HISTORY_P to an opaque node history object which represents
   PATH under ROOT.  ROOT must be a revision root.  Use POOL for all
   allocations. */
static svn_error_t *
fs_node_history(svn_fs_history_t **history_p,
                svn_fs_root_t *root,
                const char *path,
                apr_pool_t *pool)
{
  svn_node_kind_t kind;

  /* We require a revision root. */
  if (root->is_txn_root)
    return svn_error_create(SVN_ERR_FS_NOT_REVISION_ROOT, NULL, NULL);

  /* And we require that the path exist in the root. */
  SVN_ERR(svn_fs_fs__check_path(&kind, root, path, pool));
  if (kind == svn_node_none)
    return SVN_FS__NOT_FOUND(root, path);

  /* Okay, all seems well.  Build our history object and return it. */
  *history_p = assemble_history(root->fs,
                                svn_fs__canonicalize_abspath(path, pool),
                                root->rev, FALSE, NULL,
                                SVN_INVALID_REVNUM, pool);
  return SVN_NO_ERROR;
}

/* Find the youngest copyroot for path PARENT_PATH or its parents in
   filesystem FS, and store the copyroot in *REV_P and *PATH_P.
   Perform all allocations in POOL. */
static svn_error_t *
find_youngest_copyroot(svn_revnum_t *rev_p,
                       const char **path_p,
                       svn_fs_t *fs,
                       parent_path_t *parent_path,
                       apr_pool_t *pool)
{
  svn_revnum_t rev_mine;
  svn_revnum_t rev_parent = SVN_INVALID_REVNUM;
  const char *path_mine;
  const char *path_parent = NULL;

  /* First find our parent's youngest copyroot. */
  if (parent_path->parent)
    SVN_ERR(find_youngest_copyroot(&rev_parent, &path_parent, fs,
                                   parent_path->parent, pool));

  /* Find our copyroot. */
  SVN_ERR(svn_fs_fs__dag_get_copyroot(&rev_mine, &path_mine,
                                      parent_path->node));

  /* If a parent and child were copied to in the same revision, prefer
     the child copy target, since it is the copy relevant to the
     history of the child. */
  if (rev_mine >= rev_parent)
    {
      *rev_p = rev_mine;
      *path_p = path_mine;
    }
  else
    {
      *rev_p = rev_parent;
      *path_p = path_parent;
    }

  return SVN_NO_ERROR;
}


static svn_error_t *fs_closest_copy(svn_fs_root_t **root_p,
                                    const char **path_p,
                                    svn_fs_root_t *root,
                                    const char *path,
                                    apr_pool_t *pool)
{
  svn_fs_t *fs = root->fs;
  parent_path_t *parent_path, *copy_dst_parent_path;
  svn_revnum_t copy_dst_rev, created_rev;
  const char *copy_dst_path;
  svn_fs_root_t *copy_dst_root;
  dag_node_t *copy_dst_node;
  svn_node_kind_t kind;

  /* Initialize return values. */
  *root_p = NULL;
  *path_p = NULL;

  path = svn_fs__canonicalize_abspath(path, pool);
  SVN_ERR(open_path(&parent_path, root, path, 0, FALSE, pool));

  /* Find the youngest copyroot in the path of this node-rev, which
     will indicate the target of the innermost copy affecting the
     node-rev. */
  SVN_ERR(find_youngest_copyroot(&copy_dst_rev, &copy_dst_path,
                                 fs, parent_path, pool));
  if (copy_dst_rev == 0)  /* There are no copies affecting this node-rev. */
    return SVN_NO_ERROR;

  /* It is possible that this node was created from scratch at some
     revision between COPY_DST_REV and REV.  Make sure that PATH
     exists as of COPY_DST_REV and is related to this node-rev. */
  SVN_ERR(svn_fs_fs__revision_root(&copy_dst_root, fs, copy_dst_rev, pool));
  SVN_ERR(svn_fs_fs__check_path(&kind, copy_dst_root, path, pool));
  if (kind == svn_node_none)
    return SVN_NO_ERROR;
  SVN_ERR(open_path(&copy_dst_parent_path, copy_dst_root, path,
                    open_path_node_only, FALSE, pool));
  copy_dst_node = copy_dst_parent_path->node;
  if (! svn_fs_fs__id_check_related(svn_fs_fs__dag_get_id(copy_dst_node),
                                    svn_fs_fs__dag_get_id(parent_path->node)))
    return SVN_NO_ERROR;

  /* One final check must be done here.  If you copy a directory and
     create a new entity somewhere beneath that directory in the same
     txn, then we can't claim that the copy affected the new entity.
     For example, if you do:

        copy dir1 dir2
        create dir2/new-thing
        commit

     then dir2/new-thing was not affected by the copy of dir1 to dir2.
     We detect this situation by asking if PATH@COPY_DST_REV's
     created-rev is COPY_DST_REV, and that node-revision has no
     predecessors, then there is no relevant closest copy.
  */
  SVN_ERR(svn_fs_fs__dag_get_revision(&created_rev, copy_dst_node, pool));
  if (created_rev == copy_dst_rev)
    {
      const svn_fs_id_t *pred;
      SVN_ERR(svn_fs_fs__dag_get_predecessor_id(&pred, copy_dst_node));
      if (! pred)
        return SVN_NO_ERROR;
    }

  /* The copy destination checks out.  Return it. */
  *root_p = copy_dst_root;
  *path_p = copy_dst_path;
  return SVN_NO_ERROR;
}


/* Set *PREV_PATH and *PREV_REV to the path and revision which
   represent the location at which PATH in FS was located immediately
   prior to REVISION iff there was a copy operation (to PATH or one of
   its parent directories) between that previous location and
   PATH@REVISION.

   If there was no such copy operation in that portion of PATH's
   history, set *PREV_PATH to NULL and *PREV_REV to SVN_INVALID_REVNUM.  */
static svn_error_t *
prev_location(const char **prev_path,
              svn_revnum_t *prev_rev,
              svn_fs_t *fs,
              svn_fs_root_t *root,
              const char *path,
              apr_pool_t *pool)
{
  const char *copy_path, *copy_src_path, *remainder_path;
  svn_fs_root_t *copy_root;
  svn_revnum_t copy_src_rev;

  /* Ask about the most recent copy which affected PATH@REVISION.  If
     there was no such copy, we're done.  */
  SVN_ERR(fs_closest_copy(&copy_root, &copy_path, root, path, pool));
  if (! copy_root)
    {
      *prev_rev = SVN_INVALID_REVNUM;
      *prev_path = NULL;
      return SVN_NO_ERROR;
    }

  /* Ultimately, it's not the path of the closest copy's source that
     we care about -- it's our own path's location in the copy source
     revision.  So we'll tack the relative path that expresses the
     difference between the copy destination and our path in the copy
     revision onto the copy source path to determine this information.

     In other words, if our path is "/branches/my-branch/foo/bar", and
     we know that the closest relevant copy was a copy of "/trunk" to
     "/branches/my-branch", then that relative path under the copy
     destination is "/foo/bar".  Tacking that onto the copy source
     path tells us that our path was located at "/trunk/foo/bar"
     before the copy.
  */
  SVN_ERR(fs_copied_from(&copy_src_rev, &copy_src_path,
                         copy_root, copy_path, pool));
  remainder_path = svn_fspath__skip_ancestor(copy_path, path);
  *prev_path = svn_fspath__join(copy_src_path, remainder_path, pool);
  *prev_rev = copy_src_rev;
  return SVN_NO_ERROR;
}


static svn_error_t *
fs_node_origin_rev(svn_revnum_t *revision,
                   svn_fs_root_t *root,
                   const char *path,
                   apr_pool_t *pool)
{
  svn_fs_t *fs = root->fs;
  const svn_fs_id_t *given_noderev_id, *cached_origin_id;
  const svn_fs_fs__id_part_t *node_id;

  path = svn_fs__canonicalize_abspath(path, pool);

  /* Check the cache first. */
  SVN_ERR(svn_fs_fs__node_id(&given_noderev_id, root, path, pool));
  node_id = svn_fs_fs__id_node_id(given_noderev_id);

  /* Is it a brand new uncommitted node or a new-style one?
   * (committed old-style nodes will have a 0 revision value;
   * rev 0, number 0 is rev 0 root node) */
  if (node_id->revision != 0 || node_id->number == 0)
    {
      *revision = node_id->revision;
      return SVN_NO_ERROR;
    }

  /* OK, it's an old-style ID?  Maybe it's cached. */
  SVN_ERR(svn_fs_fs__get_node_origin(&cached_origin_id,
                                     fs,
                                     node_id,
                                     pool));
  if (cached_origin_id != NULL)
    {
      *revision = svn_fs_fs__id_rev(cached_origin_id);
      return SVN_NO_ERROR;
    }

  {
    /* Ah well, the answer isn't in the ID itself or in the cache.
       Let's actually calculate it, then. */
    svn_fs_root_t *curroot = root;
    apr_pool_t *subpool = svn_pool_create(pool);
    apr_pool_t *predidpool = svn_pool_create(pool);
    svn_stringbuf_t *lastpath = svn_stringbuf_create(path, pool);
    svn_revnum_t lastrev = SVN_INVALID_REVNUM;
    dag_node_t *node;
    const svn_fs_id_t *pred_id;

    /* Walk the closest-copy chain back to the first copy in our history.

       NOTE: We merely *assume* that this is faster than walking the
       predecessor chain, because we *assume* that copies of parent
       directories happen less often than modifications to a given item. */
    while (1)
      {
        svn_revnum_t currev;
        const char *curpath = lastpath->data;

        svn_pool_clear(subpool);

        /* Get a root pointing to LASTREV.  (The first time around,
           LASTREV is invalid, but that's cool because CURROOT is
           already initialized.)  */
        if (SVN_IS_VALID_REVNUM(lastrev))
          SVN_ERR(svn_fs_fs__revision_root(&curroot, fs, lastrev, subpool));

        /* Find the previous location using the closest-copy shortcut. */
        SVN_ERR(prev_location(&curpath, &currev, fs, curroot, curpath,
                              subpool));
        if (! curpath)
          break;

        /* Update our LASTPATH and LASTREV variables (which survive
           SUBPOOL). */
        svn_stringbuf_set(lastpath, curpath);
        lastrev = currev;
      }

    /* Walk the predecessor links back to origin. */
    SVN_ERR(svn_fs_fs__node_id(&pred_id, curroot, lastpath->data, predidpool));
    do
      {
        svn_pool_clear(subpool);
        SVN_ERR(svn_fs_fs__dag_get_node(&node, fs, pred_id, subpool));

        /* Why not just fetch the predecessor ID in PREDIDPOOL?
           Because svn_fs_fs__dag_get_predecessor_id() doesn't
           necessarily honor the passed-in pool, and might return a
           value cached in the node (which is allocated in
           SUBPOOL... maybe). */
        svn_pool_clear(predidpool);
        SVN_ERR(svn_fs_fs__dag_get_predecessor_id(&pred_id, node));
        pred_id = pred_id ? svn_fs_fs__id_copy(pred_id, predidpool) : NULL;
      }
    while (pred_id);

    /* When we get here, NODE should be the first node-revision in our
       chain. */
    SVN_ERR(svn_fs_fs__dag_get_revision(revision, node, pool));

    /* Wow, I don't want to have to do all that again.  Let's cache
       the result. */
    if (node_id->revision != SVN_INVALID_REVNUM)
      SVN_ERR(svn_fs_fs__set_node_origin(fs, node_id,
                                         svn_fs_fs__dag_get_id(node), pool));

    svn_pool_destroy(subpool);
    svn_pool_destroy(predidpool);
    return SVN_NO_ERROR;
  }
}


struct history_prev_args
{
  svn_fs_history_t **prev_history_p;
  svn_fs_history_t *history;
  svn_boolean_t cross_copies;
  apr_pool_t *pool;
};


static svn_error_t *
history_prev(void *baton, apr_pool_t *pool)
{
  struct history_prev_args *args = baton;
  svn_fs_history_t **prev_history = args->prev_history_p;
  svn_fs_history_t *history = args->history;
  fs_history_data_t *fhd = history->fsap_data;
  const char *commit_path, *src_path, *path = fhd->path;
  svn_revnum_t commit_rev, src_rev, dst_rev;
  svn_revnum_t revision = fhd->revision;
  apr_pool_t *retpool = args->pool;
  svn_fs_t *fs = fhd->fs;
  parent_path_t *parent_path;
  dag_node_t *node;
  svn_fs_root_t *root;
  svn_boolean_t reported = fhd->is_interesting;
  svn_revnum_t copyroot_rev;
  const char *copyroot_path;

  /* Initialize our return value. */
  *prev_history = NULL;

  /* If our last history report left us hints about where to pickup
     the chase, then our last report was on the destination of a
     copy.  If we are crossing copies, start from those locations,
     otherwise, we're all done here.  */
  if (fhd->path_hint && SVN_IS_VALID_REVNUM(fhd->rev_hint))
    {
      reported = FALSE;
      if (! args->cross_copies)
        return SVN_NO_ERROR;
      path = fhd->path_hint;
      revision = fhd->rev_hint;
    }

  /* Construct a ROOT for the current revision. */
  SVN_ERR(svn_fs_fs__revision_root(&root, fs, revision, pool));

  /* Open PATH/REVISION, and get its node and a bunch of other
     goodies.  */
  SVN_ERR(open_path(&parent_path, root, path, 0, FALSE, pool));
  node = parent_path->node;
  commit_path = svn_fs_fs__dag_get_created_path(node);
  SVN_ERR(svn_fs_fs__dag_get_revision(&commit_rev, node, pool));

  /* The Subversion filesystem is written in such a way that a given
     line of history may have at most one interesting history point
     per filesystem revision.  Either that node was edited (and
     possibly copied), or it was copied but not edited.  And a copy
     source cannot be from the same revision as its destination.  So,
     if our history revision matches its node's commit revision, we
     know that ... */
  if (revision == commit_rev)
    {
      if (! reported)
        {
          /* ... we either have not yet reported on this revision (and
             need now to do so) ... */
          *prev_history = assemble_history(fs,
                                           apr_pstrdup(retpool, commit_path),
                                           commit_rev, TRUE, NULL,
                                           SVN_INVALID_REVNUM, retpool);
          return SVN_NO_ERROR;
        }
      else
        {
          /* ... or we *have* reported on this revision, and must now
             progress toward this node's predecessor (unless there is
             no predecessor, in which case we're all done!). */
          const svn_fs_id_t *pred_id;

          SVN_ERR(svn_fs_fs__dag_get_predecessor_id(&pred_id, node));
          if (! pred_id)
            return SVN_NO_ERROR;

          /* Replace NODE and friends with the information from its
             predecessor. */
          SVN_ERR(svn_fs_fs__dag_get_node(&node, fs, pred_id, pool));
          commit_path = svn_fs_fs__dag_get_created_path(node);
          SVN_ERR(svn_fs_fs__dag_get_revision(&commit_rev, node, pool));
        }
    }

  /* Find the youngest copyroot in the path of this node, including
     itself. */
  SVN_ERR(find_youngest_copyroot(&copyroot_rev, &copyroot_path, fs,
                                 parent_path, pool));

  /* Initialize some state variables. */
  src_path = NULL;
  src_rev = SVN_INVALID_REVNUM;
  dst_rev = SVN_INVALID_REVNUM;

  if (copyroot_rev > commit_rev)
    {
      const char *remainder_path;
      const char *copy_dst, *copy_src;
      svn_fs_root_t *copyroot_root;

      SVN_ERR(svn_fs_fs__revision_root(&copyroot_root, fs, copyroot_rev,
                                       pool));
      SVN_ERR(get_dag(&node, copyroot_root, copyroot_path, FALSE, pool));
      copy_dst = svn_fs_fs__dag_get_created_path(node);

      /* If our current path was the very destination of the copy,
         then our new current path will be the copy source.  If our
         current path was instead the *child* of the destination of
         the copy, then figure out its previous location by taking its
         path relative to the copy destination and appending that to
         the copy source.  Finally, if our current path doesn't meet
         one of these other criteria ... ### for now just fallback to
         the old copy hunt algorithm. */
      remainder_path = svn_fspath__skip_ancestor(copy_dst, path);

      if (remainder_path)
        {
          /* If we get here, then our current path is the destination
             of, or the child of the destination of, a copy.  Fill
             in the return values and get outta here.  */
          SVN_ERR(svn_fs_fs__dag_get_copyfrom_rev(&src_rev, node));
          SVN_ERR(svn_fs_fs__dag_get_copyfrom_path(&copy_src, node));

          dst_rev = copyroot_rev;
          src_path = svn_fspath__join(copy_src, remainder_path, pool);
        }
    }

  /* If we calculated a copy source path and revision, we'll make a
     'copy-style' history object. */
  if (src_path && SVN_IS_VALID_REVNUM(src_rev))
    {
      svn_boolean_t retry = FALSE;

      /* It's possible for us to find a copy location that is the same
         as the history point we've just reported.  If that happens,
         we simply need to take another trip through this history
         search. */
      if ((dst_rev == revision) && reported)
        retry = TRUE;

      *prev_history = assemble_history(fs, apr_pstrdup(retpool, path),
                                       dst_rev, ! retry,
                                       src_path, src_rev, retpool);
    }
  else
    {
      *prev_history = assemble_history(fs, apr_pstrdup(retpool, commit_path),
                                       commit_rev, TRUE, NULL,
                                       SVN_INVALID_REVNUM, retpool);
    }

  return SVN_NO_ERROR;
}


/* Implement svn_fs_history_prev, set *PREV_HISTORY_P to a new
   svn_fs_history_t object that represents the predecessory of
   HISTORY.  If CROSS_COPIES is true, *PREV_HISTORY_P may be related
   only through a copy operation.  Perform all allocations in POOL. */
static svn_error_t *
fs_history_prev(svn_fs_history_t **prev_history_p,
                svn_fs_history_t *history,
                svn_boolean_t cross_copies,
                apr_pool_t *pool)
{
  svn_fs_history_t *prev_history = NULL;
  fs_history_data_t *fhd = history->fsap_data;
  svn_fs_t *fs = fhd->fs;

  /* Special case: the root directory changes in every single
     revision, no exceptions.  And, the root can't be the target (or
     child of a target -- duh) of a copy.  So, if that's our path,
     then we need only decrement our revision by 1, and there you go. */
  if (strcmp(fhd->path, "/") == 0)
    {
      if (! fhd->is_interesting)
        prev_history = assemble_history(fs, "/", fhd->revision,
                                        1, NULL, SVN_INVALID_REVNUM, pool);
      else if (fhd->revision > 0)
        prev_history = assemble_history(fs, "/", fhd->revision - 1,
                                        1, NULL, SVN_INVALID_REVNUM, pool);
    }
  else
    {
      struct history_prev_args args;
      prev_history = history;

      while (1)
        {
          args.prev_history_p = &prev_history;
          args.history = prev_history;
          args.cross_copies = cross_copies;
          args.pool = pool;
          SVN_ERR(history_prev(&args, pool));

          if (! prev_history)
            break;
          fhd = prev_history->fsap_data;
          if (fhd->is_interesting)
            break;
        }
    }

  *prev_history_p = prev_history;
  return SVN_NO_ERROR;
}


/* Set *PATH and *REVISION to the path and revision for the HISTORY
   object.  Use POOL for all allocations. */
static svn_error_t *
fs_history_location(const char **path,
                    svn_revnum_t *revision,
                    svn_fs_history_t *history,
                    apr_pool_t *pool)
{
  fs_history_data_t *fhd = history->fsap_data;

  *path = apr_pstrdup(pool, fhd->path);
  *revision = fhd->revision;
  return SVN_NO_ERROR;
}

static history_vtable_t history_vtable = {
  fs_history_prev,
  fs_history_location
};

/* Return a new history object (marked as "interesting") for PATH and
   REVISION, allocated in POOL, and with its members set to the values
   of the parameters provided.  Note that PATH and PATH_HINT are not
   duped into POOL -- it is the responsibility of the caller to ensure
   that this happens. */
static svn_fs_history_t *
assemble_history(svn_fs_t *fs,
                 const char *path,
                 svn_revnum_t revision,
                 svn_boolean_t is_interesting,
                 const char *path_hint,
                 svn_revnum_t rev_hint,
                 apr_pool_t *pool)
{
  svn_fs_history_t *history = apr_pcalloc(pool, sizeof(*history));
  fs_history_data_t *fhd = apr_pcalloc(pool, sizeof(*fhd));
  fhd->path = svn_fs__canonicalize_abspath(path, pool);
  fhd->revision = revision;
  fhd->is_interesting = is_interesting;
  fhd->path_hint = path_hint;
  fhd->rev_hint = rev_hint;
  fhd->fs = fs;

  history->vtable = &history_vtable;
  history->fsap_data = fhd;
  return history;
}


/* mergeinfo queries */


/* DIR_DAG is a directory DAG node which has mergeinfo in its
   descendants.  This function iterates over its children.  For each
   child with immediate mergeinfo, it adds its mergeinfo to
   RESULT_CATALOG.  appropriate arguments.  For each child with
   descendants with mergeinfo, it recurses.  Note that it does *not*
   call the action on the path for DIR_DAG itself.

   POOL is used for temporary allocations, including the mergeinfo
   hashes passed to actions; RESULT_POOL is used for the mergeinfo added
   to RESULT_CATALOG.
 */
static svn_error_t *
crawl_directory_dag_for_mergeinfo(svn_fs_root_t *root,
                                  const char *this_path,
                                  dag_node_t *dir_dag,
                                  svn_mergeinfo_catalog_t result_catalog,
                                  apr_pool_t *result_pool,
                                  apr_pool_t *scratch_pool)
{
  apr_hash_t *entries;
  apr_hash_index_t *hi;
  apr_pool_t *iterpool = svn_pool_create(scratch_pool);

  SVN_ERR(svn_fs_fs__dag_dir_entries(&entries, dir_dag,
                                     scratch_pool));

  for (hi = apr_hash_first(scratch_pool, entries);
       hi;
       hi = apr_hash_next(hi))
    {
      svn_fs_dirent_t *dirent = svn__apr_hash_index_val(hi);
      const char *kid_path;
      dag_node_t *kid_dag;
      svn_boolean_t has_mergeinfo, go_down;

      svn_pool_clear(iterpool);

      kid_path = svn_fspath__join(this_path, dirent->name, iterpool);
      SVN_ERR(get_dag(&kid_dag, root, kid_path, TRUE, iterpool));

      SVN_ERR(svn_fs_fs__dag_has_mergeinfo(&has_mergeinfo, kid_dag));
      SVN_ERR(svn_fs_fs__dag_has_descendants_with_mergeinfo(&go_down, kid_dag));

      if (has_mergeinfo)
        {
          /* Save this particular node's mergeinfo. */
          apr_hash_t *proplist;
          svn_mergeinfo_t kid_mergeinfo;
          svn_string_t *mergeinfo_string;
          svn_error_t *err;

          SVN_ERR(svn_fs_fs__dag_get_proplist(&proplist, kid_dag, iterpool));
          mergeinfo_string = svn_hash_gets_fixed_key(proplist,
                                                     SVN_PROP_MERGEINFO);
          if (!mergeinfo_string)
            {
              svn_string_t *idstr = svn_fs_fs__id_unparse(dirent->id, iterpool);
              return svn_error_createf
                (SVN_ERR_FS_CORRUPT, NULL,
                 _("Node-revision #'%s' claims to have mergeinfo but doesn't"),
                 idstr->data);
            }

          /* Issue #3896: If a node has syntactically invalid mergeinfo, then
             treat it as if no mergeinfo is present rather than raising a parse
             error. */
          err = svn_mergeinfo_parse(&kid_mergeinfo,
                                    mergeinfo_string->data,
                                    result_pool);
          if (err)
            {
              if (err->apr_err == SVN_ERR_MERGEINFO_PARSE_ERROR)
                svn_error_clear(err);
              else
                return svn_error_trace(err);
              }
          else
            {
              svn_hash_sets(result_catalog, apr_pstrdup(result_pool, kid_path),
                            kid_mergeinfo);
            }
        }

      if (go_down)
        SVN_ERR(crawl_directory_dag_for_mergeinfo(root,
                                                  kid_path,
                                                  kid_dag,
                                                  result_catalog,
                                                  result_pool,
                                                  iterpool));
    }

  svn_pool_destroy(iterpool);
  return SVN_NO_ERROR;
}

/* Return the cache key as a combination of REV_ROOT->REV, the inheritance
   flags INHERIT and ADJUST_INHERITED_MERGEINFO, and the PATH.  The result
   will be allocated in POOL..
 */
static const char *
mergeinfo_cache_key(const char *path,
                    svn_fs_root_t *rev_root,
                    svn_mergeinfo_inheritance_t inherit,
                    svn_boolean_t adjust_inherited_mergeinfo,
                    apr_pool_t *pool)
{
  apr_int64_t number = rev_root->rev;
  number = number * 4
         + (inherit == svn_mergeinfo_nearest_ancestor ? 2 : 0)
         + (adjust_inherited_mergeinfo ? 1 : 0);

  return svn_fs_fs__combine_number_and_string(number, path, pool);
}

/* Calculates the mergeinfo for PATH under REV_ROOT using inheritance
   type INHERIT.  Returns it in *MERGEINFO, or NULL if there is none.
   The result is allocated in RESULT_POOL; SCRATCH_POOL is
   used for temporary allocations.
 */
static svn_error_t *
get_mergeinfo_for_path_internal(svn_mergeinfo_t *mergeinfo,
                                svn_fs_root_t *rev_root,
                                const char *path,
                                svn_mergeinfo_inheritance_t inherit,
                                svn_boolean_t adjust_inherited_mergeinfo,
                                apr_pool_t *result_pool,
                                apr_pool_t *scratch_pool)
{
  parent_path_t *parent_path, *nearest_ancestor;
  apr_hash_t *proplist;
  svn_string_t *mergeinfo_string;

  path = svn_fs__canonicalize_abspath(path, scratch_pool);

  SVN_ERR(open_path(&parent_path, rev_root, path, 0, FALSE, scratch_pool));

  if (inherit == svn_mergeinfo_nearest_ancestor && ! parent_path->parent)
    return SVN_NO_ERROR;

  if (inherit == svn_mergeinfo_nearest_ancestor)
    nearest_ancestor = parent_path->parent;
  else
    nearest_ancestor = parent_path;

  while (TRUE)
    {
      svn_boolean_t has_mergeinfo;

      SVN_ERR(svn_fs_fs__dag_has_mergeinfo(&has_mergeinfo,
                                           nearest_ancestor->node));
      if (has_mergeinfo)
        break;

      /* No need to loop if we're looking for explicit mergeinfo. */
      if (inherit == svn_mergeinfo_explicit)
        {
          return SVN_NO_ERROR;
        }

      nearest_ancestor = nearest_ancestor->parent;

      /* Run out?  There's no mergeinfo. */
      if (!nearest_ancestor)
        {
          return SVN_NO_ERROR;
        }
    }

  SVN_ERR(svn_fs_fs__dag_get_proplist(&proplist, nearest_ancestor->node,
                                      scratch_pool));
  mergeinfo_string = svn_hash_gets_fixed_key(proplist, SVN_PROP_MERGEINFO);
  if (!mergeinfo_string)
    return svn_error_createf
      (SVN_ERR_FS_CORRUPT, NULL,
       _("Node-revision '%s@%ld' claims to have mergeinfo but doesn't"),
       parent_path_path(nearest_ancestor, scratch_pool), rev_root->rev);

  /* Parse the mergeinfo; store the result in *MERGEINFO. */
  {
    /* Issue #3896: If a node has syntactically invalid mergeinfo, then
       treat it as if no mergeinfo is present rather than raising a parse
       error. */
    svn_error_t *err = svn_mergeinfo_parse(mergeinfo,
                                           mergeinfo_string->data,
                                           result_pool);
    if (err)
      {
        if (err->apr_err == SVN_ERR_MERGEINFO_PARSE_ERROR)
          {
            svn_error_clear(err);
            err = NULL;
            *mergeinfo = NULL;
          }
        return svn_error_trace(err);
      }
  }

  /* If our nearest ancestor is the very path we inquired about, we
     can return the mergeinfo results directly.  Otherwise, we're
     inheriting the mergeinfo, so we need to a) remove non-inheritable
     ranges and b) telescope the merged-from paths. */
  if (adjust_inherited_mergeinfo && (nearest_ancestor != parent_path))
    {
      svn_mergeinfo_t tmp_mergeinfo;

      SVN_ERR(svn_mergeinfo_inheritable2(&tmp_mergeinfo, *mergeinfo,
                                         NULL, SVN_INVALID_REVNUM,
                                         SVN_INVALID_REVNUM, TRUE,
                                         scratch_pool, scratch_pool));
      SVN_ERR(svn_fs__append_to_merged_froms(mergeinfo, tmp_mergeinfo,
                                             parent_path_relpath(
                                               parent_path, nearest_ancestor,
                                               scratch_pool),
                                             result_pool));
    }

  return SVN_NO_ERROR;
}

/* Caching wrapper around get_mergeinfo_for_path_internal().
 */
static svn_error_t *
get_mergeinfo_for_path(svn_mergeinfo_t *mergeinfo,
                       svn_fs_root_t *rev_root,
                       const char *path,
                       svn_mergeinfo_inheritance_t inherit,
                       svn_boolean_t adjust_inherited_mergeinfo,
                       apr_pool_t *result_pool,
                       apr_pool_t *scratch_pool)
{
  fs_fs_data_t *ffd = rev_root->fs->fsap_data;
  const char *cache_key;
  svn_boolean_t found = FALSE;
  svn_stringbuf_t *mergeinfo_exists;

  *mergeinfo = NULL;

  cache_key = mergeinfo_cache_key(path, rev_root, inherit,
                                  adjust_inherited_mergeinfo, scratch_pool);
  if (ffd->mergeinfo_existence_cache)
    {
      SVN_ERR(svn_cache__get((void **)&mergeinfo_exists, &found,
                             ffd->mergeinfo_existence_cache,
                             cache_key, result_pool));
      if (found && mergeinfo_exists->data[0] == '1')
        SVN_ERR(svn_cache__get((void **)mergeinfo, &found,
                              ffd->mergeinfo_cache,
                              cache_key, result_pool));
    }

  if (! found)
    {
      SVN_ERR(get_mergeinfo_for_path_internal(mergeinfo, rev_root, path,
                                              inherit,
                                              adjust_inherited_mergeinfo,
                                              result_pool, scratch_pool));
      if (ffd->mergeinfo_existence_cache)
        {
          mergeinfo_exists = svn_stringbuf_create(*mergeinfo ? "1" : "0",
                                                  scratch_pool);
          SVN_ERR(svn_cache__set(ffd->mergeinfo_existence_cache,
                                 cache_key, mergeinfo_exists, scratch_pool));
          if (*mergeinfo)
            SVN_ERR(svn_cache__set(ffd->mergeinfo_cache,
                                  cache_key, *mergeinfo, scratch_pool));
        }
    }

  return SVN_NO_ERROR;
}

/* Adds mergeinfo for each descendant of PATH (but not PATH itself)
   under ROOT to RESULT_CATALOG.  Returned values are allocated in
   RESULT_POOL; temporary values in POOL. */
static svn_error_t *
add_descendant_mergeinfo(svn_mergeinfo_catalog_t result_catalog,
                         svn_fs_root_t *root,
                         const char *path,
                         apr_pool_t *result_pool,
                         apr_pool_t *scratch_pool)
{
  dag_node_t *this_dag;
  svn_boolean_t go_down;

  SVN_ERR(get_dag(&this_dag, root, path, TRUE, scratch_pool));
  SVN_ERR(svn_fs_fs__dag_has_descendants_with_mergeinfo(&go_down,
                                                        this_dag));
  if (go_down)
    SVN_ERR(crawl_directory_dag_for_mergeinfo(root,
                                              path,
                                              this_dag,
                                              result_catalog,
                                              result_pool,
                                              scratch_pool));
  return SVN_NO_ERROR;
}


/* Get the mergeinfo for a set of paths, returned in
   *MERGEINFO_CATALOG.  Returned values are allocated in
   POOL, while temporary values are allocated in a sub-pool. */
static svn_error_t *
get_mergeinfos_for_paths(svn_fs_root_t *root,
                         svn_mergeinfo_catalog_t *mergeinfo_catalog,
                         const apr_array_header_t *paths,
                         svn_mergeinfo_inheritance_t inherit,
                         svn_boolean_t include_descendants,
                         svn_boolean_t adjust_inherited_mergeinfo,
                         apr_pool_t *result_pool,
                         apr_pool_t *scratch_pool)
{
  svn_mergeinfo_catalog_t result_catalog = svn_hash__make(result_pool);
  apr_pool_t *iterpool = svn_pool_create(scratch_pool);
  int i;

  for (i = 0; i < paths->nelts; i++)
    {
      svn_error_t *err;
      svn_mergeinfo_t path_mergeinfo;
      const char *path = APR_ARRAY_IDX(paths, i, const char *);

      svn_pool_clear(iterpool);

      err = get_mergeinfo_for_path(&path_mergeinfo, root, path,
                                   inherit, adjust_inherited_mergeinfo,
                                   result_pool, iterpool);
      if (err)
        {
          if (err->apr_err == SVN_ERR_MERGEINFO_PARSE_ERROR)
            {
              svn_error_clear(err);
              err = NULL;
              path_mergeinfo = NULL;
            }
          else
            {
              return svn_error_trace(err);
            }
        }

      if (path_mergeinfo)
        svn_hash_sets(result_catalog, path, path_mergeinfo);
      if (include_descendants)
        SVN_ERR(add_descendant_mergeinfo(result_catalog, root, path,
                                         result_pool, scratch_pool));
    }
  svn_pool_destroy(iterpool);

  *mergeinfo_catalog = result_catalog;
  return SVN_NO_ERROR;
}


/* Implements svn_fs_get_mergeinfo. */
static svn_error_t *
fs_get_mergeinfo(svn_mergeinfo_catalog_t *catalog,
                 svn_fs_root_t *root,
                 const apr_array_header_t *paths,
                 svn_mergeinfo_inheritance_t inherit,
                 svn_boolean_t include_descendants,
                 svn_boolean_t adjust_inherited_mergeinfo,
                 apr_pool_t *result_pool,
                 apr_pool_t *scratch_pool)
{
  fs_fs_data_t *ffd = root->fs->fsap_data;

  /* We require a revision root. */
  if (root->is_txn_root)
    return svn_error_create(SVN_ERR_FS_NOT_REVISION_ROOT, NULL, NULL);

  /* We have to actually be able to find the mergeinfo metadata! */
  if (! svn_fs_fs__fs_supports_mergeinfo(root->fs))
    return svn_error_createf
      (SVN_ERR_UNSUPPORTED_FEATURE, NULL,
       _("Querying mergeinfo requires version %d of the FSFS filesystem "
         "schema; filesystem '%s' uses only version %d"),
       SVN_FS_FS__MIN_MERGEINFO_FORMAT, root->fs->path, ffd->format);

  /* Retrieve a path -> mergeinfo hash mapping. */
  return get_mergeinfos_for_paths(root, catalog, paths,
                                  inherit,
                                  include_descendants,
                                  adjust_inherited_mergeinfo,
                                  result_pool, scratch_pool);
}


/* The vtable associated with root objects. */
static root_vtable_t root_vtable = {
  fs_paths_changed,
  svn_fs_fs__check_path,
  fs_node_history,
  svn_fs_fs__node_id,
  svn_fs_fs__node_created_rev,
  fs_node_origin_rev,
  fs_node_created_path,
  fs_delete_node,
  fs_copied_from,
  fs_closest_copy,
  fs_node_prop,
  fs_node_proplist,
  fs_change_node_prop,
  fs_props_changed,
  fs_dir_entries,
  fs_dir_optimal_order,
  fs_make_dir,
  fs_copy,
  fs_revision_link,
  fs_file_length,
  fs_file_checksum,
  fs_file_contents,
  fs_try_process_file_contents,
  fs_make_file,
  fs_apply_textdelta,
  fs_apply_text,
  fs_contents_changed,
  fs_get_file_delta_stream,
  fs_merge,
  fs_get_mergeinfo,
};

/* Construct a new root object in FS, allocated from POOL.  */
static svn_fs_root_t *
make_root(svn_fs_t *fs,
          apr_pool_t *pool)
{
  svn_fs_root_t *root = apr_pcalloc(pool, sizeof(*root));

  root->fs = fs;
  root->pool = pool;
  root->vtable = &root_vtable;

  return root;
}


/* Construct a root object referring to the root of REVISION in FS,
   whose root directory is ROOT_DIR.  Create the new root in POOL.  */
static svn_fs_root_t *
make_revision_root(svn_fs_t *fs,
                   svn_revnum_t rev,
                   dag_node_t *root_dir,
                   apr_pool_t *pool)
{
  svn_fs_root_t *root = make_root(fs, pool);

  root->is_txn_root = FALSE;
  root->rev = rev;
  root->fsap_data = root_dir;

  return root;
}


/* Construct a root object referring to the root of the transaction
   named TXN and based on revision BASE_REV in FS, with FLAGS to
   describe transaction's behavior.  Create the new root in POOL.  */
static svn_error_t *
make_txn_root(svn_fs_root_t **root_p,
              svn_fs_t *fs,
              const svn_fs_fs__id_part_t *txn,
              svn_revnum_t base_rev,
              apr_uint32_t flags,
              apr_pool_t *pool)
{
  svn_fs_root_t *root = make_root(fs, pool);
  fs_txn_root_data_t *frd = apr_pcalloc(root->pool, sizeof(*frd));
  frd->txn_id = *txn;

  root->is_txn_root = TRUE;
  root->txn = svn_fs_fs__id_txn_unparse(txn, root->pool);
  root->txn_flags = flags;
  root->rev = base_rev;

  /* Because this cache actually tries to invalidate elements, keep
     the number of elements per page down.

     Note that since dag_node_cache_invalidate uses svn_cache__iter,
     this *cannot* be a memcache-based cache.  */
  SVN_ERR(svn_cache__create_inprocess(&(frd->txn_node_cache),
                                      svn_fs_fs__dag_serialize,
                                      svn_fs_fs__dag_deserialize,
                                      APR_HASH_KEY_STRING,
                                      32, 20, FALSE,
                                      apr_pstrcat(pool, txn, ":TXN",
                                                  (char *)NULL),
                                      root->pool));

  /* Initialize transaction-local caches in FS.

     Note that we cannot put those caches in frd because that content
     fs root object is not available where we would need it. */
  SVN_ERR(svn_fs_fs__initialize_txn_caches(fs, root->txn, pool));

  root->fsap_data = frd;

  *root_p = root;
  return SVN_NO_ERROR;
}



/* Verify. */
static APR_INLINE const char *
stringify_node(dag_node_t *node,
               apr_pool_t *pool)
{
  /* ### TODO: print some PATH@REV to it, too. */
  return svn_fs_fs__id_unparse(svn_fs_fs__dag_get_id(node), pool)->data;
}

/* Check metadata sanity on NODE, and on its children.  Manually verify
   information for DAG nodes in revision REV, and trust the metadata
   accuracy for nodes belonging to older revisions. */
static svn_error_t *
verify_node(dag_node_t *node,
            svn_revnum_t rev,
            apr_pool_t *pool)
{
  svn_boolean_t has_mergeinfo;
  apr_int64_t mergeinfo_count;
  const svn_fs_id_t *pred_id;
  svn_fs_t *fs = svn_fs_fs__dag_get_fs(node);
  int pred_count;
  svn_node_kind_t kind;
  apr_pool_t *iterpool = svn_pool_create(pool);

  /* Fetch some data. */
  SVN_ERR(svn_fs_fs__dag_has_mergeinfo(&has_mergeinfo, node));
  SVN_ERR(svn_fs_fs__dag_get_mergeinfo_count(&mergeinfo_count, node));
  SVN_ERR(svn_fs_fs__dag_get_predecessor_id(&pred_id, node));
  SVN_ERR(svn_fs_fs__dag_get_predecessor_count(&pred_count, node));
  kind = svn_fs_fs__dag_node_kind(node);

  /* Sanity check. */
  if (mergeinfo_count < 0)
    return svn_error_createf(SVN_ERR_FS_CORRUPT, NULL,
                             "Negative mergeinfo-count %" APR_INT64_T_FMT
                             " on node '%s'",
                             mergeinfo_count, stringify_node(node, iterpool));

  /* Issue #4129. (This check will explicitly catch non-root instances too.) */
  if (pred_id)
    {
      dag_node_t *pred;
      int pred_pred_count;
      SVN_ERR(svn_fs_fs__dag_get_node(&pred, fs, pred_id, iterpool));
      SVN_ERR(svn_fs_fs__dag_get_predecessor_count(&pred_pred_count, pred));
      if (pred_pred_count+1 != pred_count)
        return svn_error_createf(SVN_ERR_FS_CORRUPT, NULL,
                                 "Predecessor count mismatch: "
                                 "%s has %d, but %s has %d",
                                 stringify_node(node, iterpool), pred_count,
                                 stringify_node(pred, iterpool),
                                 pred_pred_count);
    }

  /* Kind-dependent verifications. */
  if (kind == svn_node_none)
    {
      return svn_error_createf(SVN_ERR_FS_CORRUPT, NULL,
                               "Node '%s' has kind 'none'",
                               stringify_node(node, iterpool));
    }
  if (kind == svn_node_file)
    {
      if (has_mergeinfo != mergeinfo_count) /* comparing int to bool */
        return svn_error_createf(SVN_ERR_FS_CORRUPT, NULL,
                                 "File node '%s' has inconsistent mergeinfo: "
                                 "has_mergeinfo=%d, "
                                 "mergeinfo_count=%" APR_INT64_T_FMT,
                                 stringify_node(node, iterpool),
                                 has_mergeinfo, mergeinfo_count);
    }
  if (kind == svn_node_dir)
    {
      apr_hash_t *entries;
      apr_hash_index_t *hi;
      apr_int64_t children_mergeinfo = 0;

      SVN_ERR(svn_fs_fs__dag_dir_entries(&entries, node, pool));

      /* Compute CHILDREN_MERGEINFO. */
      for (hi = apr_hash_first(pool, entries);
           hi;
           hi = apr_hash_next(hi))
        {
          svn_fs_dirent_t *dirent = svn__apr_hash_index_val(hi);
          dag_node_t *child;
          svn_revnum_t child_rev;
          apr_int64_t child_mergeinfo;

          svn_pool_clear(iterpool);

          /* Compute CHILD_REV. */
          SVN_ERR(svn_fs_fs__dag_get_node(&child, fs, dirent->id, iterpool));
          SVN_ERR(svn_fs_fs__dag_get_revision(&child_rev, child, iterpool));

          if (child_rev == rev)
            SVN_ERR(verify_node(child, rev, iterpool));

          SVN_ERR(svn_fs_fs__dag_get_mergeinfo_count(&child_mergeinfo, child));
          children_mergeinfo += child_mergeinfo;
        }

      /* Side-effect of issue #4129. */
      if (children_mergeinfo+has_mergeinfo != mergeinfo_count)
        return svn_error_createf(SVN_ERR_FS_CORRUPT, NULL,
                                 "Mergeinfo-count discrepancy on '%s': "
                                 "expected %" APR_INT64_T_FMT "+%d, "
                                 "counted %" APR_INT64_T_FMT,
                                 stringify_node(node, iterpool),
                                 mergeinfo_count, has_mergeinfo,
                                 children_mergeinfo);
    }

  svn_pool_destroy(iterpool);
  return SVN_NO_ERROR;
}

svn_error_t *
svn_fs_fs__verify_root(svn_fs_root_t *root,
                       apr_pool_t *pool)
{
  svn_fs_t *fs = root->fs;
  dag_node_t *root_dir;

  /* Issue #4129: bogus pred-counts and minfo-cnt's on the root node-rev
     (and elsewhere).  This code makes more thorough checks than the
     commit-time checks in validate_root_noderev(). */

  /* Callers should disable caches by setting SVN_FS_CONFIG_FSFS_CACHE_NS;
     see r1462436.

     When this code is called in the library, we want to ensure we
     use the on-disk data --- rather than some data that was read
     in the possibly-distance past and cached since. */

  if (root->is_txn_root)
    {
      fs_txn_root_data_t *frd = root->fsap_data;
      SVN_ERR(svn_fs_fs__dag_txn_root(&root_dir, fs, &frd->txn_id, pool));
    }
  else
    {
      root_dir = root->fsap_data;
    }

  /* Recursively verify ROOT_DIR. */
  SVN_ERR(verify_node(root_dir, root->rev, pool));

  /* Verify explicitly the predecessor of the root. */
  {
    const svn_fs_id_t *pred_id;

    /* Only r0 should have no predecessor. */
    SVN_ERR(svn_fs_fs__dag_get_predecessor_id(&pred_id, root_dir));
    if (! root->is_txn_root && !!pred_id != !!root->rev)
      return svn_error_createf(SVN_ERR_FS_CORRUPT, NULL,
                               "r%ld's root node's predecessor is "
                               "unexpectedly '%s'",
                               root->rev,
                               (pred_id
                                ? svn_fs_fs__id_unparse(pred_id, pool)->data
                                : "(null)"));
    if (root->is_txn_root && !pred_id)
      return svn_error_createf(SVN_ERR_FS_CORRUPT, NULL,
                               "Transaction '%s''s root node's predecessor is "
                               "unexpectedly NULL",
                               root->txn);

    /* Check the predecessor's revision. */
    if (pred_id)
      {
        svn_revnum_t pred_rev = svn_fs_fs__id_rev(pred_id);
        if (! root->is_txn_root && pred_rev+1 != root->rev)
          /* Issue #4129. */
          return svn_error_createf(SVN_ERR_FS_CORRUPT, NULL,
                                   "r%ld's root node's predecessor is r%ld"
                                   " but should be r%ld",
                                   root->rev, pred_rev, root->rev - 1);
        if (root->is_txn_root && pred_rev != root->rev)
          return svn_error_createf(SVN_ERR_FS_CORRUPT, NULL,
                                   "Transaction '%s''s root node's predecessor"
                                   " is r%ld"
                                   " but should be r%ld",
                                   root->txn, pred_rev, root->rev);
      }
  }

  return SVN_NO_ERROR;
}<|MERGE_RESOLUTION|>--- conflicted
+++ resolved
@@ -2204,7 +2204,6 @@
   return svn_fs_fs__dag_dir_entries(table_p, node, pool);
 }
 
-<<<<<<< HEAD
 static svn_error_t *
 fs_dir_optimal_order(apr_array_header_t **ordered_p,
                      svn_fs_root_t *root,
@@ -2263,8 +2262,6 @@
   return retstr->data;
 }
 
-=======
->>>>>>> 757ddcd9
 /* Raise an error if PATH contains a newline because FSFS cannot handle
  * such paths. See issue #4340. */
 static svn_error_t *
