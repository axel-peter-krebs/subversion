/* fs_fs.c --- filesystem operations specific to fs_fs
 *
 * ====================================================================
 *    Licensed to the Apache Software Foundation (ASF) under one
 *    or more contributor license agreements.  See the NOTICE file
 *    distributed with this work for additional information
 *    regarding copyright ownership.  The ASF licenses this file
 *    to you under the Apache License, Version 2.0 (the
 *    "License"); you may not use this file except in compliance
 *    with the License.  You may obtain a copy of the License at
 *
 *      http://www.apache.org/licenses/LICENSE-2.0
 *
 *    Unless required by applicable law or agreed to in writing,
 *    software distributed under the License is distributed on an
 *    "AS IS" BASIS, WITHOUT WARRANTIES OR CONDITIONS OF ANY
 *    KIND, either express or implied.  See the License for the
 *    specific language governing permissions and limitations
 *    under the License.
 * ====================================================================
 */

#include "fs_fs.h"

#include <apr_uuid.h>

#include "svn_private_config.h"

#include "svn_hash.h"
#include "svn_props.h"
#include "svn_time.h"
#include "svn_dirent_uri.h"
#include "svn_sorts.h"
#include "svn_version.h"

#include "cached_data.h"
#include "id.h"
#include "index.h"
#include "rep-cache.h"
#include "revprops.h"
#include "transaction.h"
#include "tree.h"
#include "util.h"

#include "private/svn_fs_util.h"
#include "private/svn_string_private.h"
#include "private/svn_subr_private.h"
#include "../libsvn_fs/fs-loader.h"

/* The default maximum number of files per directory to store in the
   rev and revprops directory.  The number below is somewhat arbitrary,
   and can be overridden by defining the macro while compiling; the
   figure of 1000 is reasonable for VFAT filesystems, which are by far
   the worst performers in this area. */
#ifndef SVN_FS_FS_DEFAULT_MAX_FILES_PER_DIR
#define SVN_FS_FS_DEFAULT_MAX_FILES_PER_DIR 1000
#endif

/* Begin deltification after a node history exceeded this this limit.
   Useful values are 4 to 64 with 16 being a good compromise between
   computational overhead and repository size savings.
   Should be a power of 2.
   Values < 2 will result in standard skip-delta behavior. */
#define SVN_FS_FS_MAX_LINEAR_DELTIFICATION 16

/* Finding a deltification base takes operations proportional to the
   number of changes being skipped. To prevent exploding runtime
   during commits, limit the deltification range to this value.
   Should be a power of 2 minus one.
   Values < 1 disable deltification. */
#define SVN_FS_FS_MAX_DELTIFICATION_WALK 1023

/* Notes:

To avoid opening and closing the rev-files all the time, it would
probably be advantageous to keep each rev-file open for the
lifetime of the transaction object.  I'll leave that as a later
optimization for now.

I didn't keep track of pool lifetimes at all in this code.  There
are likely some errors because of that.

*/

/* Declarations. */

static svn_error_t *
get_youngest(svn_revnum_t *youngest_p, const char *fs_path, apr_pool_t *pool);

/* Pathname helper functions */

static const char *
path_format(svn_fs_t *fs, apr_pool_t *pool)
{
  return svn_dirent_join(fs->path, PATH_FORMAT, pool);
}

static APR_INLINE const char *
path_uuid(svn_fs_t *fs, apr_pool_t *pool)
{
  return svn_dirent_join(fs->path, PATH_UUID, pool);
}

const char *
svn_fs_fs__path_current(svn_fs_t *fs, apr_pool_t *pool)
{
  return svn_dirent_join(fs->path, PATH_CURRENT, pool);
}



/* Get a lock on empty file LOCK_FILENAME, creating it in POOL. */
static svn_error_t *
get_lock_on_filesystem(const char *lock_filename,
                       apr_pool_t *pool)
{
  svn_error_t *err = svn_io_file_lock2(lock_filename, TRUE, FALSE, pool);

  if (err && APR_STATUS_IS_ENOENT(err->apr_err))
    {
      /* No lock file?  No big deal; these are just empty files
         anyway.  Create it and try again. */
      svn_error_clear(err);
      err = NULL;

      SVN_ERR(svn_io_file_create_empty(lock_filename, pool));
      SVN_ERR(svn_io_file_lock2(lock_filename, TRUE, FALSE, pool));
    }

  return svn_error_trace(err);
}

/* Reset the HAS_WRITE_LOCK member in the FFD given as BATON_VOID.
   When registered with the pool holding the lock on the lock file,
   this makes sure the flag gets reset just before we release the lock. */
static apr_status_t
reset_lock_flag(void *baton_void)
{
  fs_fs_data_t *ffd = baton_void;
  ffd->has_write_lock = FALSE;
  return APR_SUCCESS;
}

/* Structure defining a file system lock to be acquired and the function
   to be executed while the lock is held.

   Instances of this structure may be nested to allow for multiple locks to
   be taken out before executing the user-provided body.  In that case, BODY
   and BATON of the outer instances will be with_lock and a with_lock_baton_t
   instance (transparently, no special treatment is required.).  It is
   illegal to attempt to acquire the same lock twice within the same lock
   chain or via nesting calls using separate lock chains.

   All instances along the chain share the same LOCK_POOL such that only one
   pool needs to be created and cleared for all locks.  We also allocate as
   much data from that lock pool as possible to minimize memory usage in
   caller pools. */
typedef struct with_lock_baton_t
{
  /* The filesystem we operate on.  Same for all instances along the chain. */
  svn_fs_t *fs;

  /* Mutex to complement the lock file in an APR threaded process.
     No-op object for non-threaded processes but never NULL. */
  svn_mutex__t *mutex;

  /* Path to the file to lock. */
  const char *lock_path;

  /* If true, set FS->HAS_WRITE_LOCK after we acquired the lock. */
  svn_boolean_t is_global_lock;

  /* Function body to execute after we acquired the lock.
     This may be user-provided or a nested call to with_lock(). */
  svn_error_t *(*body)(void *baton,
                       apr_pool_t *pool);

  /* Baton to pass to BODY; possibly NULL.
     This may be user-provided or a nested lock baton instance. */
  void *baton;

  /* Pool for all allocations along the lock chain and BODY.  Will hold the
     file locks and gets destroyed after the outermost BODY returned,
     releasing all file locks.
     Same for all instances along the chain. */
  apr_pool_t *lock_pool;

  /* TRUE, iff BODY is the user-provided body. */
  svn_boolean_t is_inner_most_lock;

  /* TRUE, iff this is not a nested lock.
     Then responsible for destroying LOCK_POOL. */
  svn_boolean_t is_outer_most_lock;
} with_lock_baton_t;

/* Obtain a write lock on the file BATON->LOCK_PATH and call BATON->BODY
   with BATON->BATON.  If this is the outermost lock call, release all file
   locks after the body returned.  If BATON->IS_GLOBAL_LOCK is set, set the
   HAS_WRITE_LOCK flag while we keep the write lock. */
static svn_error_t *
with_some_lock_file(with_lock_baton_t *baton)
{
  apr_pool_t *pool = baton->lock_pool;
  svn_error_t *err = get_lock_on_filesystem(baton->lock_path, pool);

  if (!err)
    {
      svn_fs_t *fs = baton->fs;
      fs_fs_data_t *ffd = fs->fsap_data;

      if (baton->is_global_lock)
        {
          /* set the "got the lock" flag and register reset function */
          apr_pool_cleanup_register(pool,
                                    ffd,
                                    reset_lock_flag,
                                    apr_pool_cleanup_null);
          ffd->has_write_lock = TRUE;
        }

      /* nobody else will modify the repo state
         => read HEAD & pack info once */
      if (baton->is_inner_most_lock)
        {
          if (ffd->format >= SVN_FS_FS__MIN_PACKED_FORMAT)
            err = svn_fs_fs__update_min_unpacked_rev(fs, pool);
          if (!err)
            err = get_youngest(&ffd->youngest_rev_cache, fs->path, pool);
        }

      if (!err)
        err = baton->body(baton->baton, pool);
    }

  if (baton->is_outer_most_lock)
    svn_pool_destroy(pool);

  return svn_error_trace(err);
}

/* Wraps with_some_lock_file, protecting it with BATON->MUTEX.

   POOL is unused here and only provided for signature compatibility with
   WITH_LOCK_BATON_T.BODY. */
static svn_error_t *
with_lock(void *baton,
          apr_pool_t *pool)
{
  with_lock_baton_t *lock_baton = baton;
  SVN_MUTEX__WITH_LOCK(lock_baton->mutex, with_some_lock_file(lock_baton));

  return SVN_NO_ERROR;
}

/* Enum identifying a filesystem lock. */
typedef enum lock_id_t
{
  write_lock,
  txn_lock,
  pack_lock
} lock_id_t;

/* Initialize BATON->MUTEX, BATON->LOCK_PATH and BATON->IS_GLOBAL_LOCK
   according to the LOCK_ID.  All other members of BATON must already be
   valid. */
static void
init_lock_baton(with_lock_baton_t *baton,
                lock_id_t lock_id)
{
  fs_fs_data_t *ffd = baton->fs->fsap_data;
  fs_fs_shared_data_t *ffsd = ffd->shared;

  switch (lock_id)
    {
    case write_lock:
      baton->mutex = ffsd->fs_write_lock;
      baton->lock_path = svn_fs_fs__path_lock(baton->fs, baton->lock_pool);
      baton->is_global_lock = TRUE;
      break;

    case txn_lock:
      baton->mutex = ffsd->txn_current_lock;
      baton->lock_path = svn_fs_fs__path_txn_current_lock(baton->fs,
                                                          baton->lock_pool);
      baton->is_global_lock = FALSE;
      break;

    case pack_lock:
      baton->mutex = ffsd->fs_pack_lock;
      baton->lock_path = svn_fs_fs__path_pack_lock(baton->fs,
                                                   baton->lock_pool);
      baton->is_global_lock = FALSE;
      break;
    }
}

/* Return the  baton for the innermost lock of a (potential) lock chain.
   The baton shall take out LOCK_ID from FS and execute BODY with BATON
   while the lock is being held.  Allocate the result in a sub-pool of POOL.
 */
static with_lock_baton_t *
create_lock_baton(svn_fs_t *fs,
                  lock_id_t lock_id,
                  svn_error_t *(*body)(void *baton,
                                       apr_pool_t *pool),
                  void *baton,
                  apr_pool_t *pool)
{
  /* Allocate everything along the lock chain into a single sub-pool.
     This minimizes memory usage and cleanup overhead. */
  apr_pool_t *lock_pool = svn_pool_create(pool);
  with_lock_baton_t *result = apr_pcalloc(lock_pool, sizeof(*result));

  /* Store parameters. */
  result->fs = fs;
  result->body = body;
  result->baton = baton;

  /* File locks etc. will use this pool as well for easy cleanup. */
  result->lock_pool = lock_pool;

  /* Right now, we are the first, (only, ) and last struct in the chain. */
  result->is_inner_most_lock = TRUE;
  result->is_outer_most_lock = TRUE;

  /* Select mutex and lock file path depending on LOCK_ID.
     Also, initialize dependent members (IS_GLOBAL_LOCK only, ATM). */
  init_lock_baton(result, lock_id);

  return result;
}

/* Return a baton that wraps NESTED and requests LOCK_ID as additional lock.
 *
 * That means, when you create a lock chain, start with the last / innermost
 * lock to take out and add the first / outermost lock last.
 */
static with_lock_baton_t *
chain_lock_baton(lock_id_t lock_id,
                 with_lock_baton_t *nested)
{
  /* Use the same pool for batons along the lock chain. */
  apr_pool_t *lock_pool = nested->lock_pool;
  with_lock_baton_t *result = apr_pcalloc(lock_pool, sizeof(*result));

  /* All locks along the chain operate on the same FS. */
  result->fs = nested->fs;

  /* Execution of this baton means acquiring the nested lock and its
     execution. */
  result->body = with_lock;
  result->baton = nested;

  /* Shared among all locks along the chain. */
  result->lock_pool = lock_pool;

  /* We are the new outermost lock but surely not the innermost lock. */
  result->is_inner_most_lock = FALSE;
  result->is_outer_most_lock = TRUE;
  nested->is_outer_most_lock = FALSE;

  /* Select mutex and lock file path depending on LOCK_ID.
     Also, initialize dependent members (IS_GLOBAL_LOCK only, ATM). */
  init_lock_baton(result, lock_id);

  return result;
}

svn_error_t *
svn_fs_fs__with_write_lock(svn_fs_t *fs,
                           svn_error_t *(*body)(void *baton,
                                                apr_pool_t *pool),
                           void *baton,
                           apr_pool_t *pool)
{
  return svn_error_trace(
           with_lock(create_lock_baton(fs, write_lock, body, baton, pool),
                     pool));
}

svn_error_t *
svn_fs_fs__with_pack_lock(svn_fs_t *fs,
                          svn_error_t *(*body)(void *baton,
                                               apr_pool_t *pool),
                          void *baton,
                          apr_pool_t *pool)
{
  return svn_error_trace(
           with_lock(create_lock_baton(fs, pack_lock, body, baton, pool),
                     pool));
}

svn_error_t *
svn_fs_fs__with_txn_current_lock(svn_fs_t *fs,
                                 svn_error_t *(*body)(void *baton,
                                                      apr_pool_t *pool),
                                 void *baton,
                                 apr_pool_t *pool)
{
  return svn_error_trace(
           with_lock(create_lock_baton(fs, txn_lock, body, baton, pool),
                     pool));
}

svn_error_t *
svn_fs_fs__with_all_locks(svn_fs_t *fs,
                          svn_error_t *(*body)(void *baton,
                                               apr_pool_t *pool),
                          void *baton,
                          apr_pool_t *pool)
{
  fs_fs_data_t *ffd = fs->fsap_data;

  /* Be sure to use the correct lock ordering as documented in
     fs_fs_shared_data_t.  The lock chain is being created in 
     innermost (last to acquire) -> outermost (first to acquire) order. */
  with_lock_baton_t *lock_baton
    = create_lock_baton(fs, write_lock, body, baton, pool);

  if (ffd->format >= SVN_FS_FS__MIN_PACK_LOCK_FORMAT)
    lock_baton = chain_lock_baton(pack_lock, lock_baton);

  if (ffd->format >= SVN_FS_FS__MIN_TXN_CURRENT_FORMAT)
    lock_baton = chain_lock_baton(txn_lock, lock_baton);

  return svn_error_trace(with_lock(lock_baton, pool));
}





/* Check that BUF, a nul-terminated buffer of text from format file PATH,
   contains only digits at OFFSET and beyond, raising an error if not.

   Uses POOL for temporary allocation. */
static svn_error_t *
check_format_file_buffer_numeric(const char *buf, apr_off_t offset,
                                 const char *path, apr_pool_t *pool)
{
  return svn_fs_fs__check_file_buffer_numeric(buf, offset, path, "Format",
                                              pool);
}

/* Return the error SVN_ERR_FS_UNSUPPORTED_FORMAT if FS's format
   number is not the same as a format number supported by this
   Subversion. */
static svn_error_t *
check_format(int format)
{
  /* Blacklist.  These formats may be either younger or older than
     SVN_FS_FS__FORMAT_NUMBER, but we don't support them. */
  if (format == SVN_FS_FS__PACKED_REVPROP_SQLITE_DEV_FORMAT)
    return svn_error_createf(SVN_ERR_FS_UNSUPPORTED_FORMAT, NULL,
                             _("Found format '%d', only created by "
                               "unreleased dev builds; see "
                               "http://subversion.apache.org"
                               "/docs/release-notes/1.7#revprop-packing"),
                             format);

  /* We support all formats from 1-current simultaneously */
  if (1 <= format && format <= SVN_FS_FS__FORMAT_NUMBER)
    return SVN_NO_ERROR;

  return svn_error_createf(SVN_ERR_FS_UNSUPPORTED_FORMAT, NULL,
     _("Expected FS format between '1' and '%d'; found format '%d'"),
     SVN_FS_FS__FORMAT_NUMBER, format);
}

/* Read the format number and maximum number of files per directory
   from PATH and return them in *PFORMAT and *MAX_FILES_PER_DIR respectively.

   *MAX_FILES_PER_DIR is obtained from the 'layout' format option, and
   will be set to zero if a linear scheme should be used.

   Use POOL for temporary allocation. */
static svn_error_t *
read_format(int *pformat,
            int *max_files_per_dir,
            const char *path,
            apr_pool_t *pool)
{
  svn_error_t *err;
  svn_stream_t *stream;
  svn_stringbuf_t *content;
  svn_stringbuf_t *buf;
  svn_boolean_t eos = FALSE;

  err = svn_stringbuf_from_file2(&content, path, pool);
  if (err && APR_STATUS_IS_ENOENT(err->apr_err))
    {
      /* Treat an absent format file as format 1.  Do not try to
         create the format file on the fly, because the repository
         might be read-only for us, or this might be a read-only
         operation, and the spirit of FSFS is to make no changes
         whatseover in read-only operations.  See thread starting at
         http://subversion.tigris.org/servlets/ReadMsg?list=dev&msgNo=97600
         for more. */
      svn_error_clear(err);
      *pformat = 1;
      *max_files_per_dir = 0;

      return SVN_NO_ERROR;
    }
  SVN_ERR(err);

  stream = svn_stream_from_stringbuf(content, pool);
  SVN_ERR(svn_stream_readline(stream, &buf, "\n", &eos, pool));
  if (buf->len == 0 && eos)
    {
      /* Return a more useful error message. */
      return svn_error_createf(SVN_ERR_BAD_VERSION_FILE_FORMAT, NULL,
                               _("Can't read first line of format file '%s'"),
                               svn_dirent_local_style(path, pool));
    }

  /* Check that the first line contains only digits. */
  SVN_ERR(check_format_file_buffer_numeric(buf->data, 0, path, pool));
  SVN_ERR(svn_cstring_atoi(pformat, buf->data));

  /* Check that we support this format at all */
  SVN_ERR(check_format(*pformat));

  /* Set the default values for anything that can be set via an option. */
  *max_files_per_dir = 0;

  /* Read any options. */
  while (!eos)
    {
      SVN_ERR(svn_stream_readline(stream, &buf, "\n", &eos, pool));
      if (buf->len == 0)
        break;

      if (*pformat >= SVN_FS_FS__MIN_LAYOUT_FORMAT_OPTION_FORMAT &&
          strncmp(buf->data, "layout ", 7) == 0)
        {
          if (strcmp(buf->data + 7, "linear") == 0)
            {
              *max_files_per_dir = 0;
              continue;
            }

          if (strncmp(buf->data + 7, "sharded ", 8) == 0)
            {
              /* Check that the argument is numeric. */
              SVN_ERR(check_format_file_buffer_numeric(buf->data, 15, path, pool));
              SVN_ERR(svn_cstring_atoi(max_files_per_dir, buf->data + 15));
              continue;
            }
        }

      return svn_error_createf(SVN_ERR_BAD_VERSION_FILE_FORMAT, NULL,
         _("'%s' contains invalid filesystem format option '%s'"),
         svn_dirent_local_style(path, pool), buf->data);
    }

  return SVN_NO_ERROR;
}

/* Write the format number, maximum number of files per directory and
   the addressing scheme to a new format file in PATH, possibly expecting
   to overwrite a previously existing file.

   Use POOL for temporary allocation. */
svn_error_t *
svn_fs_fs__write_format(svn_fs_t *fs,
                        svn_boolean_t overwrite,
                        apr_pool_t *pool)
{
  svn_stringbuf_t *sb;
  fs_fs_data_t *ffd = fs->fsap_data;
  const char *path = path_format(fs, pool);

  SVN_ERR_ASSERT(1 <= ffd->format
                 && ffd->format <= SVN_FS_FS__FORMAT_NUMBER);

  sb = svn_stringbuf_createf(pool, "%d\n", ffd->format);

  if (ffd->format >= SVN_FS_FS__MIN_LAYOUT_FORMAT_OPTION_FORMAT)
    {
      if (ffd->max_files_per_dir)
        svn_stringbuf_appendcstr(sb, apr_psprintf(pool, "layout sharded %d\n",
                                                  ffd->max_files_per_dir));
      else
        svn_stringbuf_appendcstr(sb, "layout linear\n");
    }

  /* svn_io_write_version_file() does a load of magic to allow it to
     replace version files that already exist.  We only need to do
     that when we're allowed to overwrite an existing file. */
  if (! overwrite)
    {
      /* Create the file */
      SVN_ERR(svn_io_file_create(path, sb->data, pool));
    }
  else
    {
      SVN_ERR(svn_io_write_atomic(path, sb->data, sb->len,
                                  NULL /* copy_perms_path */, pool));
    }

  /* And set the perms to make it read only */
  return svn_io_set_file_read_only(path, FALSE, pool);
}

svn_boolean_t
svn_fs_fs__fs_supports_mergeinfo(svn_fs_t *fs)
{
  fs_fs_data_t *ffd = fs->fsap_data;
  return ffd->format >= SVN_FS_FS__MIN_MERGEINFO_FORMAT;
}

/* Read the configuration information of the file system at FS_PATH
 * and set the respective values in FFD.  Use pools as usual.
 */
static svn_error_t *
read_config(fs_fs_data_t *ffd,
            const char *fs_path,
            apr_pool_t *result_pool,
            apr_pool_t *scratch_pool)
{
  svn_config_t *config;

  SVN_ERR(svn_config_read3(&config,
                           svn_dirent_join(fs_path, PATH_CONFIG, scratch_pool),
                           FALSE, FALSE, FALSE, scratch_pool));

  /* Initialize ffd->rep_sharing_allowed. */
  if (ffd->format >= SVN_FS_FS__MIN_REP_SHARING_FORMAT)
    SVN_ERR(svn_config_get_bool(config, &ffd->rep_sharing_allowed,
                                CONFIG_SECTION_REP_SHARING,
                                CONFIG_OPTION_ENABLE_REP_SHARING, TRUE));
  else
    ffd->rep_sharing_allowed = FALSE;

  /* Initialize deltification settings in ffd. */
  if (ffd->format >= SVN_FS_FS__MIN_DELTIFICATION_FORMAT)
    {
      apr_int64_t compression_level;

      SVN_ERR(svn_config_get_bool(config, &ffd->deltify_directories,
                                  CONFIG_SECTION_DELTIFICATION,
                                  CONFIG_OPTION_ENABLE_DIR_DELTIFICATION,
                                  TRUE));
      SVN_ERR(svn_config_get_bool(config, &ffd->deltify_properties,
                                  CONFIG_SECTION_DELTIFICATION,
                                  CONFIG_OPTION_ENABLE_PROPS_DELTIFICATION,
                                  TRUE));
      SVN_ERR(svn_config_get_int64(config, &ffd->max_deltification_walk,
                                   CONFIG_SECTION_DELTIFICATION,
                                   CONFIG_OPTION_MAX_DELTIFICATION_WALK,
                                   SVN_FS_FS_MAX_DELTIFICATION_WALK));
      SVN_ERR(svn_config_get_int64(config, &ffd->max_linear_deltification,
                                   CONFIG_SECTION_DELTIFICATION,
                                   CONFIG_OPTION_MAX_LINEAR_DELTIFICATION,
                                   SVN_FS_FS_MAX_LINEAR_DELTIFICATION));

      SVN_ERR(svn_config_get_int64(config, &compression_level,
                                   CONFIG_SECTION_DELTIFICATION,
                                   CONFIG_OPTION_COMPRESSION_LEVEL,
                                   SVN_DELTA_COMPRESSION_LEVEL_DEFAULT));
      ffd->delta_compression_level
        = (int)MIN(MAX(SVN_DELTA_COMPRESSION_LEVEL_NONE, compression_level),
                   SVN_DELTA_COMPRESSION_LEVEL_MAX);
    }
  else
    {
      ffd->deltify_directories = FALSE;
      ffd->deltify_properties = FALSE;
      ffd->max_deltification_walk = SVN_FS_FS_MAX_DELTIFICATION_WALK;
      ffd->max_linear_deltification = SVN_FS_FS_MAX_LINEAR_DELTIFICATION;
      ffd->delta_compression_level = SVN_DELTA_COMPRESSION_LEVEL_DEFAULT;
    }

  /* Initialize revprop packing settings in ffd. */
  if (ffd->format >= SVN_FS_FS__MIN_PACKED_REVPROP_FORMAT)
    {
      SVN_ERR(svn_config_get_bool(config, &ffd->compress_packed_revprops,
                                  CONFIG_SECTION_PACKED_REVPROPS,
                                  CONFIG_OPTION_COMPRESS_PACKED_REVPROPS,
                                  FALSE));
      SVN_ERR(svn_config_get_int64(config, &ffd->revprop_pack_size,
                                   CONFIG_SECTION_PACKED_REVPROPS,
                                   CONFIG_OPTION_REVPROP_PACK_SIZE,
                                   ffd->compress_packed_revprops
                                       ? 0x100
                                       : 0x40));

      ffd->revprop_pack_size *= 1024;
    }
  else
    {
      ffd->revprop_pack_size = 0x10000;
      ffd->compress_packed_revprops = FALSE;
    }

  /* should be irrelevant but we initialize them anyway */
  ffd->block_size = 0x1000;

  if (ffd->format >= SVN_FS_FS__MIN_PACKED_FORMAT)
    {
      SVN_ERR(svn_config_get_bool(config, &ffd->pack_after_commit,
                                  CONFIG_SECTION_DEBUG,
                                  CONFIG_OPTION_PACK_AFTER_COMMIT,
                                  FALSE));
    }
  else
    {
      ffd->pack_after_commit = FALSE;
    }

  /* memcached configuration */
  SVN_ERR(svn_cache__make_memcache_from_config(&ffd->memcache, config,
                                               result_pool, scratch_pool));

  SVN_ERR(svn_config_get_bool(config, &ffd->fail_stop,
                              CONFIG_SECTION_CACHES, CONFIG_OPTION_FAIL_STOP,
                              FALSE));

  return SVN_NO_ERROR;
}

static svn_error_t *
write_config(svn_fs_t *fs,
             apr_pool_t *pool)
{
#define NL APR_EOL_STR
  static const char * const fsfs_conf_contents =
"### This file controls the configuration of the FSFS filesystem."           NL
""                                                                           NL
"[" SVN_CACHE_CONFIG_CATEGORY_MEMCACHED_SERVERS "]"                          NL
"### These options name memcached servers used to cache internal FSFS"       NL
"### data.  See http://www.danga.com/memcached/ for more information on"     NL
"### memcached.  To use memcached with FSFS, run one or more memcached"      NL
"### servers, and specify each of them as an option like so:"                NL
"# first-server = 127.0.0.1:11211"                                           NL
"# remote-memcached = mymemcached.corp.example.com:11212"                    NL
"### The option name is ignored; the value is of the form HOST:PORT."        NL
"### memcached servers can be shared between multiple repositories;"         NL
"### however, if you do this, you *must* ensure that repositories have"      NL
"### distinct UUIDs and paths, or else cached data from one repository"      NL
"### might be used by another accidentally.  Note also that memcached has"   NL
"### no authentication for reads or writes, so you must ensure that your"    NL
"### memcached servers are only accessible by trusted users."                NL
""                                                                           NL
"[" CONFIG_SECTION_CACHES "]"                                                NL
"### When a cache-related error occurs, normally Subversion ignores it"      NL
"### and continues, logging an error if the server is appropriately"         NL
"### configured (and ignoring it with file:// access).  To make"             NL
"### Subversion never ignore cache errors, uncomment this line."             NL
"# " CONFIG_OPTION_FAIL_STOP " = true"                                       NL
""                                                                           NL
"[" CONFIG_SECTION_REP_SHARING "]"                                           NL
"### To conserve space, the filesystem can optionally avoid storing"         NL
"### duplicate representations.  This comes at a slight cost in"             NL
"### performance, as maintaining a database of shared representations can"   NL
"### increase commit times.  The space savings are dependent upon the size"  NL
"### of the repository, the number of objects it contains and the amount of" NL
"### duplication between them, usually a function of the branching and"      NL
"### merging process."                                                       NL
"###"                                                                        NL
"### The following parameter enables rep-sharing in the repository.  It can" NL
"### be switched on and off at will, but for best space-saving results"      NL
"### should be enabled consistently over the life of the repository."        NL
"### 'svnadmin verify' will check the rep-cache regardless of this setting." NL
"### rep-sharing is enabled by default."                                     NL
"# " CONFIG_OPTION_ENABLE_REP_SHARING " = true"                              NL
""                                                                           NL
"[" CONFIG_SECTION_DELTIFICATION "]"                                         NL
"### To conserve space, the filesystem stores data as differences against"   NL
"### existing representations.  This comes at a slight cost in performance," NL
"### as calculating differences can increase commit times.  Reading data"    NL
"### will also create higher CPU load and the data will be fragmented."      NL
"### Since deltification tends to save significant amounts of disk space,"   NL
"### the overall I/O load can actually be lower."                            NL
"###"                                                                        NL
"### The options in this section allow for tuning the deltification"         NL
"### strategy.  Their effects on data size and server performance may vary"  NL
"### from one repository to another.  Versions prior to 1.8 will ignore"     NL
"### this section."                                                          NL
"###"                                                                        NL
"### The following parameter enables deltification for directories. It can"  NL
"### be switched on and off at will, but for best space-saving results"      NL
"### should be enabled consistently over the lifetime of the repository."    NL
"### Repositories containing large directories will benefit greatly."        NL
"### In rarely accessed repositories, the I/O overhead may be significant"   NL
"### as caches will most likely be low."                                     NL
"### directory deltification is enabled by default."                         NL
"# " CONFIG_OPTION_ENABLE_DIR_DELTIFICATION " = true"                        NL
"###"                                                                        NL
"### The following parameter enables deltification for properties on files"  NL
"### and directories.  Overall, this is a minor tuning option but can save"  NL
"### some disk space if you merge frequently or frequently change node"      NL
"### properties.  You should not activate this if rep-sharing has been"      NL
"### disabled because this may result in a net increase in repository size." NL
"### property deltification is enabled by default."                          NL
"# " CONFIG_OPTION_ENABLE_PROPS_DELTIFICATION " = true"                      NL
"###"                                                                        NL
"### During commit, the server may need to walk the whole change history of" NL
"### of a given node to find a suitable deltification base.  This linear"    NL
"### process can impact commit times, svnadmin load and similar operations." NL
"### This setting limits the depth of the deltification history.  If the"    NL
"### threshold has been reached, the node will be stored as fulltext and a"  NL
"### new deltification history begins."                                      NL
"### Note, this is unrelated to svn log."                                    NL
"### Very large values rarely provide significant additional savings but"    NL
"### can impact performance greatly - in particular if directory"            NL
"### deltification has been activated.  Very small values may be useful in"  NL
"### repositories that are dominated by large, changing binaries."           NL
"### Should be a power of two minus 1.  A value of 0 will effectively"       NL
"### disable deltification."                                                 NL
"### For 1.8, the default value is 1023; earlier versions have no limit."    NL
"# " CONFIG_OPTION_MAX_DELTIFICATION_WALK " = 1023"                          NL
"###"                                                                        NL
"### The skip-delta scheme used by FSFS tends to repeatably store redundant" NL
"### delta information where a simple delta against the latest version is"   NL
"### often smaller.  By default, 1.8+ will therefore use skip deltas only"   NL
"### after the linear chain of deltas has grown beyond the threshold"        NL
"### specified by this setting."                                             NL
"### Values up to 64 can result in some reduction in repository size for"    NL
"### the cost of quickly increasing I/O and CPU costs. Similarly, smaller"   NL
"### numbers can reduce those costs at the cost of more disk space.  For"    NL
"### rarely read repositories or those containing larger binaries, this may" NL
"### present a better trade-off."                                            NL
"### Should be a power of two.  A value of 1 or smaller will cause the"      NL
"### exclusive use of skip-deltas (as in pre-1.8)."                          NL
"### For 1.8, the default value is 16; earlier versions use 1."              NL
"# " CONFIG_OPTION_MAX_LINEAR_DELTIFICATION " = 16"                          NL
"###"                                                                        NL
"### After deltification, we compress the data through zlib to minimize on-" NL
"### disk size.  That can be an expensive and ineffective process.  This"    NL
"### setting controls the usage of zlib in future revisions."                NL
"### Revisions with highly compressible data in them may shrink in size"     NL
"### if the setting is increased but may take much longer to commit.  The"   NL
"### time taken to uncompress that data again is widely independent of the"  NL
"### compression level."                                                     NL
"### Compression will be ineffective if the incoming content is already"     NL
"### highly compressed.  In that case, disabling the compression entirely"   NL
"### will speed up commits as well as reading the data.  Repositories with"  NL
"### many small compressible files (source code) but also a high percentage" NL
"### of large incompressible ones (artwork) may benefit from compression"    NL
"### levels lowered to e.g. 1."                                              NL
"### Valid values are 0 to 9 with 9 providing the highest compression ratio" NL
"### and 0 disabling it altogether."                                         NL
"### The default value is 5."                                                NL
"# " CONFIG_OPTION_COMPRESSION_LEVEL " = 5"                                  NL
""                                                                           NL
"[" CONFIG_SECTION_PACKED_REVPROPS "]"                                       NL
"### This parameter controls the size (in kBytes) of packed revprop files."  NL
"### Revprops of consecutive revisions will be concatenated into a single"   NL
"### file up to but not exceeding the threshold given here.  However, each"  NL
"### pack file may be much smaller and revprops of a single revision may be" NL
"### much larger than the limit set here.  The threshold will be applied"    NL
"### before optional compression takes place."                               NL
"### Large values will reduce disk space usage at the expense of increased"  NL
"### latency and CPU usage reading and changing individual revprops.  They"  NL
"### become an advantage when revprop caching has been enabled because a"    NL
"### lot of data can be read in one go.  Values smaller than 4 kByte will"   NL
"### not improve latency any further and quickly render revprop packing"     NL
"### ineffective."                                                           NL
"### revprop-pack-size is 64 kBytes by default for non-compressed revprop"   NL
"### pack files and 256 kBytes when compression has been enabled."           NL
"# " CONFIG_OPTION_REVPROP_PACK_SIZE " = 64"                                 NL
"###"                                                                        NL
"### To save disk space, packed revprop files may be compressed.  Standard"  NL
"### revprops tend to allow for very effective compression.  Reading and"    NL
"### even more so writing, become significantly more CPU intensive.  With"   NL
"### revprop caching enabled, the overhead can be offset by reduced I/O"     NL
"### unless you often modify revprops after packing."                        NL
"### Compressing packed revprops is disabled by default."                    NL
"# " CONFIG_OPTION_COMPRESS_PACKED_REVPROPS " = false"                       NL
""                                                                           NL
"[" CONFIG_SECTION_IO "]"                                                    NL
"### Parameters in this section control the data access granularity in"      NL
"### format 7 repositories and later.  The defaults should translate into"   NL
"### decent performance over a wide range of setups."                        NL
"###"                                                                        NL
"### When a specific piece of information needs to be read from disk,  a"    NL
"### data block is being read at once and its contents are being cached."    NL
"### If the repository is being stored on a RAID, the block size should be"  NL
"### either 50% or 100% of RAID block size / granularity.  Also, your file"  NL
"### system blocks/clusters should be properly aligned and sized.  In that"  NL
"### setup, each access will hit only one disk (minimizes I/O load) but"     NL
"### uses all the data provided by the disk in a single access."             NL
"### For SSD-based storage systems, slightly lower values around 16 kB"      NL
"### may improve latency while still maximizing throughput.  If block-read"  NL
"### has not been enabled, this will be capped to 4 kBytes."                 NL
"### Can be changed at any time but must be a power of 2."                   NL
"### block-size is 64 kBytes by default."                                    NL
"# " CONFIG_OPTION_BLOCK_SIZE " = 64"                                        NL
;
#undef NL
  return svn_io_file_create(svn_dirent_join(fs->path, PATH_CONFIG, pool),
                            fsfs_conf_contents, pool);
}

/* Read / Evaluate the global configuration in FS->CONFIG to set up
 * parameters in FS. */
static svn_error_t *
read_global_config(svn_fs_t *fs)
{
<<<<<<< HEAD
=======
  fs_fs_data_t *ffd = fs->fsap_data;
  ffd->use_block_read
    = svn_hash__get_bool(fs->config, SVN_FS_CONFIG_FSFS_BLOCK_READ, FALSE);

  /* Ignore the user-specified larger block size if we don't use block-read.
     Defaulting to 4k gives us the same access granularity in format 7 as in
     older formats. */
  if (!ffd->use_block_read)
    ffd->block_size = MIN(0x1000, ffd->block_size);

>>>>>>> 5d785227
  return SVN_NO_ERROR;
}

svn_error_t *
svn_fs_fs__open(svn_fs_t *fs, const char *path, apr_pool_t *pool)
{
  fs_fs_data_t *ffd = fs->fsap_data;
  apr_file_t *uuid_file;
  int format, max_files_per_dir;
  char buf[APR_UUID_FORMATTED_LENGTH + 2];
  apr_size_t limit;

  fs->path = apr_pstrdup(fs->pool, path);

  /* Read the FS format number. */
  SVN_ERR(read_format(&format, &max_files_per_dir,
                      path_format(fs, pool), pool));

  /* Now we've got a format number no matter what. */
  ffd->format = format;
  ffd->max_files_per_dir = max_files_per_dir;

  /* Read in and cache the repository uuid. */
  SVN_ERR(svn_io_file_open(&uuid_file, path_uuid(fs, pool),
                           APR_READ | APR_BUFFERED, APR_OS_DEFAULT, pool));

  limit = sizeof(buf);
  SVN_ERR(svn_io_read_length_line(uuid_file, buf, &limit, pool));
  fs->uuid = apr_pstrdup(fs->pool, buf);

  SVN_ERR(svn_io_file_close(uuid_file, pool));

  /* Read the min unpacked revision. */
  if (ffd->format >= SVN_FS_FS__MIN_PACKED_FORMAT)
    SVN_ERR(svn_fs_fs__update_min_unpacked_rev(fs, pool));

  /* Read the configuration file. */
  SVN_ERR(read_config(ffd, fs->path, fs->pool, pool));

  /* Global configuration options. */
  SVN_ERR(read_global_config(fs));

  return get_youngest(&(ffd->youngest_rev_cache), path, pool);
}

/* Wrapper around svn_io_file_create which ignores EEXIST. */
static svn_error_t *
create_file_ignore_eexist(const char *file,
                          const char *contents,
                          apr_pool_t *pool)
{
  svn_error_t *err = svn_io_file_create(file, contents, pool);
  if (err && APR_STATUS_IS_EEXIST(err->apr_err))
    {
      svn_error_clear(err);
      err = SVN_NO_ERROR;
    }
  return svn_error_trace(err);
}

/* Baton type bridging svn_fs_fs__upgrade and upgrade_body carrying 
 * parameters over between them. */
struct upgrade_baton_t
{
  svn_fs_t *fs;
  svn_fs_upgrade_notify_t notify_func;
  void *notify_baton;
  svn_cancel_func_t cancel_func;
  void *cancel_baton;
};

static svn_error_t *
upgrade_body(void *baton, apr_pool_t *pool)
{
  struct upgrade_baton_t *upgrade_baton = baton;
  svn_fs_t *fs = upgrade_baton->fs;
  fs_fs_data_t *ffd = fs->fsap_data;
  int format, max_files_per_dir;
  const char *format_path = path_format(fs, pool);
  svn_node_kind_t kind;
  svn_boolean_t needs_revprop_shard_cleanup = FALSE;

  /* Read the FS format number and max-files-per-dir setting. */
  SVN_ERR(read_format(&format, &max_files_per_dir,
                      format_path, pool));

  /* If the config file does not exist, create one. */
  SVN_ERR(svn_io_check_path(svn_dirent_join(fs->path, PATH_CONFIG, pool),
                            &kind, pool));
  switch (kind)
    {
    case svn_node_none:
      SVN_ERR(write_config(fs, pool));
      break;
    case svn_node_file:
      break;
    default:
      return svn_error_createf(SVN_ERR_FS_GENERAL, NULL,
                               _("'%s' is not a regular file."
                                 " Please move it out of "
                                 "the way and try again"),
                               svn_dirent_join(fs->path, PATH_CONFIG, pool));
    }

  /* If we're already up-to-date, there's nothing else to be done here. */
  if (format == SVN_FS_FS__FORMAT_NUMBER)
    return SVN_NO_ERROR;

  /* If our filesystem predates the existence of the 'txn-current
     file', make that file and its corresponding lock file. */
  if (format < SVN_FS_FS__MIN_TXN_CURRENT_FORMAT)
    {
      SVN_ERR(create_file_ignore_eexist(
                           svn_fs_fs__path_txn_current(fs, pool), "0\n",
                           pool));
      SVN_ERR(create_file_ignore_eexist(
                           svn_fs_fs__path_txn_current_lock(fs, pool), "",
                           pool));
    }

  /* If our filesystem predates the existence of the 'txn-protorevs'
     dir, make that directory.  */
  if (format < SVN_FS_FS__MIN_PROTOREVS_DIR_FORMAT)
    {
      /* We don't use path_txn_proto_rev() here because it expects
         we've already bumped our format. */
      SVN_ERR(svn_io_make_dir_recursively(
          svn_dirent_join(fs->path, PATH_TXN_PROTOS_DIR, pool), pool));
    }

  /* If our filesystem is new enough, write the min unpacked rev file. */
  if (format < SVN_FS_FS__MIN_PACKED_FORMAT)
    SVN_ERR(svn_io_file_create(svn_fs_fs__path_min_unpacked_rev(fs, pool),
                               "0\n", pool));

  /* If the file system supports revision packing but not revprop packing
     *and* the FS has been sharded, pack the revprops up to the point that
     revision data has been packed.  However, keep the non-packed revprop
     files around until after the format bump */
  if (   format >= SVN_FS_FS__MIN_PACKED_FORMAT
      && format < SVN_FS_FS__MIN_PACKED_REVPROP_FORMAT
      && max_files_per_dir > 0)
    {
      needs_revprop_shard_cleanup = TRUE;
      SVN_ERR(svn_fs_fs__upgrade_pack_revprops(fs,
                                               upgrade_baton->notify_func,
                                               upgrade_baton->notify_baton,
                                               upgrade_baton->cancel_func,
                                               upgrade_baton->cancel_baton,
                                               pool));
    }

  /* Bump the format file. */
  ffd->format = SVN_FS_FS__FORMAT_NUMBER;
  ffd->max_files_per_dir = max_files_per_dir;

  SVN_ERR(svn_fs_fs__write_format(fs, TRUE, pool));
  if (upgrade_baton->notify_func)
    SVN_ERR(upgrade_baton->notify_func(upgrade_baton->notify_baton,
                                       SVN_FS_FS__FORMAT_NUMBER,
                                       svn_fs_upgrade_format_bumped,
                                       pool));

  /* Now, it is safe to remove the redundant revprop files. */
  if (needs_revprop_shard_cleanup)
    SVN_ERR(svn_fs_fs__upgrade_cleanup_pack_revprops(fs,
                                               upgrade_baton->notify_func,
                                               upgrade_baton->notify_baton,
                                               upgrade_baton->cancel_func,
                                               upgrade_baton->cancel_baton,
                                               pool));

  /* Done */
  return SVN_NO_ERROR;
}


svn_error_t *
svn_fs_fs__upgrade(svn_fs_t *fs,
                   svn_fs_upgrade_notify_t notify_func,
                   void *notify_baton,
                   svn_cancel_func_t cancel_func,
                   void *cancel_baton,
                   apr_pool_t *pool)
{
  struct upgrade_baton_t baton;
  baton.fs = fs;
  baton.notify_func = notify_func;
  baton.notify_baton = notify_baton;
  baton.cancel_func = cancel_func;
  baton.cancel_baton = cancel_baton;
  
  return svn_fs_fs__with_all_locks(fs, upgrade_body, (void *)&baton, pool);
}

/* Find the youngest revision in a repository at path FS_PATH and
   return it in *YOUNGEST_P.  Perform temporary allocations in
   POOL. */
static svn_error_t *
get_youngest(svn_revnum_t *youngest_p,
             const char *fs_path,
             apr_pool_t *pool)
{
  svn_stringbuf_t *buf;
  SVN_ERR(svn_fs_fs__read_content(&buf,
                                  svn_dirent_join(fs_path, PATH_CURRENT,
                                                  pool),
                                  pool));

  *youngest_p = SVN_STR_TO_REV(buf->data);

  return SVN_NO_ERROR;
}


svn_error_t *
svn_fs_fs__youngest_rev(svn_revnum_t *youngest_p,
                        svn_fs_t *fs,
                        apr_pool_t *pool)
{
  fs_fs_data_t *ffd = fs->fsap_data;

  SVN_ERR(get_youngest(youngest_p, fs->path, pool));
  ffd->youngest_rev_cache = *youngest_p;

  return SVN_NO_ERROR;
}

svn_error_t *
svn_fs_fs__ensure_revision_exists(svn_revnum_t rev,
                                  svn_fs_t *fs,
                                  apr_pool_t *pool)
{
  fs_fs_data_t *ffd = fs->fsap_data;

  if (! SVN_IS_VALID_REVNUM(rev))
    return svn_error_createf(SVN_ERR_FS_NO_SUCH_REVISION, NULL,
                             _("Invalid revision number '%ld'"), rev);


  /* Did the revision exist the last time we checked the current
     file? */
  if (rev <= ffd->youngest_rev_cache)
    return SVN_NO_ERROR;

  SVN_ERR(get_youngest(&(ffd->youngest_rev_cache), fs->path, pool));

  /* Check again. */
  if (rev <= ffd->youngest_rev_cache)
    return SVN_NO_ERROR;

  return svn_error_createf(SVN_ERR_FS_NO_SUCH_REVISION, NULL,
                           _("No such revision %ld"), rev);
}

svn_error_t *
svn_fs_fs__file_length(svn_filesize_t *length,
                       node_revision_t *noderev,
                       apr_pool_t *pool)
{
  if (noderev->data_rep)
    *length = noderev->data_rep->expanded_size;
  else
    *length = 0;

  return SVN_NO_ERROR;
}

svn_error_t *
svn_fs_fs__file_text_rep_equal(svn_boolean_t *equal,
                               svn_fs_t *fs,
                               node_revision_t *a,
                               node_revision_t *b,
                               svn_boolean_t strict,
                               apr_pool_t *scratch_pool)
{
  svn_stream_t *contents_a, *contents_b;
  representation_t *rep_a = a->data_rep;
  representation_t *rep_b = b->data_rep;
  svn_boolean_t a_empty = !rep_a || rep_a->expanded_size == 0;
  svn_boolean_t b_empty = !rep_b || rep_b->expanded_size == 0;

  /* This makes sure that neither rep will be NULL later on */
  if (a_empty && b_empty)
    {
      *equal = TRUE;
      return SVN_NO_ERROR;
    }

  if (a_empty != b_empty)
    {
      *equal = FALSE;
      return SVN_NO_ERROR;
    }

  /* File text representations always know their checksums - even in a txn. */
  if (memcmp(rep_a->md5_digest, rep_b->md5_digest, sizeof(rep_a->md5_digest)))
    {
      *equal = FALSE;
      return SVN_NO_ERROR;
    }

  /* Paranoia. Compare SHA1 checksums because that's the level of
     confidence we require for e.g. the working copy. */
  if (rep_a->has_sha1 && rep_b->has_sha1)
    {
      *equal = memcmp(rep_a->sha1_digest, rep_b->sha1_digest,
                      sizeof(rep_a->sha1_digest)) == 0;
      return SVN_NO_ERROR;
    }

  /* Same path in same rev or txn? */
  if (svn_fs_fs__id_eq(a->id, b->id))
    {
      *equal = TRUE;
      return SVN_NO_ERROR;
    }

  /* Old repositories may not have the SHA1 checksum handy.
     This check becomes expensive.  Skip it unless explicitly required. */
  if (!strict)
    {
      *equal = TRUE;
      return SVN_NO_ERROR;
    }

  SVN_ERR(svn_fs_fs__get_contents(&contents_a, fs, rep_a, TRUE,
                                  scratch_pool));
  SVN_ERR(svn_fs_fs__get_contents(&contents_b, fs, rep_b, TRUE,
                                  scratch_pool));
  SVN_ERR(svn_stream_contents_same2(equal, contents_a, contents_b,
                                   scratch_pool));

  return SVN_NO_ERROR;
}

svn_error_t *
svn_fs_fs__prop_rep_equal(svn_boolean_t *equal,
                          svn_fs_t *fs,
                          node_revision_t *a,
                          node_revision_t *b,
                          svn_boolean_t strict,
                          apr_pool_t *scratch_pool)
{
  representation_t *rep_a = a->prop_rep;
  representation_t *rep_b = b->prop_rep;
  apr_hash_t *proplist_a;
  apr_hash_t *proplist_b;

  /* Mainly for a==b==NULL */
  if (rep_a == rep_b)
    {
      *equal = TRUE;
      return SVN_NO_ERROR;
    }

  /* Committed property lists can be compared quickly */
  if (   rep_a && rep_b
      && !svn_fs_fs__id_txn_used(&rep_a->txn_id)
      && !svn_fs_fs__id_txn_used(&rep_b->txn_id))
    {
      /* MD5 must be given. Having the same checksum is good enough for
         accepting the prop lists as equal. */
      *equal = memcmp(rep_a->md5_digest, rep_b->md5_digest,
                      sizeof(rep_a->md5_digest)) == 0;
      return SVN_NO_ERROR;
    }

  /* Same path in same txn? */
  if (svn_fs_fs__id_eq(a->id, b->id))
    {
      *equal = TRUE;
      return SVN_NO_ERROR;
    }

  /* Skip the expensive bits unless we are in strict mode.
     Simply assume that there is a difference. */
  if (!strict)
    {
      *equal = FALSE;
      return SVN_NO_ERROR;
    }

  /* At least one of the reps has been modified in a txn.
     Fetch and compare them. */
  SVN_ERR(svn_fs_fs__get_proplist(&proplist_a, fs, a, scratch_pool));
  SVN_ERR(svn_fs_fs__get_proplist(&proplist_b, fs, b, scratch_pool));

  *equal = svn_fs__prop_lists_equal(proplist_a, proplist_b, scratch_pool);
  return SVN_NO_ERROR;
}


svn_error_t *
svn_fs_fs__file_checksum(svn_checksum_t **checksum,
                         node_revision_t *noderev,
                         svn_checksum_kind_t kind,
                         apr_pool_t *pool)
{
  *checksum = NULL;

  if (noderev->data_rep)
    {
      svn_checksum_t temp;
      temp.kind = kind;
      
      switch(kind)
        {
          case svn_checksum_md5:
            temp.digest = noderev->data_rep->md5_digest;
            break;

          case svn_checksum_sha1:
            if (! noderev->data_rep->has_sha1)
              return SVN_NO_ERROR;

            temp.digest = noderev->data_rep->sha1_digest;
            break;

          default:
            return SVN_NO_ERROR;
        }

      *checksum = svn_checksum_dup(&temp, pool);
    }

  return SVN_NO_ERROR;
}

representation_t *
svn_fs_fs__rep_copy(representation_t *rep,
                    apr_pool_t *pool)
{
  if (rep == NULL)
    return NULL;

  return apr_pmemdup(pool, rep, sizeof(*rep));
}


/* Write out the zeroth revision for filesystem FS.
   Perform temporary allocations in SCRATCH_POOL. */
static svn_error_t *
write_revision_zero(svn_fs_t *fs,
                    apr_pool_t *scratch_pool)
{
  const char *path_revision_zero = svn_fs_fs__path_rev(fs, 0, scratch_pool);
  apr_hash_t *proplist;
  svn_string_t date;

  /* Write out a rev file for revision 0. */
  SVN_ERR(svn_io_file_create(path_revision_zero,
                              "PLAIN\nEND\nENDREP\n"
                              "id: 0.0.r0/17\n"
                              "type: dir\n"
                              "count: 0\n"
                              "text: 0 0 4 4 "
                              "2d2977d1c96f487abe4a1e202dd03b4e\n"
                              "cpath: /\n"
                              "\n\n17 107\n", scratch_pool));

  SVN_ERR(svn_io_set_file_read_only(path_revision_zero, FALSE, scratch_pool));

  /* Set a date on revision 0. */
  date.data = svn_time_to_cstring(apr_time_now(), scratch_pool);
  date.len = strlen(date.data);
  proplist = apr_hash_make(scratch_pool);
  svn_hash_sets(proplist, SVN_PROP_REVISION_DATE, &date);
  SVN_ERR(svn_fs_fs__set_revision_proplist(fs, 0, proplist, scratch_pool));

  return SVN_NO_ERROR;
}

svn_error_t *
svn_fs_fs__create(svn_fs_t *fs,
                  const char *path,
                  apr_pool_t *pool)
{
  int format = SVN_FS_FS__FORMAT_NUMBER;
  fs_fs_data_t *ffd = fs->fsap_data;

  fs->path = apr_pstrdup(fs->pool, path);
  /* See if compatibility with older versions was explicitly requested. */
  if (fs->config)
    {
      svn_version_t *compatible_version;
      SVN_ERR(svn_fs__compatible_version(&compatible_version, fs->config,
                                         pool));

      /* select format number */
      switch(compatible_version->minor)
        {
          case 0: return svn_error_create(SVN_ERR_FS_UNSUPPORTED_FORMAT, NULL,
                 _("FSFS is not compatible with Subversion prior to 1.1"));

          case 1:
          case 2:
          case 3: format = 1;
                  break;

          case 4: format = 2;
                  break;

          case 5: format = 3;
                  break;

          case 6:
          case 7: format = 4;
                  break;

          case 8: format = 6;
                  break;

          default:format = SVN_FS_FS__FORMAT_NUMBER;
        }
    }
  ffd->format = format;

  /* Override the default linear layout if this is a new-enough format. */
  if (format >= SVN_FS_FS__MIN_LAYOUT_FORMAT_OPTION_FORMAT)
    ffd->max_files_per_dir = SVN_FS_FS_DEFAULT_MAX_FILES_PER_DIR;

  /* Create the revision data directories. */
  if (ffd->max_files_per_dir)
    SVN_ERR(svn_io_make_dir_recursively(svn_fs_fs__path_rev_shard(fs, 0,
                                                                  pool),
                                        pool));
  else
    SVN_ERR(svn_io_make_dir_recursively(svn_dirent_join(path, PATH_REVS_DIR,
                                                        pool),
                                        pool));

  /* Create the revprops directory. */
  if (ffd->max_files_per_dir)
    SVN_ERR(svn_io_make_dir_recursively(svn_fs_fs__path_revprops_shard(fs, 0,
                                                                       pool),
                                        pool));
  else
    SVN_ERR(svn_io_make_dir_recursively(svn_dirent_join(path,
                                                        PATH_REVPROPS_DIR,
                                                        pool),
                                        pool));

  /* Create the transaction directory. */
  SVN_ERR(svn_io_make_dir_recursively(svn_dirent_join(path, PATH_TXNS_DIR,
                                                      pool),
                                      pool));

  /* Create the protorevs directory. */
  if (format >= SVN_FS_FS__MIN_PROTOREVS_DIR_FORMAT)
    SVN_ERR(svn_io_make_dir_recursively(svn_dirent_join(path, PATH_TXN_PROTOS_DIR,
                                                      pool),
                                        pool));

  /* Create the 'current' file. */
  SVN_ERR(svn_io_file_create(svn_fs_fs__path_current(fs, pool),
                             (format >= SVN_FS_FS__MIN_NO_GLOBAL_IDS_FORMAT
                              ? "0\n" : "0 1 1\n"),
                             pool));
  SVN_ERR(svn_io_file_create_empty(svn_fs_fs__path_lock(fs, pool), pool));
  SVN_ERR(svn_fs_fs__set_uuid(fs, NULL, pool));

  SVN_ERR(write_revision_zero(fs, pool));

  /* Create the fsfs.conf file if supported.  Older server versions would
     simply ignore the file but that might result in a different behavior
     than with the later releases.  Also, hotcopy would ignore, i.e. not
     copy, a fsfs.conf with old formats. */
  if (ffd->format >= SVN_FS_FS__MIN_CONFIG_FILE)
    SVN_ERR(write_config(fs, pool));

  SVN_ERR(read_config(ffd, fs->path, fs->pool, pool));

  /* Global configuration options. */
  SVN_ERR(read_global_config(fs));

  /* Create the min unpacked rev file. */
  if (ffd->format >= SVN_FS_FS__MIN_PACKED_FORMAT)
    SVN_ERR(svn_io_file_create(svn_fs_fs__path_min_unpacked_rev(fs, pool),
                               "0\n", pool));

  /* Create the txn-current file if the repository supports
     the transaction sequence file. */
  if (format >= SVN_FS_FS__MIN_TXN_CURRENT_FORMAT)
    {
      SVN_ERR(svn_io_file_create(svn_fs_fs__path_txn_current(fs, pool),
                                 "0\n", pool));
      SVN_ERR(svn_io_file_create_empty(
                                 svn_fs_fs__path_txn_current_lock(fs, pool),
                                 pool));
    }

  /* This filesystem is ready.  Stamp it with a format number. */
  SVN_ERR(svn_fs_fs__write_format(fs, FALSE, pool));

  ffd->youngest_rev_cache = 0;
  return SVN_NO_ERROR;
}

svn_error_t *
svn_fs_fs__set_uuid(svn_fs_t *fs,
                    const char *uuid,
                    apr_pool_t *pool)
{
  char *my_uuid;
  apr_size_t my_uuid_len;
  const char *uuid_path = path_uuid(fs, pool);

  if (! uuid)
    uuid = svn_uuid_generate(pool);

  /* Make sure we have a copy in FS->POOL, and append a newline. */
  my_uuid = apr_pstrcat(fs->pool, uuid, "\n", SVN_VA_NULL);
  my_uuid_len = strlen(my_uuid);

  /* We use the permissions of the 'current' file, because the 'uuid'
     file does not exist during repository creation. */
  SVN_ERR(svn_io_write_atomic(uuid_path, my_uuid, my_uuid_len,
                              svn_fs_fs__path_current(fs, pool) /* perms */,
                              pool));

  /* Remove the newline we added, and stash the UUID. */
  my_uuid[my_uuid_len - 1] = '\0';
  fs->uuid = my_uuid;

  return SVN_NO_ERROR;
}

/** Node origin lazy cache. */

/* If directory PATH does not exist, create it and give it the same
   permissions as FS_path.*/
svn_error_t *
svn_fs_fs__ensure_dir_exists(const char *path,
                             const char *fs_path,
                             apr_pool_t *pool)
{
  svn_error_t *err = svn_io_dir_make(path, APR_OS_DEFAULT, pool);
  if (err && APR_STATUS_IS_EEXIST(err->apr_err))
    {
      svn_error_clear(err);
      return SVN_NO_ERROR;
    }
  SVN_ERR(err);

  /* We successfully created a new directory.  Dup the permissions
     from FS->path. */
  return svn_io_copy_perms(fs_path, path, pool);
}

/* Set *NODE_ORIGINS to a hash mapping 'const char *' node IDs to
   'svn_string_t *' node revision IDs.  Use POOL for allocations. */
static svn_error_t *
get_node_origins_from_file(svn_fs_t *fs,
                           apr_hash_t **node_origins,
                           const char *node_origins_file,
                           apr_pool_t *pool)
{
  apr_file_t *fd;
  svn_error_t *err;
  svn_stream_t *stream;

  *node_origins = NULL;
  err = svn_io_file_open(&fd, node_origins_file,
                         APR_READ, APR_OS_DEFAULT, pool);
  if (err && APR_STATUS_IS_ENOENT(err->apr_err))
    {
      svn_error_clear(err);
      return SVN_NO_ERROR;
    }
  SVN_ERR(err);

  stream = svn_stream_from_aprfile2(fd, FALSE, pool);
  *node_origins = apr_hash_make(pool);
  SVN_ERR(svn_hash_read2(*node_origins, stream, SVN_HASH_TERMINATOR, pool));
  return svn_stream_close(stream);
}

svn_error_t *
svn_fs_fs__get_node_origin(const svn_fs_id_t **origin_id,
                           svn_fs_t *fs,
                           const svn_fs_fs__id_part_t *node_id,
                           apr_pool_t *pool)
{
  apr_hash_t *node_origins;

  *origin_id = NULL;
  SVN_ERR(get_node_origins_from_file(fs, &node_origins,
                                     svn_fs_fs__path_node_origin(fs, node_id,
                                                                 pool),
                                     pool));
  if (node_origins)
    {
      char node_id_ptr[SVN_INT64_BUFFER_SIZE];
      apr_size_t len = svn__ui64tobase36(node_id_ptr, node_id->number);
      svn_string_t *origin_id_str
        = apr_hash_get(node_origins, node_id_ptr, len);

      if (origin_id_str)
        *origin_id = svn_fs_fs__id_parse(apr_pstrdup(pool,
                                                     origin_id_str->data),
                                         pool);
    }
  return SVN_NO_ERROR;
}


/* Helper for svn_fs_fs__set_node_origin.  Takes a NODE_ID/NODE_REV_ID
   pair and adds it to the NODE_ORIGINS_PATH file.  */
static svn_error_t *
set_node_origins_for_file(svn_fs_t *fs,
                          const char *node_origins_path,
                          const svn_fs_fs__id_part_t *node_id,
                          svn_string_t *node_rev_id,
                          apr_pool_t *pool)
{
  const char *path_tmp;
  svn_stream_t *stream;
  apr_hash_t *origins_hash;
  svn_string_t *old_node_rev_id;

  /* the hash serialization functions require strings as keys */
  char node_id_ptr[SVN_INT64_BUFFER_SIZE];
  apr_size_t len = svn__ui64tobase36(node_id_ptr, node_id->number);

  SVN_ERR(svn_fs_fs__ensure_dir_exists(svn_dirent_join(fs->path,
                                                       PATH_NODE_ORIGINS_DIR,
                                                       pool),
                                       fs->path, pool));

  /* Read the previously existing origins (if any), and merge our
     update with it. */
  SVN_ERR(get_node_origins_from_file(fs, &origins_hash,
                                     node_origins_path, pool));
  if (! origins_hash)
    origins_hash = apr_hash_make(pool);

  old_node_rev_id = apr_hash_get(origins_hash, node_id_ptr, len);

  if (old_node_rev_id && !svn_string_compare(node_rev_id, old_node_rev_id))
    return svn_error_createf(SVN_ERR_FS_CORRUPT, NULL,
                             _("Node origin for '%s' exists with a different "
                               "value (%s) than what we were about to store "
                               "(%s)"),
                             node_id_ptr, old_node_rev_id->data,
                             node_rev_id->data);

  apr_hash_set(origins_hash, node_id_ptr, len, node_rev_id);

  /* Sure, there's a race condition here.  Two processes could be
     trying to add different cache elements to the same file at the
     same time, and the entries added by the first one to write will
     be lost.  But this is just a cache of reconstructible data, so
     we'll accept this problem in return for not having to deal with
     locking overhead. */

  /* Create a temporary file, write out our hash, and close the file. */
  SVN_ERR(svn_stream_open_unique(&stream, &path_tmp,
                                 svn_dirent_dirname(node_origins_path, pool),
                                 svn_io_file_del_none, pool, pool));
  SVN_ERR(svn_hash_write2(origins_hash, stream, SVN_HASH_TERMINATOR, pool));
  SVN_ERR(svn_stream_close(stream));

  /* Rename the temp file as the real destination */
  return svn_io_file_rename(path_tmp, node_origins_path, pool);
}


svn_error_t *
svn_fs_fs__set_node_origin(svn_fs_t *fs,
                           const svn_fs_fs__id_part_t *node_id,
                           const svn_fs_id_t *node_rev_id,
                           apr_pool_t *pool)
{
  svn_error_t *err;
  const char *filename = svn_fs_fs__path_node_origin(fs, node_id, pool);

  err = set_node_origins_for_file(fs, filename,
                                  node_id,
                                  svn_fs_fs__id_unparse(node_rev_id, pool),
                                  pool);
  if (err && APR_STATUS_IS_EACCES(err->apr_err))
    {
      /* It's just a cache; stop trying if I can't write. */
      svn_error_clear(err);
      err = NULL;
    }
  return svn_error_trace(err);
}



/*** Revisions ***/

svn_error_t *
svn_fs_fs__revision_prop(svn_string_t **value_p,
                         svn_fs_t *fs,
                         svn_revnum_t rev,
                         const char *propname,
                         apr_pool_t *pool)
{
  apr_hash_t *table;

  SVN_ERR(svn_fs__check_fs(fs, TRUE));
  SVN_ERR(svn_fs_fs__get_revision_proplist(&table, fs, rev, pool));

  *value_p = svn_hash_gets(table, propname);

  return SVN_NO_ERROR;
}


/* Baton used for change_rev_prop_body below. */
struct change_rev_prop_baton {
  svn_fs_t *fs;
  svn_revnum_t rev;
  const char *name;
  const svn_string_t *const *old_value_p;
  const svn_string_t *value;
};

/* The work-horse for svn_fs_fs__change_rev_prop, called with the FS
   write lock.  This implements the svn_fs_fs__with_write_lock()
   'body' callback type.  BATON is a 'struct change_rev_prop_baton *'. */
static svn_error_t *
change_rev_prop_body(void *baton, apr_pool_t *pool)
{
  struct change_rev_prop_baton *cb = baton;
  apr_hash_t *table;

  SVN_ERR(svn_fs_fs__get_revision_proplist(&table, cb->fs, cb->rev, pool));

  if (cb->old_value_p)
    {
      const svn_string_t *wanted_value = *cb->old_value_p;
      const svn_string_t *present_value = svn_hash_gets(table, cb->name);
      if ((!wanted_value != !present_value)
          || (wanted_value && present_value
              && !svn_string_compare(wanted_value, present_value)))
        {
          /* What we expected isn't what we found. */
          return svn_error_createf(SVN_ERR_FS_PROP_BASEVALUE_MISMATCH, NULL,
                                   _("revprop '%s' has unexpected value in "
                                     "filesystem"),
                                   cb->name);
        }
      /* Fall through. */
    }
  svn_hash_sets(table, cb->name, cb->value);

  return svn_fs_fs__set_revision_proplist(cb->fs, cb->rev, table, pool);
}

svn_error_t *
svn_fs_fs__change_rev_prop(svn_fs_t *fs,
                           svn_revnum_t rev,
                           const char *name,
                           const svn_string_t *const *old_value_p,
                           const svn_string_t *value,
                           apr_pool_t *pool)
{
  struct change_rev_prop_baton cb;

  SVN_ERR(svn_fs__check_fs(fs, TRUE));

  cb.fs = fs;
  cb.rev = rev;
  cb.name = name;
  cb.old_value_p = old_value_p;
  cb.value = value;

  return svn_fs_fs__with_write_lock(fs, change_rev_prop_body, &cb, pool);
}


svn_error_t *
svn_fs_fs__info_format(int *fs_format,
                       svn_version_t **supports_version,
                       svn_fs_t *fs,
                       apr_pool_t *result_pool,
                       apr_pool_t *scratch_pool)
{
  fs_fs_data_t *ffd = fs->fsap_data;
  *fs_format = ffd->format;
  *supports_version = apr_palloc(result_pool, sizeof(svn_version_t));

  (*supports_version)->major = SVN_VER_MAJOR;
  (*supports_version)->minor = 1;
  (*supports_version)->patch = 0;
  (*supports_version)->tag = "";

  switch (ffd->format)
    {
    case 1:
      break;
    case 2:
      (*supports_version)->minor = 4;
      break;
    case 3:
      (*supports_version)->minor = 5;
      break;
    case 4:
      (*supports_version)->minor = 6;
      break;
    case 6:
      (*supports_version)->minor = 8;
      break;
    case 7:
      (*supports_version)->minor = 9;
      break;
#ifdef SVN_DEBUG
# if SVN_FS_FS__FORMAT_NUMBER != 7
#  error "Need to add a 'case' statement here"
# endif
#endif
    }

  return SVN_NO_ERROR;
}

svn_error_t *
svn_fs_fs__info_config_files(apr_array_header_t **files,
                             svn_fs_t *fs,
                             apr_pool_t *result_pool,
                             apr_pool_t *scratch_pool)
{
  *files = apr_array_make(result_pool, 1, sizeof(const char *));
  APR_ARRAY_PUSH(*files, const char *) = svn_dirent_join(fs->path, PATH_CONFIG,
                                                         result_pool);
  return SVN_NO_ERROR;
}<|MERGE_RESOLUTION|>--- conflicted
+++ resolved
@@ -901,19 +901,12 @@
 static svn_error_t *
 read_global_config(svn_fs_t *fs)
 {
-<<<<<<< HEAD
-=======
   fs_fs_data_t *ffd = fs->fsap_data;
-  ffd->use_block_read
-    = svn_hash__get_bool(fs->config, SVN_FS_CONFIG_FSFS_BLOCK_READ, FALSE);
-
   /* Ignore the user-specified larger block size if we don't use block-read.
      Defaulting to 4k gives us the same access granularity in format 7 as in
      older formats. */
-  if (!ffd->use_block_read)
-    ffd->block_size = MIN(0x1000, ffd->block_size);
-
->>>>>>> 5d785227
+  ffd->block_size = MIN(0x1000, ffd->block_size);
+
   return SVN_NO_ERROR;
 }
 
