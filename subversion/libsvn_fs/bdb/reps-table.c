<<<<<<< HEAD
/* reps-table.c : operations on the `representations' table
 *
 * ====================================================================
 * Copyright (c) 2000-2003 CollabNet.  All rights reserved.
 *
 * This software is licensed as described in the file COPYING, which
 * you should have received as part of this distribution.  The terms
 * are also available at http://subversion.tigris.org/license-1.html.
 * If newer versions of this license are posted there, you may use a
 * newer version instead, at your option.
 *
 * This software consists of voluntary contributions made by many
 * individuals.  For exact contribution history, see the revision
 * history and logs, available at http://subversion.tigris.org/.
 * ====================================================================
 */

#include "bdb_compat.h"
#include "svn_fs.h"
#include "../fs.h"
#include "../util/fs_skels.h"
#include "../err.h"
#include "dbt.h"
#include "../trail.h"
#include "../key-gen.h"
#include "bdb-err.h"
#include "reps-table.h"
#include "strings-table.h"



/*** Creating and opening the representations table. ***/

int
svn_fs__bdb_open_reps_table (DB **reps_p,
                             DB_ENV *env,
                             int create)
{
  const u_int32_t open_flags = (create ? (DB_CREATE | DB_EXCL) : 0);
  DB *reps;

  BDB_ERR (svn_fs__bdb_check_version());
  BDB_ERR (db_create (&reps, env, 0));
  BDB_ERR (reps->open (SVN_BDB_OPEN_PARAMS(reps, NULL),
                      "representations", 0, DB_BTREE,
                      open_flags | SVN_BDB_AUTO_COMMIT,
                      0666));

  /* Create the `next-key' table entry.  */
  if (create)
  {
    DBT key, value;

    BDB_ERR (reps->put
            (reps, 0,
             svn_fs__str_to_dbt (&key, (char *) svn_fs__next_key_key),
             svn_fs__str_to_dbt (&value, (char *) "0"),
             SVN_BDB_AUTO_COMMIT));
  }

  *reps_p = reps;
  return 0;
}



/*** Storing and retrieving reps.  ***/

svn_error_t *
svn_fs__bdb_read_rep (svn_fs__representation_t **rep_p,
                      svn_fs_t *fs,
                      const char *key,
                      trail_t *trail)
{
  skel_t *skel;
  int db_err;
  DBT query, result;

  db_err = fs->representations->get
    (fs->representations,
     trail->db_txn,
     svn_fs__str_to_dbt (&query, (char *) key),
     svn_fs__result_dbt (&result), 0);

  svn_fs__track_dbt (&result, trail->pool);

  /* If there's no such node, return an appropriately specific error.  */
  if (db_err == DB_NOTFOUND)
    return svn_error_createf
      (SVN_ERR_FS_NO_SUCH_REPRESENTATION, 0,
       "svn_fs__bdb_read_rep: no such representation `%s'", key);

  /* Handle any other error conditions.  */
  SVN_ERR (BDB_WRAP (fs, "reading representation", db_err));

  /* Parse the REPRESENTATION skel.  */
  skel = svn_fs__parse_skel (result.data, result.size, trail->pool);

  /* Convert to a native type.  */
  SVN_ERR (svn_fs__parse_representation_skel (rep_p, skel, trail->pool));

  return SVN_NO_ERROR;
}


svn_error_t *
svn_fs__bdb_write_rep (svn_fs_t *fs,
                       const char *key,
                       const svn_fs__representation_t *rep,
                       trail_t *trail)
{
  DBT query, result;
  skel_t *skel;

  /* Convert from native type to skel. */
  SVN_ERR (svn_fs__unparse_representation_skel (&skel, rep, trail->pool));

  /* Now write the record. */
  SVN_ERR (BDB_WRAP (fs, "storing representation",
                    fs->representations->put
                    (fs->representations, trail->db_txn,
                     svn_fs__str_to_dbt (&query, (char *) key),
                     svn_fs__skel_to_dbt (&result, skel, trail->pool), 0)));

  return SVN_NO_ERROR;
}


svn_error_t *
svn_fs__bdb_write_new_rep (const char **key,
                           svn_fs_t *fs,
                           const svn_fs__representation_t *rep,
                           trail_t *trail)
{
  DBT query, result;
  int db_err;
  apr_size_t len;
  char next_key[SVN_FS__MAX_KEY_SIZE];
  
  /* ### todo: see issue #409 for why bumping the key as part of this
     trail is problematic. */

  /* Get the current value associated with `next-key'.  */
  svn_fs__str_to_dbt (&query, (char *) svn_fs__next_key_key);
  SVN_ERR (BDB_WRAP (fs, "allocating new representation (getting next-key)",
                    fs->representations->get (fs->representations,
                                              trail->db_txn,
                                              &query,
                                              svn_fs__result_dbt (&result),
                                              0)));

  svn_fs__track_dbt (&result, trail->pool);

  /* Store the new rep. */
  *key = apr_pstrmemdup (trail->pool, result.data, result.size);
  SVN_ERR (svn_fs__bdb_write_rep (fs, *key, rep, trail));

  /* Bump to future key. */
  len = result.size;
  svn_fs__next_key (result.data, &len, next_key);
  db_err = fs->representations->put
    (fs->representations, trail->db_txn,
     svn_fs__str_to_dbt (&query, (char *) svn_fs__next_key_key),
     svn_fs__str_to_dbt (&result, (char *) next_key),
     0);

  SVN_ERR (BDB_WRAP (fs, "bumping next representation key", db_err));

  return SVN_NO_ERROR;
}


svn_error_t *
svn_fs__bdb_delete_rep (svn_fs_t *fs, const char *key, trail_t *trail)
{
  int db_err;
  DBT query;

  db_err = fs->representations->del
    (fs->representations, trail->db_txn,
     svn_fs__str_to_dbt (&query, (char *) key), 0);

  /* If there's no such node, return an appropriately specific error.  */
  if (db_err == DB_NOTFOUND)
    return svn_error_createf
      (SVN_ERR_FS_NO_SUCH_REPRESENTATION, 0,
       "svn_fs__bdb_delete_rep: no such representation `%s'", key);

  /* Handle any other error conditions.  */
  SVN_ERR (BDB_WRAP (fs, "deleting representation", db_err));

  return SVN_NO_ERROR;
}
=======
/* reps-table.c : operations on the `representations' table
 *
 * ====================================================================
 * Copyright (c) 2000-2003 CollabNet.  All rights reserved.
 *
 * This software is licensed as described in the file COPYING, which
 * you should have received as part of this distribution.  The terms
 * are also available at http://subversion.tigris.org/license-1.html.
 * If newer versions of this license are posted there, you may use a
 * newer version instead, at your option.
 *
 * This software consists of voluntary contributions made by many
 * individuals.  For exact contribution history, see the revision
 * history and logs, available at http://subversion.tigris.org/.
 * ====================================================================
 */

#include "bdb_compat.h"
#include "svn_fs.h"
#include "../fs.h"
#include "../util/fs_skels.h"
#include "../err.h"
#include "dbt.h"
#include "../trail.h"
#include "../key-gen.h"
#include "bdb-err.h"
#include "reps-table.h"
#include "strings-table.h"



/*** Creating and opening the representations table. ***/

int
svn_fs__bdb_open_reps_table (DB **reps_p,
                             DB_ENV *env,
                             int create)
{
  const u_int32_t open_flags = (create ? (DB_CREATE | DB_EXCL) : 0);
  DB *reps;

  BDB_ERR (svn_fs__bdb_check_version());
  BDB_ERR (db_create (&reps, env, 0));
  BDB_ERR (reps->open (SVN_BDB_OPEN_PARAMS(reps, NULL),
                      "representations", 0, DB_BTREE,
                      open_flags | SVN_BDB_AUTO_COMMIT,
                      0666));

  /* Create the `next-key' table entry.  */
  if (create)
  {
    DBT key, value;

    BDB_ERR (reps->put
            (reps, 0,
             svn_fs__str_to_dbt (&key, (char *) svn_fs__next_key_key),
             svn_fs__str_to_dbt (&value, (char *) "0"),
             SVN_BDB_AUTO_COMMIT));
  }

  *reps_p = reps;
  return 0;
}



/*** Storing and retrieving reps.  ***/

svn_error_t *
svn_fs__bdb_read_rep (svn_fs__representation_t **rep_p,
                      svn_fs_t *fs,
                      const char *key,
                      trail_t *trail)
{
  skel_t *skel;
  int db_err;
  DBT query, result;

  db_err = fs->representations->get
    (fs->representations,
     trail->db_txn,
     svn_fs__str_to_dbt (&query, (char *) key),
     svn_fs__result_dbt (&result), 0);

  svn_fs__track_dbt (&result, trail->pool);

  /* If there's no such node, return an appropriately specific error.  */
  if (db_err == DB_NOTFOUND)
    return svn_error_createf
      (SVN_ERR_FS_NO_SUCH_REPRESENTATION, 0,
       "svn_fs__bdb_read_rep: no such representation `%s'", key);

  /* Handle any other error conditions.  */
  SVN_ERR (BDB_WRAP (fs, "reading representation", db_err));

  /* Parse the REPRESENTATION skel.  */
  skel = svn_fs__parse_skel (result.data, result.size, trail->pool);

  /* Convert to a native type.  */
  SVN_ERR (svn_fs__parse_representation_skel (rep_p, skel, trail->pool));

  return SVN_NO_ERROR;
}


svn_error_t *
svn_fs__bdb_write_rep (svn_fs_t *fs,
                       const char *key,
                       const svn_fs__representation_t *rep,
                       trail_t *trail)
{
  DBT query, result;
  skel_t *skel;

  /* Convert from native type to skel. */
  SVN_ERR (svn_fs__unparse_representation_skel (&skel, rep, trail->pool));

  /* Now write the record. */
  SVN_ERR (BDB_WRAP (fs, "storing representation",
                    fs->representations->put
                    (fs->representations, trail->db_txn,
                     svn_fs__str_to_dbt (&query, (char *) key),
                     svn_fs__skel_to_dbt (&result, skel, trail->pool), 0)));

  return SVN_NO_ERROR;
}


svn_error_t *
svn_fs__bdb_write_new_rep (const char **key,
                           svn_fs_t *fs,
                           const svn_fs__representation_t *rep,
                           trail_t *trail)
{
  DBT query, result;
  int db_err;
  apr_size_t len;
  char next_key[SVN_FS__MAX_KEY_SIZE];
  
  /* ### todo: see issue #409 for why bumping the key as part of this
     trail is problematic. */

  /* Get the current value associated with `next-key'.  */
  svn_fs__str_to_dbt (&query, (char *) svn_fs__next_key_key);
  SVN_ERR (BDB_WRAP (fs, "allocating new representation (getting next-key)",
                    fs->representations->get (fs->representations,
                                              trail->db_txn,
                                              &query,
                                              svn_fs__result_dbt (&result),
                                              0)));

  svn_fs__track_dbt (&result, trail->pool);

  /* Store the new rep. */
  *key = apr_pstrmemdup (trail->pool, result.data, result.size);
  SVN_ERR (svn_fs__bdb_write_rep (fs, *key, rep, trail));

  /* Bump to future key. */
  len = result.size;
  svn_fs__next_key (result.data, &len, next_key);
  db_err = fs->representations->put
    (fs->representations, trail->db_txn,
     svn_fs__str_to_dbt (&query, (char *) svn_fs__next_key_key),
     svn_fs__str_to_dbt (&result, (char *) next_key),
     0);

  SVN_ERR (BDB_WRAP (fs, "bumping next representation key", db_err));

  return SVN_NO_ERROR;
}


svn_error_t *
svn_fs__bdb_delete_rep (svn_fs_t *fs, const char *key, trail_t *trail)
{
  int db_err;
  DBT query;

  db_err = fs->representations->del
    (fs->representations, trail->db_txn,
     svn_fs__str_to_dbt (&query, (char *) key), 0);

  /* If there's no such node, return an appropriately specific error.  */
  if (db_err == DB_NOTFOUND)
    return svn_error_createf
      (SVN_ERR_FS_NO_SUCH_REPRESENTATION, 0,
       "svn_fs__bdb_delete_rep: no such representation `%s'", key);

  /* Handle any other error conditions.  */
  SVN_ERR (BDB_WRAP (fs, "deleting representation", db_err));

  return SVN_NO_ERROR;
}
>>>>>>> 568fa1e5
<|MERGE_RESOLUTION|>--- conflicted
+++ resolved
@@ -1,4 +1,3 @@
-<<<<<<< HEAD
 /* reps-table.c : operations on the `representations' table
  *
  * ====================================================================
@@ -193,201 +192,4 @@
   SVN_ERR (BDB_WRAP (fs, "deleting representation", db_err));
 
   return SVN_NO_ERROR;
-}
-=======
-/* reps-table.c : operations on the `representations' table
- *
- * ====================================================================
- * Copyright (c) 2000-2003 CollabNet.  All rights reserved.
- *
- * This software is licensed as described in the file COPYING, which
- * you should have received as part of this distribution.  The terms
- * are also available at http://subversion.tigris.org/license-1.html.
- * If newer versions of this license are posted there, you may use a
- * newer version instead, at your option.
- *
- * This software consists of voluntary contributions made by many
- * individuals.  For exact contribution history, see the revision
- * history and logs, available at http://subversion.tigris.org/.
- * ====================================================================
- */
-
-#include "bdb_compat.h"
-#include "svn_fs.h"
-#include "../fs.h"
-#include "../util/fs_skels.h"
-#include "../err.h"
-#include "dbt.h"
-#include "../trail.h"
-#include "../key-gen.h"
-#include "bdb-err.h"
-#include "reps-table.h"
-#include "strings-table.h"
-
-
--
-/*** Creating and opening the representations table. ***/
-
-int
-svn_fs__bdb_open_reps_table (DB **reps_p,
-                             DB_ENV *env,
-                             int create)
-{
-  const u_int32_t open_flags = (create ? (DB_CREATE | DB_EXCL) : 0);
-  DB *reps;
-
-  BDB_ERR (svn_fs__bdb_check_version());
-  BDB_ERR (db_create (&reps, env, 0));
-  BDB_ERR (reps->open (SVN_BDB_OPEN_PARAMS(reps, NULL),
-                      "representations", 0, DB_BTREE,
-                      open_flags | SVN_BDB_AUTO_COMMIT,
-                      0666));
-
-  /* Create the `next-key' table entry.  */
-  if (create)
-  {
-    DBT key, value;
-
-    BDB_ERR (reps->put
-            (reps, 0,
-             svn_fs__str_to_dbt (&key, (char *) svn_fs__next_key_key),
-             svn_fs__str_to_dbt (&value, (char *) "0"),
-             SVN_BDB_AUTO_COMMIT));
-  }
-
-  *reps_p = reps;
-  return 0;
-}
-
-
--
-/*** Storing and retrieving reps.  ***/
-
-svn_error_t *
-svn_fs__bdb_read_rep (svn_fs__representation_t **rep_p,
-                      svn_fs_t *fs,
-                      const char *key,
-                      trail_t *trail)
-{
-  skel_t *skel;
-  int db_err;
-  DBT query, result;
-
-  db_err = fs->representations->get
-    (fs->representations,
-     trail->db_txn,
-     svn_fs__str_to_dbt (&query, (char *) key),
-     svn_fs__result_dbt (&result), 0);
-
-  svn_fs__track_dbt (&result, trail->pool);
-
-  /* If there's no such node, return an appropriately specific error.  */
-  if (db_err == DB_NOTFOUND)
-    return svn_error_createf
-      (SVN_ERR_FS_NO_SUCH_REPRESENTATION, 0,
-       "svn_fs__bdb_read_rep: no such representation `%s'", key);
-
-  /* Handle any other error conditions.  */
-  SVN_ERR (BDB_WRAP (fs, "reading representation", db_err));
-
-  /* Parse the REPRESENTATION skel.  */
-  skel = svn_fs__parse_skel (result.data, result.size, trail->pool);
-
-  /* Convert to a native type.  */
-  SVN_ERR (svn_fs__parse_representation_skel (rep_p, skel, trail->pool));
-
-  return SVN_NO_ERROR;
-}
-
-
-svn_error_t *
-svn_fs__bdb_write_rep (svn_fs_t *fs,
-                       const char *key,
-                       const svn_fs__representation_t *rep,
-                       trail_t *trail)
-{
-  DBT query, result;
-  skel_t *skel;
-
-  /* Convert from native type to skel. */
-  SVN_ERR (svn_fs__unparse_representation_skel (&skel, rep, trail->pool));
-
-  /* Now write the record. */
-  SVN_ERR (BDB_WRAP (fs, "storing representation",
-                    fs->representations->put
-                    (fs->representations, trail->db_txn,
-                     svn_fs__str_to_dbt (&query, (char *) key),
-                     svn_fs__skel_to_dbt (&result, skel, trail->pool), 0)));
-
-  return SVN_NO_ERROR;
-}
-
-
-svn_error_t *
-svn_fs__bdb_write_new_rep (const char **key,
-                           svn_fs_t *fs,
-                           const svn_fs__representation_t *rep,
-                           trail_t *trail)
-{
-  DBT query, result;
-  int db_err;
-  apr_size_t len;
-  char next_key[SVN_FS__MAX_KEY_SIZE];
-  
-  /* ### todo: see issue #409 for why bumping the key as part of this
-     trail is problematic. */
-
-  /* Get the current value associated with `next-key'.  */
-  svn_fs__str_to_dbt (&query, (char *) svn_fs__next_key_key);
-  SVN_ERR (BDB_WRAP (fs, "allocating new representation (getting next-key)",
-                    fs->representations->get (fs->representations,
-                                              trail->db_txn,
-                                              &query,
-                                              svn_fs__result_dbt (&result),
-                                              0)));
-
-  svn_fs__track_dbt (&result, trail->pool);
-
-  /* Store the new rep. */
-  *key = apr_pstrmemdup (trail->pool, result.data, result.size);
-  SVN_ERR (svn_fs__bdb_write_rep (fs, *key, rep, trail));
-
-  /* Bump to future key. */
-  len = result.size;
-  svn_fs__next_key (result.data, &len, next_key);
-  db_err = fs->representations->put
-    (fs->representations, trail->db_txn,
-     svn_fs__str_to_dbt (&query, (char *) svn_fs__next_key_key),
-     svn_fs__str_to_dbt (&result, (char *) next_key),
-     0);
-
-  SVN_ERR (BDB_WRAP (fs, "bumping next representation key", db_err));
-
-  return SVN_NO_ERROR;
-}
-
-
-svn_error_t *
-svn_fs__bdb_delete_rep (svn_fs_t *fs, const char *key, trail_t *trail)
-{
-  int db_err;
-  DBT query;
-
-  db_err = fs->representations->del
-    (fs->representations, trail->db_txn,
-     svn_fs__str_to_dbt (&query, (char *) key), 0);
-
-  /* If there's no such node, return an appropriately specific error.  */
-  if (db_err == DB_NOTFOUND)
-    return svn_error_createf
-      (SVN_ERR_FS_NO_SUCH_REPRESENTATION, 0,
-       "svn_fs__bdb_delete_rep: no such representation `%s'", key);
-
-  /* Handle any other error conditions.  */
-  SVN_ERR (BDB_WRAP (fs, "deleting representation", db_err));
-
-  return SVN_NO_ERROR;
-}
->>>>>>> 568fa1e5
+}