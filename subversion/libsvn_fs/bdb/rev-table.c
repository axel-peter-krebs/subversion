--- conflicted
+++ resolved
@@ -1,4 +1,3 @@
-<<<<<<< HEAD
     /* rev-table.c : working with the `revisions' table
  *
  * ====================================================================
@@ -201,209 +200,4 @@
      numbers begin with one.  */
   *youngest_p = recno - 1;
   return SVN_NO_ERROR;
-}
-=======
-    /* rev-table.c : working with the `revisions' table
- *
- * ====================================================================
- * Copyright (c) 2000-2003 CollabNet.  All rights reserved.
- *
- * This software is licensed as described in the file COPYING, which
- * you should have received as part of this distribution.  The terms
- * are also available at http://subversion.tigris.org/license-1.html.
- * If newer versions of this license are posted there, you may use a
- * newer version instead, at your option.
- *
- * This software consists of voluntary contributions made by many
- * individuals.  For exact contribution history, see the revision
- * history and logs, available at http://subversion.tigris.org/.
- * ====================================================================
- */
-
-#include "bdb_compat.h"
-#include "svn_fs.h"
-#include "../fs.h"
-#include "../err.h"
-#include "../util/skel.h"
-#include "../util/fs_skels.h"
-#include "bdb-err.h"
-#include "dbt.h"
-#include "rev-table.h"
-
--
-/* Opening/creating the `revisions' table.  */
-
-int svn_fs__bdb_open_revisions_table (DB **revisions_p,
-                                      DB_ENV *env,
-                                      int create)
-{
-  const u_int32_t open_flags = (create ? (DB_CREATE | DB_EXCL) : 0);
-  DB *revisions;
-
-  BDB_ERR (svn_fs__bdb_check_version());
-  BDB_ERR (db_create (&revisions, env, 0));
-  BDB_ERR (revisions->open (SVN_BDB_OPEN_PARAMS(revisions, NULL),
-                           "revisions", 0, DB_RECNO,
-                           open_flags | SVN_BDB_AUTO_COMMIT,
-                           0666));
-
-  *revisions_p = revisions;
-  return 0;
-}
-
-
--
-/* Storing and retrieving filesystem revisions.  */
-
-
-svn_error_t *
-svn_fs__bdb_get_rev (svn_fs__revision_t **revision_p,
-                     svn_fs_t *fs,
-                     svn_revnum_t rev,
-                     trail_t *trail)
-{
-  int db_err;
-  DBT key, value;
-  skel_t *skel;
-  svn_fs__revision_t *revision;
-
-  /* Turn the revision number into a Berkeley DB record number.
-     Revisions are numbered starting with zero; Berkeley DB record
-     numbers begin with one.  */
-  db_recno_t recno = rev + 1;
-
-  db_err = fs->revisions->get (fs->revisions, trail->db_txn,
-                               svn_fs__set_dbt (&key, &recno, sizeof (recno)),
-                               svn_fs__result_dbt (&value),
-                               0);
-  svn_fs__track_dbt (&value, trail->pool);
-
-  /* If there's no such revision, return an appropriately specific error.  */
-  if (db_err == DB_NOTFOUND)
-    return svn_fs__err_dangling_rev (fs, rev);
-
-  /* Handle any other error conditions.  */
-  SVN_ERR (BDB_WRAP (fs, "reading filesystem revision", db_err));
-
-  /* Parse REVISION skel.  */
-  skel = svn_fs__parse_skel (value.data, value.size, trail->pool);
-  if (! skel)
-    return svn_fs__err_corrupt_fs_revision (fs, rev);
-    
-  /* Convert skel to native type. */
-  SVN_ERR (svn_fs__parse_revision_skel (&revision, skel, trail->pool));
-
-  *revision_p = revision;
-  return SVN_NO_ERROR;
-}
-
-
-/* Write REVISION to FS as part of TRAIL.  If *REV is a valid revision
-   number, write this revision as one that corresponds to *REV, else
-   write a new revision and return its newly created revision number
-   in *REV.  */
-svn_error_t *
-svn_fs__bdb_put_rev (svn_revnum_t *rev,
-                     svn_fs_t *fs,
-                     const svn_fs__revision_t *revision,
-                     trail_t *trail)
-{
-  int db_err;
-  db_recno_t recno = 0;
-  skel_t *skel;
-  DBT key, value;
-
-  /* Convert native type to skel. */
-  SVN_ERR (svn_fs__unparse_revision_skel (&skel, revision, trail->pool));
-
-  if (SVN_IS_VALID_REVNUM (*rev))
-    {
-      DBT query, result;
-      
-      /* Update the filesystem revision with the new skel. */
-      recno = *rev + 1;
-      db_err = fs->revisions->put 
-        (fs->revisions, trail->db_txn,
-         svn_fs__set_dbt (&query, &recno, sizeof (recno)),
-         svn_fs__skel_to_dbt (&result, skel, trail->pool), 0);
-      return BDB_WRAP (fs, "updating filesystem revision", db_err);
-    }
-      
-  db_err = fs->revisions->put (fs->revisions, trail->db_txn,
-                               svn_fs__recno_dbt(&key, &recno),
-                               svn_fs__skel_to_dbt (&value, skel, trail->pool),
-                               DB_APPEND);
-  SVN_ERR (BDB_WRAP (fs, "storing filesystem revision", db_err));
-
-  /* Turn the record number into a Subversion revision number.
-     Revisions are numbered starting with zero; Berkeley DB record
-     numbers begin with one.  */
-  *rev = recno - 1;
-  return SVN_NO_ERROR;
-}
-
-
--
-/* Getting the youngest revision.  */
-
-
-svn_error_t *
-svn_fs__bdb_youngest_rev (svn_revnum_t *youngest_p,
-                          svn_fs_t *fs,
-                          trail_t *trail)
-{
-  int db_err;
-  DBC *cursor = 0;
-  DBT key, value;
-  db_recno_t recno;
-
-  SVN_ERR (svn_fs__check_fs (fs));
-
-  /* Create a database cursor.  */
-  SVN_ERR (BDB_WRAP (fs, "getting youngest revision (creating cursor)",
-                    fs->revisions->cursor (fs->revisions, trail->db_txn,
-                                           &cursor, 0)));
-
-  /* Find the last entry in the `revisions' table.  */
-  db_err = cursor->c_get (cursor,
-                          svn_fs__recno_dbt (&key, &recno),
-                          svn_fs__nodata_dbt (&value),
-                          DB_LAST);
-
-  if (db_err)
-    {
-      /* Free the cursor.  Ignore any error value --- the error above
-         is more interesting.  */
-      cursor->c_close (cursor);
-
-      if (db_err == DB_NOTFOUND)
-        /* The revision 0 should always be present, at least.  */
-        return
-          svn_error_createf
-          (SVN_ERR_FS_CORRUPT, 0,
-           "revision 0 missing from `revisions' table, in filesystem `%s'",
-           fs->path);
-      
-      SVN_ERR (BDB_WRAP (fs, "getting youngest revision (finding last entry)",
-                        db_err));
-    }
-
-  /* You can't commit a transaction with open cursors, because:
-     1) key/value pairs don't get deleted until the cursors referring
-     to them are closed, so closing a cursor can fail for various
-     reasons, and txn_commit shouldn't fail that way, and 
-     2) using a cursor after committing its transaction can cause
-     undetectable database corruption.  */
-  SVN_ERR (BDB_WRAP (fs, "getting youngest revision (closing cursor)",
-                    cursor->c_close (cursor)));
-
-  /* Turn the record number into a Subversion revision number.
-     Revisions are numbered starting with zero; Berkeley DB record
-     numbers begin with one.  */
-  *youngest_p = recno - 1;
-  return SVN_NO_ERROR;
-}
->>>>>>> 568fa1e5
+}