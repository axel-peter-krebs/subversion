--- conflicted
+++ resolved
@@ -1,4 +1,3 @@
-<<<<<<< HEAD
 /* svn_bdb_compat.h --- Compatibility wrapper for different BDB versions.
  *
  * ====================================================================
@@ -63,71 +62,4 @@
 }
 #endif /* __cplusplus */
 
-#endif /* SVN_LIBSVN_FS_BDB_COMPAT_H */
-=======
-/* svn_bdb_compat.h --- Compatibility wrapper for different BDB versions.
- *
- * ====================================================================
- * Copyright (c) 2000-2003 CollabNet.  All rights reserved.
- *
- * This software is licensed as described in the file COPYING, which
- * you should have received as part of this distribution.  The terms
- * are also available at http://subversion.tigris.org/license-1.html.
- * If newer versions of this license are posted there, you may use a
- * newer version instead, at your option.
- *
- * This software consists of voluntary contributions made by many
- * individuals.  For exact contribution history, see the revision
- * history and logs, available at http://subversion.tigris.org/.
- * ====================================================================
- */
-
-#ifndef SVN_LIBSVN_FS_BDB_COMPAT_H
-#define SVN_LIBSVN_FS_BDB_COMPAT_H
-
-#include <db.h>
-
-#ifdef __cplusplus
-extern "C" {
-#endif /* __cplusplus */
-
-
-/* BDB 4.1 introduced the DB_AUTO_COMMIT flag. Older versions can just
-   use 0 instead. */
-#ifdef DB_AUTO_COMMIT
-#define SVN_BDB_AUTO_COMMIT (DB_AUTO_COMMIT)
-#else
-#define SVN_BDB_AUTO_COMMIT (0)
-#endif
-
-/* DB_INCOMPLETE is obsolete in BDB 4.1. */
-#ifdef DB_INCOMPLETE
-#define SVN_BDB_HAS_DB_INCOMPLETE 1
-#else
-#define SVN_BDB_HAS_DB_INCOMPLETE 0
-#endif
-
-/* In BDB 4.1, DB->open takes a transaction parameter. We'll ignore it
-   when building with 4.0. */
-#if (DB_VERSION_MAJOR > 4) \
-    || (DB_VERSION_MAJOR == 4) && (DB_VERSION_MINOR >= 1)
-#define SVN_BDB_OPEN_PARAMS(env,txn) (env), (txn)
-#else
-#define SVN_BDB_OPEN_PARAMS(env,txn) (env)
-#endif
-
-
-/* Before calling db_create, we must check that the version of the BDB
-   libraries we're linking with is the same as the one we compiled
-   against, because the DB->open call is not binary compatible between
-   BDB 4.0 and 4.1. This function returns DB_OLD_VERSION if the
-   compile-time and run-time versions of BDB don't match. */
-int svn_fs__bdb_check_version (void);
-
-
-#ifdef __cplusplus
-}
-#endif /* __cplusplus */
-
-#endif /* SVN_LIBSVN_FS_BDB_COMPAT_H */
->>>>>>> 568fa1e5
+#endif /* SVN_LIBSVN_FS_BDB_COMPAT_H */