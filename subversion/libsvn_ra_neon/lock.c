/*
 * lock.c :  routines for managing lock states in the DAV server
 *
 * ====================================================================
 *    Licensed to the Apache Software Foundation (ASF) under one
 *    or more contributor license agreements.  See the NOTICE file
 *    distributed with this work for additional information
 *    regarding copyright ownership.  The ASF licenses this file
 *    to you under the Apache License, Version 2.0 (the
 *    "License"); you may not use this file except in compliance
 *    with the License.  You may obtain a copy of the License at
 *
 *      http://www.apache.org/licenses/LICENSE-2.0
 *
 *    Unless required by applicable law or agreed to in writing,
 *    software distributed under the License is distributed on an
 *    "AS IS" BASIS, WITHOUT WARRANTIES OR CONDITIONS OF ANY
 *    KIND, either express or implied.  See the License for the
 *    specific language governing permissions and limitations
 *    under the License.
 * ====================================================================
 */



#define APR_WANT_STRFUNC
#include <apr_want.h>
#include <apr_xml.h>

#include "svn_error.h"
#include "svn_pools.h"
#include "svn_ra.h"
#include "../libsvn_ra/ra_loader.h"
#include "svn_path.h"
#include "svn_time.h"
#include "svn_private_config.h"

#include "ra_neon.h"

static const svn_ra_neon__xml_elm_t lock_elements[] =
{
  /* lockdiscovery elements */
  { "DAV:", "response", ELEM_response, 0 },
  { "DAV:", "propstat", ELEM_propstat, 0 },
  { "DAV:", "status", ELEM_status, SVN_RA_NEON__XML_CDATA },
  /* extend lockdiscovery elements here;
     ### Remember to update do_lock() when you change the number of
     elements here: it contains a hard reference to the next element. */

  /* lock and lockdiscovery elements */
  { "DAV:", "prop", ELEM_prop, 0 },
  { "DAV:", "lockdiscovery", ELEM_lock_discovery, 0 },
  { "DAV:", "activelock", ELEM_lock_activelock, 0 },
  { "DAV:", "locktype", ELEM_lock_type, SVN_RA_NEON__XML_CDATA },
  { "DAV:", "lockscope", ELEM_lock_scope, SVN_RA_NEON__XML_CDATA },
  { "DAV:", "depth", ELEM_lock_depth, SVN_RA_NEON__XML_CDATA },
  { "DAV:", "owner", ELEM_lock_owner, SVN_RA_NEON__XML_COLLECT },
  { "DAV:", "timeout", ELEM_lock_timeout, SVN_RA_NEON__XML_CDATA },
  { "DAV:", "locktoken", ELEM_lock_token, 0 },
  { "DAV:", "href", ELEM_href, SVN_RA_NEON__XML_CDATA },
  { "", "", ELEM_unknown, SVN_RA_NEON__XML_COLLECT },
  /* extend lock elements here */

  { NULL }
};

typedef struct
{
  svn_stringbuf_t *cdata;
  apr_pool_t *pool;
  const svn_ra_neon__xml_elm_t *xml_table;

  /* lockdiscovery fields */
  svn_stringbuf_t *href;
  svn_stringbuf_t *status_line;

  /* lock and lockdiscovery fields */
  int parent;
  svn_stringbuf_t *owner;
  svn_stringbuf_t *timeout;
  svn_stringbuf_t *depth;
  svn_stringbuf_t *token;
} lock_baton_t;

static svn_error_t *
lock_start_element(int *elem, void *baton, int parent,
                   const char *nspace, const char *name, const char **atts)
{
  lock_baton_t *b = baton;
  const svn_ra_neon__xml_elm_t *elm =
    svn_ra_neon__lookup_xml_elem(b->xml_table, nspace, name);

  if (! elm)
    {
      *elem = NE_XML_DECLINE;
      return SVN_NO_ERROR;
    }

  /* collect interesting element contents */
  /* owner, href inside locktoken, depth, timeout */
  switch (elm->id)
    {
    case ELEM_lock_owner:
    case ELEM_lock_timeout:
    case ELEM_lock_depth:
    case ELEM_status:
      b->cdata = svn_stringbuf_create("", b->pool);
      break;

    case ELEM_href:
      if (parent == ELEM_lock_token
          || parent == ELEM_response)
        b->cdata = svn_stringbuf_create("", b->pool);
      break;

    default:
      b->cdata = NULL;
    }

  b->parent = parent;
  *elem = elm->id;
  return SVN_NO_ERROR;
}

static svn_error_t *
lock_end_element(void *baton, int state, const char *nspace, const char *name)
{
  lock_baton_t *b = baton;

  if (b->cdata)
    switch (state)
      {
      case ELEM_lock_owner:
        b->owner = b->cdata;
        break;

      case ELEM_lock_timeout:
        b->timeout = b->cdata;
        break;

      case ELEM_lock_depth:
        b->depth = b->cdata;
        break;

      case ELEM_href:
        if (b->parent == ELEM_lock_token)
          b->token = b->cdata;
        else
          b->href = b->cdata;
        break;

      case ELEM_status:
        b->status_line = b->cdata;
        break;
      }

  b->cdata = NULL;

  return SVN_NO_ERROR;
}

static svn_error_t *
lock_cdata(void *baton, int state, const char *cdata, size_t len)
{
  lock_baton_t *b = baton;

  if (b->cdata)
    svn_stringbuf_appendbytes(b->cdata, cdata, len);

  return SVN_NO_ERROR;
}


static svn_error_t *
lock_from_baton(svn_lock_t **lock,
                svn_ra_neon__request_t *req,
                const char *path,
                lock_baton_t *lrb, apr_pool_t *pool)
{
  const char *val;
  svn_lock_t *lck = svn_lock_create(pool);

  if (lrb->token)
    lck->token = lrb->token->data;
  else
    {
      /* No lock */
      *lock = NULL;
      return SVN_NO_ERROR;
    }

  val = ne_get_response_header(req->ne_req, SVN_DAV_CREATIONDATE_HEADER);
  if (val)
    SVN_ERR_W(svn_time_from_cstring(&(lck->creation_date), val, pool),
              _("Invalid creation date header value in response."));

  val = ne_get_response_header(req->ne_req, SVN_DAV_LOCK_OWNER_HEADER);
  if (val)
    lck->owner = apr_pstrdup(pool, val);
  if (lrb->owner)
    lck->comment = lrb->owner->data;
  if (path)
    lck->path = path;
  if (lrb->timeout)
    {
      const char *timeout_str = lrb->timeout->data;

      if (strcmp(timeout_str, "Infinite") != 0)
        {
          if (strncmp("Second-", timeout_str, strlen("Second-")) == 0)
            {
              int time_offset = atoi(&(timeout_str[7]));

              lck->expiration_date = lck->creation_date
                + apr_time_from_sec(time_offset);
            }
          else
            return svn_error_create(SVN_ERR_RA_DAV_RESPONSE_HEADER_BADNESS,
                                    NULL, _("Invalid timeout value"));
        }
      else
        lck->expiration_date = 0;
    }
  *lock = lck;

  return SVN_NO_ERROR;
}

static svn_error_t *
do_lock(svn_lock_t **lock,
        svn_ra_session_t *session,
        const char *path,
        const char *comment,
        svn_boolean_t force,
        svn_revnum_t current_rev,
        apr_pool_t *pool)
{
  svn_ra_neon__request_t *req;
  svn_stringbuf_t *body;
  ne_uri uri;
  int code;
  const char *url;
  svn_string_t fs_path;
  ne_xml_parser *lck_parser;
  svn_ra_neon__session_t *ras = session->priv;
  lock_baton_t *lrb = apr_pcalloc(pool, sizeof(*lrb));
  apr_hash_t *extra_headers;
  svn_error_t *err = SVN_NO_ERROR;

  /* To begin, we convert the incoming path into an absolute fs-path. */
  url = svn_path_url_add_component(ras->url->data, path, pool);
  SVN_ERR(svn_ra_neon__get_baseline_info(NULL, NULL, &fs_path, NULL, ras,
                                         url, SVN_INVALID_REVNUM, pool));

  if (ne_uri_parse(url, &uri) != 0)
    {
      ne_uri_free(&uri);
      return svn_error_createf(SVN_ERR_RA_DAV_CREATING_REQUEST, NULL,
                               _("Failed to parse URI '%s'"), url);
    }

  req = svn_ra_neon__request_create(ras, "LOCK", uri.path, pool);
  ne_uri_free(&uri);

  lrb->pool = pool;
  lrb->xml_table = &(lock_elements[3]);
  lck_parser = svn_ra_neon__xml_parser_create
    (req, ne_accept_2xx,
     lock_start_element, lock_cdata, lock_end_element, lrb);

  body = svn_stringbuf_createf
    (req->pool,
     "<?xml version=\"1.0\" encoding=\"utf-8\" ?>" DEBUG_CR
     "<D:lockinfo xmlns:D=\"DAV:\">" DEBUG_CR
     " <D:lockscope><D:exclusive /></D:lockscope>" DEBUG_CR
     " <D:locktype><D:write /></D:locktype>" DEBUG_CR
     "%s" /* maybe owner */
     "</D:lockinfo>",
<<<<<<< HEAD
     comment ? apr_pstrcat(pool,
=======
     comment ? apr_pstrcat(pool, 
>>>>>>> 3392406b
                           "<D:owner>",
                           apr_xml_quote_string(pool, comment, 0),
                           "</D:owner>",
                           NULL)
             : "");

  extra_headers = apr_hash_make(req->pool);
  svn_ra_neon__set_header(extra_headers, "Depth", "0");
  svn_ra_neon__set_header(extra_headers, "Timeout", "Infinite");
  svn_ra_neon__set_header(extra_headers, "Content-Type",
                         "text/xml; charset=\"utf-8\"");
  if (force)
    svn_ra_neon__set_header(extra_headers, SVN_DAV_OPTIONS_HEADER,
                            SVN_DAV_OPTION_LOCK_STEAL);
  if (SVN_IS_VALID_REVNUM(current_rev))
    svn_ra_neon__set_header(extra_headers, SVN_DAV_VERSION_NAME_HEADER,
                            apr_psprintf(req->pool, "%ld", current_rev));

  err = svn_ra_neon__request_dispatch(&code, req, extra_headers, body->data,
                                      200, 0, pool);
  if (err)
    goto cleanup;

  err = svn_ra_neon__check_parse_error("LOCK", lck_parser, url);
  if (err)
    goto cleanup;

  /*###FIXME: we never verified whether we have received back the type
    of lock we requested: was it shared/exclusive? was it write/otherwise?
    How many did we get back? Only one? */
  err = lock_from_baton(lock, req, fs_path.data, lrb, pool);

 cleanup:
  /* 405 == Method Not Allowed (Occurs when trying to lock a working
     copy path which no longer exists at HEAD in the repository. */
  if (code == 405)
    {
      svn_error_clear(err);
      err = svn_error_createf(SVN_ERR_FS_OUT_OF_DATE, NULL,
                              _("Lock request failed: %d %s"),
                              code, req->code_desc);
    }
  svn_ra_neon__request_destroy(req);

  return err;
}

svn_error_t *
svn_ra_neon__lock(svn_ra_session_t *session,
                  apr_hash_t *path_revs,
                  const char *comment,
                  svn_boolean_t force,
                  svn_ra_lock_callback_t lock_func,
                  void *lock_baton,
                  apr_pool_t *pool)
{
  apr_hash_index_t *hi;
  apr_pool_t *iterpool = svn_pool_create(pool);
  svn_ra_neon__session_t *ras = session->priv;
  svn_error_t *ret_err = NULL;

  /* ### TODO for issue 2263: Send all the locks over the wire at once.  This
     loop is just a temporary shim. */
  for (hi = apr_hash_first(pool, path_revs); hi; hi = apr_hash_next(hi))
    {
      svn_lock_t *lock;
      const void *key;
      const char *path;
      void *val;
      svn_revnum_t *revnum;
      svn_error_t *err, *callback_err = NULL;

      svn_pool_clear(iterpool);

      apr_hash_this(hi, &key, NULL, &val);
      path = key;
      revnum = val;

      err = do_lock(&lock, session, path, comment, force, *revnum, iterpool);

      if (err && !SVN_ERR_IS_LOCK_ERROR(err))
        {
          ret_err = err;
          goto departure;
        }

      if (lock_func)
        callback_err = lock_func(lock_baton, path, TRUE, err ? NULL : lock,
                                 err, iterpool);

      svn_error_clear(err);

      if (callback_err)
        {
          ret_err = callback_err;
          goto departure;
        }

    }

  svn_pool_destroy(iterpool);

 departure:
  return svn_ra_neon__maybe_store_auth_info_after_result(ret_err, ras, pool);
}


/* ###TODO for issue 2263: Send all lock tokens to the server at once. */
static svn_error_t *
do_unlock(svn_ra_session_t *session,
          const char *path,
          const char *token,
          svn_boolean_t force,
          apr_pool_t *pool)
{
  svn_ra_neon__session_t *ras = session->priv;
  const char *url;
  const char *url_path;
  ne_uri uri;

  apr_hash_t *extra_headers = apr_hash_make(pool);

  /* Make a neon lock structure containing token and full URL to unlock. */
  url = svn_path_url_add_component(ras->url->data, path, pool);
  if (ne_uri_parse(url, &uri) != 0)
    {
      ne_uri_free(&uri);
      return svn_error_createf(SVN_ERR_RA_DAV_CREATING_REQUEST, NULL,
                               _("Failed to parse URI '%s'"), url);
    }

  url_path = apr_pstrdup(pool, uri.path);
  ne_uri_free(&uri);
  /* In the case of 'force', we might not have a token at all.
     Unfortunately, mod_dav insists on having a valid token for
     UNLOCK requests.  That means we need to fetch the token. */
  if (! token)
    {
      svn_lock_t *lock;

      SVN_ERR(svn_ra_neon__get_lock(session, &lock, path, pool));
      if (! lock)
        return svn_error_createf(SVN_ERR_RA_NOT_LOCKED, NULL,
                                 _("'%s' is not locked in the repository"),
                                 path);
      token = lock->token;
    }



  apr_hash_set(extra_headers, "Lock-Token", APR_HASH_KEY_STRING,
               apr_psprintf(pool, "<%s>", token));
  if (force)
    apr_hash_set(extra_headers, SVN_DAV_OPTIONS_HEADER, APR_HASH_KEY_STRING,
                 SVN_DAV_OPTION_LOCK_BREAK);

  return svn_ra_neon__simple_request(NULL, ras, "UNLOCK", url_path,
                                     extra_headers, NULL, 204, 0, pool);
}


svn_error_t *
svn_ra_neon__unlock(svn_ra_session_t *session,
                    apr_hash_t *path_tokens,
                    svn_boolean_t force,
                    svn_ra_lock_callback_t lock_func,
                    void *lock_baton,
                    apr_pool_t *pool)
{
  apr_hash_index_t *hi;
  apr_pool_t *iterpool = svn_pool_create(pool);
  svn_ra_neon__session_t *ras = session->priv;
  svn_error_t *ret_err = NULL;

  /* ### TODO for issue 2263: Send all the lock tokens over the wire at once.
        This loop is just a temporary shim. */
  for (hi = apr_hash_first(pool, path_tokens); hi; hi = apr_hash_next(hi))
    {
      const void *key;
      const char *path;
      void *val;
      const char *token;
      svn_error_t *err, *callback_err = NULL;

      svn_pool_clear(iterpool);

      apr_hash_this(hi, &key, NULL, &val);
      path = key;
      /* Since we can't store NULL values in a hash, we turn "" to
         NULL here. */
      if (strcmp(val, "") != 0)
        token = val;
      else
        token = NULL;

      err = do_unlock(session, path, token, force, iterpool);

      if (err && !SVN_ERR_IS_UNLOCK_ERROR(err))
        {
          ret_err = err;
          goto departure;
        }

      if (lock_func)
        callback_err = lock_func(lock_baton, path, FALSE, NULL, err, iterpool);

      svn_error_clear(err);

      if (callback_err)
        {
          ret_err = callback_err;
          goto departure;
        }
    }

  svn_pool_destroy(iterpool);

 departure:
  return svn_ra_neon__maybe_store_auth_info_after_result(ret_err, ras, pool);
}


svn_error_t *
svn_ra_neon__get_lock_internal(svn_ra_neon__session_t *ras,
                               svn_lock_t **lock,
                               const char *path,
                               apr_pool_t *pool)
{
  const char *url;
  svn_string_t fs_path;
  svn_error_t *err;
  ne_uri uri;
  lock_baton_t *lrb = apr_pcalloc(pool, sizeof(*lrb));
  svn_ra_neon__request_t *req;
  ne_xml_parser *lck_parser;
  apr_hash_t *extra_headers;
  static const char *body =
    "<?xml version=\"1.0\" encoding=\"utf-8\" ?>" DEBUG_CR
    "<D:propfind xmlns:D=\"DAV:\">" DEBUG_CR
    " <D:prop>" DEBUG_CR
    "  <D:lockdiscovery />" DEBUG_CR
    " </D:prop>" DEBUG_CR
    "</D:propfind>";

  /* To begin, we convert the incoming path into an absolute fs-path. */
  url = svn_path_url_add_component(ras->url->data, path, pool);

  err = svn_ra_neon__get_baseline_info(NULL, NULL, &fs_path, NULL, ras,
                                       url, SVN_INVALID_REVNUM, pool);
  SVN_ERR(svn_ra_neon__maybe_store_auth_info_after_result(err, ras, pool));

  ne_uri_parse(url, &uri);
  url = apr_pstrdup(pool, uri.path);
  ne_uri_free(&uri);

  req = svn_ra_neon__request_create(ras, "PROPFIND", url, pool);

  lrb->pool = pool;
  lrb->xml_table = lock_elements;
  lck_parser = svn_ra_neon__xml_parser_create
    (req, ne_accept_207, lock_start_element, lock_cdata, lock_end_element, lrb);

  extra_headers = apr_hash_make(req->pool);
  svn_ra_neon__set_header(extra_headers, "Depth", "0");
  svn_ra_neon__set_header(extra_headers, "Content-Type",
                          "text/xml; charset=\"utf-8\"");

  err = svn_ra_neon__request_dispatch(NULL, req, extra_headers, body,
                                      200, 207, pool);
  if (err)
    {
      err = svn_error_quick_wrap(err, _("Failed to fetch lock information"));
      goto cleanup;
    }

  err = svn_ra_neon__check_parse_error("PROPFIND", lck_parser, url);
  if (err)
    goto cleanup;

  /*###FIXME We assume here we only got one lock response. The WebDAV
    spec makes no such guarantees. How to make sure we grab the one we need? */
  err = lock_from_baton(lock, req, fs_path.data, lrb, pool);

 cleanup:
  svn_ra_neon__request_destroy(req);
  return err;
}


svn_error_t *
svn_ra_neon__get_lock(svn_ra_session_t *session,
                      svn_lock_t **lock,
                      const char *path,
                      apr_pool_t *pool)
{
  return svn_ra_neon__get_lock_internal(session->priv, lock, path, pool);
}<|MERGE_RESOLUTION|>--- conflicted
+++ resolved
@@ -2,22 +2,17 @@
  * lock.c :  routines for managing lock states in the DAV server
  *
  * ====================================================================
- *    Licensed to the Apache Software Foundation (ASF) under one
- *    or more contributor license agreements.  See the NOTICE file
- *    distributed with this work for additional information
- *    regarding copyright ownership.  The ASF licenses this file
- *    to you under the Apache License, Version 2.0 (the
- *    "License"); you may not use this file except in compliance
- *    with the License.  You may obtain a copy of the License at
+ * Copyright (c) 2000-2006 CollabNet.  All rights reserved.
  *
- *      http://www.apache.org/licenses/LICENSE-2.0
+ * This software is licensed as described in the file COPYING, which
+ * you should have received as part of this distribution.  The terms
+ * are also available at http://subversion.tigris.org/license-1.html.
+ * If newer versions of this license are posted there, you may use a
+ * newer version instead, at your option.
  *
- *    Unless required by applicable law or agreed to in writing,
- *    software distributed under the License is distributed on an
- *    "AS IS" BASIS, WITHOUT WARRANTIES OR CONDITIONS OF ANY
- *    KIND, either express or implied.  See the License for the
- *    specific language governing permissions and limitations
- *    under the License.
+ * This software consists of voluntary contributions made by many
+ * individuals.  For exact contribution history, see the revision
+ * history and logs, available at http://subversion.tigris.org/.
  * ====================================================================
  */
 
@@ -277,11 +272,7 @@
      " <D:locktype><D:write /></D:locktype>" DEBUG_CR
      "%s" /* maybe owner */
      "</D:lockinfo>",
-<<<<<<< HEAD
-     comment ? apr_pstrcat(pool,
-=======
      comment ? apr_pstrcat(pool, 
->>>>>>> 3392406b
                            "<D:owner>",
                            apr_xml_quote_string(pool, comment, 0),
                            "</D:owner>",
@@ -305,27 +296,13 @@
   if (err)
     goto cleanup;
 
-  err = svn_ra_neon__check_parse_error("LOCK", lck_parser, url);
-  if (err)
-    goto cleanup;
-
   /*###FIXME: we never verified whether we have received back the type
     of lock we requested: was it shared/exclusive? was it write/otherwise?
     How many did we get back? Only one? */
   err = lock_from_baton(lock, req, fs_path.data, lrb, pool);
 
  cleanup:
-  /* 405 == Method Not Allowed (Occurs when trying to lock a working
-     copy path which no longer exists at HEAD in the repository. */
-  if (code == 405)
-    {
-      svn_error_clear(err);
-      err = svn_error_createf(SVN_ERR_FS_OUT_OF_DATE, NULL,
-                              _("Lock request failed: %d %s"),
-                              code, req->code_desc);
-    }
   svn_ra_neon__request_destroy(req);
-
   return err;
 }
 
@@ -557,10 +534,6 @@
       goto cleanup;
     }
 
-  err = svn_ra_neon__check_parse_error("PROPFIND", lck_parser, url);
-  if (err)
-    goto cleanup;
-
   /*###FIXME We assume here we only got one lock response. The WebDAV
     spec makes no such guarantees. How to make sure we grab the one we need? */
   err = lock_from_baton(lock, req, fs_path.data, lrb, pool);
