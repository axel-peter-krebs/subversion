/* cached_data.c --- cached (read) access to FSX data
 *
 * ====================================================================
 *    Licensed to the Apache Software Foundation (ASF) under one
 *    or more contributor license agreements.  See the NOTICE file
 *    distributed with this work for additional information
 *    regarding copyright ownership.  The ASF licenses this file
 *    to you under the Apache License, Version 2.0 (the
 *    "License"); you may not use this file except in compliance
 *    with the License.  You may obtain a copy of the License at
 *
 *      http://www.apache.org/licenses/LICENSE-2.0
 *
 *    Unless required by applicable law or agreed to in writing,
 *    software distributed under the License is distributed on an
 *    "AS IS" BASIS, WITHOUT WARRANTIES OR CONDITIONS OF ANY
 *    KIND, either express or implied.  See the License for the
 *    specific language governing permissions and limitations
 *    under the License.
 * ====================================================================
 */

#include "cached_data.h"

#include <assert.h>

#include "svn_hash.h"
#include "svn_ctype.h"
#include "svn_sorts.h"

#include "private/svn_io_private.h"
#include "private/svn_sorts_private.h"
#include "private/svn_subr_private.h"
#include "private/svn_temp_serializer.h"

#include "fs_x.h"
#include "low_level.h"
#include "util.h"
#include "pack.h"
#include "temp_serializer.h"
#include "index.h"
#include "changes.h"
#include "noderevs.h"
#include "reps.h"

#include "../libsvn_fs/fs-loader.h"
#include "../libsvn_delta/delta.h"  /* for SVN_DELTA_WINDOW_SIZE */

#include "svn_private_config.h"

/* forward-declare. See implementation for the docstring */
static svn_error_t *
block_read(void **result,
           svn_fs_t *fs,
           const svn_fs_x__id_t *id,
           svn_fs_x__revision_file_t *revision_file,
           apr_pool_t *result_pool,
           apr_pool_t *scratch_pool);


/* Defined this to enable access logging via dgb__log_access
#define SVN_FS_X__LOG_ACCESS
*/

/* When SVN_FS_X__LOG_ACCESS has been defined, write a line to console
 * showing where ID is located in FS and use ITEM to show details on it's
 * contents if not NULL.  Use SCRATCH_POOL for temporary allocations.
 */
static svn_error_t *
dgb__log_access(svn_fs_t *fs,
                const svn_fs_x__id_t *id,
                void *item,
                apr_uint32_t item_type,
                apr_pool_t *scratch_pool)
{
  /* no-op if this macro is not defined */
#ifdef SVN_FS_X__LOG_ACCESS
  svn_fs_x__data_t *ffd = fs->fsap_data;
  apr_off_t offset = -1;
  apr_off_t end_offset = 0;
  apr_uint32_t sub_item = 0;
  svn_fs_x__p2l_entry_t *entry = NULL;
  static const char *types[] = {"<n/a>", "frep ", "drep ", "fprop", "dprop",
                                "node ", "chgs ", "rep  ", "c:", "n:", "r:"};
  const char *description = "";
  const char *type = types[item_type];
  const char *pack = "";
  svn_revnum_t revision = svn_fs_x__get_revnum(id->change_set);

  /* determine rev / pack file offset */
  SVN_ERR(svn_fs_x__item_offset(&offset, &sub_item, fs, id, scratch_pool));

  /* constructing the pack file description */
  if (revision < ffd->min_unpacked_rev)
    pack = apr_psprintf(scratch_pool, "%4ld|",
                        revision / ffd->max_files_per_dir);

  /* construct description if possible */
  if (item_type == SVN_FS_X__ITEM_TYPE_NODEREV && item != NULL)
    {
      svn_fs_x__noderev_t *node = item;
      const char *data_rep
        = node->data_rep
        ? apr_psprintf(scratch_pool, " d=%ld/%" APR_UINT64_T_FMT,
                       svn_fs_x__get_revnum(node->data_rep->id.change_set),
                       node->data_rep->id.number)
        : "";
      const char *prop_rep
        = node->prop_rep
        ? apr_psprintf(scratch_pool, " p=%ld/%" APR_UINT64_T_FMT,
                       svn_fs_x__get_revnum(node->prop_rep->id.change_set),
                       node->prop_rep->id.number)
        : "";
      description = apr_psprintf(scratch_pool, "%s   (pc=%d%s%s)",
                                 node->created_path,
                                 node->predecessor_count,
                                 data_rep,
                                 prop_rep);
    }
  else if (item_type == SVN_FS_X__ITEM_TYPE_ANY_REP)
    {
      svn_fs_x__rep_header_t *header = item;
      if (header == NULL)
        description = "  (txdelta window)";
      else if (header->type == svn_fs_x__rep_self_delta)
        description = "  DELTA";
      else
        description = apr_psprintf(scratch_pool,
                                   "  DELTA against %ld/%" APR_UINT64_T_FMT,
                                   header->base_revision,
                                   header->base_item_index);
    }
  else if (item_type == SVN_FS_X__ITEM_TYPE_CHANGES && item != NULL)
    {
      apr_array_header_t *changes = item;
      switch (changes->nelts)
        {
          case 0:  description = "  no change";
                   break;
          case 1:  description = "  1 change";
                   break;
          default: description = apr_psprintf(scratch_pool, "  %d changes",
                                              changes->nelts);
        }
    }

  /* reverse index lookup: get item description in ENTRY */
  SVN_ERR(svn_fs_x__p2l_entry_lookup(&entry, fs, revision, offset,
                                      scratch_pool));
  if (entry)
    {
      /* more details */
      end_offset = offset + entry->size;
      type = types[entry->type];

      /* merge the sub-item number with the container type */
      if (   entry->type == SVN_FS_X__ITEM_TYPE_CHANGES_CONT
          || entry->type == SVN_FS_X__ITEM_TYPE_NODEREVS_CONT
          || entry->type == SVN_FS_X__ITEM_TYPE_REPS_CONT)
        type = apr_psprintf(scratch_pool, "%s%-3d", type, sub_item);
    }

  /* line output */
  printf("%5s%4lx:%04lx -%4lx:%04lx %s %7ld %5"APR_UINT64_T_FMT"   %s\n",
          pack, (long)(offset / ffd->block_size),
          (long)(offset % ffd->block_size),
          (long)(end_offset / ffd->block_size),
          (long)(end_offset % ffd->block_size),
          type, revision, id->number, description);

#endif

  return SVN_NO_ERROR;
}

/* Open the revision file for the item given by ID in filesystem FS and
   store the newly opened file in FILE.  Seek to the item's location before
   returning.

   Allocate the result in RESULT_POOL and temporaries in SCRATCH_POOL. */
static svn_error_t *
open_and_seek_revision(svn_fs_x__revision_file_t **file,
                       svn_fs_t *fs,
                       const svn_fs_x__id_t *id,
                       apr_pool_t *result_pool,
                       apr_pool_t *scratch_pool)
{
  svn_fs_x__revision_file_t *rev_file;
  apr_off_t offset = -1;
  apr_uint32_t sub_item = 0;
  svn_revnum_t rev = svn_fs_x__get_revnum(id->change_set);

  SVN_ERR(svn_fs_x__ensure_revision_exists(rev, fs, scratch_pool));

  SVN_ERR(svn_fs_x__rev_file_init(&rev_file, fs, rev, result_pool));
  SVN_ERR(svn_fs_x__item_offset(&offset, &sub_item, fs, rev_file, id,
                                scratch_pool));
  SVN_ERR(svn_fs_x__rev_file_seek(rev_file, NULL, offset));

  *file = rev_file;

  return SVN_NO_ERROR;
}

/* Open the representation REP for a node-revision in filesystem FS, seek
   to its position and store the newly opened file in FILE.

   Allocate the result in RESULT_POOL and temporaries in SCRATCH_POOL. */
static svn_error_t *
open_and_seek_transaction(svn_fs_x__revision_file_t **file,
                          svn_fs_t *fs,
                          svn_fs_x__representation_t *rep,
                          apr_pool_t *result_pool,
                          apr_pool_t *scratch_pool)
{
  apr_off_t offset;
  apr_uint32_t sub_item = 0;
  apr_int64_t txn_id = svn_fs_x__get_txn_id(rep->id.change_set);

  SVN_ERR(svn_fs_x__rev_file_open_proto_rev(file, fs, txn_id, result_pool,
                                            scratch_pool));

  SVN_ERR(svn_fs_x__item_offset(&offset, &sub_item, fs, *file, &rep->id,
                                scratch_pool));
  SVN_ERR(svn_fs_x__rev_file_seek(*file, NULL, offset));

  return SVN_NO_ERROR;
}

/* Given a node-id ID, and a representation REP in filesystem FS, open
   the correct file and seek to the correction location.  Store this
   file in *FILE_P.

   Allocate the result in RESULT_POOL and temporaries in SCRATCH_POOL. */
static svn_error_t *
open_and_seek_representation(svn_fs_x__revision_file_t **file_p,
                             svn_fs_t *fs,
                             svn_fs_x__representation_t *rep,
                             apr_pool_t *result_pool,
                             apr_pool_t *scratch_pool)
{
  if (svn_fs_x__is_revision(rep->id.change_set))
    return open_and_seek_revision(file_p, fs, &rep->id, result_pool,
                                  scratch_pool);
  else
    return open_and_seek_transaction(file_p, fs, rep, result_pool,
                                     scratch_pool);
}



static svn_error_t *
err_dangling_id(svn_fs_t *fs,
                const svn_fs_x__id_t *id)
{
  svn_string_t *id_str = svn_fs_x__id_unparse(id, fs->pool);
  return svn_error_createf
    (SVN_ERR_FS_ID_NOT_FOUND, 0,
     _("Reference to non-existent node '%s' in filesystem '%s'"),
     id_str->data, fs->path);
}

/* Get the node-revision for the node ID in FS.
   Set *NODEREV_P to the new node-revision structure, allocated in POOL.
   See svn_fs_x__get_node_revision, which wraps this and adds another
   error. */
static svn_error_t *
get_node_revision_body(svn_fs_x__noderev_t **noderev_p,
                       svn_fs_t *fs,
                       const svn_fs_x__id_t *id,
                       apr_pool_t *result_pool,
                       apr_pool_t *scratch_pool)
{
  svn_error_t *err;
  svn_boolean_t is_cached = FALSE;
  svn_fs_x__data_t *ffd = fs->fsap_data;

  if (svn_fs_x__is_txn(id->change_set))
    {
      apr_file_t *file;
      svn_stream_t *stream;

      /* This is a transaction node-rev.  Its storage logic is very
         different from that of rev / pack files. */
      err = svn_io_file_open(&file,
                             svn_fs_x__path_txn_node_rev(fs, id,
                                                         scratch_pool,
                                                         scratch_pool),
                             APR_READ | APR_BUFFERED, APR_OS_DEFAULT,
                             scratch_pool);
      if (err)
        {
          if (APR_STATUS_IS_ENOENT(err->apr_err))
            {
              svn_error_clear(err);
              return svn_error_trace(err_dangling_id(fs, id));
            }

          return svn_error_trace(err);
        }

      /* Be sure to close the file ASAP. */
      stream = svn_stream_from_aprfile2(file, FALSE, scratch_pool);
      SVN_ERR(svn_fs_x__read_noderev(noderev_p, stream,
                                     result_pool, scratch_pool));
    }
  else
    {
      svn_fs_x__revision_file_t *revision_file;

      /* noderevs in rev / pack files can be cached */
      svn_revnum_t revision = svn_fs_x__get_revnum(id->change_set);
      svn_fs_x__pair_cache_key_t key;

      SVN_ERR(svn_fs_x__rev_file_init(&revision_file, fs, revision,
                                      scratch_pool));

      /* First, try a noderevs container cache lookup. */
      if (   svn_fs_x__is_packed_rev(fs, revision)
          && ffd->noderevs_container_cache)
        {
          apr_off_t offset;
          apr_uint32_t sub_item;
          SVN_ERR(svn_fs_x__item_offset(&offset, &sub_item, fs, revision_file,
                                        id, scratch_pool));
          key.revision = svn_fs_x__packed_base_rev(fs, revision);
          key.second = offset;

          SVN_ERR(svn_cache__get_partial((void **)noderev_p, &is_cached,
                                         ffd->noderevs_container_cache, &key,
                                         svn_fs_x__noderevs_get_func,
                                         &sub_item, result_pool));
          if (is_cached)
            return SVN_NO_ERROR;
        }

      key.revision = revision;
      key.second = id->number;

      /* Not found or not applicable. Try a noderev cache lookup.
       * If that succeeds, we are done here. */
      SVN_ERR(svn_cache__get((void **) noderev_p,
                             &is_cached,
                             ffd->node_revision_cache,
                             &key,
                             result_pool));
      if (is_cached)
        return SVN_NO_ERROR;

      /* block-read will parse the whole block and will also return
         the one noderev that we need right now. */
      SVN_ERR(block_read((void **)noderev_p, fs,
                         id,
                         revision_file,
                         result_pool,
                         scratch_pool));
      SVN_ERR(svn_fs_x__close_revision_file(revision_file));
    }

  return SVN_NO_ERROR;
}

svn_error_t *
svn_fs_x__get_node_revision(svn_fs_x__noderev_t **noderev_p,
                            svn_fs_t *fs,
                            const svn_fs_x__id_t *id,
                            apr_pool_t *result_pool,
                            apr_pool_t *scratch_pool)
{
  svn_error_t *err = get_node_revision_body(noderev_p, fs, id,
                                            result_pool, scratch_pool);
  if (err && err->apr_err == SVN_ERR_FS_CORRUPT)
    {
      svn_string_t *id_string = svn_fs_x__id_unparse(id, scratch_pool);
      return svn_error_createf(SVN_ERR_FS_CORRUPT, err,
                               "Corrupt node-revision '%s'",
                               id_string->data);
    }

  SVN_ERR(dgb__log_access(fs, id, *noderev_p,
                          SVN_FS_X__ITEM_TYPE_NODEREV, scratch_pool));

  return svn_error_trace(err);
}


svn_error_t *
svn_fs_x__get_mergeinfo_count(apr_int64_t *count,
                              svn_fs_t *fs,
                              const svn_fs_x__id_t *id,
                              apr_pool_t *scratch_pool)
{
  svn_fs_x__noderev_t *noderev;

  /* If we want a full acccess log, we need to provide full data and
     cannot take shortcuts here. */
#if !defined(SVN_FS_X__LOG_ACCESS)

  /* First, try a noderevs container cache lookup. */
  if (! svn_fs_x__is_txn(id->change_set))
    {
      /* noderevs in rev / pack files can be cached */
      svn_fs_x__data_t *ffd = fs->fsap_data;
      svn_revnum_t revision = svn_fs_x__get_revnum(id->change_set);

      svn_fs_x__revision_file_t *rev_file;
      SVN_ERR(svn_fs_x__rev_file_init(&rev_file, fs, revision,
                                      scratch_pool));

      if (   svn_fs_x__is_packed_rev(fs, revision)
          && ffd->noderevs_container_cache)
        {
          svn_fs_x__pair_cache_key_t key;
          apr_off_t offset;
          apr_uint32_t sub_item;
          svn_boolean_t is_cached;

          SVN_ERR(svn_fs_x__item_offset(&offset, &sub_item, fs, rev_file,
                                        id, scratch_pool));
          key.revision = svn_fs_x__packed_base_rev(fs, revision);
          key.second = offset;

          SVN_ERR(svn_cache__get_partial((void **)count, &is_cached,
                                         ffd->noderevs_container_cache, &key,
                                         svn_fs_x__mergeinfo_count_get_func,
                                         &sub_item, scratch_pool));
          if (is_cached)
            return SVN_NO_ERROR;
        }
    }
#endif

  /* fallback to the naive implementation handling all edge cases */
  SVN_ERR(svn_fs_x__get_node_revision(&noderev, fs, id, scratch_pool,
                                      scratch_pool));
  *count = noderev->mergeinfo_count;

  return SVN_NO_ERROR;
}

/* Describes a lazily opened rev / pack file.  Instances will be shared
   between multiple instances of rep_state_t. */
typedef struct shared_file_t
{
  /* The opened file. NULL while file is not open, yet. */
  svn_fs_x__revision_file_t *rfile;

  /* file system to open the file in */
  svn_fs_t *fs;

  /* a revision contained in the FILE.  Since this file may be shared,
     that value may be different from REP_STATE_T->REVISION. */
  svn_revnum_t revision;

  /* pool to use when creating the FILE.  This guarantees that the file
     remains open / valid beyond the respective local context that required
     the file to be opened eventually. */
  apr_pool_t *pool;
} shared_file_t;

/* Represents where in the current svndiff data block each
   representation is. */
typedef struct rep_state_t
{
                    /* shared lazy-open rev/pack file structure */
  shared_file_t *sfile;
                    /* The txdelta window cache to use or NULL. */
  svn_cache__t *window_cache;
                    /* Caches un-deltified windows. May be NULL. */
  svn_cache__t *combined_cache;
                    /* ID addressing the representation */
  svn_fs_x__id_t rep_id;
                    /* length of the header at the start of the rep.
                       0 iff this is rep is stored in a container
                       (i.e. does not have a header) */
  apr_size_t header_size;
  apr_off_t start;  /* The starting offset for the raw
                       svndiff data minus header.
                       -1 if the offset is yet unknown. */
                    /* sub-item index in case the rep is containered */
  apr_uint32_t sub_item;
  apr_off_t current;/* The current offset relative to START. */
  apr_off_t size;   /* The on-disk size of the representation. */
  int ver;          /* If a delta, what svndiff version?
                       -1 for unknown delta version. */
  int chunk_index;  /* number of the window to read */
} rep_state_t;

/* Open FILE->FILE and FILE->STREAM if they haven't been opened, yet. */
static svn_error_t*
auto_open_shared_file(shared_file_t *file)
{
  if (file->rfile == NULL)
    SVN_ERR(svn_fs_x__rev_file_init(&file->rfile, file->fs,
                                    file->revision, file->pool));

  return SVN_NO_ERROR;
}

/* Set RS->START to the begin of the representation raw in RS->SFILE->RFILE,
   if that hasn't been done yet.  Use SCRATCH_POOL for temporary allocations.
 */
static svn_error_t*
auto_set_start_offset(rep_state_t *rs,
                      apr_pool_t *scratch_pool)
{
  if (rs->start == -1)
    {
      SVN_ERR(svn_fs_x__item_offset(&rs->start, &rs->sub_item,
                                    rs->sfile->fs, rs->sfile->rfile,
                                    &rs->rep_id, scratch_pool));
      rs->start += rs->header_size;
    }

  return SVN_NO_ERROR;
}

/* Set RS->VER depending on what is found in the already open RS->FILE->FILE
   if the diff version is still unknown.  Use SCRATCH_POOL for temporary
   allocations.
 */
static svn_error_t*
auto_read_diff_version(rep_state_t *rs,
                       apr_pool_t *scratch_pool)
{
  if (rs->ver == -1)
    {
      char buf[4];
      SVN_ERR(svn_fs_x__rev_file_seek(rs->sfile->rfile, NULL, rs->start));
      SVN_ERR(svn_fs_x__rev_file_read(rs->sfile->rfile, buf, sizeof(buf)));

      /* ### Layering violation */
      if (! ((buf[0] == 'S') && (buf[1] == 'V') && (buf[2] == 'N')))
        return svn_error_create
          (SVN_ERR_FS_CORRUPT, NULL,
           _("Malformed svndiff data in representation"));
      rs->ver = buf[3];

      rs->chunk_index = 0;
      rs->current = 4;
    }

  return SVN_NO_ERROR;
}

/* See create_rep_state, which wraps this and adds another error. */
static svn_error_t *
create_rep_state_body(rep_state_t **rep_state,
                      svn_fs_x__rep_header_t **rep_header,
                      shared_file_t **shared_file,
                      svn_fs_x__representation_t *rep,
                      svn_fs_t *fs,
                      apr_pool_t *result_pool,
                      apr_pool_t *scratch_pool)
{
  svn_fs_x__data_t *ffd = fs->fsap_data;
  rep_state_t *rs = apr_pcalloc(result_pool, sizeof(*rs));
  svn_fs_x__rep_header_t *rh;
  svn_boolean_t is_cached = FALSE;
  svn_revnum_t revision = svn_fs_x__get_revnum(rep->id.change_set);
  apr_uint64_t estimated_window_storage;

  /* If the hint is
   * - given,
   * - refers to a valid revision,
   * - refers to a packed revision,
   * - as does the rep we want to read, and
   * - refers to the same pack file as the rep
   * we can re-use the same, already open file object
   */
  svn_boolean_t reuse_shared_file
    =    shared_file && *shared_file && (*shared_file)->rfile
      && SVN_IS_VALID_REVNUM((*shared_file)->revision)
      && (*shared_file)->revision < ffd->min_unpacked_rev
      && revision < ffd->min_unpacked_rev
      && (   ((*shared_file)->revision / ffd->max_files_per_dir)
          == (revision / ffd->max_files_per_dir));

  svn_fs_x__representation_cache_key_t key = { 0 };
  key.revision = revision;
  key.is_packed = revision < ffd->min_unpacked_rev;
  key.item_index = rep->id.number;

  /* continue constructing RS and RA */
  rs->size = rep->size;
  rs->rep_id = rep->id;
  rs->ver = -1;
  rs->start = -1;

  /* Very long files stored as self-delta will produce a huge number of
     delta windows.  Don't cache them lest we don't thrash the cache.
     Since we don't know the depth of the delta chain, let's assume, the
     whole contents get rewritten 3 times.
   */
  estimated_window_storage
    = 4 * (  (rep->expanded_size ? rep->expanded_size : rep->size)
           + SVN_DELTA_WINDOW_SIZE);
  estimated_window_storage = MIN(estimated_window_storage, APR_SIZE_MAX);

  rs->window_cache =    ffd->txdelta_window_cache
                     && svn_cache__is_cachable(ffd->txdelta_window_cache,
                                       (apr_size_t)estimated_window_storage)
                   ? ffd->txdelta_window_cache
                   : NULL;
  rs->combined_cache =    ffd->combined_window_cache
                       && svn_cache__is_cachable(ffd->combined_window_cache,
                                       (apr_size_t)estimated_window_storage)
                     ? ffd->combined_window_cache
                     : NULL;

  /* cache lookup, i.e. skip reading the rep header if possible */
  if (SVN_IS_VALID_REVNUM(revision))
    SVN_ERR(svn_cache__get((void **) &rh, &is_cached,
                           ffd->rep_header_cache, &key, result_pool));

  /* initialize the (shared) FILE member in RS */
  if (reuse_shared_file)
    {
      rs->sfile = *shared_file;
    }
  else
    {
      shared_file_t *file = apr_pcalloc(result_pool, sizeof(*file));
      file->revision = revision;
      file->pool = result_pool;
      file->fs = fs;
      rs->sfile = file;

      /* remember the current file, if suggested by the caller */
      if (shared_file)
        *shared_file = file;
    }

  /* read rep header, if necessary */
  if (!is_cached)
    {
      svn_stream_t *stream;

      /* we will need the on-disk location for non-txn reps */
      apr_off_t offset;
      svn_boolean_t in_container = TRUE;

      /* ensure file is open and navigate to the start of rep header */
      if (reuse_shared_file)
        {
          /* ... we can re-use the same, already open file object.
           * This implies that we don't read from a txn.
           */
          rs->sfile = *shared_file;
          SVN_ERR(auto_open_shared_file(rs->sfile));
        }
      else
        {
          /* otherwise, create a new file object.  May or may not be
           * an in-txn file.
           */
          SVN_ERR(open_and_seek_representation(&rs->sfile->rfile, fs, rep,
                                               result_pool, scratch_pool));
        }

      if (SVN_IS_VALID_REVNUM(revision))
        {
          apr_uint32_t sub_item;

          SVN_ERR(svn_fs_x__item_offset(&offset, &sub_item, fs,
                                        rs->sfile->rfile, &rep->id,
                                        scratch_pool));

          /* is rep stored in some star-deltified container? */
          if (sub_item == 0)
            {
              svn_fs_x__p2l_entry_t *entry;
              SVN_ERR(svn_fs_x__p2l_entry_lookup(&entry, fs, rs->sfile->rfile,
                                                 revision, offset,
                                                 scratch_pool, scratch_pool));
              in_container = entry->type == SVN_FS_X__ITEM_TYPE_REPS_CONT;
            }

          if (in_container)
            {
              /* construct a container rep header */
              *rep_header = apr_pcalloc(result_pool, sizeof(**rep_header));
              (*rep_header)->type = svn_fs_x__rep_container;

              /* exit to caller */
              *rep_state = rs;
              return SVN_NO_ERROR;
            }

          SVN_ERR(svn_fs_x__rev_file_seek(rs->sfile->rfile, NULL, offset));
        }

      SVN_ERR(svn_fs_x__rev_file_stream(&stream, rs->sfile->rfile));
      SVN_ERR(svn_fs_x__read_rep_header(&rh, stream,
                                        result_pool, scratch_pool));
      SVN_ERR(svn_fs_x__rev_file_offset(&rs->start, rs->sfile->rfile));

      /* populate the cache if appropriate */
      if (SVN_IS_VALID_REVNUM(revision))
        {
          SVN_ERR(block_read(NULL, fs, &rs->rep_id, rs->sfile->rfile,
                             result_pool, scratch_pool));
          SVN_ERR(svn_cache__set(ffd->rep_header_cache, &key, rh,
                                 scratch_pool));
        }
    }

  /* finalize */
  SVN_ERR(dgb__log_access(fs, &rs->rep_id, rh, SVN_FS_X__ITEM_TYPE_ANY_REP,
                          scratch_pool));

  rs->header_size = rh->header_size;
  *rep_state = rs;
  *rep_header = rh;

  rs->chunk_index = 0;

  /* skip "SVNx" diff marker */
  rs->current = 4;

  return SVN_NO_ERROR;
}

/* Read the rep args for REP in filesystem FS and create a rep_state
   for reading the representation.  Return the rep_state in *REP_STATE
   and the rep args in *REP_ARGS, both allocated in POOL.

   When reading multiple reps, i.e. a skip delta chain, you may provide
   non-NULL SHARED_FILE.  (If SHARED_FILE is not NULL, in the first
   call it should be a pointer to NULL.)  The function will use this
   variable to store the previous call results and tries to re-use it.
   This may result in significant savings in I/O for packed files and
   number of open file handles.
 */
static svn_error_t *
create_rep_state(rep_state_t **rep_state,
                 svn_fs_x__rep_header_t **rep_header,
                 shared_file_t **shared_file,
                 svn_fs_x__representation_t *rep,
                 svn_fs_t *fs,
                 apr_pool_t *result_pool,
                 apr_pool_t *scratch_pool)
{
  svn_error_t *err = create_rep_state_body(rep_state, rep_header,
                                           shared_file, rep, fs,
                                           result_pool, scratch_pool);
  if (err && err->apr_err == SVN_ERR_FS_CORRUPT)
    {
      /* ### This always returns "-1" for transaction reps, because
         ### this particular bit of code doesn't know if the rep is
         ### stored in the protorev or in the mutable area (for props
         ### or dir contents).  It is pretty rare for FSX to *read*
         ### from the protorev file, though, so this is probably OK.
         ### And anyone going to debug corruption errors is probably
         ### going to jump straight to this comment anyway! */
      return svn_error_createf(SVN_ERR_FS_CORRUPT, err,
                               "Corrupt representation '%s'",
                               rep
                               ? svn_fs_x__unparse_representation
                                   (rep, TRUE, scratch_pool,
                                    scratch_pool)->data
                               : "(null)");
    }
  /* ### Call representation_string() ? */
  return svn_error_trace(err);
}

svn_error_t *
svn_fs_x__check_rep(svn_fs_x__representation_t *rep,
                    svn_fs_t *fs,
                    apr_pool_t *scratch_pool)
{
  apr_off_t offset;
  apr_uint32_t sub_item;
  svn_fs_x__p2l_entry_t *entry;
  svn_revnum_t revision = svn_fs_x__get_revnum(rep->id.change_set);

  svn_fs_x__revision_file_t *rev_file;
  SVN_ERR(svn_fs_x__rev_file_init(&rev_file, fs, revision, scratch_pool));

  /* Does REP->ID refer to an actual item? Which one is it? */
  SVN_ERR(svn_fs_x__item_offset(&offset, &sub_item, fs, rev_file, &rep->id,
                                scratch_pool));

  /* What is the type of that item? */
  SVN_ERR(svn_fs_x__p2l_entry_lookup(&entry, fs, rev_file, revision, offset,
                                     scratch_pool, scratch_pool));

  /* Verify that we've got an item that is actually a representation. */
  if (   entry == NULL
      || (   entry->type != SVN_FS_X__ITEM_TYPE_FILE_REP
          && entry->type != SVN_FS_X__ITEM_TYPE_DIR_REP
          && entry->type != SVN_FS_X__ITEM_TYPE_FILE_PROPS
          && entry->type != SVN_FS_X__ITEM_TYPE_DIR_PROPS
          && entry->type != SVN_FS_X__ITEM_TYPE_REPS_CONT))
    return svn_error_createf(SVN_ERR_FS_CORRUPT, NULL,
                             _("No representation found at offset %s "
                               "for item %s in revision %ld"),
                             apr_off_t_toa(scratch_pool, offset),
                             apr_psprintf(scratch_pool, "%" APR_UINT64_T_FMT,
                                          rep->id.number),
                             revision);

  return SVN_NO_ERROR;
}

/* .
   Do any allocations in POOL. */
svn_error_t *
svn_fs_x__rep_chain_length(int *chain_length,
                           int *shard_count,
                           svn_fs_x__representation_t *rep,
                           svn_fs_t *fs,
                           apr_pool_t *scratch_pool)
{
  svn_fs_x__data_t *ffd = fs->fsap_data;
  svn_revnum_t shard_size = ffd->max_files_per_dir;
  svn_boolean_t is_delta = FALSE;
  int count = 0;
  int shards = 1;
  svn_revnum_t revision = svn_fs_x__get_revnum(rep->id.change_set);
  svn_revnum_t last_shard = revision / shard_size;

  /* Note that this iteration pool will be used in a non-standard way.
   * To reuse open file handles between iterations (e.g. while within the
   * same pack file), we only clear this pool once in a while instead of
   * at the start of each iteration. */
  apr_pool_t *iterpool = svn_pool_create(scratch_pool);

  /* Check whether the length of the deltification chain is acceptable.
   * Otherwise, shared reps may form a non-skipping delta chain in
   * extreme cases. */
  svn_fs_x__representation_t base_rep = *rep;

  /* re-use open files between iterations */
  shared_file_t *file_hint = NULL;

  svn_fs_x__rep_header_t *header;

  /* follow the delta chain towards the end but for at most
   * MAX_CHAIN_LENGTH steps. */
  do
    {
      rep_state_t *rep_state;
      revision = svn_fs_x__get_revnum(base_rep.id.change_set);
      if (revision / shard_size != last_shard)
        {
          last_shard = revision / shard_size;
          ++shards;
        }

      SVN_ERR(create_rep_state_body(&rep_state,
                                    &header,
                                    &file_hint,
                                    &base_rep,
                                    fs,
                                    iterpool,
                                    iterpool));

      base_rep.id.change_set
        = svn_fs_x__change_set_by_rev(header->base_revision);
      base_rep.id.number = header->base_item_index;
      base_rep.size = header->base_length;
      is_delta = header->type == svn_fs_x__rep_delta;

      /* Clear it the ITERPOOL once in a while.  Doing it too frequently
       * renders the FILE_HINT ineffective.  Doing too infrequently, may
       * leave us with too many open file handles.
       *
       * Note that this is mostly about efficiency, with larger values
       * being more efficient, and any non-zero value is legal here.  When
       * reading deltified contents, we may keep 10s of rev files open at
       * the same time and the system has to cope with that.  Thus, the
       * limit of 16 chosen below is in the same ballpark.
       */
      ++count;
      if (count % 16 == 0)
        {
          file_hint = NULL;
          svn_pool_clear(iterpool);
        }
    }
  while (is_delta && base_rep.id.change_set);

  *chain_length = count;
  *shard_count = shards;
  svn_pool_destroy(iterpool);

  return SVN_NO_ERROR;
}


typedef struct rep_read_baton_t
{
  /* The FS from which we're reading. */
  svn_fs_t *fs;

  /* Representation to read. */
  svn_fs_x__representation_t rep;

  /* If not NULL, this is the base for the first delta window in rs_list */
  svn_stringbuf_t *base_window;

  /* The state of all prior delta representations. */
  apr_array_header_t *rs_list;

  /* The plaintext state, if there is a plaintext. */
  rep_state_t *src_state;

  /* The index of the current delta chunk, if we are reading a delta. */
  int chunk_index;

  /* The buffer where we store undeltified data. */
  char *buf;
  apr_size_t buf_pos;
  apr_size_t buf_len;

  /* A checksum context for summing the data read in order to verify it.
     Note: we don't need to use the sha1 checksum because we're only doing
     data verification, for which md5 is perfectly safe.  */
  svn_checksum_ctx_t *md5_checksum_ctx;

  svn_boolean_t checksum_finalized;

  /* The stored checksum of the representation we are reading, its
     length, and the amount we've read so far.  Some of this
     information is redundant with rs_list and src_state, but it's
     convenient for the checksumming code to have it here. */
  unsigned char md5_digest[APR_MD5_DIGESTSIZE];

  svn_filesize_t len;
  svn_filesize_t off;

  /* The key for the fulltext cache for this rep, if there is a
     fulltext cache. */
  svn_fs_x__pair_cache_key_t fulltext_cache_key;
  /* The text we've been reading, if we're going to cache it. */
  svn_stringbuf_t *current_fulltext;

  /* If not NULL, attempt to read the data from this cache.
     Once that lookup fails, reset it to NULL. */
  svn_cache__t *fulltext_cache;

  /* Bytes delivered from the FULLTEXT_CACHE so far.  If the next
     lookup fails, we need to skip that much data from the reconstructed
     window stream before we continue normal operation. */
  svn_filesize_t fulltext_delivered;

  /* Used for temporary allocations during the read. */
  apr_pool_t *scratch_pool;

  /* Pool used to store file handles and other data that is persistant
     for the entire stream read. */
  apr_pool_t *filehandle_pool;
} rep_read_baton_t;

/* Set window key in *KEY to address the window described by RS.
   For convenience, return the KEY. */
static svn_fs_x__window_cache_key_t *
get_window_key(svn_fs_x__window_cache_key_t *key,
               rep_state_t *rs)
{
  svn_revnum_t revision = svn_fs_x__get_revnum(rs->rep_id.change_set);
  assert(revision <= APR_UINT32_MAX);

  key->revision = (apr_uint32_t)revision;
  key->item_index = rs->rep_id.number;
  key->chunk_index = rs->chunk_index;

  return key;
}

/* Read the WINDOW_P number CHUNK_INDEX for the representation given in
 * rep state RS from the current FSX session's cache.  This will be a
 * no-op and IS_CACHED will be set to FALSE if no cache has been given.
 * If a cache is available IS_CACHED will inform the caller about the
 * success of the lookup. Allocations (of the window in particualar) will
 * be made from POOL.
 *
 * If the information could be found, put RS to CHUNK_INDEX.
 */

/* Return data type for get_cached_window_sizes_func.
 */
typedef struct window_sizes_t
{
  /* length of the txdelta window in its on-disk format */
  svn_filesize_t packed_len;

  /* expanded (and combined) window length */
  svn_filesize_t target_len;
} window_sizes_t;

/* Implements svn_cache__partial_getter_func_t extracting the packed
 * and expanded window sizes from a cached window and return the size
 * info as a window_sizes_t* in *OUT.
 */
static svn_error_t *
get_cached_window_sizes_func(void **out,
                             const void *data,
                             apr_size_t data_len,
                             void *baton,
                             apr_pool_t *pool)
{
  const svn_fs_x__txdelta_cached_window_t *window = data;
  const svn_txdelta_window_t *txdelta_window
    = svn_temp_deserializer__ptr(window, (const void **)&window->window);

  window_sizes_t *result = apr_palloc(pool, sizeof(*result));
  result->packed_len = window->end_offset - window->start_offset;
  result->target_len = txdelta_window->tview_len;

  *out = result;

  return SVN_NO_ERROR;
}

/* Read the WINDOW_P number CHUNK_INDEX for the representation given in
 * rep state RS from the current FSFS session's cache.  This will be a
 * no-op and IS_CACHED will be set to FALSE if no cache has been given.
 * If a cache is available IS_CACHED will inform the caller about the
 * success of the lookup. Allocations of the window in will be made
 * from RESULT_POOL. Use SCRATCH_POOL for temporary allocations.
 *
 * If the information could be found, put RS to CHUNK_INDEX.
 */
static svn_error_t *
get_cached_window_sizes(window_sizes_t **sizes,
                        rep_state_t *rs,
                        svn_boolean_t *is_cached,
                        apr_pool_t *pool)
{
  svn_fs_x__window_cache_key_t key = { 0 };
  SVN_ERR(svn_cache__get_partial((void **)sizes,
                                 is_cached,
                                 rs->window_cache,
                                 get_window_key(&key, rs),
                                 get_cached_window_sizes_func,
                                 NULL,
                                 pool));

  return SVN_NO_ERROR;
}

static svn_error_t *
get_cached_window(svn_txdelta_window_t **window_p,
                  rep_state_t *rs,
                  int chunk_index,
                  svn_boolean_t *is_cached,
                  apr_pool_t *result_pool,
                  apr_pool_t *scratch_pool)
{
  /* ask the cache for the desired txdelta window */
  svn_fs_x__txdelta_cached_window_t *cached_window;
  svn_fs_x__window_cache_key_t key = { 0 };
  get_window_key(&key, rs);
  key.chunk_index = chunk_index;
  SVN_ERR(svn_cache__get((void **) &cached_window,
                         is_cached,
                         rs->window_cache,
                         &key,
                         result_pool));

  if (*is_cached)
    {
      /* found it. Pass it back to the caller. */
      *window_p = cached_window->window;

      /* manipulate the RS as if we just read the data */
      rs->current = cached_window->end_offset;
      rs->chunk_index = chunk_index;
    }

  return SVN_NO_ERROR;
}

/* Store the WINDOW read for the rep state RS with the given START_OFFSET
 * within the pack / rev file in the current FSX session's cache.  This
 * will be a no-op if no cache has been given.
 * Temporary allocations will be made from SCRATCH_POOL. */
static svn_error_t *
set_cached_window(svn_txdelta_window_t *window,
                  rep_state_t *rs,
                  apr_off_t start_offset,
                  apr_pool_t *scratch_pool)
{
  /* store the window and the first offset _past_ it */
  svn_fs_x__txdelta_cached_window_t cached_window;
  svn_fs_x__window_cache_key_t key = {0};

  cached_window.window = window;
  cached_window.start_offset = start_offset - rs->start;
  cached_window.end_offset = rs->current;

  /* but key it with the start offset because that is the known state
   * when we will look it up */
  SVN_ERR(svn_cache__set(rs->window_cache,
                         get_window_key(&key, rs),
                         &cached_window,
                         scratch_pool));

  return SVN_NO_ERROR;
}

/* Read the WINDOW_P for the rep state RS from the current FSX session's
 * cache. This will be a no-op and IS_CACHED will be set to FALSE if no
 * cache has been given. If a cache is available IS_CACHED will inform
 * the caller about the success of the lookup. Allocations (of the window
 * in particular) will be made from POOL.
 */
static svn_error_t *
get_cached_combined_window(svn_stringbuf_t **window_p,
                           rep_state_t *rs,
                           svn_boolean_t *is_cached,
                           apr_pool_t *pool)
{
  /* ask the cache for the desired txdelta window */
  svn_fs_x__window_cache_key_t key = { 0 };
  return svn_cache__get((void **)window_p,
                        is_cached,
                        rs->combined_cache,
                        get_window_key(&key, rs),
                        pool);
}

/* Store the WINDOW read for the rep state RS in the current FSX session's
 * cache. This will be a no-op if no cache has been given.
 * Temporary allocations will be made from SCRATCH_POOL. */
static svn_error_t *
set_cached_combined_window(svn_stringbuf_t *window,
                           rep_state_t *rs,
                           apr_pool_t *scratch_pool)
{
  /* but key it with the start offset because that is the known state
   * when we will look it up */
  svn_fs_x__window_cache_key_t key = { 0 };
  return svn_cache__set(rs->combined_cache,
                        get_window_key(&key, rs),
                        window,
                        scratch_pool);
}

/* Build an array of rep_state structures in *LIST giving the delta
   reps from first_rep to a  self-compressed rep.  Set *SRC_STATE to
   the container rep we find at the end of the chain, or to NULL if
   the final delta representation is self-compressed.
   The representation to start from is designated by filesystem FS, id
   ID, and representation REP.
   Also, set *WINDOW_P to the base window content for *LIST, if it
   could be found in cache. Otherwise, *LIST will contain the base
   representation for the whole delta chain.
 */
static svn_error_t *
build_rep_list(apr_array_header_t **list,
               svn_stringbuf_t **window_p,
               rep_state_t **src_state,
               svn_fs_t *fs,
               svn_fs_x__representation_t *first_rep,
               apr_pool_t *result_pool,
               apr_pool_t *scratch_pool)
{
  svn_fs_x__representation_t rep;
  rep_state_t *rs = NULL;
  svn_fs_x__rep_header_t *rep_header;
  svn_boolean_t is_cached = FALSE;
  shared_file_t *shared_file = NULL;
  apr_pool_t *iterpool = svn_pool_create(scratch_pool);

  *list = apr_array_make(result_pool, 1, sizeof(rep_state_t *));
  rep = *first_rep;

  /* for the top-level rep, we need the rep_args */
  SVN_ERR(create_rep_state(&rs, &rep_header, &shared_file, &rep, fs,
                           result_pool, iterpool));

  while (1)
    {
      svn_pool_clear(iterpool);

      /* fetch state, if that has not been done already */
      if (!rs)
        SVN_ERR(create_rep_state(&rs, &rep_header, &shared_file,
                                 &rep, fs, result_pool, iterpool));

      /* for txn reps and containered reps, there won't be a cached
       * combined window */
      if (svn_fs_x__is_revision(rep.id.change_set)
          && rep_header->type != svn_fs_x__rep_container)
        SVN_ERR(get_cached_combined_window(window_p, rs, &is_cached,
                                           result_pool));

      if (is_cached)
        {
          /* We already have a reconstructed window in our cache.
             Write a pseudo rep_state with the full length. */
          rs->start = 0;
          rs->current = 0;
          rs->size = (*window_p)->len;
          *src_state = rs;
          break;
        }

      if (rep_header->type == svn_fs_x__rep_container)
        {
          /* This is a container item, so just return the current rep_state. */
          *src_state = rs;
          break;
        }

      /* Push this rep onto the list.  If it's self-compressed, we're done. */
      APR_ARRAY_PUSH(*list, rep_state_t *) = rs;
      if (rep_header->type == svn_fs_x__rep_self_delta)
        {
          *src_state = NULL;
          break;
        }

      rep.id.change_set
        = svn_fs_x__change_set_by_rev(rep_header->base_revision);
      rep.id.number = rep_header->base_item_index;
      rep.size = rep_header->base_length;

      rs = NULL;
    }
  svn_pool_destroy(iterpool);

  return SVN_NO_ERROR;
}


/* Create a rep_read_baton structure for node revision NODEREV in
   filesystem FS and store it in *RB_P.  If FULLTEXT_CACHE_KEY is not
   NULL, it is the rep's key in the fulltext cache, and a stringbuf
   must be allocated to store the text.  If rep is mutable, it must be
   refer to file contents.

   Allocate the result in RESULT_POOL.  This includes the pools within *RB_P.
 */
static svn_error_t *
rep_read_get_baton(rep_read_baton_t **rb_p,
                   svn_fs_t *fs,
                   svn_fs_x__representation_t *rep,
                   svn_fs_x__pair_cache_key_t fulltext_cache_key,
                   apr_pool_t *result_pool)
{
  rep_read_baton_t *b;

  b = apr_pcalloc(result_pool, sizeof(*b));
  b->fs = fs;
  b->rep = *rep;
  b->base_window = NULL;
  b->chunk_index = 0;
  b->buf = NULL;
  b->md5_checksum_ctx = svn_checksum_ctx_create(svn_checksum_md5,
                                                result_pool);
  b->checksum_finalized = FALSE;
  memcpy(b->md5_digest, rep->md5_digest, sizeof(rep->md5_digest));
  b->len = rep->expanded_size;
  b->off = 0;
  b->fulltext_cache_key = fulltext_cache_key;

  /* Clearable sub-pools.  Since they have to remain valid for as long as B
     lives, we can't take them from some scratch pool.  The caller of this
     function will have no control over how those subpools will be used. */
  b->scratch_pool = svn_pool_create(result_pool);
  b->filehandle_pool = svn_pool_create(result_pool);
  b->fulltext_cache = NULL;
  b->fulltext_delivered = 0;
  b->current_fulltext = NULL;

  /* Save our output baton. */
  *rb_p = b;

  return SVN_NO_ERROR;
}

/* Skip forwards to THIS_CHUNK in REP_STATE and then read the next delta
   window into *NWIN. */
static svn_error_t *
read_delta_window(svn_txdelta_window_t **nwin, int this_chunk,
                  rep_state_t *rs, apr_pool_t *result_pool,
                  apr_pool_t *scratch_pool)
{
  svn_boolean_t is_cached;
  apr_off_t start_offset;
  apr_off_t end_offset;
  apr_pool_t *iterpool;
  svn_stream_t *stream;
  svn_fs_x__revision_file_t *file;

  SVN_ERR_ASSERT(rs->chunk_index <= this_chunk);

  SVN_ERR(dgb__log_access(rs->sfile->fs, &rs->rep_id, NULL,
                          SVN_FS_X__ITEM_TYPE_ANY_REP, scratch_pool));

  /* Read the next window.  But first, try to find it in the cache. */
  SVN_ERR(get_cached_window(nwin, rs, this_chunk, &is_cached,
                            result_pool, scratch_pool));
  if (is_cached)
    return SVN_NO_ERROR;

  /* someone has to actually read the data from file.  Open it */
  SVN_ERR(auto_open_shared_file(rs->sfile));
  file = rs->sfile->rfile;

  /* invoke the 'block-read' feature for non-txn data.
     However, don't do that if we are in the middle of some representation,
     because the block is unlikely to contain other data. */
  if (   rs->chunk_index == 0
      && svn_fs_x__is_revision(rs->rep_id.change_set)
      && rs->window_cache)
    {
      SVN_ERR(block_read(NULL, rs->sfile->fs, &rs->rep_id, file,
                         result_pool, scratch_pool));

      /* reading the whole block probably also provided us with the
         desired txdelta window */
      SVN_ERR(get_cached_window(nwin, rs, this_chunk, &is_cached,
                                result_pool, scratch_pool));
      if (is_cached)
        return SVN_NO_ERROR;
    }

  /* data is still not cached -> we need to read it.
     Make sure we have all the necessary info. */
  SVN_ERR(auto_set_start_offset(rs, scratch_pool));
  SVN_ERR(auto_read_diff_version(rs, scratch_pool));

  /* RS->FILE may be shared between RS instances -> make sure we point
   * to the right data. */
  start_offset = rs->start + rs->current;
  SVN_ERR(svn_fs_x__rev_file_seek(file, NULL, start_offset));

  /* Skip windows to reach the current chunk if we aren't there yet. */
  iterpool = svn_pool_create(scratch_pool);
  while (rs->chunk_index < this_chunk)
    {
      apr_file_t *apr_file;
      svn_pool_clear(iterpool);

      SVN_ERR(svn_fs_x__rev_file_get(&apr_file, file));
      SVN_ERR(svn_txdelta_skip_svndiff_window(apr_file, rs->ver, iterpool));
      rs->chunk_index++;
      SVN_ERR(svn_fs_x__get_file_offset(&start_offset, apr_file, iterpool));

      rs->current = start_offset - rs->start;
      if (rs->current >= rs->size)
        return svn_error_create(SVN_ERR_FS_CORRUPT, NULL,
                                _("Reading one svndiff window read "
                                  "beyond the end of the "
                                  "representation"));
    }
  svn_pool_destroy(iterpool);

  /* Actually read the next window. */
  SVN_ERR(svn_fs_x__rev_file_stream(&stream, file));
  SVN_ERR(svn_txdelta_read_svndiff_window(nwin, stream, rs->ver,
                                          result_pool));
  SVN_ERR(svn_fs_x__rev_file_offset(&end_offset, file));
  rs->current = end_offset - rs->start;
  if (rs->current > rs->size)
    return svn_error_create(SVN_ERR_FS_CORRUPT, NULL,
                            _("Reading one svndiff window read beyond "
                              "the end of the representation"));

  /* the window has not been cached before, thus cache it now
   * (if caching is used for them at all) */
  if (svn_fs_x__is_revision(rs->rep_id.change_set))
    SVN_ERR(set_cached_window(*nwin, rs, start_offset, scratch_pool));

  return SVN_NO_ERROR;
}

/* Read the whole representation RS and return it in *NWIN. */
static svn_error_t *
read_container_window(svn_stringbuf_t **nwin,
                      rep_state_t *rs,
                      apr_size_t size,
                      apr_pool_t *result_pool,
                      apr_pool_t *scratch_pool)
{
  svn_fs_x__rep_extractor_t *extractor = NULL;
  svn_fs_t *fs = rs->sfile->fs;
  svn_fs_x__data_t *ffd = fs->fsap_data;
  svn_fs_x__pair_cache_key_t key;
  svn_revnum_t revision = svn_fs_x__get_revnum(rs->rep_id.change_set);
  svn_boolean_t is_cached = FALSE;
  svn_fs_x__reps_baton_t baton;

  SVN_ERR(auto_set_start_offset(rs, scratch_pool));
  key.revision = svn_fs_x__packed_base_rev(fs, revision);
  key.second = rs->start;

  /* already in cache? */
  baton.fs = fs;
  baton.idx = rs->sub_item;
<<<<<<< HEAD

=======
>>>>>>> cfdf5240
  SVN_ERR(svn_cache__get_partial((void**)&extractor, &is_cached,
                                 ffd->reps_container_cache, &key,
                                 svn_fs_x__reps_get_func, &baton,
                                 result_pool));

  /* read from disk, if necessary */
  if (extractor == NULL)
    {
      SVN_ERR(auto_open_shared_file(rs->sfile));
      SVN_ERR(block_read((void **)&extractor, fs, &rs->rep_id,
                         rs->sfile->rfile, result_pool, scratch_pool));
    }

  SVN_ERR(svn_fs_x__extractor_drive(nwin, extractor, rs->current, size,
                                    result_pool, scratch_pool));

  /* Update RS. */
  rs->current += (apr_off_t)size;

  return SVN_NO_ERROR;
}

/* Get the undeltified window that is a result of combining all deltas
   from the current desired representation identified in *RB with its
   base representation.  Store the window in *RESULT. */
static svn_error_t *
get_combined_window(svn_stringbuf_t **result,
                    rep_read_baton_t *rb)
{
  apr_pool_t *pool, *new_pool, *window_pool;
  int i;
  apr_array_header_t *windows;
  svn_stringbuf_t *source, *buf = rb->base_window;
  rep_state_t *rs;
  apr_pool_t *iterpool;

  /* Read all windows that we need to combine. This is fine because
     the size of each window is relatively small (100kB) and skip-
     delta limits the number of deltas in a chain to well under 100.
     Stop early if one of them does not depend on its predecessors. */
  window_pool = svn_pool_create(rb->scratch_pool);
  windows = apr_array_make(window_pool, 0, sizeof(svn_txdelta_window_t *));
  iterpool = svn_pool_create(rb->scratch_pool);
  for (i = 0; i < rb->rs_list->nelts; ++i)
    {
      svn_txdelta_window_t *window;

      svn_pool_clear(iterpool);

      rs = APR_ARRAY_IDX(rb->rs_list, i, rep_state_t *);
      SVN_ERR(read_delta_window(&window, rb->chunk_index, rs, window_pool,
                                iterpool));

      APR_ARRAY_PUSH(windows, svn_txdelta_window_t *) = window;
      if (window->src_ops == 0)
        {
          ++i;
          break;
        }
    }

  /* Combine in the windows from the other delta reps. */
  pool = svn_pool_create(rb->scratch_pool);
  for (--i; i >= 0; --i)
    {
      svn_txdelta_window_t *window;

      svn_pool_clear(iterpool);

      rs = APR_ARRAY_IDX(rb->rs_list, i, rep_state_t *);
      window = APR_ARRAY_IDX(windows, i, svn_txdelta_window_t *);

      /* Maybe, we've got a start representation in a container.  If we do,
         read as much data from it as the needed for the txdelta window's
         source view.
         Note that BUF / SOURCE may only be NULL in the first iteration. */
      source = buf;
      if (source == NULL && rb->src_state != NULL)
        SVN_ERR(read_container_window(&source, rb->src_state,
                                      window->sview_len, pool, iterpool));

      /* Combine this window with the current one. */
      new_pool = svn_pool_create(rb->scratch_pool);
      buf = svn_stringbuf_create_ensure(window->tview_len, new_pool);
      buf->len = window->tview_len;

      svn_txdelta_apply_instructions(window, source ? source->data : NULL,
                                     buf->data, &buf->len);
      if (buf->len != window->tview_len)
        return svn_error_create(SVN_ERR_FS_CORRUPT, NULL,
                                _("svndiff window length is "
                                  "corrupt"));

      /* Cache windows only if the whole rep content could be read as a
         single chunk.  Only then will no other chunk need a deeper RS
         list than the cached chunk. */
      if (   (rb->chunk_index == 0) && (rs->current == rs->size)
          && svn_fs_x__is_revision(rs->rep_id.change_set))
        SVN_ERR(set_cached_combined_window(buf, rs, new_pool));

      rs->chunk_index++;

      /* Cycle pools so that we only need to hold three windows at a time. */
      svn_pool_destroy(pool);
      pool = new_pool;
    }
  svn_pool_destroy(iterpool);

  svn_pool_destroy(window_pool);

  *result = buf;
  return SVN_NO_ERROR;
}

/* Returns whether or not the expanded fulltext of the file is cachable
 * based on its size SIZE.  The decision depends on the cache used by RB.
 */
static svn_boolean_t
fulltext_size_is_cachable(svn_fs_x__data_t *ffd,
                          svn_filesize_t size)
{
  return (size < APR_SIZE_MAX)
      && svn_cache__is_cachable(ffd->fulltext_cache, (apr_size_t)size);
}

/* Close method used on streams returned by read_representation().
 */
static svn_error_t *
rep_read_contents_close(void *baton)
{
  rep_read_baton_t *rb = baton;

  svn_pool_destroy(rb->scratch_pool);
  svn_pool_destroy(rb->filehandle_pool);

  return SVN_NO_ERROR;
}

/* Inialize the representation read state RS for the given REP_HEADER and
 * p2l index ENTRY.  If not NULL, assign FILE and STREAM to RS.
 * Allocate all sub-structures of RS in RESULT_POOL.
 */
static svn_error_t *
init_rep_state(rep_state_t *rs,
               svn_fs_x__rep_header_t *rep_header,
               svn_fs_t *fs,
               svn_fs_x__revision_file_t *rev_file,
               svn_fs_x__p2l_entry_t* entry,
               apr_pool_t *result_pool)
{
  svn_fs_x__data_t *ffd = fs->fsap_data;
  shared_file_t *shared_file = apr_pcalloc(result_pool, sizeof(*shared_file));

  /* this function does not apply to representation containers */
  SVN_ERR_ASSERT(entry->type >= SVN_FS_X__ITEM_TYPE_FILE_REP
                 && entry->type <= SVN_FS_X__ITEM_TYPE_DIR_PROPS);
  SVN_ERR_ASSERT(entry->item_count == 1);

  shared_file->rfile = rev_file;
  shared_file->fs = fs;
  shared_file->revision = svn_fs_x__get_revnum(entry->items[0].change_set);
  shared_file->pool = result_pool;

  rs->sfile = shared_file;
  rs->rep_id = entry->items[0];
  rs->header_size = rep_header->header_size;
  rs->start = entry->offset + rs->header_size;
  rs->current = 4;
  rs->size = entry->size - rep_header->header_size - 7;
  rs->ver = 1;
  rs->chunk_index = 0;
  rs->window_cache = ffd->txdelta_window_cache;
  rs->combined_cache = ffd->combined_window_cache;

  return SVN_NO_ERROR;
}

/* Walk through all windows in the representation addressed by RS in FS
 * (excluding the delta bases) and put those not already cached into the
 * window caches.  If MAX_OFFSET is not -1, don't read windows that start
 * at or beyond that offset.  As a side effect, return the total sum of all
 * expanded window sizes in *FULLTEXT_LEN.
 * Use SCRATCH_POOL for temporary allocations.
 */
static svn_error_t *
cache_windows(svn_filesize_t *fulltext_len,
              svn_fs_t *fs,
              rep_state_t *rs,
              apr_off_t max_offset,
              apr_pool_t *scratch_pool)
{
  apr_pool_t *iterpool = svn_pool_create(scratch_pool);
  *fulltext_len = 0;

  while (rs->current < rs->size)
    {
      svn_boolean_t is_cached = FALSE;
      window_sizes_t *window_sizes;

      svn_pool_clear(iterpool);
      if (max_offset != -1 && rs->start + rs->current >= max_offset)
        {
          svn_pool_destroy(iterpool);
          return SVN_NO_ERROR;
        }

      /* efficiently skip windows that are still being cached instead
       * of fully decoding them */
      SVN_ERR(get_cached_window_sizes(&window_sizes, rs, &is_cached,
                                      iterpool));
      if (is_cached)
        {
          *fulltext_len += window_sizes->target_len;
          rs->current += window_sizes->packed_len;
        }
      else
        {
          svn_txdelta_window_t *window;
          svn_fs_x__revision_file_t *file = rs->sfile->rfile;
          svn_stream_t *stream;
          apr_off_t start_offset = rs->start + rs->current;
          apr_off_t end_offset;
          apr_off_t block_start;

          /* navigate to & read the current window */
          SVN_ERR(svn_fs_x__rev_file_stream(&stream, file));
          SVN_ERR(svn_fs_x__rev_file_seek(file, &block_start, start_offset));
          SVN_ERR(svn_txdelta_read_svndiff_window(&window, stream, rs->ver,
                                                  iterpool));

          /* aggregate expanded window size */
          *fulltext_len += window->tview_len;

          /* determine on-disk window size */
          SVN_ERR(svn_fs_x__rev_file_offset(&end_offset, rs->sfile->rfile));
          rs->current = end_offset - rs->start;
          if (rs->current > rs->size)
            return svn_error_create(SVN_ERR_FS_CORRUPT, NULL,
                          _("Reading one svndiff window read beyond "
                                      "the end of the representation"));

          /* if the window has not been cached before, cache it now
           * (if caching is used for them at all) */
          if (!is_cached)
            SVN_ERR(set_cached_window(window, rs, start_offset, iterpool));
        }

      rs->chunk_index++;
    }

  svn_pool_destroy(iterpool);

  return SVN_NO_ERROR;
}

/* Try to get the representation header identified by KEY from FS's cache.
 * If it has not been cached, read it from the current position in STREAM
 * and put it into the cache (if caching has been enabled for rep headers).
 * Return the result in *REP_HEADER.  Use POOL for allocations.
 */
static svn_error_t *
read_rep_header(svn_fs_x__rep_header_t **rep_header,
                svn_fs_t *fs,
                svn_fs_x__revision_file_t *file,
                svn_fs_x__representation_cache_key_t *key,
                apr_pool_t *pool)
{
  svn_fs_x__data_t *ffd = fs->fsap_data;
  svn_stream_t *stream;
  svn_boolean_t is_cached = FALSE;

  SVN_ERR(svn_cache__get((void**)rep_header, &is_cached,
<<<<<<< HEAD
                          ffd->rep_header_cache, key, pool));
=======
                         ffd->rep_header_cache, key, pool));
>>>>>>> cfdf5240
  if (is_cached)
    return SVN_NO_ERROR;

  SVN_ERR(svn_fs_x__rev_file_stream(&stream, file));
  SVN_ERR(svn_fs_x__read_rep_header(rep_header, stream, pool, pool));
<<<<<<< HEAD

=======
>>>>>>> cfdf5240
  SVN_ERR(svn_cache__set(ffd->rep_header_cache, key, *rep_header, pool));

  return SVN_NO_ERROR;
}

svn_error_t *
svn_fs_x__get_representation_length(svn_filesize_t *packed_len,
                                    svn_filesize_t *expanded_len,
                                    svn_fs_t *fs,
                                    svn_fs_x__revision_file_t *rev_file,
                                    svn_fs_x__p2l_entry_t* entry,
                                    apr_pool_t *scratch_pool)
{
  svn_fs_x__representation_cache_key_t key = { 0 };
  rep_state_t rs = { 0 };
  svn_fs_x__rep_header_t *rep_header;

  /* this function does not apply to representation containers */
  SVN_ERR_ASSERT(entry->type >= SVN_FS_X__ITEM_TYPE_FILE_REP
                 && entry->type <= SVN_FS_X__ITEM_TYPE_DIR_PROPS);
  SVN_ERR_ASSERT(entry->item_count == 1);

  /* get / read the representation header */
  key.revision = svn_fs_x__get_revnum(entry->items[0].change_set);
  key.is_packed = svn_fs_x__is_packed_rev(fs, key.revision);
  key.item_index = entry->items[0].number;
  SVN_ERR(read_rep_header(&rep_header, fs, rev_file, &key, scratch_pool));

  /* prepare representation reader state (rs) structure */
  SVN_ERR(init_rep_state(&rs, rep_header, fs, rev_file, entry,
                         scratch_pool));

  /* RS->SFILE may be shared between RS instances -> make sure we point
   * to the right data. */
  *packed_len = rs.size;
  SVN_ERR(cache_windows(expanded_len, fs, &rs, -1, scratch_pool));

  return SVN_NO_ERROR;
}

/* Return the next *LEN bytes of the rep from our plain / delta windows
   and store them in *BUF. */
static svn_error_t *
get_contents_from_windows(rep_read_baton_t *rb,
                          char *buf,
                          apr_size_t *len)
{
  apr_size_t copy_len, remaining = *len;
  char *cur = buf;
  rep_state_t *rs;

  /* Special case for when there are no delta reps, only a
     containered text. */
  if (rb->rs_list->nelts == 0 && rb->buf == NULL)
    {
      copy_len = remaining;
      rs = rb->src_state;

      /* reps in containers don't have a header */
      if (rs->header_size == 0 && rb->base_window == NULL)
        {
          /* RS->SIZE is unreliable here because it is based upon
           * the delta rep size _before_ putting the data into a
           * a container. */
          SVN_ERR(read_container_window(&rb->base_window, rs, rb->len,
                                        rb->scratch_pool, rb->scratch_pool));
          rs->current -= rb->base_window->len;
        }

      if (rb->base_window != NULL)
        {
          /* We got the desired rep directly from the cache.
             This is where we need the pseudo rep_state created
             by build_rep_list(). */
          apr_size_t offset = (apr_size_t)rs->current;
          if (copy_len + offset > rb->base_window->len)
            copy_len = offset < rb->base_window->len
                     ? rb->base_window->len - offset
                     : 0ul;

          memcpy (cur, rb->base_window->data + offset, copy_len);
        }

      rs->current += copy_len;
      *len = copy_len;
      return SVN_NO_ERROR;
    }

  while (remaining > 0)
    {
      /* If we have buffered data from a previous chunk, use that. */
      if (rb->buf)
        {
          /* Determine how much to copy from the buffer. */
          copy_len = rb->buf_len - rb->buf_pos;
          if (copy_len > remaining)
            copy_len = remaining;

          /* Actually copy the data. */
          memcpy(cur, rb->buf + rb->buf_pos, copy_len);
          rb->buf_pos += copy_len;
          cur += copy_len;
          remaining -= copy_len;

          /* If the buffer is all used up, clear it and empty the
             local pool. */
          if (rb->buf_pos == rb->buf_len)
            {
              svn_pool_clear(rb->scratch_pool);
              rb->buf = NULL;
            }
        }
      else
        {
          svn_stringbuf_t *sbuf = NULL;

          rs = APR_ARRAY_IDX(rb->rs_list, 0, rep_state_t *);
          if (rs->current == rs->size)
            break;

          /* Get more buffered data by evaluating a chunk. */
          SVN_ERR(get_combined_window(&sbuf, rb));

          rb->chunk_index++;
          rb->buf_len = sbuf->len;
          rb->buf = sbuf->data;
          rb->buf_pos = 0;
        }
    }

  *len = cur - buf;

  return SVN_NO_ERROR;
}

/* Baton type for get_fulltext_partial. */
typedef struct fulltext_baton_t
{
  /* Target buffer to write to; of at least LEN bytes. */
  char *buffer;

  /* Offset within the respective fulltext at which we shall start to
     copy data into BUFFER. */
  apr_size_t start;

  /* Number of bytes to copy.  The actual amount may be less in case
     the fulltext is short(er). */
  apr_size_t len;

  /* Number of bytes actually copied into BUFFER. */
  apr_size_t read;
} fulltext_baton_t;

/* Implement svn_cache__partial_getter_func_t for fulltext caches.
 * From the fulltext in DATA, we copy the range specified by the
 * fulltext_baton_t* BATON into the buffer provided by that baton.
 * OUT and RESULT_POOL are not used.
 */
static svn_error_t *
get_fulltext_partial(void **out,
                     const void *data,
                     apr_size_t data_len,
                     void *baton,
                     apr_pool_t *result_pool)
{
  fulltext_baton_t *fulltext_baton = baton;

  /* We cached the fulltext with an NUL appended to it. */
  apr_size_t fulltext_len = data_len - 1;

  /* Clip the copy range to what the fulltext size allows. */
  apr_size_t start = MIN(fulltext_baton->start, fulltext_len);
  fulltext_baton->read = MIN(fulltext_len - start, fulltext_baton->len);

  /* Copy the data to the output buffer and be done. */
  memcpy(fulltext_baton->buffer, (const char *)data + start,
         fulltext_baton->read);

  return SVN_NO_ERROR;
}

/* Find the fulltext specified in BATON in the fulltext cache given
 * as well by BATON.  If that succeeds, set *CACHED to TRUE and copy
 * up to the next *LEN bytes into BUFFER.  Set *LEN to the actual
 * number of bytes copied.
 */
static svn_error_t *
get_contents_from_fulltext(svn_boolean_t *cached,
                           rep_read_baton_t *baton,
                           char *buffer,
                           apr_size_t *len)
{
  void *dummy;
  fulltext_baton_t fulltext_baton;

  SVN_ERR_ASSERT((apr_size_t)baton->fulltext_delivered
                 == baton->fulltext_delivered);
  fulltext_baton.buffer = buffer;
  fulltext_baton.start = (apr_size_t)baton->fulltext_delivered;
  fulltext_baton.len = *len;
  fulltext_baton.read = 0;

  SVN_ERR(svn_cache__get_partial(&dummy, cached, baton->fulltext_cache,
                                 &baton->fulltext_cache_key,
                                 get_fulltext_partial, &fulltext_baton,
                                 baton->scratch_pool));

  if (*cached)
    {
      baton->fulltext_delivered += fulltext_baton.read;
      *len = fulltext_baton.read;
    }

  return SVN_NO_ERROR;
}

/* Determine the optimal size of a string buf that shall receive a
 * (full-) text of NEEDED bytes.
 *
 * The critical point is that those buffers may be very large and
 * can cause memory fragmentation.  We apply simple heuristics to
 * make fragmentation less likely.
 */
static apr_size_t
optimimal_allocation_size(apr_size_t needed)
{
  /* For all allocations, assume some overhead that is shared between
   * OS memory managemnt, APR memory management and svn_stringbuf_t. */
  const apr_size_t overhead = 0x400;
  apr_size_t optimal;

  /* If an allocation size if safe for other ephemeral buffers, it should
   * be safe for ours. */
  if (needed <= SVN__STREAM_CHUNK_SIZE)
    return needed;

  /* Paranoia edge case:
   * Skip our heuristics if they created arithmetical overflow.
   * Beware to make this test work for NEEDED = APR_SIZE_MAX as well! */
  if (needed >= APR_SIZE_MAX / 2 - overhead)
    return needed;

  /* As per definition SVN__STREAM_CHUNK_SIZE is a power of two.
   * Since we know NEEDED to be larger than that, use it as the
   * starting point.
   *
   * Heuristics: Allocate a power-of-two number of bytes that fit
   *             NEEDED plus some OVERHEAD.  The APR allocator
   *             will round it up to the next full page size.
   */
  optimal = SVN__STREAM_CHUNK_SIZE;
  while (optimal - overhead < needed)
    optimal *= 2;

  /* This is above or equal to NEEDED. */
  return optimal - overhead;
}

/* After a fulltext cache lookup failure, we will continue to read from
 * combined delta or plain windows.  However, we must first make that data
 * stream in BATON catch up tho the position LEN already delivered from the
 * fulltext cache.  Also, we need to store the reconstructed fulltext if we
 * want to cache it at the end.
 */
static svn_error_t *
skip_contents(rep_read_baton_t *baton,
              svn_filesize_t len)
{
  svn_error_t *err = SVN_NO_ERROR;

  /* Do we want to cache the reconstructed fulltext? */
  if (SVN_IS_VALID_REVNUM(baton->fulltext_cache_key.revision))
    {
      char *buffer;
      svn_filesize_t to_alloc = MAX(len, baton->len);

      /* This should only be happening if BATON->LEN and LEN are
       * cacheable, implying they fit into memory. */
      SVN_ERR_ASSERT((apr_size_t)to_alloc == to_alloc);

      /* Allocate the fulltext buffer. */
      baton->current_fulltext = svn_stringbuf_create_ensure(
                        optimimal_allocation_size((apr_size_t)to_alloc),
                        baton->filehandle_pool);

      /* Read LEN bytes from the window stream and store the data
       * in the fulltext buffer (will be filled by further reads later). */
      baton->current_fulltext->len = (apr_size_t)len;
      baton->current_fulltext->data[(apr_size_t)len] = 0;

      buffer = baton->current_fulltext->data;
      while (len > 0 && !err)
        {
          apr_size_t to_read = (apr_size_t)len;
          err = get_contents_from_windows(baton, buffer, &to_read);
          len -= to_read;
          buffer += to_read;
        }
    }
  else if (len > 0)
    {
      /* Simply drain LEN bytes from the window stream. */
      apr_pool_t *subpool = svn_pool_create(baton->scratch_pool);
      char *buffer = apr_palloc(subpool, SVN__STREAM_CHUNK_SIZE);

      while (len > 0 && !err)
        {
          apr_size_t to_read = len > SVN__STREAM_CHUNK_SIZE
                            ? SVN__STREAM_CHUNK_SIZE
                            : (apr_size_t)len;

          err = get_contents_from_windows(baton, buffer, &to_read);
          len -= to_read;
        }

      svn_pool_destroy(subpool);
    }

  return svn_error_trace(err);
}

/* BATON is of type `rep_read_baton_t'; read the next *LEN bytes of the
   representation and store them in *BUF.  Sum as we read and verify
   the MD5 sum at the end. */
static svn_error_t *
rep_read_contents(void *baton,
                  char *buf,
                  apr_size_t *len)
{
  rep_read_baton_t *rb = baton;

  /* Get data from the fulltext cache for as long as we can. */
  if (rb->fulltext_cache)
    {
      svn_boolean_t cached;
      SVN_ERR(get_contents_from_fulltext(&cached, rb, buf, len));
      if (cached)
        return SVN_NO_ERROR;

      /* Cache miss.  From now on, we will never read from the fulltext
       * cache for this representation anymore. */
      rb->fulltext_cache = NULL;
    }

  /* No fulltext cache to help us.  We must read from the window stream. */
  if (!rb->rs_list)
    {
      /* Window stream not initialized, yet.  Do it now. */
      SVN_ERR(build_rep_list(&rb->rs_list, &rb->base_window,
                             &rb->src_state, rb->fs, &rb->rep,
                             rb->filehandle_pool, rb->scratch_pool));

      /* In case we did read from the fulltext cache before, make the
       * window stream catch up.  Also, initialize the fulltext buffer
       * if we want to cache the fulltext at the end. */
      SVN_ERR(skip_contents(rb, rb->fulltext_delivered));
    }

  /* Get the next block of data. */
  SVN_ERR(get_contents_from_windows(rb, buf, len));

  if (rb->current_fulltext)
    svn_stringbuf_appendbytes(rb->current_fulltext, buf, *len);

  /* Perform checksumming.  We want to check the checksum as soon as
     the last byte of data is read, in case the caller never performs
     a short read, but we don't want to finalize the MD5 context
     twice. */
  if (!rb->checksum_finalized)
    {
      SVN_ERR(svn_checksum_update(rb->md5_checksum_ctx, buf, *len));
      rb->off += *len;
      if (rb->off == rb->len)
        {
          svn_checksum_t *md5_checksum;
          svn_checksum_t expected;
          expected.kind = svn_checksum_md5;
          expected.digest = rb->md5_digest;

          rb->checksum_finalized = TRUE;
          SVN_ERR(svn_checksum_final(&md5_checksum, rb->md5_checksum_ctx,
                                     rb->scratch_pool));
          if (!svn_checksum_match(md5_checksum, &expected))
            return svn_error_create(SVN_ERR_FS_CORRUPT,
                    svn_checksum_mismatch_err(&expected, md5_checksum,
                        rb->scratch_pool,
                        _("Checksum mismatch while reading representation")),
                    NULL);
        }
    }

  if (rb->off == rb->len && rb->current_fulltext)
    {
      svn_fs_x__data_t *ffd = rb->fs->fsap_data;
      SVN_ERR(svn_cache__set(ffd->fulltext_cache, &rb->fulltext_cache_key,
                             rb->current_fulltext, rb->scratch_pool));
      rb->current_fulltext = NULL;
    }

  return SVN_NO_ERROR;
}

svn_error_t *
svn_fs_x__get_contents(svn_stream_t **contents_p,
                       svn_fs_t *fs,
                       svn_fs_x__representation_t *rep,
                       svn_boolean_t cache_fulltext,
                       apr_pool_t *result_pool)
{
  if (! rep)
    {
      *contents_p = svn_stream_empty(result_pool);
    }
  else
    {
      svn_fs_x__data_t *ffd = fs->fsap_data;
      svn_filesize_t len = rep->expanded_size;
      rep_read_baton_t *rb;
      svn_revnum_t revision = svn_fs_x__get_revnum(rep->id.change_set);

      svn_fs_x__pair_cache_key_t fulltext_cache_key = { 0 };
      fulltext_cache_key.revision = revision;
      fulltext_cache_key.second = rep->id.number;

      /* Initialize the reader baton.  Some members may added lazily
       * while reading from the stream */
      SVN_ERR(rep_read_get_baton(&rb, fs, rep, fulltext_cache_key,
                                 result_pool));

      /* Make the stream attempt fulltext cache lookups if the fulltext
       * is cacheable.  If it is not, then also don't try to buffer and
       * cache it. */
      if (   cache_fulltext
          && SVN_IS_VALID_REVNUM(revision)
          && fulltext_size_is_cachable(ffd, len))
        {
          rb->fulltext_cache = ffd->fulltext_cache;
        }
      else
        {
          /* This will also prevent the reconstructed fulltext from being
             put into the cache. */
          rb->fulltext_cache_key.revision = SVN_INVALID_REVNUM;
        }

      *contents_p = svn_stream_create(rb, result_pool);
      svn_stream_set_read2(*contents_p, NULL /* only full read support */,
                           rep_read_contents);
      svn_stream_set_close(*contents_p, rep_read_contents_close);
    }

  return SVN_NO_ERROR;
}


/* Baton for cache_access_wrapper. Wraps the original parameters of
 * svn_fs_x__try_process_file_content().
 */
typedef struct cache_access_wrapper_baton_t
{
  svn_fs_process_contents_func_t func;
  void* baton;
} cache_access_wrapper_baton_t;

/* Wrapper to translate between svn_fs_process_contents_func_t and
 * svn_cache__partial_getter_func_t.
 */
static svn_error_t *
cache_access_wrapper(void **out,
                     const void *data,
                     apr_size_t data_len,
                     void *baton,
                     apr_pool_t *pool)
{
  cache_access_wrapper_baton_t *wrapper_baton = baton;

  SVN_ERR(wrapper_baton->func((const unsigned char *)data,
                              data_len - 1, /* cache adds terminating 0 */
                              wrapper_baton->baton,
                              pool));

  /* non-NULL value to signal the calling cache that all went well */
  *out = baton;

  return SVN_NO_ERROR;
}

svn_error_t *
svn_fs_x__try_process_file_contents(svn_boolean_t *success,
                                    svn_fs_t *fs,
                                    svn_fs_x__noderev_t *noderev,
                                    svn_fs_process_contents_func_t processor,
                                    void* baton,
                                    apr_pool_t *scratch_pool)
{
  svn_fs_x__representation_t *rep = noderev->data_rep;
  if (rep)
    {
      svn_fs_x__data_t *ffd = fs->fsap_data;
      svn_fs_x__pair_cache_key_t fulltext_cache_key = { 0 };

      fulltext_cache_key.revision = svn_fs_x__get_revnum(rep->id.change_set);
      fulltext_cache_key.second = rep->id.number;
      if (   SVN_IS_VALID_REVNUM(fulltext_cache_key.revision)
          && fulltext_size_is_cachable(ffd, rep->expanded_size))
        {
          cache_access_wrapper_baton_t wrapper_baton;
          void *dummy = NULL;

          wrapper_baton.func = processor;
          wrapper_baton.baton = baton;
          return svn_cache__get_partial(&dummy, success,
                                        ffd->fulltext_cache,
                                        &fulltext_cache_key,
                                        cache_access_wrapper,
                                        &wrapper_baton,
                                        scratch_pool);
        }
    }

  *success = FALSE;
  return SVN_NO_ERROR;
}

/* Baton used when reading delta windows. */
typedef struct delta_read_baton_t
{
  struct rep_state_t *rs;
  unsigned char md5_digest[APR_MD5_DIGESTSIZE];
} delta_read_baton_t;

/* This implements the svn_txdelta_next_window_fn_t interface. */
static svn_error_t *
delta_read_next_window(svn_txdelta_window_t **window,
                       void *baton,
                       apr_pool_t *pool)
{
  delta_read_baton_t *drb = baton;
  apr_pool_t *scratch_pool = svn_pool_create(pool);

  *window = NULL;
  if (drb->rs->current < drb->rs->size)
    {
      SVN_ERR(read_delta_window(window, drb->rs->chunk_index, drb->rs, pool,
                                scratch_pool));
      drb->rs->chunk_index++;
    }

  svn_pool_destroy(scratch_pool);

  return SVN_NO_ERROR;
}

/* This implements the svn_txdelta_md5_digest_fn_t interface. */
static const unsigned char *
delta_read_md5_digest(void *baton)
{
  delta_read_baton_t *drb = baton;
  return drb->md5_digest;
}

/* Return a txdelta stream for on-disk representation REP_STATE
 * of TARGET.  Allocate the result in RESULT_POOL.
 */
static svn_txdelta_stream_t *
get_storaged_delta_stream(rep_state_t *rep_state,
                          svn_fs_x__noderev_t *target,
                          apr_pool_t *result_pool)
{
  /* Create the delta read baton. */
  delta_read_baton_t *drb = apr_pcalloc(result_pool, sizeof(*drb));
  drb->rs = rep_state;
  memcpy(drb->md5_digest, target->data_rep->md5_digest,
         sizeof(drb->md5_digest));
  return svn_txdelta_stream_create(drb, delta_read_next_window,
                                   delta_read_md5_digest, result_pool);
}

svn_error_t *
svn_fs_x__get_file_delta_stream(svn_txdelta_stream_t **stream_p,
                                svn_fs_t *fs,
                                svn_fs_x__noderev_t *source,
                                svn_fs_x__noderev_t *target,
                                apr_pool_t *result_pool,
                                apr_pool_t *scratch_pool)
{
  svn_stream_t *source_stream, *target_stream;
  rep_state_t *rep_state;
  svn_fs_x__rep_header_t *rep_header;

  /* Try a shortcut: if the target is stored as a delta against the source,
     then just use that delta.  However, prefer using the fulltext cache
     whenever that is available. */
  if (target->data_rep && source)
    {
      /* Read target's base rep if any. */
      SVN_ERR(create_rep_state(&rep_state, &rep_header, NULL,
                               target->data_rep, fs, result_pool,
                               scratch_pool));

      /* Try a shortcut: if the target is stored as a delta against the source,
         then just use that delta. */
      if (source && source->data_rep && target->data_rep)
        {
          /* If that matches source, then use this delta as is.
             Note that we want an actual delta here.  E.g. a self-delta would
             not be good enough. */
          if (rep_header->type == svn_fs_x__rep_delta
              && rep_header->base_revision
                 == svn_fs_x__get_revnum(source->data_rep->id.change_set)
              && rep_header->base_item_index == source->data_rep->id.number)
            {
              *stream_p = get_storaged_delta_stream(rep_state, target,
                                                    result_pool);
              return SVN_NO_ERROR;
            }
        }
      else if (!source)
        {
          /* We want a self-delta. There is a fair chance that TARGET got
             added in this revision and is already stored in the requested
             format. */
          if (rep_header->type == svn_fs_x__rep_self_delta)
            {
              *stream_p = get_storaged_delta_stream(rep_state, target,
                                                    result_pool);
              return SVN_NO_ERROR;
            }
        }

      /* Don't keep file handles open for longer than necessary. */
      if (rep_state->sfile->rfile)
        {
          SVN_ERR(svn_fs_x__close_revision_file(rep_state->sfile->rfile));
          rep_state->sfile->rfile = NULL;
        }
    }

  /* Read both fulltexts and construct a delta. */
  if (source)
    SVN_ERR(svn_fs_x__get_contents(&source_stream, fs, source->data_rep,
                                   TRUE, result_pool));
  else
    source_stream = svn_stream_empty(result_pool);

  SVN_ERR(svn_fs_x__get_contents(&target_stream, fs, target->data_rep,
                                 TRUE, result_pool));

  /* Because source and target stream will already verify their content,
   * there is no need to do this once more.  In particular if the stream
   * content is being fetched from cache. */
  svn_txdelta2(stream_p, source_stream, target_stream, FALSE, result_pool);

  return SVN_NO_ERROR;
}

/* Return TRUE when all svn_fs_x__dirent_t* in ENTRIES are already sorted
   by their respective name. */
static svn_boolean_t
sorted(apr_array_header_t *entries)
{
  int i;

  const svn_fs_x__dirent_t * const *dirents = (const void *)entries->elts;
  for (i = 0; i < entries->nelts-1; ++i)
    if (strcmp(dirents[i]->name, dirents[i+1]->name) > 0)
      return FALSE;

  return TRUE;
}

/* Compare the names of the two dirents given in **A and **B. */
static int
compare_dirents(const void *a,
                const void *b)
{
  const svn_fs_x__dirent_t *lhs = *((const svn_fs_x__dirent_t * const *) a);
  const svn_fs_x__dirent_t *rhs = *((const svn_fs_x__dirent_t * const *) b);

  return strcmp(lhs->name, rhs->name);
}

/* Compare the name of the dirents given in **A with the C string in *B. */
static int
compare_dirent_name(const void *a,
                    const void *b)
{
  const svn_fs_x__dirent_t *lhs = *((const svn_fs_x__dirent_t * const *) a);
  const char *rhs = b;

  return strcmp(lhs->name, rhs);
}

/* Into ENTRIES, read all directories entries from the key-value text in
 * STREAM.  If INCREMENTAL is TRUE, read until the end of the STREAM and
 * update the data.  ID is provided for nicer error messages.
 */
static svn_error_t *
read_dir_entries(apr_array_header_t *entries,
                 svn_stream_t *stream,
                 svn_boolean_t incremental,
                 const svn_fs_x__id_t *id,
                 apr_pool_t *result_pool,
                 apr_pool_t *scratch_pool)
{
  apr_pool_t *iterpool = svn_pool_create(scratch_pool);
  apr_hash_t *hash = incremental ? svn_hash__make(scratch_pool) : NULL;
  const char *terminator = SVN_HASH_TERMINATOR;

  /* Read until the terminator (non-incremental) or the end of STREAM
     (incremental mode).  In the latter mode, we use a temporary HASH
     to make updating and removing entries cheaper. */
  while (1)
    {
      svn_hash__entry_t entry;
      svn_fs_x__dirent_t *dirent;
      char *str;

      svn_pool_clear(iterpool);
      SVN_ERR(svn_hash__read_entry(&entry, stream, terminator,
                                   incremental, iterpool));

      /* End of directory? */
      if (entry.key == NULL)
        {
          /* In incremental mode, we skip the terminator and read the
             increments following it until the end of the stream. */
          if (incremental && terminator)
            terminator = NULL;
          else
            break;
        }

      /* Deleted entry? */
      if (entry.val == NULL)
        {
          /* We must be in incremental mode */
          assert(hash);
          apr_hash_set(hash, entry.key, entry.keylen, NULL);
          continue;
        }

      /* Add a new directory entry. */
      dirent = apr_pcalloc(result_pool, sizeof(*dirent));
      dirent->name = apr_pstrmemdup(result_pool, entry.key, entry.keylen);

      str = svn_cstring_tokenize(" ", &entry.val);
      if (str == NULL)
        return svn_error_createf(SVN_ERR_FS_CORRUPT, NULL,
                      _("Directory entry corrupt in '%s'"),
                      svn_fs_x__id_unparse(id, scratch_pool)->data);

      if (strcmp(str, SVN_FS_X__KIND_FILE) == 0)
        {
          dirent->kind = svn_node_file;
        }
      else if (strcmp(str, SVN_FS_X__KIND_DIR) == 0)
        {
          dirent->kind = svn_node_dir;
        }
      else
        {
          return svn_error_createf(SVN_ERR_FS_CORRUPT, NULL,
                      _("Directory entry corrupt in '%s'"),
                      svn_fs_x__id_unparse(id, scratch_pool)->data);
        }

      str = svn_cstring_tokenize(" ", &entry.val);
      if (str == NULL)
        return svn_error_createf(SVN_ERR_FS_CORRUPT, NULL,
                      _("Directory entry corrupt in '%s'"),
                      svn_fs_x__id_unparse(id, scratch_pool)->data);

      SVN_ERR(svn_fs_x__id_parse(&dirent->id, str));

      /* In incremental mode, update the hash; otherwise, write to the
       * final array. */
      if (incremental)
        apr_hash_set(hash, dirent->name, entry.keylen, dirent);
      else
        APR_ARRAY_PUSH(entries, svn_fs_x__dirent_t *) = dirent;
    }

  /* Convert container to a sorted array. */
  if (incremental)
    {
      apr_hash_index_t *hi;
      for (hi = apr_hash_first(iterpool, hash); hi; hi = apr_hash_next(hi))
        APR_ARRAY_PUSH(entries, svn_fs_x__dirent_t *) = apr_hash_this_val(hi);
    }

  if (!sorted(entries))
    svn_sort__array(entries, compare_dirents);

  svn_pool_destroy(iterpool);

  return SVN_NO_ERROR;
}

/* Fetch the contents of a directory into ENTRIES.  Values are stored
   as filename to string mappings; further conversion is necessary to
   convert them into svn_fs_x__dirent_t values. */
static svn_error_t *
get_dir_contents(apr_array_header_t **entries,
                 svn_fs_t *fs,
                 svn_fs_x__noderev_t *noderev,
                 apr_pool_t *result_pool,
                 apr_pool_t *scratch_pool)
{
  svn_stream_t *contents;
  const svn_fs_x__id_t *id = &noderev->noderev_id;

  *entries = apr_array_make(result_pool, 16, sizeof(svn_fs_x__dirent_t *));
  if (noderev->data_rep
      && ! svn_fs_x__is_revision(noderev->data_rep->id.change_set))
    {
      const char *filename
        = svn_fs_x__path_txn_node_children(fs, id, scratch_pool,
                                           scratch_pool);

      /* The representation is mutable.  Read the old directory
         contents from the mutable children file, followed by the
         changes we've made in this transaction. */
      SVN_ERR(svn_stream_open_readonly(&contents, filename, scratch_pool,
                                       scratch_pool));
      SVN_ERR(read_dir_entries(*entries, contents, TRUE,  id,
                               result_pool, scratch_pool));
      SVN_ERR(svn_stream_close(contents));
    }
  else if (noderev->data_rep)
    {
      /* Undeltify content before parsing it. Otherwise, we could only
       * parse it byte-by-byte.
       */
      apr_size_t len = noderev->data_rep->expanded_size;
      svn_stringbuf_t *text;

      /* The representation is immutable.  Read it normally. */
      SVN_ERR(svn_fs_x__get_contents(&contents, fs, noderev->data_rep,
                                     FALSE, scratch_pool));
      SVN_ERR(svn_stringbuf_from_stream(&text, contents, len, scratch_pool));
      SVN_ERR(svn_stream_close(contents));

      /* de-serialize hash */
      contents = svn_stream_from_stringbuf(text, scratch_pool);
      SVN_ERR(read_dir_entries(*entries, contents, FALSE,  id,
                               result_pool, scratch_pool));
    }

  return SVN_NO_ERROR;
}


/* Return the cache object in FS responsible to storing the directory the
 * NODEREV plus the corresponding pre-allocated *KEY.
 */
static svn_cache__t *
locate_dir_cache(svn_fs_t *fs,
                 svn_fs_x__id_t *key,
                 svn_fs_x__noderev_t *noderev)
{
  svn_fs_x__data_t *ffd = fs->fsap_data;
  if (svn_fs_x__is_txn(noderev->noderev_id.change_set))
    {
      /* data in txns must be addressed by ID since the representation has
         not been created, yet. */
      *key = noderev->noderev_id;
    }
  else
    {
      /* committed data can use simple rev,item pairs */
      if (noderev->data_rep)
        {
          *key = noderev->data_rep->id;
        }
      else
        {
          /* no data rep -> empty directory.
             Use a key that does definitely not clash with non-NULL reps. */
          key->change_set = SVN_FS_X__INVALID_CHANGE_SET;
          key->number = SVN_FS_X__ITEM_INDEX_UNUSED;
        }
    }

  return ffd->dir_cache;
}

svn_error_t *
svn_fs_x__rep_contents_dir(apr_array_header_t **entries_p,
                           svn_fs_t *fs,
                           svn_fs_x__noderev_t *noderev,
                           apr_pool_t *result_pool,
                           apr_pool_t *scratch_pool)
{
  svn_fs_x__id_t key;

  /* find the cache we may use */
  svn_cache__t *cache = locate_dir_cache(fs, &key, noderev);
  svn_boolean_t found;

  SVN_ERR(svn_cache__get((void **)entries_p, &found, cache, &key,
                         result_pool));
  if (found)
    return SVN_NO_ERROR;

  /* Read in the directory contents. */
  SVN_ERR(get_dir_contents(entries_p, fs, noderev, result_pool,
                           scratch_pool));

  /* Update the cache, if we are to use one. */
  SVN_ERR(svn_cache__set(cache, &key, *entries_p, scratch_pool));

  return SVN_NO_ERROR;
}

svn_fs_x__dirent_t *
svn_fs_x__find_dir_entry(apr_array_header_t *entries,
                         const char *name,
                         int *hint)
{
  svn_fs_x__dirent_t **result
    = svn_sort__array_lookup(entries, name, hint, compare_dirent_name);
  return result ? *result : NULL;
}

svn_error_t *
svn_fs_x__rep_contents_dir_entry(svn_fs_x__dirent_t **dirent,
                                 svn_fs_t *fs,
                                 svn_fs_x__noderev_t *noderev,
                                 const char *name,
                                 apr_size_t *hint,
                                 apr_pool_t *result_pool,
                                 apr_pool_t *scratch_pool)
{
  svn_boolean_t found = FALSE;

  /* find the cache we may use */
  svn_fs_x__id_t key;
  svn_cache__t *cache = locate_dir_cache(fs, &key, noderev);
  svn_fs_x__ede_baton_t baton;
  baton.hint = *hint;
  baton.name = name;

  /* Cache lookup. */
  SVN_ERR(svn_cache__get_partial((void **)dirent,
                                 &found,
                                 cache,
                                 &key,
                                 svn_fs_x__extract_dir_entry,
                                 &baton,
                                 result_pool));

  /* Remember the new clue only if we found something at that spot. */
  if (found)
    *hint = baton.hint;

  /* fetch data from disk if we did not find it in the cache */
  if (! found)
    {
      apr_array_header_t *entries;
      svn_fs_x__dirent_t *entry;
      svn_fs_x__dirent_t *entry_copy = NULL;

      /* read the dir from the file system. It will probably be put it
         into the cache for faster lookup in future calls. */
      SVN_ERR(svn_fs_x__rep_contents_dir(&entries, fs, noderev,
                                         scratch_pool, scratch_pool));

      /* find desired entry and return a copy in POOL, if found */
      entry = svn_fs_x__find_dir_entry(entries, name, NULL);
      if (entry)
        {
          entry_copy = apr_pmemdup(result_pool, entry, sizeof(*entry_copy));
          entry_copy->name = apr_pstrdup(result_pool, entry->name);
        }

      *dirent = entry_copy;
    }

  return SVN_NO_ERROR;
}

svn_error_t *
svn_fs_x__get_proplist(apr_hash_t **proplist_p,
                       svn_fs_t *fs,
                       svn_fs_x__noderev_t *noderev,
                       apr_pool_t *result_pool,
                       apr_pool_t *scratch_pool)
{
  apr_hash_t *proplist;
  svn_stream_t *stream;
  const svn_fs_x__id_t *noderev_id = &noderev->noderev_id;

  if (noderev->prop_rep
      && !svn_fs_x__is_revision(noderev->prop_rep->id.change_set))
    {
      const char *filename = svn_fs_x__path_txn_node_props(fs, noderev_id,
                                                           scratch_pool,
                                                           scratch_pool);
      proplist = apr_hash_make(result_pool);

      SVN_ERR(svn_stream_open_readonly(&stream, filename, scratch_pool,
                                       scratch_pool));
      SVN_ERR(svn_hash_read2(proplist, stream, SVN_HASH_TERMINATOR,
                             result_pool));
      SVN_ERR(svn_stream_close(stream));
    }
  else if (noderev->prop_rep)
    {
      svn_fs_x__data_t *ffd = fs->fsap_data;
      svn_fs_x__representation_t *rep = noderev->prop_rep;
      svn_fs_x__pair_cache_key_t key = { 0 };

      key.revision = svn_fs_x__get_revnum(rep->id.change_set);
      key.second = rep->id.number;
      if (SVN_IS_VALID_REVNUM(key.revision))
        {
          svn_boolean_t is_cached;
          SVN_ERR(svn_cache__get((void **) proplist_p, &is_cached,
                                 ffd->properties_cache, &key, result_pool));
          if (is_cached)
            return SVN_NO_ERROR;
        }

      proplist = apr_hash_make(result_pool);
      SVN_ERR(svn_fs_x__get_contents(&stream, fs, noderev->prop_rep, FALSE,
                                     scratch_pool));
      SVN_ERR(svn_hash_read2(proplist, stream, SVN_HASH_TERMINATOR,
                             result_pool));
      SVN_ERR(svn_stream_close(stream));

      if (SVN_IS_VALID_REVNUM(rep->id.change_set))
        SVN_ERR(svn_cache__set(ffd->properties_cache, &key, proplist,
                               scratch_pool));
    }
  else
    {
      /* return an empty prop list if the node doesn't have any props */
      proplist = apr_hash_make(result_pool);
    }

  *proplist_p = proplist;

  return SVN_NO_ERROR;
}



svn_error_t *
svn_fs_x__get_changes(apr_array_header_t **changes,
                      svn_fs_t *fs,
                      svn_revnum_t rev,
                      apr_pool_t *result_pool)
{
  svn_fs_x__revision_file_t *revision_file;
  svn_boolean_t found;
  svn_fs_x__data_t *ffd = fs->fsap_data;
  apr_pool_t *scratch_pool = svn_pool_create(result_pool);

  svn_fs_x__id_t id;
  id.change_set = svn_fs_x__change_set_by_rev(rev);
  id.number = SVN_FS_X__ITEM_INDEX_CHANGES;

  /* Provide revision file. */

  SVN_ERR(svn_fs_x__ensure_revision_exists(rev, fs, scratch_pool));
  SVN_ERR(svn_fs_x__rev_file_init(&revision_file, fs, rev, scratch_pool));

  /* try cache lookup first */

  if (svn_fs_x__is_packed_rev(fs, rev))
    {
      apr_off_t offset;
      apr_uint32_t sub_item;
      svn_fs_x__pair_cache_key_t key;

      SVN_ERR(svn_fs_x__item_offset(&offset, &sub_item, fs, revision_file,
                                    &id, scratch_pool));
      key.revision = svn_fs_x__packed_base_rev(fs, rev);
      key.second = offset;

      SVN_ERR(svn_cache__get_partial((void **)changes, &found,
                                     ffd->changes_container_cache, &key,
                                     svn_fs_x__changes_get_list_func,
                                     &sub_item, result_pool));
    }
  else
    {
      SVN_ERR(svn_cache__get((void **) changes, &found, ffd->changes_cache,
                             &rev, result_pool));
    }

  if (!found)
    {
      /* 'block-read' will also provide us with the desired data */
      SVN_ERR(block_read((void **)changes, fs, &id, revision_file,
                         result_pool, scratch_pool));

      SVN_ERR(svn_fs_x__close_revision_file(revision_file));
    }

  SVN_ERR(dgb__log_access(fs, &id, *changes, SVN_FS_X__ITEM_TYPE_CHANGES,
                          scratch_pool));

  svn_pool_destroy(scratch_pool);
  return SVN_NO_ERROR;
}

/* Fetch the representation data (header, txdelta / plain windows)
 * addressed by ENTRY->ITEM in FS and cache it if caches are enabled.
 * Read the data from the already open FILE and the wrapping
 * STREAM object.  If MAX_OFFSET is not -1, don't read windows that start
 * at or beyond that offset.  Use SCRATCH_POOL for temporary allocations.
 */
static svn_error_t *
block_read_contents(svn_fs_t *fs,
                    svn_fs_x__revision_file_t *rev_file,
                    svn_fs_x__p2l_entry_t* entry,
                    svn_fs_x__pair_cache_key_t *key,
                    apr_off_t max_offset,
                    apr_pool_t *scratch_pool)
{
  svn_fs_x__representation_cache_key_t header_key = { 0 };
  rep_state_t rs = { 0 };
  svn_filesize_t fulltext_len;
  svn_fs_x__rep_header_t *rep_header;

  header_key.revision = (apr_int32_t)key->revision;
  header_key.is_packed = svn_fs_x__is_packed_rev(fs, header_key.revision);
  header_key.item_index = key->second;

  SVN_ERR(read_rep_header(&rep_header, fs, rev_file, &header_key,
                          scratch_pool));
  SVN_ERR(init_rep_state(&rs, rep_header, fs, rev_file, entry, scratch_pool));
  SVN_ERR(cache_windows(&fulltext_len, fs, &rs, max_offset, scratch_pool));

  return SVN_NO_ERROR;
}

/* For the given REV_FILE in FS, in *STREAM return a stream covering the
 * item specified by ENTRY.  Also, verify the item's content by low-level
 * checksum.  Allocate the result in POOL.
 */
static svn_error_t *
read_item(svn_stream_t **stream,
          svn_fs_t *fs,
          svn_fs_x__revision_file_t *rev_file,
          svn_fs_x__p2l_entry_t* entry,
          apr_pool_t *pool)
{
  apr_uint32_t digest;
  svn_checksum_t *expected, *actual;
  apr_uint32_t plain_digest;

  /* Read item into string buffer. */
  svn_stringbuf_t *text = svn_stringbuf_create_ensure(entry->size, pool);
  text->len = entry->size;
  text->data[text->len] = 0;
  SVN_ERR(svn_fs_x__rev_file_read(rev_file, text->data, text->len));

  /* Return (construct, calculate) stream and checksum. */
  *stream = svn_stream_from_stringbuf(text, pool);
  digest = svn__fnv1a_32x4(text->data, text->len);

  /* Checksums will match most of the time. */
  if (entry->fnv1_checksum == digest)
    return SVN_NO_ERROR;

  /* Construct proper checksum objects from their digests to allow for
   * nice error messages. */
  plain_digest = htonl(entry->fnv1_checksum);
  expected = svn_checksum__from_digest_fnv1a_32x4(
                (const unsigned char *)&plain_digest, pool);
  plain_digest = htonl(digest);
  actual = svn_checksum__from_digest_fnv1a_32x4(
                (const unsigned char *)&plain_digest, pool);

  /* Construct the full error message with all the info we have. */
  return svn_checksum_mismatch_err(expected, actual, pool,
                 _("Low-level checksum mismatch while reading\n"
                   "%s bytes of meta data at offset %s "),
                 apr_psprintf(pool, "%" APR_OFF_T_FMT, entry->size),
                 apr_psprintf(pool, "%" APR_OFF_T_FMT, entry->offset));
}

/* Read all txdelta / plain windows following REP_HEADER in FS as described
 * by ENTRY.  Read the data from the already open FILE and the wrapping
 * STREAM object.  If MAX_OFFSET is not -1, don't read windows that start
 * at or beyond that offset.  Use SCRATCH_POOL for temporary allocations.
 * If caching is not enabled, this is a no-op.
 */
static svn_error_t *
block_read_changes(apr_array_header_t **changes,
                   svn_fs_t *fs,
                   svn_fs_x__revision_file_t *rev_file,
                   svn_fs_x__p2l_entry_t* entry,
                   svn_boolean_t must_read,
                   apr_pool_t *result_pool,
                   apr_pool_t *scratch_pool)
{
  svn_fs_x__data_t *ffd = fs->fsap_data;
  svn_stream_t *stream;
  svn_revnum_t revision = svn_fs_x__get_revnum(entry->items[0].change_set);
<<<<<<< HEAD
=======
  apr_size_t estimated_size;
>>>>>>> cfdf5240

  /* we don't support containers, yet */
  SVN_ERR_ASSERT(entry->item_count == 1);

  /* already in cache? */
  if (!must_read)
    {
      svn_boolean_t is_cached = FALSE;
      SVN_ERR(svn_cache__has_key(&is_cached, ffd->changes_cache, &revision,
                                 scratch_pool));
      if (is_cached)
        return SVN_NO_ERROR;
    }

  SVN_ERR(read_item(&stream, fs, rev_file, entry, scratch_pool));

  /* read changes from revision file */
  SVN_ERR(svn_fs_x__read_changes(changes, stream, result_pool, scratch_pool));

  /* cache for future reference */

  /* Guesstimate for the size of the in-cache representation. */
  estimated_size = (apr_size_t)250 * (*changes)->nelts;

  /* Don't even serialize data that probably won't fit into the
   * cache.  This often implies that either CHANGES is very
   * large, memory is scarce or both.  Having a huge temporary
   * copy would not be a good thing in either case. */
  if (svn_cache__is_cachable(ffd->changes_cache, estimated_size))
    SVN_ERR(svn_cache__set(ffd->changes_cache, &revision, *changes,
                           scratch_pool));

  return SVN_NO_ERROR;
}

static svn_error_t *
block_read_changes_container(apr_array_header_t **changes,
                             svn_fs_t *fs,
                             svn_fs_x__revision_file_t *rev_file,
                             svn_fs_x__p2l_entry_t* entry,
                             apr_uint32_t sub_item,
                             svn_boolean_t must_read,
                             apr_pool_t *result_pool,
                             apr_pool_t *scratch_pool)
{
  svn_fs_x__data_t *ffd = fs->fsap_data;
  svn_fs_x__changes_t *container;
  svn_fs_x__pair_cache_key_t key;
  svn_stream_t *stream;
  svn_revnum_t revision = svn_fs_x__get_revnum(entry->items[0].change_set);

  key.revision = svn_fs_x__packed_base_rev(fs, revision);
  key.second = entry->offset;

  /* already in cache? */
  if (!must_read)
    {
      svn_boolean_t is_cached = FALSE;
      SVN_ERR(svn_cache__has_key(&is_cached, ffd->changes_container_cache,
                                 &key, scratch_pool));
      if (is_cached)
        return SVN_NO_ERROR;
    }

  SVN_ERR(read_item(&stream, fs, rev_file, entry, scratch_pool));

  /* read changes from revision file */

  SVN_ERR(svn_fs_x__read_changes_container(&container, stream, scratch_pool,
                                           scratch_pool));

  /* extract requested data */

  if (must_read)
    SVN_ERR(svn_fs_x__changes_get_list(changes, container, sub_item,
                                       result_pool));
<<<<<<< HEAD

=======
>>>>>>> cfdf5240
  SVN_ERR(svn_cache__set(ffd->changes_container_cache, &key, container,
                         scratch_pool));

  return SVN_NO_ERROR;
}

static svn_error_t *
block_read_noderev(svn_fs_x__noderev_t **noderev_p,
                   svn_fs_t *fs,
                   svn_fs_x__revision_file_t *rev_file,
                   svn_fs_x__p2l_entry_t* entry,
                   svn_fs_x__pair_cache_key_t *key,
                   svn_boolean_t must_read,
                   apr_pool_t *result_pool,
                   apr_pool_t *scratch_pool)
{
  svn_fs_x__data_t *ffd = fs->fsap_data;
  svn_stream_t *stream;

  /* we don't support containers, yet */
  SVN_ERR_ASSERT(entry->item_count == 1);

  /* already in cache? */
  if (!must_read)
    {
      svn_boolean_t is_cached = FALSE;
      SVN_ERR(svn_cache__has_key(&is_cached, ffd->node_revision_cache, key,
                                 scratch_pool));
      if (is_cached)
        return SVN_NO_ERROR;
    }

  SVN_ERR(read_item(&stream, fs, rev_file, entry, scratch_pool));

  /* read node rev from revision file */

  SVN_ERR(svn_fs_x__read_noderev(noderev_p, stream, result_pool,
                                 scratch_pool));
  SVN_ERR(svn_cache__set(ffd->node_revision_cache, key, *noderev_p,
                         scratch_pool));

  return SVN_NO_ERROR;
}

static svn_error_t *
block_read_noderevs_container(svn_fs_x__noderev_t **noderev_p,
                              svn_fs_t *fs,
                              svn_fs_x__revision_file_t *rev_file,
                              svn_fs_x__p2l_entry_t* entry,
                              apr_uint32_t sub_item,
                              svn_boolean_t must_read,
                              apr_pool_t *result_pool,
                              apr_pool_t *scratch_pool)
{
  svn_fs_x__data_t *ffd = fs->fsap_data;
  svn_fs_x__noderevs_t *container;
  svn_stream_t *stream;
  svn_fs_x__pair_cache_key_t key;
  svn_revnum_t revision = svn_fs_x__get_revnum(entry->items[0].change_set);

  key.revision = svn_fs_x__packed_base_rev(fs, revision);
  key.second = entry->offset;

  /* already in cache? */
  if (!must_read)
    {
      svn_boolean_t is_cached = FALSE;
      SVN_ERR(svn_cache__has_key(&is_cached, ffd->noderevs_container_cache,
                                 &key, scratch_pool));
      if (is_cached)
        return SVN_NO_ERROR;
    }

  SVN_ERR(read_item(&stream, fs, rev_file, entry, scratch_pool));

  /* read noderevs from revision file */
  SVN_ERR(svn_fs_x__read_noderevs_container(&container, stream, scratch_pool,
                                            scratch_pool));

  /* extract requested data */
  if (must_read)
    SVN_ERR(svn_fs_x__noderevs_get(noderev_p, container, sub_item,
                                   result_pool));

  SVN_ERR(svn_cache__set(ffd->noderevs_container_cache, &key, container,
                         scratch_pool));

  return SVN_NO_ERROR;
}

static svn_error_t *
block_read_reps_container(svn_fs_x__rep_extractor_t **extractor,
                          svn_fs_t *fs,
                          svn_fs_x__revision_file_t *rev_file,
                          svn_fs_x__p2l_entry_t* entry,
                          apr_uint32_t sub_item,
                          svn_boolean_t must_read,
                          apr_pool_t *result_pool,
                          apr_pool_t *scratch_pool)
{
  svn_fs_x__data_t *ffd = fs->fsap_data;
  svn_fs_x__reps_t *container;
  svn_stream_t *stream;
  svn_fs_x__pair_cache_key_t key;
  svn_revnum_t revision = svn_fs_x__get_revnum(entry->items[0].change_set);

  key.revision = svn_fs_x__packed_base_rev(fs, revision);
  key.second = entry->offset;

  /* already in cache? */
  if (!must_read)
    {
      svn_boolean_t is_cached = FALSE;
      SVN_ERR(svn_cache__has_key(&is_cached, ffd->reps_container_cache,
                                 &key, scratch_pool));
      if (is_cached)
        return SVN_NO_ERROR;
    }

  SVN_ERR(read_item(&stream, fs, rev_file, entry, scratch_pool));

  /* read noderevs from revision file */
  SVN_ERR(svn_fs_x__read_reps_container(&container, stream, result_pool,
                                        scratch_pool));

  /* extract requested data */

  if (must_read)
    SVN_ERR(svn_fs_x__reps_get(extractor, fs, container, sub_item,
                               result_pool));

  SVN_ERR(svn_cache__set(ffd->reps_container_cache, &key, container,
                         scratch_pool));

  return SVN_NO_ERROR;
}

static svn_error_t *
block_read(void **result,
           svn_fs_t *fs,
           const svn_fs_x__id_t *id,
           svn_fs_x__revision_file_t *revision_file,
           apr_pool_t *result_pool,
           apr_pool_t *scratch_pool)
{
  svn_fs_x__data_t *ffd = fs->fsap_data;
  apr_off_t offset, wanted_offset = 0;
  apr_off_t block_start = 0;
  apr_uint32_t wanted_sub_item = 0;
  svn_revnum_t revision = svn_fs_x__get_revnum(id->change_set);
  apr_array_header_t *entries;
  int run_count = 0;
  int i;
  apr_pool_t *iterpool = svn_pool_create(scratch_pool);

  /* don't try this on transaction protorev files */
  SVN_ERR_ASSERT(SVN_IS_VALID_REVNUM(revision));

  /* index lookup: find the OFFSET of the item we *must* read plus (in the
   * "do-while" block) the list of items in the same block. */
  SVN_ERR(svn_fs_x__item_offset(&wanted_offset, &wanted_sub_item, fs,
                                revision_file, id, iterpool));

  offset = wanted_offset;
  do
    {
      /* fetch list of items in the block surrounding OFFSET */
      SVN_ERR(svn_fs_x__rev_file_seek(revision_file, &block_start, offset));
      SVN_ERR(svn_fs_x__p2l_index_lookup(&entries, fs, revision_file,
                                         revision, block_start,
                                         ffd->block_size, scratch_pool,
                                         scratch_pool));

      /* read all items from the block */
      for (i = 0; i < entries->nelts; ++i)
        {
          svn_boolean_t is_result, is_wanted;
          apr_pool_t *pool;

          svn_fs_x__p2l_entry_t* entry
            = &APR_ARRAY_IDX(entries, i, svn_fs_x__p2l_entry_t);

          /* skip empty sections */
          if (entry->type == SVN_FS_X__ITEM_TYPE_UNUSED)
            continue;

          /* the item / container we were looking for? */
          is_wanted =    entry->offset == wanted_offset
                      && entry->item_count >= wanted_sub_item
                      && svn_fs_x__id_eq(entry->items + wanted_sub_item, id);
          is_result = result && is_wanted;

          /* select the pool that we want the item to be allocated in */
          pool = is_result ? result_pool : iterpool;

          /* handle all items that start within this block and are relatively
           * small (i.e. < block size).  Always read the item we need to return.
           */
          if (is_result || (   entry->offset >= block_start
                            && entry->size < ffd->block_size))
            {
              void *item = NULL;
              svn_fs_x__pair_cache_key_t key = { 0 };
              key.revision = svn_fs_x__get_revnum(entry->items[0].change_set);
              key.second = entry->items[0].number;

              SVN_ERR(svn_fs_x__rev_file_seek(revision_file, NULL,
                                              entry->offset));
              switch (entry->type)
                {
                  case SVN_FS_X__ITEM_TYPE_FILE_REP:
                  case SVN_FS_X__ITEM_TYPE_DIR_REP:
                  case SVN_FS_X__ITEM_TYPE_FILE_PROPS:
                  case SVN_FS_X__ITEM_TYPE_DIR_PROPS:
                    SVN_ERR(block_read_contents(fs, revision_file,
                                                entry, &key,
                                                is_wanted
                                                  ? -1
                                                  : block_start + ffd->block_size,
                                                iterpool));
                    break;

                  case SVN_FS_X__ITEM_TYPE_NODEREV:
                    SVN_ERR(block_read_noderev((svn_fs_x__noderev_t **)&item,
                                               fs, revision_file,
                                               entry, &key, is_result,
                                               pool, iterpool));
                    break;

                  case SVN_FS_X__ITEM_TYPE_CHANGES:
                    SVN_ERR(block_read_changes((apr_array_header_t **)&item,
                                               fs, revision_file,
                                               entry, is_result,
                                               pool, iterpool));
                    break;

                  case SVN_FS_X__ITEM_TYPE_CHANGES_CONT:
                    SVN_ERR(block_read_changes_container
                                            ((apr_array_header_t **)&item,
                                             fs, revision_file,
                                             entry, wanted_sub_item,
                                             is_result, pool, iterpool));
                    break;

                  case SVN_FS_X__ITEM_TYPE_NODEREVS_CONT:
                    SVN_ERR(block_read_noderevs_container
                                            ((svn_fs_x__noderev_t **)&item,
                                             fs, revision_file,
                                             entry, wanted_sub_item,
                                             is_result, pool, iterpool));
                    break;

                  case SVN_FS_X__ITEM_TYPE_REPS_CONT:
                    SVN_ERR(block_read_reps_container
                                      ((svn_fs_x__rep_extractor_t **)&item,
                                       fs, revision_file,
                                       entry, wanted_sub_item,
                                       is_result, pool, iterpool));
                    break;

                  default:
                    break;
                }

              if (is_result)
                *result = item;

              /* if we crossed a block boundary, read the remainder of
               * the last block as well */
              offset = entry->offset + entry->size;
              if (offset > block_start + ffd->block_size)
                ++run_count;

              svn_pool_clear(iterpool);
            }
        }
    }
  while(run_count++ == 1); /* can only be true once and only if a block
                            * boundary got crossed */

  /* if the caller requested a result, we must have provided one by now */
  assert(!result || *result);
  svn_pool_destroy(iterpool);

  return SVN_NO_ERROR;
}<|MERGE_RESOLUTION|>--- conflicted
+++ resolved
@@ -1395,10 +1395,7 @@
   /* already in cache? */
   baton.fs = fs;
   baton.idx = rs->sub_item;
-<<<<<<< HEAD
-
-=======
->>>>>>> cfdf5240
+
   SVN_ERR(svn_cache__get_partial((void**)&extractor, &is_cached,
                                  ffd->reps_container_cache, &key,
                                  svn_fs_x__reps_get_func, &baton,
@@ -1671,20 +1668,12 @@
   svn_boolean_t is_cached = FALSE;
 
   SVN_ERR(svn_cache__get((void**)rep_header, &is_cached,
-<<<<<<< HEAD
-                          ffd->rep_header_cache, key, pool));
-=======
                          ffd->rep_header_cache, key, pool));
->>>>>>> cfdf5240
   if (is_cached)
     return SVN_NO_ERROR;
 
   SVN_ERR(svn_fs_x__rev_file_stream(&stream, file));
   SVN_ERR(svn_fs_x__read_rep_header(rep_header, stream, pool, pool));
-<<<<<<< HEAD
-
-=======
->>>>>>> cfdf5240
   SVN_ERR(svn_cache__set(ffd->rep_header_cache, key, *rep_header, pool));
 
   return SVN_NO_ERROR;
@@ -2888,10 +2877,7 @@
   svn_fs_x__data_t *ffd = fs->fsap_data;
   svn_stream_t *stream;
   svn_revnum_t revision = svn_fs_x__get_revnum(entry->items[0].change_set);
-<<<<<<< HEAD
-=======
   apr_size_t estimated_size;
->>>>>>> cfdf5240
 
   /* we don't support containers, yet */
   SVN_ERR_ASSERT(entry->item_count == 1);
@@ -2968,10 +2954,6 @@
   if (must_read)
     SVN_ERR(svn_fs_x__changes_get_list(changes, container, sub_item,
                                        result_pool));
-<<<<<<< HEAD
-
-=======
->>>>>>> cfdf5240
   SVN_ERR(svn_cache__set(ffd->changes_container_cache, &key, container,
                          scratch_pool));
 
