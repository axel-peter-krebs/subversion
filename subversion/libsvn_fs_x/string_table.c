--- conflicted
+++ resolved
@@ -461,13 +461,8 @@
                               apr_pool_t *result_pool)
 {
   apr_size_t i;
-<<<<<<< HEAD
-  
+
   string_table_t *result = apr_pcalloc(result_pool, sizeof(*result));
-=======
-
-  string_table_t *result = apr_pcalloc(pool, sizeof(*result));
->>>>>>> e03d38a3
   result->size = (apr_size_t)builder->tables->nelts;
   result->sub_tables
     = apr_pcalloc(result_pool, result->size * sizeof(*result->sub_tables));
