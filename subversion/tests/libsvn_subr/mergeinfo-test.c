/*
 * mergeinfo-test.c -- test the mergeinfo functions
 *
 * ====================================================================
 *    Licensed to the Subversion Corporation (SVN Corp.) under one
 *    or more contributor license agreements.  See the NOTICE file
 *    distributed with this work for additional information
 *    regarding copyright ownership.  The SVN Corp. licenses this file
 *    to you under the Apache License, Version 2.0 (the
 *    "License"); you may not use this file except in compliance
 *    with the License.  You may obtain a copy of the License at
 *
 *      http://www.apache.org/licenses/LICENSE-2.0
 *
 *    Unless required by applicable law or agreed to in writing,
 *    software distributed under the License is distributed on an
 *    "AS IS" BASIS, WITHOUT WARRANTIES OR CONDITIONS OF ANY
 *    KIND, either express or implied.  See the License for the
 *    specific language governing permissions and limitations
 *    under the License.
 * ====================================================================
 */

#include <stdio.h>
#include <string.h>
#include <apr_hash.h>
#include <apr_tables.h>

#include "svn_pools.h"
#include "svn_types.h"
#include "svn_mergeinfo.h"
#include "private/svn_mergeinfo_private.h"
#include "../svn_test.h"

/* A quick way to create error messages.  */
static svn_error_t *
fail(apr_pool_t *pool, const char *fmt, ...)
{
  va_list ap;
  char *msg;

  va_start(ap, fmt);
  msg = apr_pvsprintf(pool, fmt, ap);
  va_end(ap);

  return svn_error_create(SVN_ERR_TEST_FAILED, 0, msg);
}

<<<<<<< HEAD
#define MAX_NBR_RANGES 3
=======
#define MAX_NBR_RANGES 5
>>>>>>> 79d0a718

/* Verify that INPUT is parsed properly, and returns an error if
   parsing fails, or incorret parsing is detected.  Assumes that INPUT
   contains only one path -> ranges mapping, and that EXPECTED_RANGES points
   to the first range in an array whose size is greater than or equal to
   the number of ranges in INPUTS path -> ranges mapping but less than
   MAX_NBR_RANGES.  If fewer than MAX_NBR_RANGES ranges are present, then the
   trailing expected_ranges should be have their end revision set to 0. */
static svn_error_t *
verify_mergeinfo_parse(const char *input,
                       const char *expected_path,
                       const svn_merge_range_t *expected_ranges,
                       apr_pool_t *pool)
{
  svn_error_t *err;
  apr_hash_t *path_to_merge_ranges;
  apr_hash_index_t *hi;

  /* Test valid input. */
  err = svn_mergeinfo_parse(&path_to_merge_ranges, input, pool);
  if (err || apr_hash_count(path_to_merge_ranges) != 1)
    return svn_error_createf(SVN_ERR_TEST_FAILED, err,
                             "svn_mergeinfo_parse (%s) failed unexpectedly",
                             input);
  for (hi = apr_hash_first(pool, path_to_merge_ranges); hi;
       hi = apr_hash_next(hi))
    {
      const void *path;
      void *val;
      apr_array_header_t *ranges;
      svn_merge_range_t *range;
      int j;

      apr_hash_this(hi, &path, NULL, &val);
      ranges = val;
      if (strcmp((const char *) path, expected_path) != 0)
        return fail(pool, "svn_mergeinfo_parse (%s) failed to parse the "
                    "correct path (%s)", input, expected_path);

      /* Test each parsed range. */
      for (j = 0; j < ranges->nelts; j++)
        {
          range = APR_ARRAY_IDX(ranges, j, svn_merge_range_t *);
          if (range->start != expected_ranges[j].start
              || range->end != expected_ranges[j].end
              || range->inheritable != expected_ranges[j].inheritable)
            return svn_error_createf(SVN_ERR_TEST_FAILED, NULL,
                                     "svn_mergeinfo_parse (%s) failed to "
                                     "parse the correct range",
                                     input);
        }

      /* Were we expecting any more ranges? */
      if (j < MAX_NBR_RANGES - 1
          && !expected_ranges[j].end == 0)
        return svn_error_createf(SVN_ERR_TEST_FAILED, NULL,
                                 "svn_mergeinfo_parse (%s) failed to "
                                 "produce the expected number of ranges",
                                  input);
    }
  return SVN_NO_ERROR;
}


/* Some of our own global variables (for simplicity), which map paths
   -> merge ranges. */
static apr_hash_t *info1, *info2;

<<<<<<< HEAD
#define NBR_MERGEINFO_VALS 5
=======
#define NBR_MERGEINFO_VALS 20

>>>>>>> 79d0a718
/* Valid mergeinfo values. */
static const char * const mergeinfo_vals[NBR_MERGEINFO_VALS] =
  {
    "/trunk:1",
    "/trunk/foo:1-6",
    "/trunk: 5,7-9,10,11,13,14",
    "/trunk: 3-10,11*,13,14",
<<<<<<< HEAD
    "/branch: 1,2-18*,33*"
=======
    "/branch: 1,2-18*,33*",
    /* Path names containing ':'s */
    "patch-common::netasq-bpf.c:25381",
    "patch-common_netasq-bpf.c::25381",
    ":patch:common:netasq:bpf.c:25381",
    /* Unordered rangelists */
    "/trunk:3-6,15,18,9,22",
    "/trunk:5,3",
    "/trunk:3-6*,15*,18*,9,22*",
    "/trunk:5,3*",
    "/trunk:100,3-7,50,99,1-2",
    /* Overlapping rangelists */
    "/gunther_branch:5-10,7-12",
    "/gunther_branch:5-10*,7-12*",
    "/branches/branch1:43832-45742,49990-53669,43832-49987",
    /* Unordered and overlapping rangelists */
    "/gunther_branch:7-12,1,5-10",
    "/gunther_branch:7-12*,1,5-10*",
    /* Adjacent rangelists of differing inheritability. */
    "/b5:5-53,1-4,54-90*",
    "/c0:1-77,12-44"
>>>>>>> 79d0a718
  };
/* Paths corresponding to mergeinfo_vals. */
static const char * const mergeinfo_paths[NBR_MERGEINFO_VALS] =
  {
    "/trunk",
    "/trunk/foo",
    "/trunk",
    "/trunk",
<<<<<<< HEAD
    "/branch"
=======
    "/branch",
    "patch-common::netasq-bpf.c",
    "patch-common_netasq-bpf.c:",
    ":patch:common:netasq:bpf.c",
    "/trunk",
    "/trunk",
    "/trunk",
    "/trunk",
    "/trunk",
    "/gunther_branch",
    "/gunther_branch",
    "/branches/branch1",
    "/gunther_branch",
    "/gunther_branch",
    "/b5",
    "/c0"
>>>>>>> 79d0a718
  };
/* First ranges from the paths identified by mergeinfo_paths. */
static svn_merge_range_t mergeinfo_ranges[NBR_MERGEINFO_VALS][MAX_NBR_RANGES] =
  {
    { {0, 1,  TRUE} },
    { {0, 6,  TRUE} },
    { {4, 5,  TRUE}, { 6, 11, TRUE }, {12, 14, TRUE } },
    { {2, 10, TRUE}, {10, 11, FALSE}, {12, 14, TRUE } },
<<<<<<< HEAD
    { {0, 1,  TRUE}, { 1, 18, FALSE}, {32, 33, FALSE} }
=======
    { {0, 1,  TRUE}, { 1, 18, FALSE}, {32, 33, FALSE} },
    { {25380, 25381, TRUE } },
    { {25380, 25381, TRUE } },
    { {25380, 25381, TRUE } },
    { {2, 6, TRUE}, {8, 9, TRUE}, {14, 15, TRUE}, {17, 18, TRUE},
      {21, 22, TRUE} },
    { {2, 3, TRUE}, {4, 5, TRUE} },
    { {2, 6, FALSE}, {8, 9, TRUE}, {14, 15, FALSE}, {17, 18, FALSE},
      {21, 22, FALSE} },
    { {2, 3, FALSE}, {4, 5, TRUE} },
    { {0, 7, TRUE}, {49, 50, TRUE}, {98, 100, TRUE} },
    { {4, 12, TRUE} },
    { {4, 12, FALSE} },
    { {43831, 49987, TRUE}, {49989, 53669, TRUE} },
    { {0, 1, TRUE}, {4, 12, TRUE} },
    { {0, 1, TRUE}, {4, 12, FALSE} },
    { {0, 53, TRUE}, {53, 90, FALSE} },
    { {0, 77, TRUE} },
>>>>>>> 79d0a718
  };

static svn_error_t *
test_parse_single_line_mergeinfo(apr_pool_t *pool)
{
  int i;

  for (i = 0; i < NBR_MERGEINFO_VALS; i++)
    SVN_ERR(verify_mergeinfo_parse(mergeinfo_vals[i], mergeinfo_paths[i],
                                   mergeinfo_ranges[i], pool));

  return SVN_NO_ERROR;
}

static const char *single_mergeinfo = "/trunk: 5,7-9,10,11,13,14";

static svn_error_t *
test_mergeinfo_dup(apr_pool_t *pool)
{
  apr_hash_t *orig_mergeinfo, *copied_mergeinfo;
  apr_pool_t *subpool;
  apr_array_header_t *rangelist;

  /* Assure that copies which should be empty turn out that way. */
  subpool = svn_pool_create(pool);
  orig_mergeinfo = apr_hash_make(subpool);
  copied_mergeinfo = svn_mergeinfo_dup(orig_mergeinfo, subpool);
  if (apr_hash_count(copied_mergeinfo) != 0)
    return fail(pool, "Copied mergeinfo should be empty");

  /* Create some mergeinfo, copy it using another pool, then destroy
     the pool with which the original mergeinfo was created. */
  SVN_ERR(svn_mergeinfo_parse(&orig_mergeinfo, single_mergeinfo, subpool));
  copied_mergeinfo = svn_mergeinfo_dup(orig_mergeinfo, pool);
  svn_pool_destroy(subpool);
  if (apr_hash_count(copied_mergeinfo) != 1)
    return fail(pool, "Copied mergeinfo should contain one merge source");
  rangelist = apr_hash_get(copied_mergeinfo, "/trunk", APR_HASH_KEY_STRING);
  if (! rangelist)
    return fail(pool, "Expected copied mergeinfo; got nothing");
  if (rangelist->nelts != 3)
    return fail(pool, "Copied mergeinfo should contain 3 revision ranges, "
                "rather than the %d it contains", rangelist->nelts);

  return SVN_NO_ERROR;
}

static svn_error_t *
test_parse_combine_rangeinfo(apr_pool_t *pool)
{
  apr_array_header_t *result;
  svn_merge_range_t *resultrange;

  SVN_ERR(svn_mergeinfo_parse(&info1, single_mergeinfo, pool));

  if (apr_hash_count(info1) != 1)
    return fail(pool, "Wrong number of paths in parsed mergeinfo");

  result = apr_hash_get(info1, "/trunk", APR_HASH_KEY_STRING);
  if (!result)
    return fail(pool, "Missing path in parsed mergeinfo");

  /* /trunk should have three ranges, 5-5, 7-11, 13-14 */
  if (result->nelts != 3)
    return fail(pool, "Parsing failed to combine ranges");

  resultrange = APR_ARRAY_IDX(result, 0, svn_merge_range_t *);

  if (resultrange->start != 4 || resultrange->end != 5)
    return fail(pool, "Range combining produced wrong result");

  resultrange = APR_ARRAY_IDX(result, 1, svn_merge_range_t *);

  if (resultrange->start != 6 || resultrange->end != 11)
    return fail(pool, "Range combining produced wrong result");

  resultrange = APR_ARRAY_IDX(result, 2, svn_merge_range_t *);

  if (resultrange->start != 12 || resultrange->end != 14)
    return fail(pool, "Range combining produced wrong result");

  return SVN_NO_ERROR;
}


<<<<<<< HEAD
#define NBR_BROKEN_MERGEINFO_VALS 35
=======
#define NBR_BROKEN_MERGEINFO_VALS 27
>>>>>>> 79d0a718
/* Invalid mergeinfo values. */
static const char * const broken_mergeinfo_vals[NBR_BROKEN_MERGEINFO_VALS] =
  {
    /* Invalid grammar  */
    "/missing-revs",
    "/trunk: 5,7-9,10,11,13,14,",
    "/trunk 5,7-9,10,11,13,14",
    "/trunk:5 7--9 10 11 13 14",
<<<<<<< HEAD
    /* Unordered revs   */
    "/trunk:3-6,15,18,9,22",
    "/trunk:5,3",
    "/trunk:3-6*,15*,18*,9,22*",
    "/trunk:5,3*",
=======
>>>>>>> 79d0a718
    /* Overlapping revs differing inheritability */
    "/trunk:5-9*,9",
    "/trunk:5,5-9*",
    "/trunk:5-9,9*",
    "/trunk:5*,5-9",
    "/trunk:4,4*",
    "/trunk:4*,4",
    "/trunk:3-7*,4-23",
    "/trunk:3-7,4-23*",
<<<<<<< HEAD
    /* Overlapping revs same inheritability */
    "/trunk:5-9*,9*",
    "/trunk:5*,5-9*", 
    "/trunk:5-9,9",
    "/trunk:5,5-9",
    "/trunk:4,4",
    "/trunk:4*,4*",
    "/trunk:3-7,4-23",
    "/trunk:3-7*,4-23*",
=======
>>>>>>> 79d0a718
    /* Reversed revision ranges */
    "/trunk:22-20",
    "/trunk:22-20*",
    "/trunk:3,7-12,22-20,25",
    "/trunk:3,7,22-20*,25-30",
    /* Range with same start and end revision */
    "/trunk:22-22",
    "/trunk:22-22*",
    "/trunk:3,7-12,20-20,25",
    "/trunk:3,7,20-20*,25-30",
    /* path mapped to range with no revisions */
    "/trunk:",
    "/trunk:2-9\n/branch:",
<<<<<<< HEAD
    /* No path */
    ":1-3"
=======
    "::",
    /* No path */
    ":1-3",
    /* Invalid revisions */
    "trunk:a-3",
    "branch:3-four",
    "trunk:yadayadayada"
>>>>>>> 79d0a718
  };

static svn_error_t *
test_parse_broken_mergeinfo(apr_pool_t *pool)
{
  int i;
  svn_error_t *err;

  /* Trigger some error(s) with mal-formed input. */
  for (i = 0; i < NBR_BROKEN_MERGEINFO_VALS; i++)
    {
      err = svn_mergeinfo_parse(&info1, broken_mergeinfo_vals[i], pool);
      if (err == SVN_NO_ERROR)
        {
          return fail(pool, "svn_mergeinfo_parse (%s) failed to detect an error",
                      broken_mergeinfo_vals[i]);
        }
      else if (err->apr_err != SVN_ERR_MERGEINFO_PARSE_ERROR)
        {
          svn_error_clear(err);
          return fail(pool, "svn_mergeinfo_parse (%s) returned some error other"
                      " than SVN_ERR_MERGEINFO_PARSE_ERROR",
                      broken_mergeinfo_vals[i]);
        }
      else
        {
          svn_error_clear(err);
        }
    }

  return SVN_NO_ERROR;
}


static const char *mergeinfo1 = "/trunk: 3,5,7-9,10,11,13,14\n/fred:8-10";
<<<<<<< HEAD
=======

#define NBR_RANGELIST_DELTAS 4


/* Convert a single svn_merge_range_t * back into an svn_stringbuf_t *.  */
static char *
range_to_string(svn_merge_range_t *range,
                apr_pool_t *pool)
{
  if (range->start == range->end - 1)
    return apr_psprintf(pool, "%ld%s", range->end,
                        range->inheritable
                        ? "" : SVN_MERGEINFO_NONINHERITABLE_STR);
  else
    return apr_psprintf(pool, "%ld-%ld%s", range->start + 1,
                        range->end, range->inheritable
                        ? "" : SVN_MERGEINFO_NONINHERITABLE_STR);
}

>>>>>>> 79d0a718

/* Verify that ACTUAL_RANGELIST matches EXPECTED_RANGES (an array of
   NBR_EXPECTED length).  Return an error based careful examination if
   they do not match.  FUNC_VERIFIED is the name of the API being
   verified (e.g. "svn_rangelist_intersect"), while TYPE is a word
   describing what the ranges being examined represent. */
static svn_error_t *
verify_ranges_match(apr_array_header_t *actual_rangelist,
                    svn_merge_range_t *expected_ranges, int nbr_expected,
                    const char *func_verified, const char *type,
                    apr_pool_t *pool)
{
  int i;

  if (actual_rangelist->nelts != nbr_expected)
    return fail(pool, "%s should report %d range %ss, but found %d",
                func_verified, nbr_expected, type, actual_rangelist->nelts);

  for (i = 0; i < actual_rangelist->nelts; i++)
    {
      svn_merge_range_t *range = APR_ARRAY_IDX(actual_rangelist, i,
                                               svn_merge_range_t *);
      if (range->start != expected_ranges[i].start
          || range->end != expected_ranges[i].end
          || range->inheritable != expected_ranges[i].inheritable)
<<<<<<< HEAD
          return fail(pool, "%s should report range %ld-%ld%s, "
                      "but found %ld-%ld%s",
                      func_verified, expected_ranges[i].start,
                      expected_ranges[i].end,
                      expected_ranges[i].inheritable ? "*" : "",
                      range->start, range->end,
                      range->inheritable ? "*" : "");
=======
        return fail(pool, "%s should report range %s, but found %s",
                    func_verified,
                    range_to_string(&expected_ranges[i], pool),
                    range_to_string(range, pool));
>>>>>>> 79d0a718
    }
  return SVN_NO_ERROR;
}

/* Verify that DELTAS matches EXPECTED_DELTAS (both expected to
   contain only a rangelist for "/trunk").  Return an error based
   careful examination if they do not match.  FUNC_VERIFIED is the
   name of the API being verified (e.g. "svn_mergeinfo_diff"), while
   TYPE is a word describing what the deltas being examined
   represent. */
static svn_error_t *
verify_mergeinfo_deltas(apr_hash_t *deltas, svn_merge_range_t *expected_deltas,
                        const char *func_verified, const char *type,
                        apr_pool_t *pool)
{
  apr_array_header_t *rangelist;

  if (apr_hash_count(deltas) != 1)
    /* Deltas on "/trunk" expected. */
    return fail(pool, "%s should report 1 path %s, but found %d",
                func_verified, type, apr_hash_count(deltas));

  rangelist = apr_hash_get(deltas, "/trunk", APR_HASH_KEY_STRING);
  if (rangelist == NULL)
    return fail(pool, "%s failed to produce a rangelist for /trunk",
                func_verified);

  return verify_ranges_match(rangelist, expected_deltas, NBR_RANGELIST_DELTAS,
                             func_verified, type, pool);
}

static svn_error_t *
test_diff_mergeinfo(apr_pool_t *pool)
{
  apr_hash_t *deleted, *added, *from, *to;
  svn_merge_range_t expected_rangelist_deletions[NBR_RANGELIST_DELTAS] =
    { {6, 7, TRUE}, {8, 9, TRUE}, {10, 11, TRUE}, {32, 34, TRUE} };
  svn_merge_range_t expected_rangelist_additions[NBR_RANGELIST_DELTAS] =
    { {1, 2, TRUE}, {4, 6, TRUE}, {12, 16, TRUE}, {29, 30, TRUE} };
<<<<<<< HEAD

  *msg = "diff of mergeinfo";
  if (msg_only)
    return SVN_NO_ERROR;
=======
>>>>>>> 79d0a718

  SVN_ERR(svn_mergeinfo_parse(&from, "/trunk: 1,3-4,7,9,11-12,31-34", pool));
  SVN_ERR(svn_mergeinfo_parse(&to, "/trunk: 1-6,12-16,30-32", pool));
  /* On /trunk: deleted (7, 9, 11, 33-34) and added (2, 5-6, 13-16, 30) */
  SVN_ERR(svn_mergeinfo_diff(&deleted, &added, from, to,
                             FALSE, pool));

  /* Verify calculation of range list deltas. */
  SVN_ERR(verify_mergeinfo_deltas(deleted, expected_rangelist_deletions,
                                  "svn_mergeinfo_diff", "deletion", pool));
  SVN_ERR(verify_mergeinfo_deltas(added, expected_rangelist_additions,
                                  "svn_mergeinfo_diff", "addition", pool));

  return SVN_NO_ERROR;
}

static svn_error_t *
test_rangelist_reverse(apr_pool_t *pool)
{
  apr_array_header_t *rangelist;
  svn_merge_range_t expected_rangelist[3] =
    { {10, 9, TRUE}, {7, 4, TRUE}, {3, 2, TRUE} };
<<<<<<< HEAD

  *msg = "reversal of rangelist";
  if (msg_only)
    return SVN_NO_ERROR;
=======
>>>>>>> 79d0a718

  SVN_ERR(svn_mergeinfo_parse(&info1, "/trunk: 3,5-7,10", pool));
  rangelist = apr_hash_get(info1, "/trunk", APR_HASH_KEY_STRING);

  SVN_ERR(svn_rangelist_reverse(rangelist, pool));

  return verify_ranges_match(rangelist, expected_rangelist, 3,
                             "svn_rangelist_reverse", "reversal", pool);
}

static svn_error_t *
test_rangelist_intersect(apr_pool_t *pool)
{
  apr_array_header_t *rangelist1, *rangelist2, *intersection;
  svn_merge_range_t expected_intersection[] =
    { {0, 1, TRUE}, {2, 4, TRUE}, {11, 12, TRUE}, {30, 32, TRUE},
      {39, 42, TRUE} };

  SVN_ERR(svn_mergeinfo_parse(&info1, "/trunk: 1-6,12-16,30-32,40-42", pool));
  SVN_ERR(svn_mergeinfo_parse(&info2, "/trunk: 1,3-4,7,9,11-12,31-34,38-44",
                              pool));
  rangelist1 = apr_hash_get(info1, "/trunk", APR_HASH_KEY_STRING);
  rangelist2 = apr_hash_get(info2, "/trunk", APR_HASH_KEY_STRING);

  SVN_ERR(svn_rangelist_intersect(&intersection, rangelist1, rangelist2,
                                  TRUE, pool));

  return verify_ranges_match(intersection, expected_intersection, 5,
                             "svn_rangelist_intersect", "intersect", pool);
}

static svn_error_t *
test_mergeinfo_intersect(apr_pool_t *pool)
{
  svn_merge_range_t expected_intersection[3] =
    { {0, 1, TRUE}, {2, 4, TRUE}, {11, 12, TRUE} };
  apr_array_header_t *rangelist;
  apr_hash_t *intersection;

  SVN_ERR(svn_mergeinfo_parse(&info1, "/trunk: 1-6,12-16\n/foo: 31", pool));
  SVN_ERR(svn_mergeinfo_parse(&info2, "/trunk: 1,3-4,7,9,11-12", pool));

  SVN_ERR(svn_mergeinfo_intersect(&intersection, info1, info2, pool));
  if (apr_hash_count(intersection) != 1)
    return fail(pool, "Unexpected number of rangelists in mergeinfo "
                "intersection: Expected %d, found %d", 1,
                apr_hash_count(intersection));

  rangelist = apr_hash_get(intersection, "/trunk", APR_HASH_KEY_STRING);
  return verify_ranges_match(rangelist, expected_intersection, 3,
                             "svn_rangelist_intersect", "intersect", pool);
}

static svn_error_t *
test_merge_mergeinfo(apr_pool_t *pool)
{
  int i;

  /* Structures and constants for test_merge_mergeinfo() */
  /* Number of svn_mergeinfo_merge test sets */
  #define NBR_MERGEINFO_MERGES 12

  /* Maximum number of expected paths in the results
     of the svn_mergeinfo_merge tests */
  #define MAX_NBR_MERGEINFO_PATHS 4

  /* Maximum number of expected ranges in the results
     of the svn_mergeinfo_merge tests */
  #define MAX_NBR_MERGEINFO_RANGES 10

  /* Struct to store a path and it's expected ranges,
     i.e. the expected result of an svn_mergeinfo_merge
     test. */
  struct mergeinfo_merge_path_range
    {
      const char *path;
      svn_merge_range_t expected_rngs[MAX_NBR_MERGEINFO_RANGES];
    };

  /* Struct for svn_mergeinfo_merge test data.
     If MERGEINFO1 and MERGEINFO2 are parsed to a hash with
     svn_mergeinfo_parse() and then merged with svn_mergeinfo_merge(),
     the resulting hash should have EXPECTED_PATHS number of paths
     mapped to rangelists and each mapping is described by PATH_RNGS
     where PATH_RNGS->PATH is not NULL. */
  struct mergeinfo_merge_test_data
    {
      const char *mergeinfo1;
      const char *mergeinfo2;
      int expected_paths;
      struct mergeinfo_merge_path_range path_rngs[MAX_NBR_MERGEINFO_PATHS];
    };

  static struct mergeinfo_merge_test_data mergeinfo[NBR_MERGEINFO_MERGES] =
    {
      /* One path, intersecting inheritable ranges */
      { "/trunk: 5-10",
        "/trunk: 6", 1,
        { {"/trunk", { {4, 10, TRUE} } } } },

      /* One path, intersecting non-inheritable ranges */
      { "/trunk: 5-10*",
        "/trunk: 6*", 1,
        { {"/trunk", { {4, 10, FALSE} } } } },

      /* One path, intersecting ranges with different inheritability */
      { "/trunk: 5-10",
        "/trunk: 6*", 1,
        { {"/trunk", { {4, 10, TRUE} } } } },

      /* One path, intersecting ranges with different inheritability */
      { "/trunk: 5-10*",
        "/trunk: 6", 1,
        { {"/trunk", { {4, 5, FALSE}, {5, 6, TRUE}, {6, 10, FALSE} } } } },

      /* Adjacent ranges all inheritable ranges */
      { "/trunk: 1,3,5-11,13",
        "/trunk: 2,4,12,14-22", 1,
         { {"/trunk", { {0, 22, TRUE} } } } },

      /* Adjacent ranges all non-inheritable ranges */
      { "/trunk: 1*,3*,5-11*,13*",
        "/trunk: 2*,4*,12*,14-22*", 1,
         { {"/trunk", { {0, 22, FALSE} } } } },

      /* Adjacent ranges differing inheritability */
      { "/trunk: 1*,3*,5-11*,13*",
        "/trunk: 2,4,12,14-22", 1,
         { {"/trunk", { { 0,  1, FALSE}, { 1,  2, TRUE},
                        { 2,  3, FALSE}, { 3,  4, TRUE},
                        { 4, 11, FALSE}, {11, 12, TRUE},
                        {12, 13, FALSE}, {13, 22, TRUE} } } } },

      /* Adjacent ranges differing inheritability */
      { "/trunk: 1,3,5-11,13",
        "/trunk: 2*,4*,12*,14-22*", 1,
         { {"/trunk", { { 0,  1, TRUE}, { 1,  2, FALSE},
                        { 2,  3, TRUE}, { 3,  4, FALSE},
                        { 4, 11, TRUE}, {11, 12, FALSE},
                        {12, 13, TRUE}, {13, 22, FALSE} } } } },

      /* Two paths all inheritable ranges */
      { "/trunk::1: 3,5,7-9,10,11,13,14\n/fred:8-10",
        "/trunk::1: 1-4,6\n/fred:9-12", 2,
        { {"/trunk::1", { {0, 11, TRUE}, {12, 14, TRUE} } },
          {"/fred",  { {7, 12, TRUE} } } } },

      /* Two paths all non-inheritable ranges */
      { "/trunk: 3*,5*,7-9*,10*,11*,13*,14*\n/fred:8-10*",
        "/trunk: 1-4*,6*\n/fred:9-12*", 2,
        { {"/trunk", { {0, 11, FALSE}, {12, 14, FALSE} } },
          {"/fred",  { {7, 12, FALSE} } } } },

      /* Two paths mixed inheritability */
      { "/trunk: 3,5*,7-9,10,11*,13,14\n/fred:8-10",
        "/trunk: 1-4,6\n/fred:9-12*", 2,
        { {"/trunk", { { 0,  4, TRUE }, { 4,  5, FALSE}, {5, 10, TRUE},
                       {10, 11, FALSE}, {12, 14, TRUE } } },
          {"/fred",  { { 7, 10, TRUE }, {10, 12, FALSE} } } } },

      /* A slew of different paths but no ranges to be merged */
      { "/trunk: 3,5-9*\n/betty: 2-4",
        "/fred: 1-18\n/:barney: 1,3-43", 4,
        { {"/trunk",   { {2,  3, TRUE}, {4,  9, FALSE} } },
          {"/betty",   { {1,  4, TRUE} } },
          {"/:barney", { {0,  1, TRUE}, {2, 43, TRUE} } },
          {"/fred",    { {0, 18, TRUE} } } } }
    };

  for (i = 0; i < NBR_MERGEINFO_MERGES; i++)
    {
      int j;
      svn_string_t *info2_starting, *info2_ending;

      SVN_ERR(svn_mergeinfo_parse(&info1, mergeinfo[i].mergeinfo1, pool));
      SVN_ERR(svn_mergeinfo_parse(&info2, mergeinfo[i].mergeinfo2, pool));

      /* Make a copy of info2.  We will merge it into info1, but info2
         should remain unchanged.  Store the mergeinfo as a svn_string_t
         rather than making a copy and using svn_mergeinfo_diff().  Since
         that API uses some of the underlying code as svn_mergeinfo_merge
         we might mask potential errors. */
      SVN_ERR(svn_mergeinfo_to_string(&info2_starting, info2, pool));

      SVN_ERR(svn_mergeinfo_merge(info1, info2, pool));
      if (mergeinfo[i].expected_paths != apr_hash_count(info1))
        return fail(pool, "Wrong number of paths in merged mergeinfo");

      /* Check that info2 remained unchanged. */
      SVN_ERR(svn_mergeinfo_to_string(&info2_ending, info2, pool));

      if (strcmp(info2_ending->data, info2_starting->data))
        return fail(pool,
                    apr_psprintf(pool,
                                 "svn_mergeinfo_merge case %i "
                                 "modified its CHANGES arg from "
                                 "%s to %s", i, info2_starting->data,
                                 info2_ending->data));

      for (j = 0; j < mergeinfo[i].expected_paths; j++)
        {
          int k;
          apr_array_header_t *rangelist =
            apr_hash_get(info1, mergeinfo[i].path_rngs[j].path,
                         APR_HASH_KEY_STRING);
          if (!rangelist)
            return fail(pool, "Missing path '%s' in merged mergeinfo",
                        mergeinfo[i].path_rngs->path);
          for (k = 0; k < rangelist->nelts; k++)
            {
              svn_merge_range_t *ranges =
                APR_ARRAY_IDX(rangelist, k, svn_merge_range_t *);
              if (ranges->start
                    != mergeinfo[i].path_rngs[j].expected_rngs[k].start
                  || ranges->end
                    != mergeinfo[i].path_rngs[j].expected_rngs[k].end
                  || ranges->inheritable
                    != mergeinfo[i].path_rngs[j].expected_rngs[k].inheritable)
                return fail(
                  pool,
                  "Range'%i-%i%s' not found in merged mergeinfo",
                  mergeinfo[i].path_rngs->expected_rngs[k].start,
                  mergeinfo[i].path_rngs->expected_rngs[k].end,
                  mergeinfo[i].path_rngs->expected_rngs[k].inheritable
                  ? "" : "*");
            }
          /* Were more ranges expected? */
          if (k < MAX_NBR_MERGEINFO_RANGES
              && mergeinfo[i].path_rngs[j].expected_rngs[k].start != 0)
            return fail(pool,
                        "Not all expected ranges found in merged mergeinfo");
        }
    }

  return SVN_NO_ERROR;
}

static svn_error_t *
test_remove_rangelist(apr_pool_t *pool)
{
  int i, j;
  svn_error_t *err, *child_err;
  apr_array_header_t *output, *eraser, *whiteboard;

  /* Struct for svn_rangelist_remove test data.
     Parse WHITEBOARD and ERASER to hashes and then get the rangelist for
     path 'A' from both.

     Remove ERASER's rangelist from WHITEBOARD's twice, once while
     considering inheritance and once while not.  In the first case the
     resulting rangelist should have EXPECTED_RANGES_CONSIDER_INHERITANCE
     number of ranges and these ranges should match the ranges in
     EXPECTED_REMOVED_CONSIDER_INHERITANCE.  In the second case there
     should be EXPECTED_RANGES_IGNORE_INHERITANCE number of ranges and
     these should match EXPECTED_REMOVED_IGNORE_INHERITANCE */
  struct rangelist_remove_test_data
  {
    const char *whiteboard;
    const char *eraser;
    int expected_ranges_consider_inheritance;
    svn_merge_range_t expected_removed_consider_inheritance[10];
    int expected_ranges_ignore_inheritance;
    svn_merge_range_t expected_removed_ignore_inheritance[10];
  };

  #define SIZE_OF_RANGE_REMOVE_TEST_ARRAY 15

  /* The actual test data */
  struct rangelist_remove_test_data test_data[SIZE_OF_RANGE_REMOVE_TEST_ARRAY] =
    {
      /* Eraser is a proper subset of whiteboard */
      {"/A: 1-44",  "/A: 5",  2, { {0,  4, TRUE }, {5, 44, TRUE }},
                              2, { {0,  4, TRUE }, {5, 44, TRUE }}},
      {"/A: 1-44*", "/A: 5",  1, { {0, 44, FALSE} },
                              2, { {0,  4, FALSE}, {5, 44, FALSE}}},
      {"/A: 1-44",  "/A: 5*", 1, { {0, 44, TRUE } },
                              2, { {0,  4, TRUE }, {5, 44, TRUE }}},
      {"/A: 1-44*", "/A: 5*", 2, { {0,  4, FALSE}, {5, 44, FALSE}},
                              2, { {0,  4, FALSE}, {5, 44, FALSE}}},
      /* Non-intersecting ranges...nothing is removed */
      {"/A: 2-9,14-19",   "/A: 12",  2, { {1, 9, TRUE }, {13, 19, TRUE }},
                                     2, { {1, 9, TRUE }, {13, 19, TRUE }}},
      {"/A: 2-9*,14-19*", "/A: 12",  2, { {1, 9, FALSE}, {13, 19, FALSE}},
                                     2, { {1, 9, FALSE}, {13, 19, FALSE}}},
      {"/A: 2-9,14-19",   "/A: 12*", 2, { {1, 9, TRUE }, {13, 19, TRUE }},
                                     2, { {1, 9, TRUE }, {13, 19, TRUE }}},
      {"/A: 2-9*,14-19*", "/A: 12*", 2, { {1, 9, FALSE}, {13, 19, FALSE}},
                                     2, { {1, 9, FALSE}, {13, 19, FALSE}}},
      /* Eraser overlaps whiteboard */
      {"/A: 1,9-17",  "/A: 12-20",  2, { {0,  1, TRUE }, {8, 11, TRUE }},
                                    2, { {0,  1, TRUE }, {8, 11, TRUE }}},
      {"/A: 1,9-17*", "/A: 12-20",  2, { {0,  1, TRUE }, {8, 17, FALSE}},
                                    2, { {0,  1, TRUE }, {8, 11, FALSE}}},
      {"/A: 1,9-17",  "/A: 12-20*", 2, { {0,  1, TRUE }, {8, 17, TRUE }},
                                    2, { {0,  1, TRUE }, {8, 11, TRUE }}},
      {"/A: 1,9-17*", "/A: 12-20*", 2, { {0,  1, TRUE }, {8, 11, FALSE}},
                                    2, { {0,  1, TRUE }, {8, 11, FALSE}}},
      /* Empty mergeinfo (i.e. empty rangelist) */
      {"",  "",               0, { {0, 0, FALSE}},
                              0, { {0, 0, FALSE}}},
      {"",  "/A: 5-8,10-100", 0, { {0, 0, FALSE}},
                              0, { {0, 0, FALSE}}},
      {"/A: 5-8,10-100",  "", 2, { {4, 8, TRUE }, {9, 100, TRUE }},
                              2, { {4, 8, TRUE }, {9, 100, TRUE }}}
    };

  err = child_err = SVN_NO_ERROR;
  for (j = 0; j < 2; j++)
    {
      for (i = 0; i < SIZE_OF_RANGE_REMOVE_TEST_ARRAY; i++)
        {
          int expected_nbr_ranges;
          svn_merge_range_t *expected_ranges;
          svn_string_t *eraser_starting;
          svn_string_t *eraser_ending;
          svn_string_t *whiteboard_starting;
          svn_string_t *whiteboard_ending;

          SVN_ERR(svn_mergeinfo_parse(&info1, (test_data[i]).eraser, pool));
          SVN_ERR(svn_mergeinfo_parse(&info2, (test_data[i]).whiteboard, pool));
          eraser = apr_hash_get(info1, "/A", APR_HASH_KEY_STRING);
          whiteboard = apr_hash_get(info2, "/A", APR_HASH_KEY_STRING);

          /* Represent empty mergeinfo with an empty rangelist. */
          if (eraser == NULL)
            eraser = apr_array_make(pool, 0, sizeof(*eraser));
          if (whiteboard == NULL)
            whiteboard = apr_array_make(pool, 0, sizeof(*whiteboard));

          /* First pass try removal considering inheritance, on the
             second pass ignore it. */
          if (j == 0)
            {
              expected_nbr_ranges = (test_data[i]).expected_ranges_consider_inheritance;
              expected_ranges = (test_data[i]).expected_removed_consider_inheritance;

            }
          else
            {
              expected_nbr_ranges = (test_data[i]).expected_ranges_ignore_inheritance;
              expected_ranges = (test_data[i]).expected_removed_ignore_inheritance;

            }

         /* Make a copies of whiteboard and eraser.  They should not be
            modified by svn_rangelist_remove(). */
         SVN_ERR(svn_rangelist_to_string(&eraser_starting, eraser, pool));
         SVN_ERR(svn_rangelist_to_string(&whiteboard_starting, whiteboard,
                                         pool));

          SVN_ERR(svn_rangelist_remove(&output, eraser, whiteboard,
                                       j == 0,
                                       pool));
          child_err = verify_ranges_match(output, expected_ranges,
                                          expected_nbr_ranges,
                                          apr_psprintf(pool,
                                                       "svn_rangelist_remove "
                                                       "case %i", i),
                                          "remove", pool);

          /* Collect all the errors rather than returning on the first. */
          if (child_err)
            {
              if (err)
                svn_error_compose(err, child_err);
              else
                err = child_err;
            }

          /* Check that eraser and whiteboard were not modified. */
          SVN_ERR(svn_rangelist_to_string(&eraser_ending, eraser, pool));
          SVN_ERR(svn_rangelist_to_string(&whiteboard_ending, whiteboard,
                                          pool));
          if (strcmp(eraser_starting->data, eraser_ending->data))
            {
              child_err = fail(pool,
                               apr_psprintf(pool,
                                            "svn_rangelist_remove case %i "
                                            "modified its ERASER arg from "
                                            "%s to %s when %sconsidering "
                                            "inheritance", i,
                                            eraser_starting->data,
                                            eraser_ending->data,
                                            j ? "" : "not "));
              if (err)
                svn_error_compose(err, child_err);
              else
                err = child_err;
            }
          if (strcmp(whiteboard_starting->data, whiteboard_ending->data))
            {
              child_err = fail(pool,
                               apr_psprintf(pool,
                                            "svn_rangelist_remove case %i "
                                            "modified its WHITEBOARD arg "
                                            "from %s to %s when "
                                            "%sconsidering inheritance", i,
                                            whiteboard_starting->data,
                                            whiteboard_ending->data,
                                            j ? "" : "not "));
              if (err)
                svn_error_compose(err, child_err);
              else
                err = child_err;
            }
        }
    }
  return err;
}

#define RANDOM_REV_ARRAY_LENGTH 100

/* Random number seed. */
static apr_uint32_t random_rev_array_seed;

/* Fill 3/4 of the array with 1s. */
static void
randomly_fill_rev_array(svn_boolean_t *revs)
{
  int i;
  for (i = 0; i < RANDOM_REV_ARRAY_LENGTH; i++)
    {
      apr_uint32_t next = svn_test_rand(&random_rev_array_seed);
      revs[i] = (next < 0x40000000) ? 0 : 1;
    }
}

static svn_error_t *
rev_array_to_rangelist(apr_array_header_t **rangelist,
                       svn_boolean_t *revs,
                       apr_pool_t *pool)
{
<<<<<<< HEAD
  int i;
  svn_stringbuf_t *output;

  /* Structures and constants for test_merge_mergeinfo() */
  /* Number of svn_mergeinfo_merge test sets */
  #define NBR_MERGEINFO_MERGES 12

  /* Maximum number of expected paths in the results
     of the svn_mergeinfo_merge tests */
  #define MAX_NBR_MERGEINFO_PATHS 4

  /* Maximum number of expected ranges in the results
     of the svn_mergeinfo_merge tests */
  #define MAX_NBR_MERGEINFO_RANGES 10

  /* Struct to store a path and it's expected ranges,
     i.e. the expected result of an svn_mergeinfo_merge
     test. */
  struct mergeinfo_merge_path_range
    {
      const char *path;
      svn_merge_range_t expected_rngs[MAX_NBR_MERGEINFO_RANGES];
    };

  /* Struct for svn_mergeinfo_merge test data.
     If MERGEINFO1 and MERGEINFO2 are parsed to a hash with
     svn_mergeinfo_parse() and then merged with svn_mergeinfo_merge(),
     the resulting hash should have EXPECTED_PATHS number of paths
     mapped to rangelists and each mapping is described by PATH_RNGS
     where PATH_RNGS->PATH is not NULL. */
  struct mergeinfo_merge_test_data
    {
      const char *mergeinfo1;
      const char *mergeinfo2;
      int expected_paths;
      struct mergeinfo_merge_path_range path_rngs[MAX_NBR_MERGEINFO_PATHS];
    };

  static struct mergeinfo_merge_test_data mergeinfo[NBR_MERGEINFO_MERGES] =
    {
      /* One path, intersecting inheritable ranges */
      { "/trunk: 5-10",
        "/trunk: 6", 1,
        { {"/trunk", { {4, 10, TRUE} } } } },

      /* One path, intersecting non-inheritable ranges */
      { "/trunk: 5-10*",
        "/trunk: 6*", 1,
        { {"/trunk", { {4, 10, FALSE} } } } },

      /* One path, intersecting ranges with different inheritability */
      { "/trunk: 5-10",
        "/trunk: 6*", 1,
        { {"/trunk", { {4, 10, TRUE} } } } },

      /* One path, intersecting ranges with different inheritability */
      { "/trunk: 5-10*",
        "/trunk: 6", 1,
        { {"/trunk", { {4, 5, FALSE}, {5, 6, TRUE}, {6, 10, FALSE} } } } },

      /* Adjacent ranges all inheritable ranges */
      { "/trunk: 1,3,5-11,13",
        "/trunk: 2,4,12,14-22", 1,
         { {"/trunk", { {0, 22, TRUE} } } } },

      /* Adjacent ranges all non-inheritable ranges */
      { "/trunk: 1*,3*,5-11*,13*",
        "/trunk: 2*,4*,12*,14-22*", 1,
         { {"/trunk", { {0, 22, FALSE} } } } },

      /* Adjacent ranges differing inheritability */
      { "/trunk: 1*,3*,5-11*,13*",
        "/trunk: 2,4,12,14-22", 1,
         { {"/trunk", { { 0,  1, FALSE}, { 1,  2, TRUE},
                        { 2,  3, FALSE}, { 3,  4, TRUE},
                        { 4, 11, FALSE}, {11, 12, TRUE},
                        {12, 13, FALSE}, {13, 22, TRUE} } } } },

      /* Adjacent ranges differing inheritability */
      { "/trunk: 1,3,5-11,13",
        "/trunk: 2*,4*,12*,14-22*", 1,
         { {"/trunk", { { 0,  1, TRUE}, { 1,  2, FALSE},
                        { 2,  3, TRUE}, { 3,  4, FALSE},
                        { 4, 11, TRUE}, {11, 12, FALSE},
                        {12, 13, TRUE}, {13, 22, FALSE} } } } },

      /* Two paths all inheritable ranges */
      { "/trunk: 3,5,7-9,10,11,13,14\n/fred:8-10",
        "/trunk: 1-4,6\n/fred:9-12", 2,
        { {"/trunk", { {0, 11, TRUE}, {12, 14, TRUE} } },
          {"/fred",  { {7, 12, TRUE} } } } },

      /* Two paths all non-inheritable ranges */
      { "/trunk: 3*,5*,7-9*,10*,11*,13*,14*\n/fred:8-10*",
        "/trunk: 1-4*,6*\n/fred:9-12*", 2,
        { {"/trunk", { {0, 11, FALSE}, {12, 14, FALSE} } },
          {"/fred",  { {7, 12, FALSE} } } } },

      /* Two paths mixed inheritability */
      { "/trunk: 3,5*,7-9,10,11*,13,14\n/fred:8-10",
        "/trunk: 1-4,6\n/fred:9-12*", 2,
        { {"/trunk", { { 0,  4, TRUE }, { 4,  5, FALSE}, {5, 10, TRUE},
                       {10, 11, FALSE}, {12, 14, TRUE } } },
          {"/fred",  { { 7, 10, TRUE }, {10, 12, FALSE} } } } },

      /* A slew of different paths but no ranges to be merged */
      { "/trunk: 3,5-9*\n/betty: 2-4",
        "/fred: 1-18\n/barney: 1,3-43", 4,
        { {"/trunk",  { {2,  3, TRUE}, {4,  9, FALSE} } },
          {"/betty",  { {1,  4, TRUE} } },
          {"/barney", { {0,  1, TRUE}, {2, 43, TRUE} } },
          {"/fred",   { {0, 18, TRUE} } } } }
    };

  *msg = "merging of mergeinfo hashs";
  if (msg_only)
    return SVN_NO_ERROR;

  for (i = 0; i < NBR_MERGEINFO_MERGES; i++)
    {
      int j;
      SVN_ERR(svn_mergeinfo_parse(&info1, mergeinfo[i].mergeinfo1, pool));
      SVN_ERR(svn_mergeinfo_parse(&info2, mergeinfo[i].mergeinfo2, pool));
      SVN_ERR(svn_mergeinfo_merge(info1, info2, pool));
      SVN_ERR(svn_mergeinfo_to_stringbuf(&output, info1, pool));
      if (mergeinfo[i].expected_paths != apr_hash_count(info1))
        return fail(pool, "Wrong number of paths in merged mergeinfo");
      for (j = 0; j < mergeinfo[i].expected_paths; j++)
        {
          int k;
          apr_array_header_t *rangelist =
            apr_hash_get(info1, mergeinfo[i].path_rngs[j].path,
                         APR_HASH_KEY_STRING);
          if (!rangelist)
            return fail(pool, "Missing path '%s' in merged mergeinfo",
                        mergeinfo[i].path_rngs->path);
          for (k = 0; k < rangelist->nelts; k++)
            {
              svn_merge_range_t *ranges =
                APR_ARRAY_IDX(rangelist, k, svn_merge_range_t *);
              if (ranges->start
                    != mergeinfo[i].path_rngs[j].expected_rngs[k].start
                  || ranges->end
                    != mergeinfo[i].path_rngs[j].expected_rngs[k].end
                  || ranges->inheritable
                    != mergeinfo[i].path_rngs[j].expected_rngs[k].inheritable)
                return fail(
                  pool,
                  "Range'%i-%i%s' not found in merged mergeinfo",
                  mergeinfo[i].path_rngs->expected_rngs[k].start,
                  mergeinfo[i].path_rngs->expected_rngs[k].end,
                  mergeinfo[i].path_rngs->expected_rngs[k].inheritable
                  ? "" : "*");             
            }
          /* Were more ranges expected? */
          if (k < MAX_NBR_MERGEINFO_RANGES
              && mergeinfo[i].path_rngs[j].expected_rngs[k].start != 0)
            return fail(pool,
                        "Not all expected ranges found in merged mergeinfo");
        }
    }
=======
  svn_stringbuf_t *buf = svn_stringbuf_create("/trunk: ", pool);
  svn_boolean_t first = TRUE;
  apr_hash_t *mergeinfo;
  int i;

  for (i = 0; i < RANDOM_REV_ARRAY_LENGTH; i++)
    {
      if (revs[i])
        {
          if (first)
            first = FALSE;
          else
            svn_stringbuf_appendcstr(buf, ",");
          svn_stringbuf_appendcstr(buf, apr_psprintf(pool, "%d", i));
        }
    }

  SVN_ERR(svn_mergeinfo_parse(&mergeinfo, buf->data, pool));
  *rangelist = apr_hash_get(mergeinfo, "/trunk", APR_HASH_KEY_STRING);
>>>>>>> 79d0a718

  return SVN_NO_ERROR;
}

static svn_error_t *
test_rangelist_remove_randomly(apr_pool_t *pool)
{
<<<<<<< HEAD
  int i, j;
  svn_error_t *err, *child_err;
  apr_array_header_t *output, *eraser, *whiteboard;

  /* Struct for svn_rangelist_remove test data.
     Parse WHITEBOARD and ERASER to hashes and then get the rangelist for
     path 'A' from both.
     
     Remove ERASER's rangelist from WHITEBOARD's twice, once while
     considering inheritance and once while not.  In the first case the
     resulting rangelist should have EXPECTED_RANGES_CONSIDER_INHERITANCE
     number of ranges and these ranges should match the ranges in
     EXPECTED_REMOVED_CONSIDER_INHERITANCE.  In the second case there
     should be EXPECTED_RANGES_IGNORE_INHERITANCE number of ranges and
     these should match EXPECTED_REMOVED_IGNORE_INHERITANCE */
  struct rangelist_remove_test_data
  {
    const char *whiteboard;
    const char *eraser;
    int expected_ranges_consider_inheritance;
    svn_merge_range_t expected_removed_consider_inheritance[10];
    int expected_ranges_ignore_inheritance;
    svn_merge_range_t expected_removed_ignore_inheritance[10];
  };

  #define SIZE_OF_RANGE_REMOVE_TEST_ARRAY 15
=======
  int i;
  apr_pool_t *iterpool;

  random_rev_array_seed = (apr_uint32_t) apr_time_now();

  iterpool = svn_pool_create(pool);

  for (i = 0; i < 20; i++)
    {
      svn_boolean_t first_revs[RANDOM_REV_ARRAY_LENGTH],
        second_revs[RANDOM_REV_ARRAY_LENGTH],
        expected_revs[RANDOM_REV_ARRAY_LENGTH];
      apr_array_header_t *first_rangelist, *second_rangelist,
        *expected_rangelist, *actual_rangelist;
      /* There will be at most RANDOM_REV_ARRAY_LENGTH ranges in
         expected_rangelist. */
      svn_merge_range_t expected_range_array[RANDOM_REV_ARRAY_LENGTH];
      int j;

      svn_pool_clear(iterpool);

      randomly_fill_rev_array(first_revs);
      randomly_fill_rev_array(second_revs);
      for (j = 0; j < RANDOM_REV_ARRAY_LENGTH; j++)
        expected_revs[j] = second_revs[j] && !first_revs[j];

      SVN_ERR(rev_array_to_rangelist(&first_rangelist, first_revs, iterpool));
      SVN_ERR(rev_array_to_rangelist(&second_rangelist, second_revs, iterpool));
      SVN_ERR(rev_array_to_rangelist(&expected_rangelist, expected_revs,
                                     iterpool));

      for (j = 0; j < expected_rangelist->nelts; j++)
        {
          expected_range_array[j] = *(APR_ARRAY_IDX(expected_rangelist, j,
                                                    svn_merge_range_t *));
        }

      SVN_ERR(svn_rangelist_remove(&actual_rangelist, first_rangelist,
                                   second_rangelist, TRUE, iterpool));

      SVN_ERR(verify_ranges_match(actual_rangelist,
                                  expected_range_array,
                                  expected_rangelist->nelts,
                                  "svn_rangelist_remove random call",
                                  "remove", iterpool));
    }

  svn_pool_destroy(iterpool);

  return SVN_NO_ERROR;
}

static svn_error_t *
test_rangelist_intersect_randomly(apr_pool_t *pool)
{
  int i;
  apr_pool_t *iterpool;

  random_rev_array_seed = (apr_uint32_t) apr_time_now();

  iterpool = svn_pool_create(pool);

  for (i = 0; i < 20; i++)
    {
      svn_boolean_t first_revs[RANDOM_REV_ARRAY_LENGTH],
        second_revs[RANDOM_REV_ARRAY_LENGTH],
        expected_revs[RANDOM_REV_ARRAY_LENGTH];
      apr_array_header_t *first_rangelist, *second_rangelist,
        *expected_rangelist, *actual_rangelist;
      /* There will be at most RANDOM_REV_ARRAY_LENGTH ranges in
         expected_rangelist. */
      svn_merge_range_t expected_range_array[RANDOM_REV_ARRAY_LENGTH];
      int j;

      svn_pool_clear(iterpool);

      randomly_fill_rev_array(first_revs);
      randomly_fill_rev_array(second_revs);
      for (j = 0; j < RANDOM_REV_ARRAY_LENGTH; j++)
        expected_revs[j] = second_revs[j] && first_revs[j];

      SVN_ERR(rev_array_to_rangelist(&first_rangelist, first_revs, iterpool));
      SVN_ERR(rev_array_to_rangelist(&second_rangelist, second_revs, iterpool));
      SVN_ERR(rev_array_to_rangelist(&expected_rangelist, expected_revs,
                                     iterpool));

      for (j = 0; j < expected_rangelist->nelts; j++)
        {
          expected_range_array[j] = *(APR_ARRAY_IDX(expected_rangelist, j,
                                                    svn_merge_range_t *));
        }

      SVN_ERR(svn_rangelist_intersect(&actual_rangelist, first_rangelist,
                                      second_rangelist, TRUE, iterpool));

      SVN_ERR(verify_ranges_match(actual_rangelist,
                                  expected_range_array,
                                  expected_rangelist->nelts,
                                  "svn_rangelist_intersect random call",
                                  "intersect", iterpool));
    }

  svn_pool_destroy(iterpool);
>>>>>>> 79d0a718

  /* The actual test data */
  struct rangelist_remove_test_data test_data[SIZE_OF_RANGE_REMOVE_TEST_ARRAY] =
    {
      /* Eraser is a proper subset of whiteboard */
      {"/A: 1-44",  "/A: 5",  2, { {0,  4, TRUE }, {5, 44, TRUE }},
                              2, { {0,  4, TRUE }, {5, 44, TRUE }}},
      {"/A: 1-44*", "/A: 5",  1, { {0, 44, FALSE} },
                              2, { {0,  4, FALSE}, {5, 44, FALSE}}},
      {"/A: 1-44",  "/A: 5*", 1, { {0, 44, TRUE } },
                              2, { {0,  4, TRUE }, {5, 44, TRUE }}},
      {"/A: 1-44*", "/A: 5*", 2, { {0,  4, FALSE}, {5, 44, FALSE}},
                              2, { {0,  4, FALSE}, {5, 44, FALSE}}},
      /* Non-intersecting ranges...nothing is removed */
      {"/A: 2-9,14-19",   "/A: 12",  2, { {1, 9, TRUE }, {13, 19, TRUE }},
                                     2, { {1, 9, TRUE }, {13, 19, TRUE }}},
      {"/A: 2-9*,14-19*", "/A: 12",  2, { {1, 9, FALSE}, {13, 19, FALSE}},
                                     2, { {1, 9, FALSE}, {13, 19, FALSE}}},
      {"/A: 2-9,14-19",   "/A: 12*", 2, { {1, 9, TRUE }, {13, 19, TRUE }},
                                     2, { {1, 9, TRUE }, {13, 19, TRUE }}},
      {"/A: 2-9*,14-19*", "/A: 12*", 2, { {1, 9, FALSE}, {13, 19, FALSE}},
                                     2, { {1, 9, FALSE}, {13, 19, FALSE}}},
      /* Eraser overlaps whiteboard */
      {"/A: 1,9-17",  "/A: 12-20",  2, { {0,  1, TRUE }, {8, 11, TRUE }},
                                    2, { {0,  1, TRUE }, {8, 11, TRUE }}},
      {"/A: 1,9-17*", "/A: 12-20",  2, { {0,  1, TRUE }, {8, 17, FALSE}},
                                    2, { {0,  1, TRUE }, {8, 11, FALSE}}},
      {"/A: 1,9-17",  "/A: 12-20*", 2, { {0,  1, TRUE }, {8, 17, TRUE }},
                                    2, { {0,  1, TRUE }, {8, 11, TRUE }}},
      {"/A: 1,9-17*", "/A: 12-20*", 2, { {0,  1, TRUE }, {8, 11, FALSE}},
                                    2, { {0,  1, TRUE }, {8, 11, FALSE}}},
      /* Empty mergeinfo (i.e. empty rangelist) */
      {"",  "",               0, { {0, 0, FALSE}},
                              0, { {0, 0, FALSE}}},
      {"",  "/A: 5-8,10-100", 0, { {0, 0, FALSE}},
                              0, { {0, 0, FALSE}}},
      {"/A: 5-8,10-100",  "", 2, { {4, 8, TRUE }, {9, 100, TRUE }},
                              2, { {4, 8, TRUE }, {9, 100, TRUE }}}
    };

  *msg = "remove rangelists";
  err = child_err = SVN_NO_ERROR;
  for (j = 0; j < 2; j++)
    {
      for (i = 0; i < SIZE_OF_RANGE_REMOVE_TEST_ARRAY; i++)
        {
          int expected_nbr_ranges;
          svn_merge_range_t *expected_ranges;
            
          SVN_ERR(svn_mergeinfo_parse(&info1, (test_data[i]).eraser, pool));
          SVN_ERR(svn_mergeinfo_parse(&info2, (test_data[i]).whiteboard, pool));
          eraser = apr_hash_get(info1, "/A", APR_HASH_KEY_STRING);
          whiteboard = apr_hash_get(info2, "/A", APR_HASH_KEY_STRING);

          /* Represent empty mergeinfo with an empty rangelist. */
          if (eraser == NULL)
            eraser = apr_array_make(pool, 0, sizeof(*eraser));
          if (whiteboard == NULL)
            whiteboard = apr_array_make(pool, 0, sizeof(*whiteboard));

          /* First pass try removal considering inheritance, on the
             second pass ignore it. */
          if (j == 0)
            {
              expected_nbr_ranges = (test_data[i]).expected_ranges_consider_inheritance;
              expected_ranges = (test_data[i]).expected_removed_consider_inheritance;
       
            }
          else
            {
              expected_nbr_ranges = (test_data[i]).expected_ranges_ignore_inheritance;
              expected_ranges = (test_data[i]).expected_removed_ignore_inheritance;
          
            }
          SVN_ERR(svn_rangelist_remove(&output, eraser, whiteboard,
                                       j == 0 ? TRUE : FALSE,
                                       pool));
          child_err = verify_ranges_match(output, expected_ranges,
                                          expected_nbr_ranges,
                                          apr_psprintf(pool,
                                                       "svn_rangelist_remove "
                                                       "case %i", i),
                                          "remove", pool);

          /* Collect all the errors rather than returning on the first. */
          if (child_err)
            {
              if (err)
                svn_error_compose(err, child_err);
              else
                err = child_err;
            }
        }
    }
  return err;
}

/* ### Share code with test_diff_mergeinfo() and test_remove_rangelist(). */
static svn_error_t *
test_remove_mergeinfo(apr_pool_t *pool)
{
  apr_hash_t *output, *whiteboard, *eraser;
  svn_merge_range_t expected_rangelist_remainder[NBR_RANGELIST_DELTAS] =
    { {6, 7, TRUE}, {8, 9, TRUE}, {10, 11, TRUE}, {32, 34, TRUE} };
<<<<<<< HEAD

  *msg = "remove of mergeinfo";
  if (msg_only)
    return SVN_NO_ERROR;
=======
>>>>>>> 79d0a718

  SVN_ERR(svn_mergeinfo_parse(&whiteboard,
                              "/trunk: 1,3-4,7,9,11-12,31-34", pool));
  SVN_ERR(svn_mergeinfo_parse(&eraser, "/trunk: 1-6,12-16,30-32", pool));

  /* Leftover on /trunk should be the set (7, 9, 11, 33-34) */
  SVN_ERR(svn_mergeinfo_remove(&output, eraser, whiteboard, pool));

  /* Verify calculation of range list remainder. */
  return verify_mergeinfo_deltas(output, expected_rangelist_remainder,
                                 "svn_mergeinfo_remove", "leftover", pool);
}
#undef NBR_RANGELIST_DELTAS

static svn_error_t *
test_rangelist_to_string(apr_pool_t *pool)
{
  apr_array_header_t *result;
  svn_string_t *output;
  svn_string_t *expected = svn_string_create("3,5,7-11,13-14", pool);

  SVN_ERR(svn_mergeinfo_parse(&info1, mergeinfo1, pool));

  result = apr_hash_get(info1, "/trunk", APR_HASH_KEY_STRING);
  if (!result)
    return fail(pool, "Missing path in parsed mergeinfo");

  SVN_ERR(svn_rangelist_to_string(&output, result, pool));

  if (svn_string_compare(expected, output) != TRUE)
    return fail(pool, "Rangelist string not what we expected");

  return SVN_NO_ERROR;
}

static svn_error_t *
test_mergeinfo_to_string(apr_pool_t *pool)
{
  svn_string_t *output;
  svn_string_t *expected;
  expected = svn_string_create("/fred:8-10\n/trunk:3,5,7-11,13-14", pool);

  SVN_ERR(svn_mergeinfo_parse(&info1, mergeinfo1, pool));

  SVN_ERR(svn_mergeinfo_to_string(&output, info1, pool));

  if (svn_string_compare(expected, output) != TRUE)
    return fail(pool, "Mergeinfo string not what we expected");

  return SVN_NO_ERROR;
}

<<<<<<< HEAD
static svn_error_t *
test_range_compact(const char **msg,
                   svn_boolean_t msg_only,
                   svn_test_opts_t *opts,
                   apr_pool_t *pool)
{
  #define SIZE_OF_TEST_ARRAY 44
  svn_merge_range_t rangelist[SIZE_OF_TEST_ARRAY][4] =
    /* For each ith element of rangelist[][], try to combine/compact
       rangelist[i][0] and rangelist[i][1].  If the combined ranges can
       be combined, then the expected range is rangelist[i][2] and
       rangelist[i][3] is {-1, -1, TRUE}.  If the ranges cancel each
       other out, then both rangelist[i][2] and rangelist[i][3] are
       {-1, -1, TRUE}.
           range1      +   range2      =   range3      ,   range4 */
    { /* Non-intersecting ranges */
      { { 2,  4, TRUE}, { 6, 13, TRUE}, { 2,  4, TRUE}, { 6, 13, TRUE} },
      { { 4,  2, TRUE}, { 6, 13, TRUE}, { 4,  2, TRUE}, { 6, 13, TRUE} },
      { { 4,  2, TRUE}, {13,  6, TRUE}, { 4,  2, TRUE}, {13,  6, TRUE} },
      { { 2,  4, TRUE}, {13,  6, TRUE}, { 2,  4, TRUE}, {13,  6, TRUE} },
      { { 6, 13, TRUE}, { 2,  4, TRUE}, { 6, 13, TRUE}, { 2,  4, TRUE} },
      { { 6, 13, TRUE}, { 4,  2, TRUE}, { 6, 13, TRUE}, { 4,  2, TRUE} },
      { {13,  6, TRUE}, { 4,  2, TRUE}, {13, 6,  TRUE}, { 4,  2, TRUE} },
      { {13,  6, TRUE}, { 2,  4, TRUE}, {13, 6,  TRUE}, { 2,  4, TRUE} },
      /* Intersecting ranges with no common start or end points */
      { { 2,  5, TRUE}, { 4,  6, TRUE}, { 2,  6, TRUE}, {-1, -1, TRUE} },
      { { 2,  5, TRUE}, { 6,  4, TRUE}, { 2,  4, TRUE}, { 6,  5, TRUE} },
      { { 5,  2, TRUE}, { 4,  6, TRUE}, { 4,  2, TRUE}, { 5,  6, TRUE} },
      { { 5,  2, TRUE}, { 6,  4, TRUE}, { 6,  2, TRUE}, {-1, -1, TRUE} },
      { { 4,  6, TRUE}, { 2,  5, TRUE}, { 2,  6, TRUE}, {-1, -1, TRUE} },
      { { 6,  4, TRUE}, { 2,  5, TRUE}, { 6,  5, TRUE}, { 2,  4, TRUE} },
      { { 4,  6, TRUE}, { 5,  2, TRUE}, { 5,  6, TRUE}, { 4,  2, TRUE} },
      { { 6,  4, TRUE}, { 5,  2, TRUE}, { 6,  2, TRUE}, {-1, -1, TRUE} },
      /* One range is a proper subset of the other. */
      { {33, 43, TRUE}, {37, 38, TRUE}, {33, 43, TRUE}, {-1, -1, TRUE} },
      { {33, 43, TRUE}, {38, 37, TRUE}, {33, 37, TRUE}, {38, 43, TRUE} },
      { {43, 33, TRUE}, {37, 38, TRUE}, {37, 33, TRUE}, {43, 38, TRUE} },
      { {43, 33, TRUE}, {38, 37, TRUE}, {43, 33, TRUE}, {-1, -1, TRUE} },
      { {37, 38, TRUE}, {33, 43, TRUE}, {33, 43, TRUE}, {-1, -1, TRUE} },
      { {38, 37, TRUE}, {33, 43, TRUE}, {33, 37, TRUE}, {38, 43, TRUE} },
      { {37, 38, TRUE}, {43, 33, TRUE}, {37, 33, TRUE}, {43, 38, TRUE} },
      { {38, 37, TRUE}, {43, 33, TRUE}, {43, 33, TRUE}, {-1, -1, TRUE} },
      /* Intersecting ranges share same start and end points */
      { { 4, 20, TRUE}, { 4, 20, TRUE}, { 4, 20, TRUE}, {-1, -1, TRUE} },
      { { 4, 20, TRUE}, {20,  4, TRUE}, {-1, -1, TRUE}, {-1, -1, TRUE} },
      { {20,  4, TRUE}, { 4, 20, TRUE}, {-1, -1, TRUE}, {-1, -1, TRUE} },
      { {20,  4, TRUE}, {20,  4, TRUE}, {20,  4, TRUE}, {-1, -1, TRUE} },
      /* Intersecting ranges share same start point */
      { { 7, 13, TRUE}, { 7, 19, TRUE}, { 7, 19, TRUE}, {-1, -1, TRUE} },
      { { 7, 13, TRUE}, {19,  7, TRUE}, {19, 13, TRUE}, {-1, -1, TRUE} },
      { {13,  7, TRUE}, {7,  19, TRUE}, {13, 19, TRUE}, {-1, -1, TRUE} },
      { {13,  7, TRUE}, {19,  7, TRUE}, {19,  7, TRUE}, {-1, -1, TRUE} },
      { { 7, 19, TRUE}, { 7, 13, TRUE}, { 7, 19, TRUE}, {-1, -1, TRUE} },
      { {19,  7, TRUE}, { 7, 13, TRUE}, {19, 13, TRUE}, {-1, -1, TRUE} },
      { { 7, 19, TRUE}, {13,  7, TRUE}, {13, 19, TRUE}, {-1, -1, TRUE} },
      { {19,  7, TRUE}, {13,  7, TRUE}, {19,  7, TRUE}, {-1, -1, TRUE} },
      /* Intersecting ranges share same end point */
      { {12, 23, TRUE}, {18, 23, TRUE}, {12, 23, TRUE}, {-1, -1, TRUE} },
      { {12, 23, TRUE}, {23, 18, TRUE}, {12, 18, TRUE}, {-1, -1, TRUE} },
      { {23, 12, TRUE}, {18, 23, TRUE}, {18, 12, TRUE}, {-1, -1, TRUE} },
      { {23, 12, TRUE}, {23, 18, TRUE}, {23, 12, TRUE}, {-1, -1, TRUE} },
      { {18, 23, TRUE}, {12, 23, TRUE}, {12, 23, TRUE}, {-1, -1, TRUE} },
      { {23, 18, TRUE}, {12, 23, TRUE}, {12, 18, TRUE}, {-1, -1, TRUE} },
      { {18, 23, TRUE}, {23, 12, TRUE}, {18, 12, TRUE}, {-1, -1, TRUE} },
      { {23, 18, TRUE}, {23, 12, TRUE}, {23, 12, TRUE}, {-1, -1, TRUE} } };
  int i;

  *msg = "combination of ranges";
  if (msg_only)
    return SVN_NO_ERROR;

  for (i = 0; i < SIZE_OF_TEST_ARRAY; i++)
    {
      svn_merge_range_t *r1 = apr_palloc(pool, sizeof(*r1));
      svn_merge_range_t *r2 = apr_palloc(pool, sizeof(*r2));
      svn_merge_range_t *r1_expected = &(rangelist[i][2]);
      svn_merge_range_t *r2_expected = &(rangelist[i][3]);

      r1->start = rangelist[i][0].start;
      r1->end = rangelist[i][0].end;
      r1->inheritable = TRUE;

      r2->start = rangelist[i][1].start;
      r2->end = rangelist[i][1].end;
      r2->inheritable = TRUE;

      svn_range_compact(&r1, &r2);
      if (!(((!r1 && r1_expected->start == -1
              && r1_expected->end == -1)
           || (r1 && (r1->start == r1_expected->start
               && r1->end == r1_expected->end)))
          && ((!r2 && r2_expected->start == -1
               && r2_expected->end == -1)
              || (r2 && (r2->start == r2_expected->start
                  && r2->end == r2_expected->end)))))
        {
          const char *fail_msg = "svn_range_compact() should combine ranges ";
          fail_msg = apr_pstrcat(pool, fail_msg,
                                 apr_psprintf(pool, "(%ld-%ld),(%ld-%ld) "
                                              "into ",
                                              rangelist[i][0].start,
                                              rangelist[i][0].end,
                                              rangelist[i][1].start,
                                              rangelist[i][1].end), NULL);
          if (r1_expected->start == -1)
            fail_msg = apr_pstrcat(pool, fail_msg, "(NULL),",NULL);
          else
            fail_msg = apr_pstrcat(pool, fail_msg,
                                   apr_psprintf(pool, "(%ld-%ld),",
                                                r1_expected->start,
                                                r1_expected->end), NULL);
          if (r2_expected->start == -1)
            fail_msg = apr_pstrcat(pool, fail_msg, "(NULL) ",NULL);
          else
            fail_msg = apr_pstrcat(pool, fail_msg,
                                   apr_psprintf(pool, "(%ld-%ld) ",
                                                r2_expected->start,
                                                r2_expected->end), NULL);
          fail_msg = apr_pstrcat(pool, fail_msg, "but instead resulted in ",
                                 NULL);
          if (r1)
            fail_msg = apr_pstrcat(pool, fail_msg,
                                   apr_psprintf(pool, "(%ld-%ld),",
                                                r1->start, r1->end), NULL);
          else
            fail_msg = apr_pstrcat(pool, fail_msg, "(NULL),",NULL);
          if (r2)
            fail_msg = apr_pstrcat(pool, fail_msg,
                                   apr_psprintf(pool, "(%ld-%ld),",
                                                r2->start, r2->end), NULL);
          else
            fail_msg = apr_pstrcat(pool, fail_msg, "(NULL)",NULL);

          return fail(pool, fail_msg);
        }
    }
  return SVN_NO_ERROR;
}

static svn_error_t *
test_rangelist_merge(const char **msg,
                     svn_boolean_t msg_only,
                     svn_test_opts_t *opts,
                     apr_pool_t *pool)
=======

static svn_error_t *
test_rangelist_merge(apr_pool_t *pool)
>>>>>>> 79d0a718
{
  int i;
  svn_error_t *err, *child_err;
  apr_array_header_t *rangelist1, *rangelist2;
<<<<<<< HEAD
  
=======

>>>>>>> 79d0a718
  /* Struct for svn_rangelist_merge test data.  Similar to
     mergeinfo_merge_test_data struct in svn_mergeinfo_merge() test. */
  struct rangelist_merge_test_data
  {
    const char *mergeinfo1;
    const char *mergeinfo2;
    int expected_ranges;
    svn_merge_range_t expected_merge[6];
  };

<<<<<<< HEAD
  #define SIZE_OF_RANGE_MERGE_TEST_ARRAY 52
=======
  #define SIZE_OF_RANGE_MERGE_TEST_ARRAY 59
>>>>>>> 79d0a718
  /* The actual test data. */
  struct rangelist_merge_test_data test_data[SIZE_OF_RANGE_MERGE_TEST_ARRAY] =
    {
      /* Non-intersecting ranges */
      {"/A: 1-44",    "/A: 70-101",  2, {{ 0, 44, TRUE }, {69, 101, TRUE }}},
      {"/A: 1-44*",   "/A: 70-101",  2, {{ 0, 44, FALSE}, {69, 101, TRUE }}},
      {"/A: 1-44",    "/A: 70-101*", 2, {{ 0, 44, TRUE }, {69, 101, FALSE}}},
      {"/A: 1-44*",   "/A: 70-101*", 2, {{ 0, 44, FALSE}, {69, 101, FALSE}}},
      {"/A: 70-101",  "/A: 1-44",    2, {{ 0, 44, TRUE }, {69, 101, TRUE }}},
      {"/A: 70-101*", "/A: 1-44",    2, {{ 0, 44, TRUE }, {69, 101, FALSE}}},
      {"/A: 70-101",  "/A: 1-44*",   2, {{ 0, 44, FALSE}, {69, 101, TRUE }}},
      {"/A: 70-101*", "/A: 1-44*",   2, {{ 0, 44, FALSE}, {69, 101, FALSE}}},

      /* Intersecting ranges with same starting and ending revisions */
      {"/A: 4-20",  "/A: 4-20",  1, {{3, 20, TRUE }}},
      {"/A: 4-20*", "/A: 4-20",  1, {{3, 20, TRUE }}},
      {"/A: 4-20",  "/A: 4-20*", 1, {{3, 20, TRUE }}},
      {"/A: 4-20*", "/A: 4-20*", 1, {{3, 20, FALSE}}},

      /* Intersecting ranges with same starting revision */
      {"/A: 6-17",  "/A: 6-12",  1, {{5, 17, TRUE}}},
      {"/A: 6-17*", "/A: 6-12",  2, {{5, 12, TRUE }, {12, 17, FALSE}}},
      {"/A: 6-17",  "/A: 6-12*", 1, {{5, 17, TRUE }}},
      {"/A: 6-17*", "/A: 6-12*", 1, {{5, 17, FALSE}}},
      {"/A: 6-12",  "/A: 6-17",  1, {{5, 17, TRUE }}},
      {"/A: 6-12*", "/A: 6-17",  1, {{5, 17, TRUE }}},
      {"/A: 6-12",  "/A: 6-17*", 2, {{5, 12, TRUE }, {12, 17, FALSE}}},
      {"/A: 6-12*", "/A: 6-17*", 1, {{5, 17, FALSE}}},

      /* Intersecting ranges with same ending revision */
      {"/A: 5-77",   "/A: 44-77",  1, {{4, 77, TRUE }}},
      {"/A: 5-77*",  "/A: 44-77",  2, {{4, 43, FALSE}, {43, 77, TRUE}}},
      {"/A: 5-77",   "/A: 44-77*", 1, {{4, 77, TRUE }}},
      {"/A: 5-77*",  "/A: 44-77*", 1, {{4, 77, FALSE}}},
      {"/A: 44-77",  "/A: 5-77",   1, {{4, 77, TRUE }}},
      {"/A: 44-77*", "/A: 5-77",   1, {{4, 77, TRUE }}},
      {"/A: 44-77",  "/A: 5-77*",  2, {{4, 43, FALSE}, {43, 77, TRUE}}},
      {"/A: 44-77*", "/A: 5-77*",  1, {{4, 77, FALSE}}},

      /* Intersecting ranges with different starting and ending revision
         where one range is a proper subset of the other. */
      {"/A: 12-24",  "/A: 20-23",  1, {{11, 24, TRUE }}},
      {"/A: 12-24*", "/A: 20-23",  3, {{11, 19, FALSE}, {19, 23, TRUE },
                                       {23, 24, FALSE}}},
      {"/A: 12-24",  "/A: 20-23*", 1, {{11, 24, TRUE }}},
      {"/A: 12-24*", "/A: 20-23*", 1, {{11, 24, FALSE}}},
      {"/A: 20-23",  "/A: 12-24",  1, {{11, 24, TRUE }}},
      {"/A: 20-23*", "/A: 12-24",  1, {{11, 24, TRUE }}},
      {"/A: 20-23",  "/A: 12-24*", 3, {{11, 19, FALSE}, {19, 23, TRUE },
                                       {23, 24, FALSE}}},
      {"/A: 20-23*", "/A: 12-24*", 1, {{11, 24, FALSE}}},

      /* Intersecting ranges with different starting and ending revision
         where neither range is a proper subset of the other. */
      {"/A: 50-73",  "/A: 60-99",  1, {{49, 99, TRUE }}},
      {"/A: 50-73*", "/A: 60-99",  2, {{49, 59, FALSE}, {59, 99, TRUE }}},
      {"/A: 50-73",  "/A: 60-99*", 2, {{49, 73, TRUE }, {73, 99, FALSE}}},
      {"/A: 50-73*", "/A: 60-99*", 1, {{49, 99, FALSE}}},
      {"/A: 60-99",  "/A: 50-73",  1, {{49, 99, TRUE }}},
      {"/A: 60-99*", "/A: 50-73",  2, {{49, 73, TRUE }, {73, 99, FALSE}}},
      {"/A: 60-99",  "/A: 50-73*", 2, {{49, 59, FALSE}, {59, 99, TRUE }}},
      {"/A: 60-99*", "/A: 50-73*", 1, {{49, 99, FALSE}}},

      /* Multiple ranges. */
      {"/A: 1-5,7,12-13",    "/A: 2-17",  1, {{0,  17, TRUE }}},
      {"/A: 1-5*,7*,12-13*", "/A: 2-17*", 1, {{0,  17, FALSE}}},

      {"/A: 1-5,7,12-13",    "/A: 2-17*", 6,
       {{0,  5, TRUE }, { 5,  6, FALSE}, { 6,  7, TRUE },
        {7, 11, FALSE}, {11, 13, TRUE }, {13, 17, FALSE}}},

      {"/A: 1-5*,7*,12-13*", "/A: 2-17", 2,
       {{0, 1, FALSE}, {1, 17, TRUE }}},

      {"/A: 2-17",  "/A: 1-5,7,12-13",    1, {{0,  17, TRUE }}},
      {"/A: 2-17*", "/A: 1-5*,7*,12-13*", 1, {{0,  17, FALSE}}},

      {"/A: 2-17*", "/A: 1-5,7,12-13", 6,
       {{0,  5, TRUE }, { 5,  6, FALSE}, { 6,  7, TRUE },
        {7, 11, FALSE}, {11, 13, TRUE }, {13, 17, FALSE}}},

      {"/A: 2-17", "/A: 1-5*,7*,12-13*", 2,
       {{0, 1, FALSE}, {1, 17, TRUE}}},
<<<<<<< HEAD
    };
  *msg = "merge of rangelists";
  if (msg_only)
    return SVN_NO_ERROR;
=======

      /* A rangelist merged with an empty rangelist should equal the
         non-empty rangelist but in compacted form. */
      {"/A: 1-44,45,46,47-50",       "",  1, {{ 0, 50, TRUE }}},
      {"/A: 1,2,3,4,5,6,7,8",        "",  1, {{ 0, 8,  TRUE }}},
      {"/A: 6-10,12-13,14,15,16-22", "",  2,
       {{ 5, 10, TRUE }, { 11, 22, TRUE }}},
      {"", "/A: 1-44,45,46,47-50",        1, {{ 0, 50, TRUE }}},
      {"", "/A: 1,2,3,4,5,6,7,8",         1, {{ 0, 8,  TRUE }}},
      {"", "/A: 6-10,12-13,14,15,16-22",  2,
       {{ 5, 10, TRUE }, { 11, 22, TRUE }}},

      /* An empty rangelist merged with an empty rangelist is, drum-roll
         please, an empty rangelist. */
      {"", "", 0, {{0, 0, FALSE}}}
    };
>>>>>>> 79d0a718

  err = child_err = SVN_NO_ERROR;
  for (i = 0; i < SIZE_OF_RANGE_MERGE_TEST_ARRAY; i++)
    {
<<<<<<< HEAD
=======
      svn_string_t *rangelist2_starting, *rangelist2_ending;

>>>>>>> 79d0a718
      SVN_ERR(svn_mergeinfo_parse(&info1, (test_data[i]).mergeinfo1, pool));
      SVN_ERR(svn_mergeinfo_parse(&info2, (test_data[i]).mergeinfo2, pool));
      rangelist1 = apr_hash_get(info1, "/A", APR_HASH_KEY_STRING);
      rangelist2 = apr_hash_get(info2, "/A", APR_HASH_KEY_STRING);
<<<<<<< HEAD
=======

      /* Create empty rangelists if necessary. */
      if (rangelist1 == NULL)
        rangelist1 = apr_array_make(pool, 0, sizeof(svn_merge_range_t *));
      if (rangelist2 == NULL)
        rangelist2 = apr_array_make(pool, 0, sizeof(svn_merge_range_t *));

      /* Make a copy of rangelist2.  We will merge it into rangelist1, but
         rangelist2 should remain unchanged. */
      SVN_ERR(svn_rangelist_to_string(&rangelist2_starting, rangelist2,
                                      pool));
>>>>>>> 79d0a718
      SVN_ERR(svn_rangelist_merge(&rangelist1, rangelist2, pool));
      child_err = verify_ranges_match(rangelist1,
                                     (test_data[i]).expected_merge,
                                     (test_data[i]).expected_ranges,
                                     apr_psprintf(pool,
                                                  "svn_rangelist_merge "
                                                  "case %i", i),
                                     "merge", pool);

      /* Collect all the errors rather than returning on the first. */
      if (child_err)
        {
          if (err)
            svn_error_compose(err, child_err);
          else
            err = child_err;
        }
<<<<<<< HEAD
=======

      /* Check that rangelist2 remains unchanged. */
      SVN_ERR(svn_rangelist_to_string(&rangelist2_ending, rangelist2, pool));
      if (strcmp(rangelist2_ending->data, rangelist2_starting->data))
        {
          child_err = fail(pool,
                           apr_psprintf(pool,
                                        "svn_rangelist_merge case %i "
                                        "modified its CHANGES arg from "
                                        "%s to %s", i,
                                        rangelist2_starting->data,
                                        rangelist2_ending->data));
          if (err)
            svn_error_compose(err, child_err);
          else
            err = child_err;
        }
>>>>>>> 79d0a718
    }
  return err;
}

static svn_error_t *
<<<<<<< HEAD
test_rangelist_diff(const char **msg,
                    svn_boolean_t msg_only,
                    svn_test_opts_t *opts,
                    apr_pool_t *pool)
=======
test_rangelist_diff(apr_pool_t *pool)
>>>>>>> 79d0a718
{
  int i;
  svn_error_t *err, *child_err;
  apr_array_header_t *from, *to, *added, *deleted;

  /* Structure containing two ranges to diff and the expected output of the
     diff both when considering and ignoring range inheritance. */
  struct rangelist_diff_test_data
  {
    /* svn:mergeinfo string representations */
    const char *from;
    const char *to;
<<<<<<< HEAD
    
=======

>>>>>>> 79d0a718
    /* Expected results for performing svn_rangelist_diff
       while considering differences in inheritability to be real
       differences. */
    int expected_add_ranges;
    svn_merge_range_t expected_adds[10];
    int expected_del_ranges;
    svn_merge_range_t expected_dels[10];

    /* Expected results for performing svn_rangelist_diff
       while ignoring differences in inheritability. */
    int expected_add_ranges_ignore_inheritance;
    svn_merge_range_t expected_adds_ignore_inheritance[10];
    int expected_del_ranges_ignore_inheritance;
    svn_merge_range_t expected_dels_ignore_inheritance[10];
  };

  #define SIZE_OF_RANGE_DIFF_TEST_ARRAY 16
  /* The actual test data array.

<<<<<<< HEAD
                    'from' --> {"/A: 1,5-8",  "/A: 1,6,10-12", <-- 'to' 
=======
                    'from' --> {"/A: 1,5-8",  "/A: 1,6,10-12", <-- 'to'
>>>>>>> 79d0a718
      Number of adds when  -->  1, { { 9, 12, TRUE } },
      considering inheritance

      Number of dels when  -->  2, { { 4,  5, TRUE }, { 6, 8, TRUE } },
      considering inheritance

      Number of adds when  -->  1, { { 9, 12, TRUE } },
      ignoring inheritance

      Number of dels when  -->  2, { { 4,  5, TRUE }, { 6, 8, TRUE } } },
      ignoring inheritance
                                            ^               ^
                                    The expected svn_merge_range_t's
  */
  struct rangelist_diff_test_data test_data[SIZE_OF_RANGE_DIFF_TEST_ARRAY] =
    {
      /* Add and Delete */
      {"/A: 1",  "/A: 3",
       1, { { 2, 3, TRUE } },
       1, { { 0, 1, TRUE } },
       1, { { 2, 3, TRUE } },
       1, { { 0, 1, TRUE } } },

      /* Add only */
      {"/A: 1",  "/A: 1,3",
       1, { { 2, 3, TRUE } },
       0, { { 0, 0, FALSE } },
       1, { { 2, 3, TRUE } },
       0, { { 0, 0, FALSE } } },

      /* Delete only */
      {"/A: 1,3",  "/A: 1",
       0, { { 0, 0, FALSE } },
       1, { { 2, 3, TRUE  } },
       0, { { 0, 0, FALSE } },
       1, { { 2, 3, TRUE  } } },

      /* No diff */
      {"/A: 1,3",  "/A: 1,3",
       0, { { 0, 0, FALSE } },
       0, { { 0, 0, FALSE } },
       0, { { 0, 0, FALSE } },
       0, { { 0, 0, FALSE } } },

      {"/A: 1,3*",  "/A: 1,3*",
       0, { { 0, 0, FALSE } },
       0, { { 0, 0, FALSE } },
       0, { { 0, 0, FALSE } },
       0, { { 0, 0, FALSE } } },

      /* Adds and Deletes */
      {"/A: 1,5-8",  "/A: 1,6,10-12",
       1, { { 9, 12, TRUE } },
       2, { { 4, 5, TRUE }, { 6, 8, TRUE } },
       1, { { 9, 12, TRUE } },
       2, { { 4, 5, TRUE }, { 6, 8, TRUE } } },

      {"/A: 6*",  "/A: 6",
       1, { { 5, 6, TRUE  } },
       1, { { 5, 6, FALSE } },
       0, { { 0, 0, FALSE } },
       0, { { 0, 0, FALSE } } },

      /* Intersecting range with different inheritability */
      {"/A: 6",  "/A: 6*",
       1, { { 5, 6, FALSE } },
       1, { { 5, 6, TRUE  } },
       0, { { 0, 0, FALSE } },
       0, { { 0, 0, FALSE } } },

      {"/A: 6*",  "/A: 6",
       1, { { 5, 6, TRUE  } },
       1, { { 5, 6, FALSE } },
       0, { { 0, 0, FALSE } },
       0, { { 0, 0, FALSE } } },

      {"/A: 1,5-8",  "/A: 1,6*,10-12",
       2, { { 5,  6, FALSE }, { 9, 12, TRUE } },
       1, { { 4,  8, TRUE  } },
       1, { { 9, 12, TRUE  } },
       2, { { 4,  5, TRUE  }, { 6,  8, TRUE } } },

     {"/A: 1,5-8*",  "/A: 1,6,10-12",
       2, { { 5,  6, TRUE  }, { 9, 12, TRUE  } },
       1, { { 4,  8, FALSE } },
       1, { { 9, 12, TRUE  } },
       2, { { 4,  5, FALSE }, { 6,  8, FALSE } } },

      /* Empty range diffs */
      {"/A: 3-9",  "",
       0, { { 0, 0, FALSE } },
       1, { { 2, 9, TRUE  } },
       0, { { 0, 0, FALSE } },
       1, { { 2, 9, TRUE  } } },

      {"/A: 3-9*",  "",
       0, { { 0, 0, FALSE } },
       1, { { 2, 9, FALSE } },
       0, { { 0, 0, FALSE } },
       1, { { 2, 9, FALSE } } },

      {"",  "/A: 3-9",
       1, { { 2, 9, TRUE  } },
       0, { { 0, 0, FALSE } },
       1, { { 2, 9, TRUE  } },
       0, { { 0, 0, FALSE } } },

      {"",  "/A: 3-9*",
       1, { { 2, 9, FALSE } },
       0, { { 0, 0, FALSE } },
       1, { { 2, 9, FALSE } },
       0, { { 0, 0, FALSE } } },

       /* Empty range no diff */
      {"",  "",
       0, { { 0, 0, FALSE } },
       0, { { 0, 0, FALSE } },
       0, { { 0, 0, FALSE } },
       0, { { 0, 0, FALSE } } },
    };

<<<<<<< HEAD
  *msg = "diff of rangelists";
  if (msg_only)
    return SVN_NO_ERROR;

=======
>>>>>>> 79d0a718
  err = child_err = SVN_NO_ERROR;
  for (i = 0; i < SIZE_OF_RANGE_DIFF_TEST_ARRAY; i++)
    {
      SVN_ERR(svn_mergeinfo_parse(&info1, (test_data[i]).to, pool));
      SVN_ERR(svn_mergeinfo_parse(&info2, (test_data[i]).from, pool));
      to = apr_hash_get(info1, "/A", APR_HASH_KEY_STRING);
      from = apr_hash_get(info2, "/A", APR_HASH_KEY_STRING);

      /* Represent empty mergeinfo with an empty rangelist. */
      if (to == NULL)
        to = apr_array_make(pool, 0, sizeof(*to));
      if (from == NULL)
        from = apr_array_make(pool, 0, sizeof(*from));

      /* First diff the ranges while considering
         differences in inheritance. */
      SVN_ERR(svn_rangelist_diff(&deleted, &added, from, to, TRUE, pool));

      child_err = verify_ranges_match(added,
                                     (test_data[i]).expected_adds,
                                     (test_data[i]).expected_add_ranges,
                                     apr_psprintf(pool,
                                                  "svn_rangelist_diff"
                                                  "case %i", i),
                                     "diff", pool);
      if (!child_err)
        child_err = verify_ranges_match(deleted,
                                        (test_data[i]).expected_dels,
                                        (test_data[i]).expected_del_ranges,
                                        apr_psprintf(pool,
                                                     "svn_rangelist_diff"
                                                     "case %i", i),
                                                     "diff", pool);
      if (!child_err)
        {
          /* Now do the diff while ignoring differences in inheritance. */
          SVN_ERR(svn_rangelist_diff(&deleted, &added, from, to, FALSE,
                                     pool));
          child_err = verify_ranges_match(
            added,
            (test_data[i]).expected_adds_ignore_inheritance,
            (test_data[i]).expected_add_ranges_ignore_inheritance,
            apr_psprintf(pool, "svn_rangelist_diff case %i", i),
            "diff", pool);

          if (!child_err)
            child_err = verify_ranges_match(
              deleted,
              (test_data[i]).expected_dels_ignore_inheritance,
              (test_data[i]).expected_del_ranges_ignore_inheritance,
              apr_psprintf(pool, "svn_rangelist_diff case %i", i),
              "diff", pool);
        }

      /* Collect all the errors rather than returning on the first. */
      if (child_err)
        {
          if (err)
            svn_error_compose(err, child_err);
          else
            err = child_err;
        }
    }
  return err;
}

/* The test table.  */

struct svn_test_descriptor_t test_funcs[] =
  {
    SVN_TEST_NULL,
<<<<<<< HEAD
    SVN_TEST_PASS(test_parse_single_line_mergeinfo),
    SVN_TEST_PASS(test_mergeinfo_dup),
    SVN_TEST_PASS(test_parse_combine_rangeinfo),
    SVN_TEST_PASS(test_parse_broken_mergeinfo),
    SVN_TEST_PASS(test_remove_rangelist),
    SVN_TEST_PASS(test_remove_mergeinfo),
    SVN_TEST_PASS(test_rangelist_reverse),
    SVN_TEST_PASS(test_rangelist_count_revs),
    SVN_TEST_PASS(test_rangelist_to_revs),
    SVN_TEST_PASS(test_rangelist_intersect),
    SVN_TEST_PASS(test_diff_mergeinfo),
    SVN_TEST_PASS(test_merge_mergeinfo),
    SVN_TEST_PASS(test_rangelist_to_string),
    SVN_TEST_PASS(test_mergeinfo_to_string),
    SVN_TEST_PASS(test_range_compact),
    SVN_TEST_PASS(test_rangelist_merge),
    SVN_TEST_PASS(test_rangelist_diff),
=======
    SVN_TEST_PASS2(test_parse_single_line_mergeinfo,
                   "parse single line mergeinfo"),
    SVN_TEST_PASS2(test_mergeinfo_dup,
                   "copy a mergeinfo data structure"),
    SVN_TEST_PASS2(test_parse_combine_rangeinfo,
                   "parse single line mergeinfo and combine ranges"),
    SVN_TEST_PASS2(test_parse_broken_mergeinfo,
                   "parse broken single line mergeinfo"),
    SVN_TEST_PASS2(test_remove_rangelist,
                   "remove rangelists"),
    SVN_TEST_PASS2(test_rangelist_remove_randomly,
                   "test rangelist remove with random data"),
    SVN_TEST_PASS2(test_remove_mergeinfo,
                   "remove of mergeinfo"),
    SVN_TEST_PASS2(test_rangelist_reverse,
                   "reversal of rangelist"),
    SVN_TEST_PASS2(test_rangelist_intersect,
                   "intersection of rangelists"),
    SVN_TEST_PASS2(test_rangelist_intersect_randomly,
                   "test rangelist intersect with random data"),
    SVN_TEST_PASS2(test_diff_mergeinfo,
                   "diff of mergeinfo"),
    SVN_TEST_PASS2(test_merge_mergeinfo,
                   "merging of mergeinfo hashs"),
    SVN_TEST_PASS2(test_mergeinfo_intersect,
                   "intersection of mergeinfo"),
    SVN_TEST_PASS2(test_rangelist_to_string,
                   "turning rangelist back into a string"),
    SVN_TEST_PASS2(test_mergeinfo_to_string,
                   "turning mergeinfo back into a string"),
    SVN_TEST_PASS2(test_rangelist_merge,
                   "merge of rangelists"),
    SVN_TEST_PASS2(test_rangelist_diff,
                   "diff of rangelists"),
>>>>>>> 79d0a718
    SVN_TEST_NULL
  };<|MERGE_RESOLUTION|>--- conflicted
+++ resolved
@@ -46,11 +46,7 @@
   return svn_error_create(SVN_ERR_TEST_FAILED, 0, msg);
 }
 
-<<<<<<< HEAD
-#define MAX_NBR_RANGES 3
-=======
 #define MAX_NBR_RANGES 5
->>>>>>> 79d0a718
 
 /* Verify that INPUT is parsed properly, and returns an error if
    parsing fails, or incorret parsing is detected.  Assumes that INPUT
@@ -119,12 +115,8 @@
    -> merge ranges. */
 static apr_hash_t *info1, *info2;
 
-<<<<<<< HEAD
-#define NBR_MERGEINFO_VALS 5
-=======
 #define NBR_MERGEINFO_VALS 20
 
->>>>>>> 79d0a718
 /* Valid mergeinfo values. */
 static const char * const mergeinfo_vals[NBR_MERGEINFO_VALS] =
   {
@@ -132,9 +124,6 @@
     "/trunk/foo:1-6",
     "/trunk: 5,7-9,10,11,13,14",
     "/trunk: 3-10,11*,13,14",
-<<<<<<< HEAD
-    "/branch: 1,2-18*,33*"
-=======
     "/branch: 1,2-18*,33*",
     /* Path names containing ':'s */
     "patch-common::netasq-bpf.c:25381",
@@ -156,7 +145,6 @@
     /* Adjacent rangelists of differing inheritability. */
     "/b5:5-53,1-4,54-90*",
     "/c0:1-77,12-44"
->>>>>>> 79d0a718
   };
 /* Paths corresponding to mergeinfo_vals. */
 static const char * const mergeinfo_paths[NBR_MERGEINFO_VALS] =
@@ -165,9 +153,6 @@
     "/trunk/foo",
     "/trunk",
     "/trunk",
-<<<<<<< HEAD
-    "/branch"
-=======
     "/branch",
     "patch-common::netasq-bpf.c",
     "patch-common_netasq-bpf.c:",
@@ -184,7 +169,6 @@
     "/gunther_branch",
     "/b5",
     "/c0"
->>>>>>> 79d0a718
   };
 /* First ranges from the paths identified by mergeinfo_paths. */
 static svn_merge_range_t mergeinfo_ranges[NBR_MERGEINFO_VALS][MAX_NBR_RANGES] =
@@ -193,9 +177,6 @@
     { {0, 6,  TRUE} },
     { {4, 5,  TRUE}, { 6, 11, TRUE }, {12, 14, TRUE } },
     { {2, 10, TRUE}, {10, 11, FALSE}, {12, 14, TRUE } },
-<<<<<<< HEAD
-    { {0, 1,  TRUE}, { 1, 18, FALSE}, {32, 33, FALSE} }
-=======
     { {0, 1,  TRUE}, { 1, 18, FALSE}, {32, 33, FALSE} },
     { {25380, 25381, TRUE } },
     { {25380, 25381, TRUE } },
@@ -214,7 +195,6 @@
     { {0, 1, TRUE}, {4, 12, FALSE} },
     { {0, 53, TRUE}, {53, 90, FALSE} },
     { {0, 77, TRUE} },
->>>>>>> 79d0a718
   };
 
 static svn_error_t *
@@ -300,11 +280,7 @@
 }
 
 
-<<<<<<< HEAD
-#define NBR_BROKEN_MERGEINFO_VALS 35
-=======
 #define NBR_BROKEN_MERGEINFO_VALS 27
->>>>>>> 79d0a718
 /* Invalid mergeinfo values. */
 static const char * const broken_mergeinfo_vals[NBR_BROKEN_MERGEINFO_VALS] =
   {
@@ -313,14 +289,6 @@
     "/trunk: 5,7-9,10,11,13,14,",
     "/trunk 5,7-9,10,11,13,14",
     "/trunk:5 7--9 10 11 13 14",
-<<<<<<< HEAD
-    /* Unordered revs   */
-    "/trunk:3-6,15,18,9,22",
-    "/trunk:5,3",
-    "/trunk:3-6*,15*,18*,9,22*",
-    "/trunk:5,3*",
-=======
->>>>>>> 79d0a718
     /* Overlapping revs differing inheritability */
     "/trunk:5-9*,9",
     "/trunk:5,5-9*",
@@ -330,18 +298,6 @@
     "/trunk:4*,4",
     "/trunk:3-7*,4-23",
     "/trunk:3-7,4-23*",
-<<<<<<< HEAD
-    /* Overlapping revs same inheritability */
-    "/trunk:5-9*,9*",
-    "/trunk:5*,5-9*", 
-    "/trunk:5-9,9",
-    "/trunk:5,5-9",
-    "/trunk:4,4",
-    "/trunk:4*,4*",
-    "/trunk:3-7,4-23",
-    "/trunk:3-7*,4-23*",
-=======
->>>>>>> 79d0a718
     /* Reversed revision ranges */
     "/trunk:22-20",
     "/trunk:22-20*",
@@ -355,10 +311,6 @@
     /* path mapped to range with no revisions */
     "/trunk:",
     "/trunk:2-9\n/branch:",
-<<<<<<< HEAD
-    /* No path */
-    ":1-3"
-=======
     "::",
     /* No path */
     ":1-3",
@@ -366,7 +318,6 @@
     "trunk:a-3",
     "branch:3-four",
     "trunk:yadayadayada"
->>>>>>> 79d0a718
   };
 
 static svn_error_t *
@@ -402,8 +353,6 @@
 
 
 static const char *mergeinfo1 = "/trunk: 3,5,7-9,10,11,13,14\n/fred:8-10";
-<<<<<<< HEAD
-=======
 
 #define NBR_RANGELIST_DELTAS 4
 
@@ -423,7 +372,6 @@
                         ? "" : SVN_MERGEINFO_NONINHERITABLE_STR);
 }
 
->>>>>>> 79d0a718
 
 /* Verify that ACTUAL_RANGELIST matches EXPECTED_RANGES (an array of
    NBR_EXPECTED length).  Return an error based careful examination if
@@ -449,20 +397,10 @@
       if (range->start != expected_ranges[i].start
           || range->end != expected_ranges[i].end
           || range->inheritable != expected_ranges[i].inheritable)
-<<<<<<< HEAD
-          return fail(pool, "%s should report range %ld-%ld%s, "
-                      "but found %ld-%ld%s",
-                      func_verified, expected_ranges[i].start,
-                      expected_ranges[i].end,
-                      expected_ranges[i].inheritable ? "*" : "",
-                      range->start, range->end,
-                      range->inheritable ? "*" : "");
-=======
         return fail(pool, "%s should report range %s, but found %s",
                     func_verified,
                     range_to_string(&expected_ranges[i], pool),
                     range_to_string(range, pool));
->>>>>>> 79d0a718
     }
   return SVN_NO_ERROR;
 }
@@ -502,13 +440,6 @@
     { {6, 7, TRUE}, {8, 9, TRUE}, {10, 11, TRUE}, {32, 34, TRUE} };
   svn_merge_range_t expected_rangelist_additions[NBR_RANGELIST_DELTAS] =
     { {1, 2, TRUE}, {4, 6, TRUE}, {12, 16, TRUE}, {29, 30, TRUE} };
-<<<<<<< HEAD
-
-  *msg = "diff of mergeinfo";
-  if (msg_only)
-    return SVN_NO_ERROR;
-=======
->>>>>>> 79d0a718
 
   SVN_ERR(svn_mergeinfo_parse(&from, "/trunk: 1,3-4,7,9,11-12,31-34", pool));
   SVN_ERR(svn_mergeinfo_parse(&to, "/trunk: 1-6,12-16,30-32", pool));
@@ -531,13 +462,6 @@
   apr_array_header_t *rangelist;
   svn_merge_range_t expected_rangelist[3] =
     { {10, 9, TRUE}, {7, 4, TRUE}, {3, 2, TRUE} };
-<<<<<<< HEAD
-
-  *msg = "reversal of rangelist";
-  if (msg_only)
-    return SVN_NO_ERROR;
-=======
->>>>>>> 79d0a718
 
   SVN_ERR(svn_mergeinfo_parse(&info1, "/trunk: 3,5-7,10", pool));
   rangelist = apr_hash_get(info1, "/trunk", APR_HASH_KEY_STRING);
@@ -970,169 +894,6 @@
                        svn_boolean_t *revs,
                        apr_pool_t *pool)
 {
-<<<<<<< HEAD
-  int i;
-  svn_stringbuf_t *output;
-
-  /* Structures and constants for test_merge_mergeinfo() */
-  /* Number of svn_mergeinfo_merge test sets */
-  #define NBR_MERGEINFO_MERGES 12
-
-  /* Maximum number of expected paths in the results
-     of the svn_mergeinfo_merge tests */
-  #define MAX_NBR_MERGEINFO_PATHS 4
-
-  /* Maximum number of expected ranges in the results
-     of the svn_mergeinfo_merge tests */
-  #define MAX_NBR_MERGEINFO_RANGES 10
-
-  /* Struct to store a path and it's expected ranges,
-     i.e. the expected result of an svn_mergeinfo_merge
-     test. */
-  struct mergeinfo_merge_path_range
-    {
-      const char *path;
-      svn_merge_range_t expected_rngs[MAX_NBR_MERGEINFO_RANGES];
-    };
-
-  /* Struct for svn_mergeinfo_merge test data.
-     If MERGEINFO1 and MERGEINFO2 are parsed to a hash with
-     svn_mergeinfo_parse() and then merged with svn_mergeinfo_merge(),
-     the resulting hash should have EXPECTED_PATHS number of paths
-     mapped to rangelists and each mapping is described by PATH_RNGS
-     where PATH_RNGS->PATH is not NULL. */
-  struct mergeinfo_merge_test_data
-    {
-      const char *mergeinfo1;
-      const char *mergeinfo2;
-      int expected_paths;
-      struct mergeinfo_merge_path_range path_rngs[MAX_NBR_MERGEINFO_PATHS];
-    };
-
-  static struct mergeinfo_merge_test_data mergeinfo[NBR_MERGEINFO_MERGES] =
-    {
-      /* One path, intersecting inheritable ranges */
-      { "/trunk: 5-10",
-        "/trunk: 6", 1,
-        { {"/trunk", { {4, 10, TRUE} } } } },
-
-      /* One path, intersecting non-inheritable ranges */
-      { "/trunk: 5-10*",
-        "/trunk: 6*", 1,
-        { {"/trunk", { {4, 10, FALSE} } } } },
-
-      /* One path, intersecting ranges with different inheritability */
-      { "/trunk: 5-10",
-        "/trunk: 6*", 1,
-        { {"/trunk", { {4, 10, TRUE} } } } },
-
-      /* One path, intersecting ranges with different inheritability */
-      { "/trunk: 5-10*",
-        "/trunk: 6", 1,
-        { {"/trunk", { {4, 5, FALSE}, {5, 6, TRUE}, {6, 10, FALSE} } } } },
-
-      /* Adjacent ranges all inheritable ranges */
-      { "/trunk: 1,3,5-11,13",
-        "/trunk: 2,4,12,14-22", 1,
-         { {"/trunk", { {0, 22, TRUE} } } } },
-
-      /* Adjacent ranges all non-inheritable ranges */
-      { "/trunk: 1*,3*,5-11*,13*",
-        "/trunk: 2*,4*,12*,14-22*", 1,
-         { {"/trunk", { {0, 22, FALSE} } } } },
-
-      /* Adjacent ranges differing inheritability */
-      { "/trunk: 1*,3*,5-11*,13*",
-        "/trunk: 2,4,12,14-22", 1,
-         { {"/trunk", { { 0,  1, FALSE}, { 1,  2, TRUE},
-                        { 2,  3, FALSE}, { 3,  4, TRUE},
-                        { 4, 11, FALSE}, {11, 12, TRUE},
-                        {12, 13, FALSE}, {13, 22, TRUE} } } } },
-
-      /* Adjacent ranges differing inheritability */
-      { "/trunk: 1,3,5-11,13",
-        "/trunk: 2*,4*,12*,14-22*", 1,
-         { {"/trunk", { { 0,  1, TRUE}, { 1,  2, FALSE},
-                        { 2,  3, TRUE}, { 3,  4, FALSE},
-                        { 4, 11, TRUE}, {11, 12, FALSE},
-                        {12, 13, TRUE}, {13, 22, FALSE} } } } },
-
-      /* Two paths all inheritable ranges */
-      { "/trunk: 3,5,7-9,10,11,13,14\n/fred:8-10",
-        "/trunk: 1-4,6\n/fred:9-12", 2,
-        { {"/trunk", { {0, 11, TRUE}, {12, 14, TRUE} } },
-          {"/fred",  { {7, 12, TRUE} } } } },
-
-      /* Two paths all non-inheritable ranges */
-      { "/trunk: 3*,5*,7-9*,10*,11*,13*,14*\n/fred:8-10*",
-        "/trunk: 1-4*,6*\n/fred:9-12*", 2,
-        { {"/trunk", { {0, 11, FALSE}, {12, 14, FALSE} } },
-          {"/fred",  { {7, 12, FALSE} } } } },
-
-      /* Two paths mixed inheritability */
-      { "/trunk: 3,5*,7-9,10,11*,13,14\n/fred:8-10",
-        "/trunk: 1-4,6\n/fred:9-12*", 2,
-        { {"/trunk", { { 0,  4, TRUE }, { 4,  5, FALSE}, {5, 10, TRUE},
-                       {10, 11, FALSE}, {12, 14, TRUE } } },
-          {"/fred",  { { 7, 10, TRUE }, {10, 12, FALSE} } } } },
-
-      /* A slew of different paths but no ranges to be merged */
-      { "/trunk: 3,5-9*\n/betty: 2-4",
-        "/fred: 1-18\n/barney: 1,3-43", 4,
-        { {"/trunk",  { {2,  3, TRUE}, {4,  9, FALSE} } },
-          {"/betty",  { {1,  4, TRUE} } },
-          {"/barney", { {0,  1, TRUE}, {2, 43, TRUE} } },
-          {"/fred",   { {0, 18, TRUE} } } } }
-    };
-
-  *msg = "merging of mergeinfo hashs";
-  if (msg_only)
-    return SVN_NO_ERROR;
-
-  for (i = 0; i < NBR_MERGEINFO_MERGES; i++)
-    {
-      int j;
-      SVN_ERR(svn_mergeinfo_parse(&info1, mergeinfo[i].mergeinfo1, pool));
-      SVN_ERR(svn_mergeinfo_parse(&info2, mergeinfo[i].mergeinfo2, pool));
-      SVN_ERR(svn_mergeinfo_merge(info1, info2, pool));
-      SVN_ERR(svn_mergeinfo_to_stringbuf(&output, info1, pool));
-      if (mergeinfo[i].expected_paths != apr_hash_count(info1))
-        return fail(pool, "Wrong number of paths in merged mergeinfo");
-      for (j = 0; j < mergeinfo[i].expected_paths; j++)
-        {
-          int k;
-          apr_array_header_t *rangelist =
-            apr_hash_get(info1, mergeinfo[i].path_rngs[j].path,
-                         APR_HASH_KEY_STRING);
-          if (!rangelist)
-            return fail(pool, "Missing path '%s' in merged mergeinfo",
-                        mergeinfo[i].path_rngs->path);
-          for (k = 0; k < rangelist->nelts; k++)
-            {
-              svn_merge_range_t *ranges =
-                APR_ARRAY_IDX(rangelist, k, svn_merge_range_t *);
-              if (ranges->start
-                    != mergeinfo[i].path_rngs[j].expected_rngs[k].start
-                  || ranges->end
-                    != mergeinfo[i].path_rngs[j].expected_rngs[k].end
-                  || ranges->inheritable
-                    != mergeinfo[i].path_rngs[j].expected_rngs[k].inheritable)
-                return fail(
-                  pool,
-                  "Range'%i-%i%s' not found in merged mergeinfo",
-                  mergeinfo[i].path_rngs->expected_rngs[k].start,
-                  mergeinfo[i].path_rngs->expected_rngs[k].end,
-                  mergeinfo[i].path_rngs->expected_rngs[k].inheritable
-                  ? "" : "*");             
-            }
-          /* Were more ranges expected? */
-          if (k < MAX_NBR_MERGEINFO_RANGES
-              && mergeinfo[i].path_rngs[j].expected_rngs[k].start != 0)
-            return fail(pool,
-                        "Not all expected ranges found in merged mergeinfo");
-        }
-    }
-=======
   svn_stringbuf_t *buf = svn_stringbuf_create("/trunk: ", pool);
   svn_boolean_t first = TRUE;
   apr_hash_t *mergeinfo;
@@ -1152,7 +913,6 @@
 
   SVN_ERR(svn_mergeinfo_parse(&mergeinfo, buf->data, pool));
   *rangelist = apr_hash_get(mergeinfo, "/trunk", APR_HASH_KEY_STRING);
->>>>>>> 79d0a718
 
   return SVN_NO_ERROR;
 }
@@ -1160,34 +920,6 @@
 static svn_error_t *
 test_rangelist_remove_randomly(apr_pool_t *pool)
 {
-<<<<<<< HEAD
-  int i, j;
-  svn_error_t *err, *child_err;
-  apr_array_header_t *output, *eraser, *whiteboard;
-
-  /* Struct for svn_rangelist_remove test data.
-     Parse WHITEBOARD and ERASER to hashes and then get the rangelist for
-     path 'A' from both.
-     
-     Remove ERASER's rangelist from WHITEBOARD's twice, once while
-     considering inheritance and once while not.  In the first case the
-     resulting rangelist should have EXPECTED_RANGES_CONSIDER_INHERITANCE
-     number of ranges and these ranges should match the ranges in
-     EXPECTED_REMOVED_CONSIDER_INHERITANCE.  In the second case there
-     should be EXPECTED_RANGES_IGNORE_INHERITANCE number of ranges and
-     these should match EXPECTED_REMOVED_IGNORE_INHERITANCE */
-  struct rangelist_remove_test_data
-  {
-    const char *whiteboard;
-    const char *eraser;
-    int expected_ranges_consider_inheritance;
-    svn_merge_range_t expected_removed_consider_inheritance[10];
-    int expected_ranges_ignore_inheritance;
-    svn_merge_range_t expected_removed_ignore_inheritance[10];
-  };
-
-  #define SIZE_OF_RANGE_REMOVE_TEST_ARRAY 15
-=======
   int i;
   apr_pool_t *iterpool;
 
@@ -1291,102 +1023,8 @@
     }
 
   svn_pool_destroy(iterpool);
->>>>>>> 79d0a718
-
-  /* The actual test data */
-  struct rangelist_remove_test_data test_data[SIZE_OF_RANGE_REMOVE_TEST_ARRAY] =
-    {
-      /* Eraser is a proper subset of whiteboard */
-      {"/A: 1-44",  "/A: 5",  2, { {0,  4, TRUE }, {5, 44, TRUE }},
-                              2, { {0,  4, TRUE }, {5, 44, TRUE }}},
-      {"/A: 1-44*", "/A: 5",  1, { {0, 44, FALSE} },
-                              2, { {0,  4, FALSE}, {5, 44, FALSE}}},
-      {"/A: 1-44",  "/A: 5*", 1, { {0, 44, TRUE } },
-                              2, { {0,  4, TRUE }, {5, 44, TRUE }}},
-      {"/A: 1-44*", "/A: 5*", 2, { {0,  4, FALSE}, {5, 44, FALSE}},
-                              2, { {0,  4, FALSE}, {5, 44, FALSE}}},
-      /* Non-intersecting ranges...nothing is removed */
-      {"/A: 2-9,14-19",   "/A: 12",  2, { {1, 9, TRUE }, {13, 19, TRUE }},
-                                     2, { {1, 9, TRUE }, {13, 19, TRUE }}},
-      {"/A: 2-9*,14-19*", "/A: 12",  2, { {1, 9, FALSE}, {13, 19, FALSE}},
-                                     2, { {1, 9, FALSE}, {13, 19, FALSE}}},
-      {"/A: 2-9,14-19",   "/A: 12*", 2, { {1, 9, TRUE }, {13, 19, TRUE }},
-                                     2, { {1, 9, TRUE }, {13, 19, TRUE }}},
-      {"/A: 2-9*,14-19*", "/A: 12*", 2, { {1, 9, FALSE}, {13, 19, FALSE}},
-                                     2, { {1, 9, FALSE}, {13, 19, FALSE}}},
-      /* Eraser overlaps whiteboard */
-      {"/A: 1,9-17",  "/A: 12-20",  2, { {0,  1, TRUE }, {8, 11, TRUE }},
-                                    2, { {0,  1, TRUE }, {8, 11, TRUE }}},
-      {"/A: 1,9-17*", "/A: 12-20",  2, { {0,  1, TRUE }, {8, 17, FALSE}},
-                                    2, { {0,  1, TRUE }, {8, 11, FALSE}}},
-      {"/A: 1,9-17",  "/A: 12-20*", 2, { {0,  1, TRUE }, {8, 17, TRUE }},
-                                    2, { {0,  1, TRUE }, {8, 11, TRUE }}},
-      {"/A: 1,9-17*", "/A: 12-20*", 2, { {0,  1, TRUE }, {8, 11, FALSE}},
-                                    2, { {0,  1, TRUE }, {8, 11, FALSE}}},
-      /* Empty mergeinfo (i.e. empty rangelist) */
-      {"",  "",               0, { {0, 0, FALSE}},
-                              0, { {0, 0, FALSE}}},
-      {"",  "/A: 5-8,10-100", 0, { {0, 0, FALSE}},
-                              0, { {0, 0, FALSE}}},
-      {"/A: 5-8,10-100",  "", 2, { {4, 8, TRUE }, {9, 100, TRUE }},
-                              2, { {4, 8, TRUE }, {9, 100, TRUE }}}
-    };
-
-  *msg = "remove rangelists";
-  err = child_err = SVN_NO_ERROR;
-  for (j = 0; j < 2; j++)
-    {
-      for (i = 0; i < SIZE_OF_RANGE_REMOVE_TEST_ARRAY; i++)
-        {
-          int expected_nbr_ranges;
-          svn_merge_range_t *expected_ranges;
-            
-          SVN_ERR(svn_mergeinfo_parse(&info1, (test_data[i]).eraser, pool));
-          SVN_ERR(svn_mergeinfo_parse(&info2, (test_data[i]).whiteboard, pool));
-          eraser = apr_hash_get(info1, "/A", APR_HASH_KEY_STRING);
-          whiteboard = apr_hash_get(info2, "/A", APR_HASH_KEY_STRING);
-
-          /* Represent empty mergeinfo with an empty rangelist. */
-          if (eraser == NULL)
-            eraser = apr_array_make(pool, 0, sizeof(*eraser));
-          if (whiteboard == NULL)
-            whiteboard = apr_array_make(pool, 0, sizeof(*whiteboard));
-
-          /* First pass try removal considering inheritance, on the
-             second pass ignore it. */
-          if (j == 0)
-            {
-              expected_nbr_ranges = (test_data[i]).expected_ranges_consider_inheritance;
-              expected_ranges = (test_data[i]).expected_removed_consider_inheritance;
-       
-            }
-          else
-            {
-              expected_nbr_ranges = (test_data[i]).expected_ranges_ignore_inheritance;
-              expected_ranges = (test_data[i]).expected_removed_ignore_inheritance;
-          
-            }
-          SVN_ERR(svn_rangelist_remove(&output, eraser, whiteboard,
-                                       j == 0 ? TRUE : FALSE,
-                                       pool));
-          child_err = verify_ranges_match(output, expected_ranges,
-                                          expected_nbr_ranges,
-                                          apr_psprintf(pool,
-                                                       "svn_rangelist_remove "
-                                                       "case %i", i),
-                                          "remove", pool);
-
-          /* Collect all the errors rather than returning on the first. */
-          if (child_err)
-            {
-              if (err)
-                svn_error_compose(err, child_err);
-              else
-                err = child_err;
-            }
-        }
-    }
-  return err;
+
+  return SVN_NO_ERROR;
 }
 
 /* ### Share code with test_diff_mergeinfo() and test_remove_rangelist(). */
@@ -1396,13 +1034,6 @@
   apr_hash_t *output, *whiteboard, *eraser;
   svn_merge_range_t expected_rangelist_remainder[NBR_RANGELIST_DELTAS] =
     { {6, 7, TRUE}, {8, 9, TRUE}, {10, 11, TRUE}, {32, 34, TRUE} };
-<<<<<<< HEAD
-
-  *msg = "remove of mergeinfo";
-  if (msg_only)
-    return SVN_NO_ERROR;
-=======
->>>>>>> 79d0a718
 
   SVN_ERR(svn_mergeinfo_parse(&whiteboard,
                               "/trunk: 1,3-4,7,9,11-12,31-34", pool));
@@ -1455,165 +1086,14 @@
   return SVN_NO_ERROR;
 }
 
-<<<<<<< HEAD
-static svn_error_t *
-test_range_compact(const char **msg,
-                   svn_boolean_t msg_only,
-                   svn_test_opts_t *opts,
-                   apr_pool_t *pool)
-{
-  #define SIZE_OF_TEST_ARRAY 44
-  svn_merge_range_t rangelist[SIZE_OF_TEST_ARRAY][4] =
-    /* For each ith element of rangelist[][], try to combine/compact
-       rangelist[i][0] and rangelist[i][1].  If the combined ranges can
-       be combined, then the expected range is rangelist[i][2] and
-       rangelist[i][3] is {-1, -1, TRUE}.  If the ranges cancel each
-       other out, then both rangelist[i][2] and rangelist[i][3] are
-       {-1, -1, TRUE}.
-           range1      +   range2      =   range3      ,   range4 */
-    { /* Non-intersecting ranges */
-      { { 2,  4, TRUE}, { 6, 13, TRUE}, { 2,  4, TRUE}, { 6, 13, TRUE} },
-      { { 4,  2, TRUE}, { 6, 13, TRUE}, { 4,  2, TRUE}, { 6, 13, TRUE} },
-      { { 4,  2, TRUE}, {13,  6, TRUE}, { 4,  2, TRUE}, {13,  6, TRUE} },
-      { { 2,  4, TRUE}, {13,  6, TRUE}, { 2,  4, TRUE}, {13,  6, TRUE} },
-      { { 6, 13, TRUE}, { 2,  4, TRUE}, { 6, 13, TRUE}, { 2,  4, TRUE} },
-      { { 6, 13, TRUE}, { 4,  2, TRUE}, { 6, 13, TRUE}, { 4,  2, TRUE} },
-      { {13,  6, TRUE}, { 4,  2, TRUE}, {13, 6,  TRUE}, { 4,  2, TRUE} },
-      { {13,  6, TRUE}, { 2,  4, TRUE}, {13, 6,  TRUE}, { 2,  4, TRUE} },
-      /* Intersecting ranges with no common start or end points */
-      { { 2,  5, TRUE}, { 4,  6, TRUE}, { 2,  6, TRUE}, {-1, -1, TRUE} },
-      { { 2,  5, TRUE}, { 6,  4, TRUE}, { 2,  4, TRUE}, { 6,  5, TRUE} },
-      { { 5,  2, TRUE}, { 4,  6, TRUE}, { 4,  2, TRUE}, { 5,  6, TRUE} },
-      { { 5,  2, TRUE}, { 6,  4, TRUE}, { 6,  2, TRUE}, {-1, -1, TRUE} },
-      { { 4,  6, TRUE}, { 2,  5, TRUE}, { 2,  6, TRUE}, {-1, -1, TRUE} },
-      { { 6,  4, TRUE}, { 2,  5, TRUE}, { 6,  5, TRUE}, { 2,  4, TRUE} },
-      { { 4,  6, TRUE}, { 5,  2, TRUE}, { 5,  6, TRUE}, { 4,  2, TRUE} },
-      { { 6,  4, TRUE}, { 5,  2, TRUE}, { 6,  2, TRUE}, {-1, -1, TRUE} },
-      /* One range is a proper subset of the other. */
-      { {33, 43, TRUE}, {37, 38, TRUE}, {33, 43, TRUE}, {-1, -1, TRUE} },
-      { {33, 43, TRUE}, {38, 37, TRUE}, {33, 37, TRUE}, {38, 43, TRUE} },
-      { {43, 33, TRUE}, {37, 38, TRUE}, {37, 33, TRUE}, {43, 38, TRUE} },
-      { {43, 33, TRUE}, {38, 37, TRUE}, {43, 33, TRUE}, {-1, -1, TRUE} },
-      { {37, 38, TRUE}, {33, 43, TRUE}, {33, 43, TRUE}, {-1, -1, TRUE} },
-      { {38, 37, TRUE}, {33, 43, TRUE}, {33, 37, TRUE}, {38, 43, TRUE} },
-      { {37, 38, TRUE}, {43, 33, TRUE}, {37, 33, TRUE}, {43, 38, TRUE} },
-      { {38, 37, TRUE}, {43, 33, TRUE}, {43, 33, TRUE}, {-1, -1, TRUE} },
-      /* Intersecting ranges share same start and end points */
-      { { 4, 20, TRUE}, { 4, 20, TRUE}, { 4, 20, TRUE}, {-1, -1, TRUE} },
-      { { 4, 20, TRUE}, {20,  4, TRUE}, {-1, -1, TRUE}, {-1, -1, TRUE} },
-      { {20,  4, TRUE}, { 4, 20, TRUE}, {-1, -1, TRUE}, {-1, -1, TRUE} },
-      { {20,  4, TRUE}, {20,  4, TRUE}, {20,  4, TRUE}, {-1, -1, TRUE} },
-      /* Intersecting ranges share same start point */
-      { { 7, 13, TRUE}, { 7, 19, TRUE}, { 7, 19, TRUE}, {-1, -1, TRUE} },
-      { { 7, 13, TRUE}, {19,  7, TRUE}, {19, 13, TRUE}, {-1, -1, TRUE} },
-      { {13,  7, TRUE}, {7,  19, TRUE}, {13, 19, TRUE}, {-1, -1, TRUE} },
-      { {13,  7, TRUE}, {19,  7, TRUE}, {19,  7, TRUE}, {-1, -1, TRUE} },
-      { { 7, 19, TRUE}, { 7, 13, TRUE}, { 7, 19, TRUE}, {-1, -1, TRUE} },
-      { {19,  7, TRUE}, { 7, 13, TRUE}, {19, 13, TRUE}, {-1, -1, TRUE} },
-      { { 7, 19, TRUE}, {13,  7, TRUE}, {13, 19, TRUE}, {-1, -1, TRUE} },
-      { {19,  7, TRUE}, {13,  7, TRUE}, {19,  7, TRUE}, {-1, -1, TRUE} },
-      /* Intersecting ranges share same end point */
-      { {12, 23, TRUE}, {18, 23, TRUE}, {12, 23, TRUE}, {-1, -1, TRUE} },
-      { {12, 23, TRUE}, {23, 18, TRUE}, {12, 18, TRUE}, {-1, -1, TRUE} },
-      { {23, 12, TRUE}, {18, 23, TRUE}, {18, 12, TRUE}, {-1, -1, TRUE} },
-      { {23, 12, TRUE}, {23, 18, TRUE}, {23, 12, TRUE}, {-1, -1, TRUE} },
-      { {18, 23, TRUE}, {12, 23, TRUE}, {12, 23, TRUE}, {-1, -1, TRUE} },
-      { {23, 18, TRUE}, {12, 23, TRUE}, {12, 18, TRUE}, {-1, -1, TRUE} },
-      { {18, 23, TRUE}, {23, 12, TRUE}, {18, 12, TRUE}, {-1, -1, TRUE} },
-      { {23, 18, TRUE}, {23, 12, TRUE}, {23, 12, TRUE}, {-1, -1, TRUE} } };
-  int i;
-
-  *msg = "combination of ranges";
-  if (msg_only)
-    return SVN_NO_ERROR;
-
-  for (i = 0; i < SIZE_OF_TEST_ARRAY; i++)
-    {
-      svn_merge_range_t *r1 = apr_palloc(pool, sizeof(*r1));
-      svn_merge_range_t *r2 = apr_palloc(pool, sizeof(*r2));
-      svn_merge_range_t *r1_expected = &(rangelist[i][2]);
-      svn_merge_range_t *r2_expected = &(rangelist[i][3]);
-
-      r1->start = rangelist[i][0].start;
-      r1->end = rangelist[i][0].end;
-      r1->inheritable = TRUE;
-
-      r2->start = rangelist[i][1].start;
-      r2->end = rangelist[i][1].end;
-      r2->inheritable = TRUE;
-
-      svn_range_compact(&r1, &r2);
-      if (!(((!r1 && r1_expected->start == -1
-              && r1_expected->end == -1)
-           || (r1 && (r1->start == r1_expected->start
-               && r1->end == r1_expected->end)))
-          && ((!r2 && r2_expected->start == -1
-               && r2_expected->end == -1)
-              || (r2 && (r2->start == r2_expected->start
-                  && r2->end == r2_expected->end)))))
-        {
-          const char *fail_msg = "svn_range_compact() should combine ranges ";
-          fail_msg = apr_pstrcat(pool, fail_msg,
-                                 apr_psprintf(pool, "(%ld-%ld),(%ld-%ld) "
-                                              "into ",
-                                              rangelist[i][0].start,
-                                              rangelist[i][0].end,
-                                              rangelist[i][1].start,
-                                              rangelist[i][1].end), NULL);
-          if (r1_expected->start == -1)
-            fail_msg = apr_pstrcat(pool, fail_msg, "(NULL),",NULL);
-          else
-            fail_msg = apr_pstrcat(pool, fail_msg,
-                                   apr_psprintf(pool, "(%ld-%ld),",
-                                                r1_expected->start,
-                                                r1_expected->end), NULL);
-          if (r2_expected->start == -1)
-            fail_msg = apr_pstrcat(pool, fail_msg, "(NULL) ",NULL);
-          else
-            fail_msg = apr_pstrcat(pool, fail_msg,
-                                   apr_psprintf(pool, "(%ld-%ld) ",
-                                                r2_expected->start,
-                                                r2_expected->end), NULL);
-          fail_msg = apr_pstrcat(pool, fail_msg, "but instead resulted in ",
-                                 NULL);
-          if (r1)
-            fail_msg = apr_pstrcat(pool, fail_msg,
-                                   apr_psprintf(pool, "(%ld-%ld),",
-                                                r1->start, r1->end), NULL);
-          else
-            fail_msg = apr_pstrcat(pool, fail_msg, "(NULL),",NULL);
-          if (r2)
-            fail_msg = apr_pstrcat(pool, fail_msg,
-                                   apr_psprintf(pool, "(%ld-%ld),",
-                                                r2->start, r2->end), NULL);
-          else
-            fail_msg = apr_pstrcat(pool, fail_msg, "(NULL)",NULL);
-
-          return fail(pool, fail_msg);
-        }
-    }
-  return SVN_NO_ERROR;
-}
-
-static svn_error_t *
-test_rangelist_merge(const char **msg,
-                     svn_boolean_t msg_only,
-                     svn_test_opts_t *opts,
-                     apr_pool_t *pool)
-=======
 
 static svn_error_t *
 test_rangelist_merge(apr_pool_t *pool)
->>>>>>> 79d0a718
 {
   int i;
   svn_error_t *err, *child_err;
   apr_array_header_t *rangelist1, *rangelist2;
-<<<<<<< HEAD
-  
-=======
-
->>>>>>> 79d0a718
+
   /* Struct for svn_rangelist_merge test data.  Similar to
      mergeinfo_merge_test_data struct in svn_mergeinfo_merge() test. */
   struct rangelist_merge_test_data
@@ -1624,11 +1104,7 @@
     svn_merge_range_t expected_merge[6];
   };
 
-<<<<<<< HEAD
-  #define SIZE_OF_RANGE_MERGE_TEST_ARRAY 52
-=======
   #define SIZE_OF_RANGE_MERGE_TEST_ARRAY 59
->>>>>>> 79d0a718
   /* The actual test data. */
   struct rangelist_merge_test_data test_data[SIZE_OF_RANGE_MERGE_TEST_ARRAY] =
     {
@@ -1712,12 +1188,6 @@
 
       {"/A: 2-17", "/A: 1-5*,7*,12-13*", 2,
        {{0, 1, FALSE}, {1, 17, TRUE}}},
-<<<<<<< HEAD
-    };
-  *msg = "merge of rangelists";
-  if (msg_only)
-    return SVN_NO_ERROR;
-=======
 
       /* A rangelist merged with an empty rangelist should equal the
          non-empty rangelist but in compacted form. */
@@ -1734,22 +1204,16 @@
          please, an empty rangelist. */
       {"", "", 0, {{0, 0, FALSE}}}
     };
->>>>>>> 79d0a718
 
   err = child_err = SVN_NO_ERROR;
   for (i = 0; i < SIZE_OF_RANGE_MERGE_TEST_ARRAY; i++)
     {
-<<<<<<< HEAD
-=======
       svn_string_t *rangelist2_starting, *rangelist2_ending;
 
->>>>>>> 79d0a718
       SVN_ERR(svn_mergeinfo_parse(&info1, (test_data[i]).mergeinfo1, pool));
       SVN_ERR(svn_mergeinfo_parse(&info2, (test_data[i]).mergeinfo2, pool));
       rangelist1 = apr_hash_get(info1, "/A", APR_HASH_KEY_STRING);
       rangelist2 = apr_hash_get(info2, "/A", APR_HASH_KEY_STRING);
-<<<<<<< HEAD
-=======
 
       /* Create empty rangelists if necessary. */
       if (rangelist1 == NULL)
@@ -1761,7 +1225,6 @@
          rangelist2 should remain unchanged. */
       SVN_ERR(svn_rangelist_to_string(&rangelist2_starting, rangelist2,
                                       pool));
->>>>>>> 79d0a718
       SVN_ERR(svn_rangelist_merge(&rangelist1, rangelist2, pool));
       child_err = verify_ranges_match(rangelist1,
                                      (test_data[i]).expected_merge,
@@ -1779,8 +1242,6 @@
           else
             err = child_err;
         }
-<<<<<<< HEAD
-=======
 
       /* Check that rangelist2 remains unchanged. */
       SVN_ERR(svn_rangelist_to_string(&rangelist2_ending, rangelist2, pool));
@@ -1798,20 +1259,12 @@
           else
             err = child_err;
         }
->>>>>>> 79d0a718
     }
   return err;
 }
 
 static svn_error_t *
-<<<<<<< HEAD
-test_rangelist_diff(const char **msg,
-                    svn_boolean_t msg_only,
-                    svn_test_opts_t *opts,
-                    apr_pool_t *pool)
-=======
 test_rangelist_diff(apr_pool_t *pool)
->>>>>>> 79d0a718
 {
   int i;
   svn_error_t *err, *child_err;
@@ -1824,11 +1277,7 @@
     /* svn:mergeinfo string representations */
     const char *from;
     const char *to;
-<<<<<<< HEAD
-    
-=======
-
->>>>>>> 79d0a718
+
     /* Expected results for performing svn_rangelist_diff
        while considering differences in inheritability to be real
        differences. */
@@ -1848,11 +1297,7 @@
   #define SIZE_OF_RANGE_DIFF_TEST_ARRAY 16
   /* The actual test data array.
 
-<<<<<<< HEAD
-                    'from' --> {"/A: 1,5-8",  "/A: 1,6,10-12", <-- 'to' 
-=======
                     'from' --> {"/A: 1,5-8",  "/A: 1,6,10-12", <-- 'to'
->>>>>>> 79d0a718
       Number of adds when  -->  1, { { 9, 12, TRUE } },
       considering inheritance
 
@@ -1974,13 +1419,6 @@
        0, { { 0, 0, FALSE } } },
     };
 
-<<<<<<< HEAD
-  *msg = "diff of rangelists";
-  if (msg_only)
-    return SVN_NO_ERROR;
-
-=======
->>>>>>> 79d0a718
   err = child_err = SVN_NO_ERROR;
   for (i = 0; i < SIZE_OF_RANGE_DIFF_TEST_ARRAY; i++)
     {
@@ -2053,25 +1491,6 @@
 struct svn_test_descriptor_t test_funcs[] =
   {
     SVN_TEST_NULL,
-<<<<<<< HEAD
-    SVN_TEST_PASS(test_parse_single_line_mergeinfo),
-    SVN_TEST_PASS(test_mergeinfo_dup),
-    SVN_TEST_PASS(test_parse_combine_rangeinfo),
-    SVN_TEST_PASS(test_parse_broken_mergeinfo),
-    SVN_TEST_PASS(test_remove_rangelist),
-    SVN_TEST_PASS(test_remove_mergeinfo),
-    SVN_TEST_PASS(test_rangelist_reverse),
-    SVN_TEST_PASS(test_rangelist_count_revs),
-    SVN_TEST_PASS(test_rangelist_to_revs),
-    SVN_TEST_PASS(test_rangelist_intersect),
-    SVN_TEST_PASS(test_diff_mergeinfo),
-    SVN_TEST_PASS(test_merge_mergeinfo),
-    SVN_TEST_PASS(test_rangelist_to_string),
-    SVN_TEST_PASS(test_mergeinfo_to_string),
-    SVN_TEST_PASS(test_range_compact),
-    SVN_TEST_PASS(test_rangelist_merge),
-    SVN_TEST_PASS(test_rangelist_diff),
-=======
     SVN_TEST_PASS2(test_parse_single_line_mergeinfo,
                    "parse single line mergeinfo"),
     SVN_TEST_PASS2(test_mergeinfo_dup,
@@ -2106,6 +1525,5 @@
                    "merge of rangelists"),
     SVN_TEST_PASS2(test_rangelist_diff,
                    "diff of rangelists"),
->>>>>>> 79d0a718
     SVN_TEST_NULL
   };