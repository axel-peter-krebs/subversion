/*
 * string-test.c:  a collection of libsvn_string tests
 *
 * ====================================================================
 *    Licensed to the Apache Software Foundation (ASF) under one
 *    or more contributor license agreements.  See the NOTICE file
 *    distributed with this work for additional information
 *    regarding copyright ownership.  The ASF licenses this file
 *    to you under the Apache License, Version 2.0 (the
 *    "License"); you may not use this file except in compliance
 *    with the License.  You may obtain a copy of the License at
 *
 *      http://www.apache.org/licenses/LICENSE-2.0
 *
 *    Unless required by applicable law or agreed to in writing,
 *    software distributed under the License is distributed on an
 *    "AS IS" BASIS, WITHOUT WARRANTIES OR CONDITIONS OF ANY
 *    KIND, either express or implied.  See the License for the
 *    specific language governing permissions and limitations
 *    under the License.
 * ====================================================================
 */

/* ====================================================================
   To add tests, look toward the bottom of this file.

*/



#include <stdio.h>
#include <string.h>

#include <apr_pools.h>
#include <apr_file_io.h>

#include "../svn_test.h"

#include "svn_io.h"
#include "svn_error.h"
#include "svn_string.h"   /* This includes <apr_*.h> */


/* A quick way to create error messages.  */
static svn_error_t *
fail(apr_pool_t *pool, const char *fmt, ...)
{
  va_list ap;
  char *msg;

  va_start(ap, fmt);
  msg = apr_pvsprintf(pool, fmt, ap);
  va_end(ap);

  return svn_error_create(SVN_ERR_TEST_FAILED, 0, msg);
}


/* Some of our own global variables, for simplicity.  Yes,
   simplicity. */
svn_stringbuf_t *a = NULL, *b = NULL, *c = NULL;
const char *phrase_1 = "hello, ";
const char *phrase_2 = "a longish phrase of sorts, longer than 16 anyway";




static svn_error_t *
test1(apr_pool_t *pool)
{
  a = svn_stringbuf_create(phrase_1, pool);

  /* Test that length, data, and null-termination are correct. */
  if ((a->len == strlen(phrase_1)) && ((strcmp(a->data, phrase_1)) == 0))
    return SVN_NO_ERROR;
  else
    return fail(pool, "test failed");
}


static svn_error_t *
test2(apr_pool_t *pool)
{
  b = svn_stringbuf_ncreate(phrase_2, 16, pool);

  /* Test that length, data, and null-termination are correct. */
  if ((b->len == 16) && ((strncmp(b->data, phrase_2, 16)) == 0))
    return SVN_NO_ERROR;
  else
    return fail(pool, "test failed");
}


static svn_error_t *
test3(apr_pool_t *pool)
{
  char *tmp;
  size_t old_len;

  a = svn_stringbuf_create(phrase_1, pool);
  b = svn_stringbuf_ncreate(phrase_2, 16, pool);

  tmp = apr_palloc(pool, (a->len + b->len + 1));
  strcpy(tmp, a->data);
  strcat(tmp, b->data);
  old_len = a->len;
  svn_stringbuf_appendstr(a, b);

  /* Test that length, data, and null-termination are correct. */
  if ((a->len == (old_len + b->len)) && ((strcmp(a->data, tmp)) == 0))
    return SVN_NO_ERROR;
  else
    return fail(pool, "test failed");
}


static svn_error_t *
test4(apr_pool_t *pool)
{
  a = svn_stringbuf_create(phrase_1, pool);
  svn_stringbuf_appendcstr(a, "new bytes to append");

  /* Test that length, data, and null-termination are correct. */
  if (svn_stringbuf_compare
      (a, svn_stringbuf_create("hello, new bytes to append", pool)))
    return SVN_NO_ERROR;
  else
    return fail(pool, "test failed");
}


static svn_error_t *
test5(apr_pool_t *pool)
{
  a = svn_stringbuf_create(phrase_1, pool);
  svn_stringbuf_appendbytes(a, "new bytes to append", 9);

  /* Test that length, data, and null-termination are correct. */
  if (svn_stringbuf_compare
      (a, svn_stringbuf_create("hello, new bytes", pool)))
    return SVN_NO_ERROR;
  else
    return fail(pool, "test failed");
}


static svn_error_t *
test6(apr_pool_t *pool)
{
  a = svn_stringbuf_create(phrase_1, pool);
  b = svn_stringbuf_create(phrase_2, pool);
  c = svn_stringbuf_dup(a, pool);

  /* Test that length, data, and null-termination are correct. */
  if ((svn_stringbuf_compare(a, c)) && (! svn_stringbuf_compare(b, c)))
    return SVN_NO_ERROR;
  else
    return fail(pool, "test failed");
}


static svn_error_t *
test7(apr_pool_t *pool)
{
  char *tmp;
  size_t tmp_len;

  c = svn_stringbuf_create(phrase_2, pool);

  tmp_len = c->len;
  tmp = apr_palloc(pool, c->len + 1);
  strcpy(tmp, c->data);

  svn_stringbuf_chop(c, 11);

  if ((c->len == (tmp_len - 11))
      && (strncmp(tmp, c->data, c->len) == 0)
      && (c->data[c->len] == '\0'))
    return SVN_NO_ERROR;
  else
    return fail(pool, "test failed");
}


static svn_error_t *
test8(apr_pool_t *pool)
{
  c = svn_stringbuf_create(phrase_2, pool);

  svn_stringbuf_setempty(c);

  if ((c->len == 0) && (c->data[0] == '\0'))
    return SVN_NO_ERROR;
  else
    return fail(pool, "test failed");
}


static svn_error_t *
test9(apr_pool_t *pool)
{
  a = svn_stringbuf_create(phrase_1, pool);

  svn_stringbuf_fillchar(a, '#');

  if ((strcmp(a->data, "#######") == 0)
      && ((strncmp(a->data, "############", a->len - 1)) == 0)
      && (a->data[(a->len - 1)] == '#')
      && (a->data[(a->len)] == '\0'))
    return SVN_NO_ERROR;
  else
    return fail(pool, "test failed");
}



static svn_error_t *
test10(apr_pool_t *pool)
{
  svn_stringbuf_t *s, *t;
  size_t len_1 = 0;
  size_t block_len_1 = 0;
  size_t block_len_2 = 0;

  s = svn_stringbuf_create("a small string", pool);
  len_1       = (s->len);
  block_len_1 = (s->blocksize);

  t = svn_stringbuf_create(", plus a string more than twice as long", pool);
  svn_stringbuf_appendstr(s, t);
  block_len_2 = (s->blocksize);

  /* Test that:
   *   - The initial block was at least the right fit.
   *   - The initial block was not excessively large.
   *   - The block more than doubled (because second string so long).
   */
<<<<<<< HEAD
  if ((len_1 <= (block_len_1 - 1))
      && ((block_len_1 - len_1) <= APR_ALIGN_DEFAULT(1))
        && ((block_len_2 / block_len_1) > 2)
          && (((block_len_2 / block_len_1) % 2) == 0))
=======
  if ((len_1 == (block_len_1 - 1))
      && ((block_len_2 / block_len_1) > 2)
      )
>>>>>>> 4ddaa583
    return SVN_NO_ERROR;
  else
    return fail(pool, "test failed");
}


static svn_error_t *
test11(apr_pool_t *pool)
{
  svn_stringbuf_t *s;

  s = svn_stringbuf_createf(pool,
                            "This %s is used in test %d.",
                            "string",
                            12);

  if (strcmp(s->data, "This string is used in test 12.") == 0)
    return SVN_NO_ERROR;
  else
    return fail(pool, "test failed");
}

static svn_error_t *
check_string_contents(svn_stringbuf_t *string,
                      const char *ftext,
                      apr_size_t ftext_len,
                      int repeat,
                      apr_pool_t *pool)
{
  const char *data;
  apr_size_t len;
  int i;

  data = string->data;
  len = string->len;
  for (i = 0; i < repeat; ++i)
    {
      if (len < ftext_len || memcmp(ftext, data, ftext_len))
        return fail(pool, "comparing failed");
      data += ftext_len;
      len -= ftext_len;
    }
  if (len < 1 || memcmp(data, "\0", 1))
    return fail(pool, "comparing failed");
  data += 1;
  len -= 1;
  for (i = 0; i < repeat; ++i)
    {
      if (len < ftext_len || memcmp(ftext, data, ftext_len))
        return fail(pool, "comparing failed");
      data += ftext_len;
      len -= ftext_len;
    }

  if (len)
    return fail(pool, "comparing failed");

  return SVN_NO_ERROR;
}


static svn_error_t *
test12(apr_pool_t *pool)
{
  svn_stringbuf_t *s;
  const char fname[] = "string-test.tmp";
  apr_file_t *file;
  apr_status_t status;
  apr_size_t len;
  int i, repeat;
  const char ftext[] =
    "Just some boring text. Avoiding newlines 'cos I don't know"
    "if any of the Subversion platfoms will mangle them! There's no"
    "need to test newline handling here anyway, it's not relevant.";

  status = apr_file_open(&file, fname, APR_WRITE | APR_TRUNCATE | APR_CREATE,
                         APR_OS_DEFAULT, pool);
  if (status)
    return fail(pool, "opening file");

  repeat = 100;

  /* Some text */
  for (i = 0; i < repeat; ++i)
    {
      status = apr_file_write_full(file, ftext, sizeof(ftext) - 1, &len);
      if (status)
        return fail(pool, "writing file");
    }

  /* A null byte, I don't *think* any of our platforms mangle these */
  status = apr_file_write_full(file, "\0", 1, &len);
  if (status)
    return fail(pool, "writing file");

  /* Some more text */
  for (i = 0; i < repeat; ++i)
    {
      status = apr_file_write_full(file, ftext, sizeof(ftext) - 1, &len);
      if (status)
        return fail(pool, "writing file");
    }

  status = apr_file_close(file);
  if (status)
    return fail(pool, "closing file");

  SVN_ERR(svn_stringbuf_from_file(&s, fname, pool));
  SVN_ERR(check_string_contents(s, ftext, sizeof(ftext) - 1, repeat, pool));

  /* Reset to avoid false positives */
  s = NULL;

  status = apr_file_open(&file, fname, APR_READ, APR_OS_DEFAULT, pool);
  if (status)
    return fail(pool, "opening file");

  SVN_ERR(svn_stringbuf_from_aprfile(&s, file, pool));
  SVN_ERR(check_string_contents(s, ftext, sizeof(ftext) - 1, repeat, pool));

  status = apr_file_close(file);
  if (status)
    return fail(pool, "closing file");

  status = apr_file_remove(fname, pool);
  if (status)
    return fail(pool, "removing file");

  return SVN_NO_ERROR;
}

/* Helper function for checking correctness of find_char_backward */
static svn_error_t *
test_find_char_backward(const char* data,
                        apr_size_t len,
                        char ch,
                        apr_size_t pos,
                        apr_pool_t *pool)
{
  apr_size_t i;

  a = svn_stringbuf_create(data, pool);
  i = svn_stringbuf_find_char_backward(a, ch);

  if (i == pos)
    return SVN_NO_ERROR;
  else
    return fail(pool, "test failed");
}

static svn_error_t *
test13(apr_pool_t *pool)
{
  a = svn_stringbuf_create("test, test", pool);

  return test_find_char_backward(a->data, a->len, ',', 4, pool);
}

static svn_error_t *
test14(apr_pool_t *pool)
{
  a = svn_stringbuf_create(",test test", pool);

  return test_find_char_backward(a->data, a->len, ',', 0, pool);
}

static svn_error_t *
test15(apr_pool_t *pool)
{
  a = svn_stringbuf_create("testing,", pool);

  return test_find_char_backward(a->data,
                                 a->len,
                                 ',',
                                 a->len - 1,
                                 pool);
}

static svn_error_t *
test16(apr_pool_t *pool)
{
  a = svn_stringbuf_create("", pool);

  return test_find_char_backward(a->data, a->len, ',', 0, pool);
}

static svn_error_t *
test17(apr_pool_t *pool)
{
  a = svn_stringbuf_create("test test test", pool);

  return test_find_char_backward(a->data,
                                 a->len,
                                 ',',
                                 a->len,
                                 pool);
}

static svn_error_t *
test_first_non_whitespace(const char *str,
                          const apr_size_t pos,
                          apr_pool_t *pool)
{
  apr_size_t i;

  a = svn_stringbuf_create(str, pool);

  i = svn_stringbuf_first_non_whitespace(a);

  if (i == pos)
    return SVN_NO_ERROR;
  else
    return fail(pool, "test failed");
}

static svn_error_t *
test18(apr_pool_t *pool)
{
  return test_first_non_whitespace("   \ttest", 4, pool);
}

static svn_error_t *
test19(apr_pool_t *pool)
{
  return test_first_non_whitespace("test", 0, pool);
}

static svn_error_t *
test20(apr_pool_t *pool)
{
  return test_first_non_whitespace("   ", 3, pool);
}

static svn_error_t *
test21(apr_pool_t *pool)
{
  a = svn_stringbuf_create("    \ttest\t\t  \t  ", pool);
  b = svn_stringbuf_create("test", pool);

  svn_stringbuf_strip_whitespace(a);

  if (svn_stringbuf_compare(a, b) == TRUE)
    return SVN_NO_ERROR;
  else
    return fail(pool, "test failed");
}

static svn_error_t *
test_stringbuf_unequal(const char* str1,
                       const char* str2,
                       apr_pool_t *pool)
{
  a = svn_stringbuf_create(str1, pool);
  b = svn_stringbuf_create(str2, pool);

  if (svn_stringbuf_compare(a, b))
    return fail(pool, "test failed");
  else
    return SVN_NO_ERROR;
}

static svn_error_t *
test22(apr_pool_t *pool)
{
  return test_stringbuf_unequal("abc", "abcd", pool);
}

static svn_error_t *
test23(apr_pool_t *pool)
{
  return test_stringbuf_unequal("abc", "abb", pool);
}

/*
   ====================================================================
   If you add a new test to this file, update this array.

   (These globals are required by our included main())
*/

/* An array of all test functions */
struct svn_test_descriptor_t test_funcs[] =
  {
    SVN_TEST_NULL,
    SVN_TEST_PASS2(test1,
                   "make svn_stringbuf_t from cstring"),
    SVN_TEST_PASS2(test2,
                   "make svn_stringbuf_t from substring of cstring"),
    SVN_TEST_PASS2(test3,
                   "append svn_stringbuf_t to svn_stringbuf_t"),
    SVN_TEST_PASS2(test4,
                   "append C string to svn_stringbuf_t"),
    SVN_TEST_PASS2(test5,
                   "append bytes, then compare two strings"),
    SVN_TEST_PASS2(test6,
                   "dup two strings, then compare"),
    SVN_TEST_PASS2(test7,
                   "chopping a string"),
    SVN_TEST_PASS2(test8,
                   "emptying a string"),
    SVN_TEST_PASS2(test9,
                   "fill string with hashmarks"),
    SVN_TEST_PASS2(test10,
                   "block initialization and growth"),
    SVN_TEST_PASS2(test11,
                   "formatting strings from varargs"),
    SVN_TEST_PASS2(test12,
                   "create string from file"),
    SVN_TEST_PASS2(test13,
                   "find_char_backward; middle case"),
    SVN_TEST_PASS2(test14,
                   "find_char_backward; 0 case"),
    SVN_TEST_PASS2(test15,
                   "find_char_backward; strlen - 1 case"),
    SVN_TEST_PASS2(test16,
                   "find_char_backward; len = 0 case"),
    SVN_TEST_PASS2(test17,
                   "find_char_backward; no occurence case"),
    SVN_TEST_PASS2(test18,
                   "check whitespace removal; common case"),
    SVN_TEST_PASS2(test19,
                   "check whitespace removal; no whitespace case"),
    SVN_TEST_PASS2(test20,
                   "check whitespace removal; all whitespace case"),
    SVN_TEST_PASS2(test21,
                   "check that whitespace will be stripped correctly"),
    SVN_TEST_PASS2(test22,
                   "compare stringbufs; different lengths"),
    SVN_TEST_PASS2(test23,
                   "compare stringbufs; same length, different content"),
    SVN_TEST_NULL
  };<|MERGE_RESOLUTION|>--- conflicted
+++ resolved
@@ -236,16 +236,9 @@
    *   - The initial block was not excessively large.
    *   - The block more than doubled (because second string so long).
    */
-<<<<<<< HEAD
   if ((len_1 <= (block_len_1 - 1))
       && ((block_len_1 - len_1) <= APR_ALIGN_DEFAULT(1))
-        && ((block_len_2 / block_len_1) > 2)
-          && (((block_len_2 / block_len_1) % 2) == 0))
-=======
-  if ((len_1 == (block_len_1 - 1))
-      && ((block_len_2 / block_len_1) > 2)
-      )
->>>>>>> 4ddaa583
+        && ((block_len_2 / block_len_1) > 2))
     return SVN_NO_ERROR;
   else
     return fail(pool, "test failed");
