--- conflicted
+++ resolved
@@ -1,4 +1,3 @@
-<<<<<<< HEAD
 /* skel-test.c --- tests for the skeleton functions
  *
  * ====================================================================
@@ -928,936 +927,4 @@
     SVN_TEST_PASS (unparse_implicit_length),
     SVN_TEST_PASS (unparse_list),
     SVN_TEST_NULL
-  };
-=======
-/* skel-test.c --- tests for the skeleton functions
- *
- * ====================================================================
- * Copyright (c) 2000-2003 CollabNet.  All rights reserved.
- *
- * This software is licensed as described in the file COPYING, which
- * you should have received as part of this distribution.  The terms
- * are also available at http://subversion.tigris.org/license-1.html.
- * If newer versions of this license are posted there, you may use a
- * newer version instead, at your option.
- *
- * This software consists of voluntary contributions made by many
- * individuals.  For exact contribution history, see the revision
- * history and logs, available at http://subversion.tigris.org/.
- * ====================================================================
- */
-
-#include <stdlib.h>
-#include <stdarg.h>
-#include <string.h>
-#include <stdio.h>
-
-#include <apr.h>
-
-#include "svn_pools.h"
-#include "svn_string.h"
-#include "svn_test.h"
-#include "../../libsvn_fs/fs.h"
-#include "../../libsvn_fs/util/skel.h"
-
--
-/* Some utility functions.  */
-
-
-/* A quick way to create error messages.  */
-static svn_error_t *
-fail (apr_pool_t *pool, const char *fmt, ...)
-{
-  va_list ap;
-  char *msg;
-
-  va_start (ap, fmt);
-  msg = apr_pvsprintf (pool, fmt, ap);
-  va_end (ap);
-
-  return svn_error_create (SVN_ERR_TEST_FAILED, 0, msg);
-}
-
-
-/* Free everything from pool, and return an empty Subversion string.  */
-static svn_stringbuf_t *
-get_empty_string (apr_pool_t *pool)
-{
-  svn_pool_clear (pool);
-
-  return svn_stringbuf_ncreate (0, 0, pool);
-}
-
-/* Parse a skeleton from a Subversion string.  */
-static skel_t *
-parse_str (svn_stringbuf_t *str, apr_pool_t *pool)
-{
-  return svn_fs__parse_skel (str->data, str->len, pool);
-}
-
-
-/* Parse a skeleton from a C string.  */
-static skel_t *
-parse_cstr (char *str, apr_pool_t *pool)
-{
-  return svn_fs__parse_skel (str, strlen (str), pool);
-}
-
-
-enum char_type {
-  type_nothing = 0,
-  type_space = 1,
-  type_digit = 2,
-  type_paren = 3,
-  type_name = 4
-};
-
-static int skel_char_map_initialized;
-static enum char_type skel_char_map[256];
-
-static void
-init_char_types (void)
-{
-  int i;
-  const char *c;
-
-  if (skel_char_map_initialized)
-    return;
-
-  for (i = 0; i < 256; i++)
-    skel_char_map[i] = type_nothing;
-
-  for (i = '0'; i <= '9'; i++)
-    skel_char_map[i] = type_digit;
-
-  for (c = "\t\n\f\r "; *c; c++)
-    skel_char_map[(unsigned char) *c] = type_space;
-
-  for (c = "()[]"; *c; c++)
-    skel_char_map[(unsigned char) *c] = type_paren;
-
-  for (i = 'A'; i <= 'Z'; i++)
-    skel_char_map[i] = type_name;
-  for (i = 'a'; i <= 'z'; i++)
-    skel_char_map[i] = type_name;
-  
-  skel_char_map_initialized = 1;
-}
-
-/* Return true iff BYTE is a whitespace byte.  */
-static int
-skel_is_space (char byte)
-{
-  init_char_types ();
-
-  return skel_char_map[(unsigned char) byte] == type_space;
-}
-
-#if 0
-/* Return true iff BYTE is a digit byte.  */
-static int
-skel_is_digit (char byte)
-{
-  init_char_types ();
-
-  return skel_char_map[(unsigned char) byte] == type_digit;
-}
-#endif
-
-/* Return true iff BYTE is a paren byte.  */
-static int
-skel_is_paren (char byte)
-{
-  init_char_types ();
-
-  return skel_char_map[(unsigned char) byte] == type_paren;
-}
-
-/* Return true iff BYTE is a name byte.  */
-static int
-skel_is_name (char byte)
-{
-  init_char_types ();
-
-  return skel_char_map[(unsigned char) byte] == type_name;
-}
-
-
-/* Check that SKEL is an atom, and its contents match LEN bytes of
-   DATA. */
-static int
-check_atom (skel_t *skel, const char *data, int len)
-{
-  return (skel
-	  && skel->is_atom
-	  && skel->len == len
-	  && ! memcmp (skel->data, data, len));
-}
-
--
-/* Functions that generate/check interesting implicit-length atoms.  */
-
-
-/* Append to STR an implicit-length atom consisting of the byte BYTE,
-   terminated by the character TERM.  BYTE must be a name byte,
-   and TERM must be a valid skel separator, or NUL.  */
-static void
-put_implicit_length_byte (svn_stringbuf_t *str, char byte, char term)
-{
-  if (! skel_is_name (byte))
-    abort ();
-  if (term != '\0'
-      && ! skel_is_space (term)
-      && ! skel_is_paren (term))
-    abort ();
-  svn_stringbuf_appendbytes (str, &byte, 1);
-  if (term != '\0')
-    svn_stringbuf_appendbytes (str, &term, 1);
-}
-
-
-/* Return true iff SKEL is the parsed form of the atom produced by
-   calling put_implicit_length with BYTE.  */
-static int
-check_implicit_length_byte (skel_t *skel, char byte)
-{
-  if (! skel_is_name (byte))
-    abort ();
-
-  return check_atom (skel, &byte, 1);
-}
-
-
-/* Subroutine for the *_implicit_length_all_chars functions.  */
-static char *
-gen_implicit_length_all_chars (int *len_p)
-{
-  int pos;
-  int i;
-  static char name[256];
-
-  /* Gotta start with a valid name character.  */
-  pos = 0;
-  name[pos++] = 'x';
-  for (i = 0; i < 256; i++)
-    if (! skel_is_space ( (apr_byte_t)i)
-        && ! skel_is_paren ( (apr_byte_t)i))
-      name[pos++] = i;
-
-  *len_p = pos;
-  return name;
-}
-
-
-/* Append to STR an implicit-length atom containing every character
-   that's legal in such atoms, terminated by the valid atom terminator
-   TERM.  */
-static void
-put_implicit_length_all_chars (svn_stringbuf_t *str, char term)
-{
-  int len;
-  char *name = gen_implicit_length_all_chars (&len);
-
-  if (term != '\0'
-      && ! skel_is_space (term)
-      && ! skel_is_paren (term))
-    abort ();
-
-  svn_stringbuf_appendbytes (str, name, len);
-  if (term != '\0')
-    svn_stringbuf_appendbytes (str, &term, 1);
-}
-
-
-/* Return true iff SKEL is the parsed form of the atom produced by
-   calling put_implicit_length_all_chars.  */
-static int
-check_implicit_length_all_chars (skel_t *skel)
-{
-  int len;
-  char *name = gen_implicit_length_all_chars (&len);
-
-  return check_atom (skel, name, len);
-}
-
-
--
-/* Test parsing of implicit-length atoms.  */
-
-static svn_error_t *
-parse_implicit_length (const char **msg, 
-                       svn_boolean_t msg_only,
-                       apr_pool_t *pool)
-{
-  svn_stringbuf_t *str = get_empty_string (pool);
-  skel_t *skel;
-
-  *msg = "parse implicit-length atoms";
-
-  if (msg_only)
-    return SVN_NO_ERROR;
-
-  /* Try all valid single-byte atoms.  */
-  {
-    const char *c;
-    int i;
-
-    for (c = "\t\n\f\r ()[]"; *c; c++)
-      for (i = 0; i < 256; i++)
-        if (skel_is_name((apr_byte_t)i))
-          {
-            svn_stringbuf_setempty (str);
-            put_implicit_length_byte (str, (apr_byte_t)i, *c);
-            skel = parse_str (str, pool);
-            if (! check_implicit_length_byte (skel,  (apr_byte_t)i))
-              return fail (pool, "single-byte implicit-length skel 0x%02x"
-			   " with terminator 0x%02x",
-			   i, c);
-          }
-  }
-
-  /* Try an atom that contains every character that's legal in an
-     implicit-length atom.  */
-  svn_stringbuf_setempty (str);
-  put_implicit_length_all_chars (str, '\0');
-  skel = parse_str (str, pool);
-  if (! check_implicit_length_all_chars (skel))
-    return fail (pool, "implicit-length skel containing all legal chars");
-
-  return SVN_NO_ERROR;
-}
-
--
-/* Functions that generate/check interesting explicit-length atoms.  */
-
-
-/* Append to STR the representation of the atom containing the LEN
-   bytes at DATA, in explicit-length form, using SEP as the separator
-   between the length and the data.  */
-static void
-put_explicit_length (svn_stringbuf_t *str, const char *data, int len, char sep)
-{
-  char *buf = malloc (len + 100);
-  int length_len;
-
-  if (! skel_is_space (sep))
-    abort ();
-
-  /* Generate the length and separator character.  */
-  sprintf (buf, "%d%c", len, sep);
-  length_len = strlen(buf);
-  
-  /* Copy in the real data (which may contain nulls).  */
-  memcpy (buf + length_len, data, len);
-
-  svn_stringbuf_appendbytes (str, buf, length_len + len);
-  free (buf);
-}
-
-
-/* Return true iff SKEL is the parsed form of an atom generated by
-   put_explicit_length.  */
-static int
-check_explicit_length (skel_t *skel, const char *data, int len)
-{
-  return check_atom (skel, data, len);
-}
-
--
-/* Test parsing of explicit-length atoms.  */
-
-static svn_error_t *
-try_explicit_length (const char *data, int len, int check_len,
-                     apr_pool_t *pool)
-{
-  int i;
-  svn_stringbuf_t *str = get_empty_string (pool);
-  skel_t *skel;
-
-  /* Try it with every possible separator character.  */
-  for (i = 0; i < 256; i++)
-    if (skel_is_space ( (apr_byte_t)i))
-      {
-	svn_stringbuf_setempty (str);
-	put_explicit_length (str, data, len,  (apr_byte_t)i);
-	skel = parse_str (str, pool);
-	if (! check_explicit_length (skel, data, check_len))
-	  return fail (pool, "failed to reparse explicit-length atom"); 
-      }
-
-  return SVN_NO_ERROR;
-}
-
-
-static svn_error_t *
-parse_explicit_length (const char **msg, 
-                       svn_boolean_t msg_only,
-                       apr_pool_t *pool)
-{
-  *msg = "parse explicit-length atoms";
-
-  if (msg_only)
-    return SVN_NO_ERROR;
-
-  /* Try to parse the empty atom.  */
-  SVN_ERR (try_explicit_length ("", 0, 0, pool));
-
-  /* Try to parse every one-character atom.  */
-  {
-    int i;
-
-    for (i = 0; i < 256; i++)
-      {
-	char buf[1];
-	
-	buf[0] = i;
-	SVN_ERR (try_explicit_length (buf, 1, 1, pool));
-      }
-  }
-
-  /* Try to parse an atom containing every character.  */
-  {
-    int i;
-    char data[256];
-
-    for (i = 0; i < 256; i++)
-      data[i] = i;
-
-    SVN_ERR (try_explicit_length (data, 256, 256, pool));
-  }
-
-  return SVN_NO_ERROR;
-}
-
-
--
-/* Test parsing of invalid atoms. */
-
-static struct invalid_atoms
-{
-  int type;
-  int len;
-  const char *data;
-} invalid_atoms[] = { { 1,  1, "(" },
-                      { 1,  1, ")" },
-                      { 1,  1, "[" },
-                      { 1,  1, "]" },
-                      { 1,  1, " " },
-                      { 1, 13, "Hello, World!" },
-                      { 1,  8, "1mplicit" },
-
-                      { 2,  2, "1" },
-                      { 2,  1, "12" },
-
-                      { 7,  0, NULL } };
-
-static svn_error_t *
-parse_invalid_atoms (const char **msg, 
-                     svn_boolean_t msg_only,
-                     apr_pool_t *pool)
-{
-  struct invalid_atoms *ia = invalid_atoms;
-
-  *msg = "parse invalid atoms";
-
-  if (msg_only)
-    return SVN_NO_ERROR;
-
-  while (ia->type != 7)
-    {
-      if (ia->type == 1)
-        {
-          skel_t *skel = parse_cstr ((char *) ia->data, pool);
-          if (check_atom (skel, ia->data, ia->len))
-            return fail (pool, 
-                         "failed to detect parsing error in `%s'", ia->data);
-        }
-      else
-	if (try_explicit_length (ia->data, ia->len, strlen (ia->data), pool)
-	    == SVN_NO_ERROR)
-	  fail (pool, "got wrong length in explicit-length atom");
-
-      ia++;
-    }
-
-  return SVN_NO_ERROR;
-}
-
-
--
-/* Functions that generate/check interesting lists.  */
-
-/* Append the start of a list to STR, using LEN bytes of the
-   whitespace character SPACE.  */
-static void
-put_list_start (svn_stringbuf_t *str, char space, int len)
-{
-  int i;
-
-  if (len > 0 && ! skel_is_space (space))
-    abort ();
-
-  svn_stringbuf_appendcstr (str, "(");
-  for (i = 0; i < len; i++)
-    svn_stringbuf_appendbytes (str, &space, 1);
-}
-
-
-/* Append the end of a list to STR, using LEN bytes of the
-   whitespace character SPACE.  */
-static void
-put_list_end (svn_stringbuf_t *str, char space, int len)
-{
-  int i;
-
-  if (len > 0 && ! skel_is_space (space))
-    abort ();
-
-  for (i = 0; i < len; i++)
-    svn_stringbuf_appendbytes (str, &space, 1);
-  svn_stringbuf_appendcstr (str, ")");
-}
-
-
-/* Return true iff SKEL is a list of length DESIRED_LEN.  */
-static int
-check_list (skel_t *skel, int desired_len)
-{
-  int len;
-  skel_t *child;
-
-  if (! (skel
-	 && ! skel->is_atom))
-    return 0;
-
-  len = 0;
-  for (child = skel->children; child; child = child->next)
-    len++;
-
-  return len == desired_len;
-}
-
-
--
-/* Parse lists.  */
-
-static svn_error_t *
-parse_list (const char **msg, 
-            svn_boolean_t msg_only,
-            apr_pool_t *pool)
-{
-  *msg = "parse lists";
-
-  if (msg_only)
-    return SVN_NO_ERROR;
-
-  {
-    /* Try lists of varying length.  */
-    int list_len;
-
-    for (list_len = 0;
-	 list_len < 30;
-	 list_len < 4 ? list_len++ : (list_len *= 3))
-      {
-	/* Try lists with different separators.  */
-	int sep;
-
-	for (sep = 0; sep < 256; sep++)
-	  if (skel_is_space ( (apr_byte_t)sep))
-	    {
-	      /* Try lists with different numbers of separator
-                 characters between the elements.  */
-	      int sep_count;
-
-	      for (sep_count = 0;
-		   sep_count < 30;
-		   sep_count < 4 ? sep_count++ : (sep_count *= 3))
-		{
-		  /* Try various single-byte implicit-length atoms
-		     for elements.  */
-		  int atom_byte;
-
-		  for (atom_byte = 0; atom_byte < 256; atom_byte++)
-		    if (skel_is_name ( (apr_byte_t)atom_byte))
-		      {
-			int i;
-			svn_stringbuf_t *str = get_empty_string (pool);
-			skel_t *skel;
-			skel_t *child;
-
-			put_list_start (str,  (apr_byte_t)sep, sep_count);
-			for (i = 0; i < list_len; i++)
-			  put_implicit_length_byte (str,  (apr_byte_t)atom_byte,  (apr_byte_t)sep);
-			put_list_end (str,  (apr_byte_t)sep, sep_count);
-
-			skel = parse_str (str, pool);
-			if (! check_list (skel, list_len))
-			  return fail (pool, "couldn't parse list");
-			for (child = skel->children;
-			     child;
-			     child = child->next)
-			  if (! check_implicit_length_byte (child,  (apr_byte_t)atom_byte))
-			    return fail (pool, "list was reparsed incorrectly");
-		      }
-
-		  /* Try the atom containing every character that's
-                     legal in an implicit-length atom as the element.  */
-		  {
-		    int i;
-		    svn_stringbuf_t *str = get_empty_string (pool);
-		    skel_t *skel;
-		    skel_t *child;
-
-		    put_list_start (str,  (apr_byte_t)sep, sep_count);
-		    for (i = 0; i < list_len; i++)
-		      put_implicit_length_all_chars (str,  (apr_byte_t)sep);
-		    put_list_end (str,  (apr_byte_t)sep, sep_count);
-
-		    skel = parse_str (str, pool);
-		    if (! check_list (skel, list_len))
-		      return fail (pool, "couldn't parse list");
-		    for (child = skel->children;
-			 child;
-			 child = child->next)
-		      if (! check_implicit_length_all_chars (child))
-			return fail (pool, "couldn't parse list");
-		  }
-
-		  /* Try using every one-byte explicit-length atom as
-                     an element.  */
-		  for (atom_byte = 0; atom_byte < 256; atom_byte++)
-		    {
-		      int i;
-		      svn_stringbuf_t *str = get_empty_string (pool);
-		      skel_t *skel;
-		      skel_t *child;
-		      char buf[1];
-
-		      buf[0] = atom_byte;
-
-		      put_list_start (str,  (apr_byte_t)sep, sep_count);
-		      for (i = 0; i < list_len; i++)
-			put_explicit_length (str, buf, 1,  (apr_byte_t)sep);
-		      put_list_end (str,  (apr_byte_t)sep, sep_count);
-
-		      skel = parse_str (str, pool);
-		      if (! check_list (skel, list_len))
-			return fail (pool, "couldn't parse list");
-		      for (child = skel->children;
-			   child;
-			   child = child->next)
-			if (! check_explicit_length (child, buf, 1))
-			  return fail (pool, "list was reparsed incorrectly");
-		    }
-
-		  /* Try using an atom containing every character as
-		     an element.  */
-		  {
-		    int i;
-		    svn_stringbuf_t *str = get_empty_string (pool);
-		    skel_t *skel;
-		    skel_t *child;
-		    char data[256];
-
-		    for (i = 0; i < 256; i++)
-		      data[i] = i;
-
-		    put_list_start (str,  (apr_byte_t)sep, sep_count);
-		    for (i = 0; i < list_len; i++)
-		      put_explicit_length (str, data, 256,  (apr_byte_t)sep);
-		    put_list_end (str,  (apr_byte_t)sep, sep_count);
-
-		    skel = parse_str (str, pool);
-		    if (! check_list (skel, list_len))
-		      return fail (pool, "couldn't parse list");
-		    for (child = skel->children;
-			 child;
-			 child = child->next)
-		      if (! check_explicit_length (child, data, 256))
-			return fail (pool, "list was re-parsed incorrectly");
-		  }
-		}
-	    }
-      }
-  }
-
-  /* Try to parse some invalid lists.  */
-  {
-    int sep;
-
-    /* Try different separators.  */ 
-    for (sep = 0; sep < 256; sep++)
-      if (skel_is_space ( (apr_byte_t)sep))
-	{
-	  /* Try lists with different numbers of separator
-	     characters between the elements.  */
-	  int sep_count;
-
-	  for (sep_count = 0;
-	       sep_count < 100;
-	       sep_count < 10 ? sep_count++ : (sep_count *= 3))
-	    {
-	      svn_stringbuf_t *str;
-
-	      /* A list with only a separator.  */
-	      str = get_empty_string (pool);
-	      put_list_start (str,  (apr_byte_t)sep, sep_count);
-	      if (parse_str (str, pool))
-		return fail (pool, "failed to detect syntax error");
-
-	      /* A list with only a terminator.  */
-	      str = get_empty_string (pool);
-	      put_list_end (str,  (apr_byte_t)sep, sep_count);
-	      if (parse_str (str, pool))
-		return fail (pool, "failed to detect syntax error");
-
-	      /* A list containing an invalid element.  */
-	      str = get_empty_string (pool);
-	      put_list_start (str,  (apr_byte_t)sep, sep_count);
-	      svn_stringbuf_appendcstr (str, "100 ");
-	      put_list_end (str,  (apr_byte_t)sep, sep_count);
-	      if (parse_str (str, pool))
-		return fail (pool, "failed to detect invalid element");
-	    }
-	}
-  }
-	      
-  return SVN_NO_ERROR;
-}
-
-
--
-/* Building interesting skels.  */
-
-/* Build an atom skel containing the LEN bytes at DATA.  */
-static skel_t *
-build_atom (apr_size_t len, char *data, apr_pool_t *pool)
-{
-  char *copy = apr_palloc (pool, len);
-  skel_t *skel = apr_palloc (pool, sizeof (*skel));
-
-  memcpy (copy, data, len);
-  skel->is_atom = 1;
-  skel->len = len;
-  skel->data = copy;
-
-  return skel;
-}
-
-/* Build an empty list skel.  */
-static skel_t *
-empty (apr_pool_t *pool)
-{
-  skel_t *skel = apr_palloc (pool, sizeof (*skel));
-
-  skel->is_atom = 0;
-  skel->children = 0;
-
-  return skel;
-}
-
-/* Stick ELEMENT at the beginning of the list skeleton LIST.  */
-static void
-add (skel_t *element, skel_t *list)
-{
-  element->next = list->children;
-  list->children = element;
-}
-
-
-/* Return true if the contents of skel A are identical to those of
-   skel B.  */
-static int
-skel_equal (skel_t *a, skel_t *b)
-{
-  if (a->is_atom != b->is_atom)
-    return 0;
-
-  if (a->is_atom)
-    return (a->len == b->len
-	    && ! memcmp (a->data, b->data, a->len));
-  else
-    {
-      skel_t *a_child, *b_child;
-
-      for (a_child = a->children, b_child = b->children;
-	   a_child && b_child;
-	   a_child = a_child->next, b_child = b_child->next)
-	if (! skel_equal (a_child, b_child))
-	  return 0;
-
-      if (a_child || b_child)
-	return 0;
-    }
-
-  return 1;
-}
-
--
-/* Unparsing implicit-length atoms.  */
-
-static svn_error_t *
-unparse_implicit_length (const char **msg, 
-                         svn_boolean_t msg_only,
-                         apr_pool_t *pool)
-{
-  *msg = "unparse implicit-length atoms";
-
-  if (msg_only)
-    return SVN_NO_ERROR;
-
-  /* Unparse and check every single-byte implicit-length atom.  */
-  {
-    int byte;
-
-    for (byte = 0; byte < 256; byte++)
-      if (skel_is_name ( (apr_byte_t)byte))
-	{
-	  svn_stringbuf_t *str = get_empty_string (pool);
-	  char buf =  (char)byte;
-	  skel_t *skel = build_atom (1, &buf, pool);
-
-	  str = svn_fs__unparse_skel (skel, pool);
-	  
-	  if (! (str
-		 && str->len == 1
-		 && str->data[0] == (char)byte))
-	    return fail (pool, "incorrectly unparsed single-byte "
-			 "implicit-length atom");
-	}
-  }
-
-  return SVN_NO_ERROR;
-}
-
-
--
-/* Unparse some lists.  */
-
-static svn_error_t *
-unparse_list (const char **msg, 
-              svn_boolean_t msg_only,
-              apr_pool_t *pool)
-{
-  *msg = "unparse lists";
-
-  if (msg_only)
-    return SVN_NO_ERROR;
-
-  /* Make a list of all the single-byte implicit-length atoms.  */
-  {
-    svn_stringbuf_t *str = get_empty_string (pool);
-    int byte;
-    skel_t *list = empty (pool);
-    skel_t *reparsed, *elt;
-
-    for (byte = 0; byte < 256; byte++)
-      if (skel_is_name ( (apr_byte_t)byte))
-	{
-	  char buf = byte;
-	  add (build_atom (1, &buf, pool), list);
-	}
-
-    /* Unparse that, parse it again, and see if we got the same thing
-       back.  */
-    str = svn_fs__unparse_skel (list, pool);
-    reparsed = svn_fs__parse_skel (str->data, str->len, pool);
-
-    if (! reparsed || reparsed->is_atom)
-      return fail (pool, "result is syntactically misformed, or not a list");
-
-    if (! skel_equal (list, reparsed))
-      return fail (pool, "unparsing and parsing didn't preserve contents");
-
-    elt = reparsed->children;
-    for (byte = 255; byte >= 0; byte--)
-      if (skel_is_name ( (apr_byte_t)byte))
-	{
-	  if (! (elt
-		 && elt->is_atom
-		 && elt->len == 1
-		 && elt->data[0] == byte))
-	    return fail (pool, "bad element");
-
-	  /* Verify that each element's data falls within the string.  */
-	  if (elt->data < str->data
-	      || elt->data + elt->len > str->data + str->len)
-	    return fail (pool, "bad element");
-
-	  elt = elt->next;
-	}
-
-    /* We should have reached the end of the list at this point.  */
-    if (elt)
-      return fail (pool, "list too long");
-  }
-
-  /* Make a list of lists.  */
-  {
-    svn_stringbuf_t *str = get_empty_string (pool);
-    skel_t *top = empty (pool);
-    skel_t *reparsed;
-    int i;
-
-    for (i = 0; i < 10; i++)
-      {
-	skel_t *middle = empty (pool);
-	int j;
-
-	for (j = 0; j < 10; j++)
-	  {
-	    char buf[10];
-	    int k, val;
-
-	    /* Make some interesting atom, containing lots of binary
-               characters.  */
-	    val = i * 10 + j;
-	    for (k = 0; k < sizeof (buf); k++)
-	      {
-		buf[k] = val;
-		val += j;
-	      }
-
-	    add (build_atom (sizeof (buf), buf, pool), middle);
-	  }
-
-	add (middle, top);
-      }
-
-    str = svn_fs__unparse_skel (top, pool);
-    reparsed = svn_fs__parse_skel (str->data, str->len, pool);
-
-    if (! skel_equal (top, reparsed))
-      return fail (pool, "failed to reparse list of lists");
-  }
-
-  return SVN_NO_ERROR;
-}
-
--
-/* The test table.  */
-
-struct svn_test_descriptor_t test_funcs[] =
-  {
-    SVN_TEST_NULL,
-    SVN_TEST_PASS (parse_implicit_length),
-    SVN_TEST_PASS (parse_explicit_length),
-    SVN_TEST_PASS (parse_invalid_atoms),
-    SVN_TEST_PASS (parse_list),
-    SVN_TEST_PASS (unparse_implicit_length),
-    SVN_TEST_PASS (unparse_list),
-    SVN_TEST_NULL
-  };
->>>>>>> 568fa1e5
+  };