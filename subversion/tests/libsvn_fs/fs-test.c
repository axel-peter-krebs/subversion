--- conflicted
+++ resolved
@@ -4414,59 +4414,6 @@
 }
 
 
-static svn_error_t *
-move_test (const char **msg,
-           svn_boolean_t msg_only,
-           svn_test_opts_t *opts,
-           apr_pool_t *pool)
-{
-  svn_fs_t *fs;
-  svn_fs_txn_t *txn;
-  svn_fs_root_t *txn_root, *rev_root;
-  svn_revnum_t after_rev;
-
-  *msg = "testing svn_fs_move";
-
-  if (msg_only)
-    return SVN_NO_ERROR;
-
-  /* Prepare a filesystem. */
-  SVN_ERR (svn_test__create_fs (&fs, "test-repo-move-test", 
-                                opts->fs_type, pool));
-
-  /* Revision 1:  create and commit the greek tree. */
-  SVN_ERR (svn_fs_begin_txn (&txn, fs, 0, pool));
-  SVN_ERR (svn_fs_txn_root (&txn_root, txn, pool));
-  SVN_ERR (svn_test__create_greek_tree (txn_root, pool));
-  SVN_ERR (test_commit_txn (&after_rev, txn, NULL, pool));
-
-  /* Revision 2:  copy the directory A to Z. */
-  SVN_ERR (svn_fs_revision_root (&rev_root, fs, after_rev, pool)); 
-  SVN_ERR (svn_fs_begin_txn (&txn, fs, after_rev, pool));
-  SVN_ERR (svn_fs_txn_root (&txn_root, txn, pool));
-  SVN_ERR (svn_fs_copy (rev_root, "A", txn_root, "Z", pool));
-  SVN_ERR (test_commit_txn (&after_rev, txn, NULL, pool));
-
-  /* Revision 3:  move A/D to Z/d. */
-  SVN_ERR (svn_fs_revision_root (&rev_root, fs, after_rev, pool)); 
-  SVN_ERR (svn_fs_begin_txn (&txn, fs, after_rev, pool));
-  SVN_ERR (svn_fs_txn_root (&txn_root, txn, pool));
-  SVN_ERR (svn_fs_move (rev_root, "A/D", txn_root, "Z/d", pool));
-  SVN_ERR (test_commit_txn (&after_rev, txn, NULL, pool));
-
-  /* Revision 4:  modify Z/D/gamma and Z/d/gamma in the same txn. */
-  SVN_ERR (svn_fs_revision_root (&rev_root, fs, after_rev, pool)); 
-  SVN_ERR (svn_fs_begin_txn (&txn, fs, after_rev, pool));
-  SVN_ERR (svn_fs_txn_root (&txn_root, txn, pool));
-  SVN_ERR (svn_test__set_file_contents (txn_root, "Z/D/gamma", 
-                                        "I have new contents!", pool));
-  SVN_ERR (svn_test__set_file_contents (txn_root, "Z/d/gamma", 
-                                        "I also have new contents!", pool));
-  SVN_ERR (test_commit_txn (&after_rev, txn, NULL, pool));
-
-  return SVN_NO_ERROR;
-}
-
 /* ------------------------------------------------------------------------ */
  
@@ -4493,21 +4440,6 @@
     SVN_TEST_PASS(test_tree_node_validation),
     SVN_TEST_XFAIL(merging_commit), /* Needs to be written to match new
                                         merge() algorithm expectations */
-<<<<<<< HEAD
-    SVN_TEST_PASS (copy_test),
-    SVN_TEST_PASS (commit_date),
-    SVN_TEST_PASS (check_old_revisions),
-    SVN_TEST_PASS (check_all_revisions),
-    SVN_TEST_PASS (medium_file_integrity),
-    SVN_TEST_PASS (large_file_integrity),
-    SVN_TEST_PASS (check_root_revision),
-    SVN_TEST_PASS (test_node_created_rev),
-    SVN_TEST_PASS (check_related),
-    SVN_TEST_PASS (branch_test),
-    SVN_TEST_PASS (verify_checksum),
-    SVN_TEST_PASS (closest_copy_test),
-    SVN_TEST_PASS (move_test),
-=======
     SVN_TEST_PASS(copy_test),
     SVN_TEST_PASS(commit_date),
     SVN_TEST_PASS(check_old_revisions),
@@ -4520,6 +4452,5 @@
     SVN_TEST_PASS(branch_test),
     SVN_TEST_PASS(verify_checksum),
     SVN_TEST_PASS(closest_copy_test),
->>>>>>> c2b624c0
     SVN_TEST_NULL
   };