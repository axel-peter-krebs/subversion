/* fs-test.c --- tests for the filesystem
 *
 * ====================================================================
 * Copyright (c) 2000-2007 CollabNet.  All rights reserved.
 *
 * This software is licensed as described in the file COPYING, which
 * you should have received as part of this distribution.  The terms
 * are also available at http://subversion.tigris.org/license-1.html.
 * If newer versions of this license are posted there, you may use a
 * newer version instead, at your option.
 *
 * This software consists of voluntary contributions made by many
 * individuals.  For exact contribution history, see the revision
 * history and logs, available at http://subversion.tigris.org/.
 * ====================================================================
 */

#include <stdlib.h>
#include <string.h>
#include <apr_pools.h>
#include <assert.h>

#include "svn_pools.h"
#include "svn_time.h"
#include "svn_string.h"
#include "svn_fs.h"
#include "svn_md5.h"
#include "svn_mergeinfo.h"

#include "../svn_test.h"
#include "../svn_test_fs.h"

#include "../../libsvn_delta/delta.h"

#define SET_STR(ps, s) ((ps)->data = (s), (ps)->len = strlen(s))


/*-----------------------------------------------------------------*/

/** The actual fs-tests called by `make check` **/

/* Helper:  commit TXN, expecting either success or failure:
 *
 * If EXPECTED_CONFLICT is null, then the commit is expected to
 * succeed.  If it does succeed, set *NEW_REV to the new revision;
 * else return error.
 *
 * If EXPECTED_CONFLICT is non-null, it is either the empty string or
 * the expected path of the conflict.  If it is the empty string, any
 * conflict is acceptable.  If it is a non-empty string, the commit
 * must fail due to conflict, and the conflict path must match
 * EXPECTED_CONFLICT.  If they don't match, return error.
 *
 * If a conflict is expected but the commit succeeds anyway, return
 * error.
 */
static svn_error_t *
test_commit_txn(svn_revnum_t *new_rev,
                svn_fs_txn_t *txn,
                const char *expected_conflict,
                apr_pool_t *pool)
{
  const char *conflict;
  svn_error_t *err;

  err = svn_fs_commit_txn(&conflict, new_rev, txn, pool);

  if (err && (err->apr_err == SVN_ERR_FS_CONFLICT))
    {
      svn_error_clear(err);
      if (! expected_conflict)
        {
          return svn_error_createf
            (SVN_ERR_FS_CONFLICT, NULL,
             "commit conflicted at '%s', but no conflict expected",
             conflict ? conflict : "(missing conflict info!)");
        }
      else if (conflict == NULL)
        {
          return svn_error_createf
            (SVN_ERR_FS_CONFLICT, NULL,
             "commit conflicted as expected, "
             "but no conflict path was returned ('%s' expected)",
             expected_conflict);
        }
      else if ((strcmp(expected_conflict, "") != 0)
               && (strcmp(conflict, expected_conflict) != 0))
        {
          return svn_error_createf
            (SVN_ERR_FS_CONFLICT, NULL,
             "commit conflicted at '%s', but expected conflict at '%s')",
             conflict, expected_conflict);
        }
    }
  else if (err)   /* commit failed, but not due to conflict */
    {
      return svn_error_quick_wrap
        (err, "commit failed due to something other than a conflict");
    }
  else            /* err == NULL, so commit succeeded */
    {
      if (expected_conflict)
        {
          return svn_error_createf
            (SVN_ERR_FS_GENERAL, NULL,
             "commit succeeded that was expected to fail at '%s'",
             expected_conflict);
        }
    }

  return SVN_NO_ERROR;
}



/* Begin a txn, check its name, then close it */
static svn_error_t *
trivial_transaction(const char **msg,
                    svn_boolean_t msg_only,
                    svn_test_opts_t *opts,
                    apr_pool_t *pool)
{
  svn_fs_t *fs;
  svn_fs_txn_t *txn;
  const char *txn_name;
  int is_invalid_char[256];
  int i;
  const char *p;

  *msg = "begin a txn, check its name, then close it";

  if (msg_only)
    return SVN_NO_ERROR;

  SVN_ERR(svn_test__create_fs(&fs, "test-repo-trivial-txn",
                              opts->fs_type, pool));

  /* Begin a new transaction that is based on revision 0.  */
  SVN_ERR(svn_fs_begin_txn(&txn, fs, 0, pool));

  /* Test that the txn name is non-null. */
  SVN_ERR(svn_fs_txn_name(&txn_name, txn, pool));

  if (! txn_name)
    return svn_error_create(SVN_ERR_FS_GENERAL, NULL,
                            "Got a NULL txn name.");

  /* Test that the txn name contains only valid characters.  See
     svn_fs.h for the list of valid characters. */
  for (i = 0; i < sizeof(is_invalid_char)/sizeof(*is_invalid_char); ++i)
    is_invalid_char[i] = 1;
  for (i = '0'; i <= '9'; ++i)
    is_invalid_char[i] = 0;
  for (i = 'a'; i <= 'z'; ++i)
    is_invalid_char[i] = 0;
  for (i = 'A'; i <= 'Z'; ++i)
    is_invalid_char[i] = 0;
  for (p = "-."; *p; ++p)
    is_invalid_char[(unsigned char) *p] = 0;

  for (p = txn_name; *p; ++p)
    {
      if (is_invalid_char[(unsigned char) *p])
        return svn_error_createf(SVN_ERR_FS_GENERAL, NULL,
                                 "The txn name '%s' contains an illegal '%c' "
                                 "character", txn_name, *p);
    }

  return SVN_NO_ERROR;
}



/* Open an existing transaction by name. */
static svn_error_t *
reopen_trivial_transaction(const char **msg,
                           svn_boolean_t msg_only,
                           svn_test_opts_t *opts,
                           apr_pool_t *pool)
{
  svn_fs_t *fs;
  svn_fs_txn_t *txn;
  const char *txn_name;
  apr_pool_t *subpool = svn_pool_create(pool);

  *msg = "open an existing transaction by name";

  if (msg_only)
    return SVN_NO_ERROR;

  SVN_ERR(svn_test__create_fs(&fs, "test-repo-reopen-trivial-txn",
                              opts->fs_type, pool));

  /* Begin a new transaction that is based on revision 0.  */
  SVN_ERR(svn_fs_begin_txn(&txn, fs, 0, subpool));

  /* Don't use the subpool, txn_name must persist beyond the current txn */
  SVN_ERR(svn_fs_txn_name(&txn_name, txn, pool));

  /* Close the transaction. */
  svn_pool_clear(subpool);

  /* Reopen the transaction by name */
  SVN_ERR(svn_fs_open_txn(&txn, fs, txn_name, subpool));

  /* Close the transaction ... again. */
  svn_pool_destroy(subpool);

  return SVN_NO_ERROR;
}



/* Create a file! */
static svn_error_t *
create_file_transaction(const char **msg,
                        svn_boolean_t msg_only,
                        svn_test_opts_t *opts,
                        apr_pool_t *pool)
{
  svn_fs_t *fs;
  svn_fs_txn_t *txn;
  svn_fs_root_t *txn_root;

  *msg = "begin a txn, get the txn root, and add a file";

  if (msg_only)
    return SVN_NO_ERROR;

  SVN_ERR(svn_test__create_fs(&fs, "test-repo-create-file-txn",
                              opts->fs_type, pool));

  /* Begin a new transaction that is based on revision 0.  */
  SVN_ERR(svn_fs_begin_txn(&txn, fs, 0, pool));

  /* Get the txn root */
  SVN_ERR(svn_fs_txn_root(&txn_root, txn, pool));

  /* Create a new file in the root directory. */
  SVN_ERR(svn_fs_make_file(txn_root, "beer.txt", pool));

  return SVN_NO_ERROR;
}


/* Make sure we get txn lists correctly. */
static svn_error_t *
verify_txn_list(const char **msg,
                svn_boolean_t msg_only,
                svn_test_opts_t *opts,
                apr_pool_t *pool)
{
  svn_fs_t *fs;
  apr_pool_t *subpool;
  svn_fs_txn_t *txn1, *txn2;
  const char *name1, *name2;
  apr_array_header_t *txn_list;

  *msg = "create 2 txns, list them, and verify the list";

  if (msg_only)
    return SVN_NO_ERROR;

  SVN_ERR(svn_test__create_fs(&fs, "test-repo-verify-txn-list",
                              opts->fs_type, pool));

  /* Begin a new transaction, get its name (in the top pool), close it.  */
  subpool = svn_pool_create(pool);
  SVN_ERR(svn_fs_begin_txn(&txn1, fs, 0, subpool));
  SVN_ERR(svn_fs_txn_name(&name1, txn1, pool));
  svn_pool_destroy(subpool);

  /* Begin *another* transaction, get its name (in the top pool), close it.  */
  subpool = svn_pool_create(pool);
  SVN_ERR(svn_fs_begin_txn(&txn2, fs, 0, subpool));
  SVN_ERR(svn_fs_txn_name(&name2, txn2, pool));
  svn_pool_destroy(subpool);

  /* Get the list of active transactions from the fs. */
  SVN_ERR(svn_fs_list_transactions(&txn_list, fs, pool));

  /* Check the list. It should have *exactly* two entries. */
  if (txn_list->nelts != 2)
    goto all_bad;

  /* We should be able to find our 2 txn names in the list, in some
     order. */
  if ((! strcmp(name1, APR_ARRAY_IDX(txn_list, 0, const char *)))
      && (! strcmp(name2, APR_ARRAY_IDX(txn_list, 1, const char *))))
    goto all_good;

  else if ((! strcmp(name2, APR_ARRAY_IDX(txn_list, 0, const char *)))
           && (! strcmp(name1, APR_ARRAY_IDX(txn_list, 1, const char *))))
    goto all_good;

 all_bad:

  return svn_error_create(SVN_ERR_FS_GENERAL, NULL,
                          "Got a bogus txn list.");
 all_good:

  return SVN_NO_ERROR;
}


/* Generate N consecutive transactions, then abort them all.  Return
   the list of transaction names. */
static svn_error_t *
txn_names_are_not_reused_helper1(apr_hash_t **txn_names,
                                 svn_fs_t *fs,
                                 apr_pool_t *pool)
{
  apr_hash_index_t *hi;
  const int N = 10;
  int i;

  *txn_names = apr_hash_make(pool);

  /* Create the transactions and store in a hash table the transaction
     name as the key and the svn_fs_txn_t * as the value. */
  for (i = 0; i < N; ++i)
    {
      svn_fs_txn_t *txn;
      const char *name;
      SVN_ERR(svn_fs_begin_txn(&txn, fs, 0, pool));
      SVN_ERR(svn_fs_txn_name(&name, txn, pool));
      if (apr_hash_get(*txn_names, name, APR_HASH_KEY_STRING) != NULL)
        return svn_error_createf(SVN_ERR_FS_GENERAL, NULL,
                                 "beginning a new transaction used an "
                                 "existing transaction name '%s'",
                                 name);
      apr_hash_set(*txn_names, name, APR_HASH_KEY_STRING, txn);
    }

  i = 0;
  for (hi = apr_hash_first(pool, *txn_names); hi; hi = apr_hash_next(hi))
    {
      void *val;
      apr_hash_this(hi, NULL, NULL, &val);
      SVN_ERR(svn_fs_abort_txn((svn_fs_txn_t *)val, pool));
      ++i;
    }

  if (i != N)
    return svn_error_createf(SVN_ERR_FS_GENERAL, NULL,
                             "created %d transactions, but only aborted %d",
                             N, i);

  return SVN_NO_ERROR;
}

/* Compare two hash tables and ensure that no keys in the first hash
   table appear in the second hash table. */
static svn_error_t *
txn_names_are_not_reused_helper2(apr_hash_t *ht1,
                                 apr_hash_t *ht2,
                                 apr_pool_t *pool)
{
  apr_hash_index_t *hi;

  for (hi = apr_hash_first(pool, ht1); hi; hi = apr_hash_next(hi))
    {
      const void *key;
      const char *key_string;
      apr_hash_this(hi, &key, NULL, NULL);
      key_string = key;
      if (apr_hash_get(ht2, key, APR_HASH_KEY_STRING) != NULL)
        return svn_error_createf(SVN_ERR_FS_GENERAL, NULL,
                                 "the transaction name '%s' was reused",
                                 key_string);
    }

  return SVN_NO_ERROR;
}

/* Make sure that transaction names are not reused. */
static svn_error_t *
txn_names_are_not_reused(const char **msg,
                         svn_boolean_t msg_only,
                         svn_test_opts_t *opts,
                         apr_pool_t *pool)
{
  svn_fs_t *fs;
  apr_pool_t *subpool;
  apr_hash_t *txn_names1, *txn_names2;

  *msg = "check that transaction names are not reused";

  if (msg_only)
    return SVN_NO_ERROR;

  SVN_ERR(svn_test__create_fs(&fs, "test-repo-txn-names-are-not-reused",
                              opts->fs_type, pool));

  subpool = svn_pool_create(pool);

  /* Create N transactions, abort them all, and collect the generated
     transaction names.  Do this twice. */
  SVN_ERR(txn_names_are_not_reused_helper1(&txn_names1, fs, subpool));
  SVN_ERR(txn_names_are_not_reused_helper1(&txn_names2, fs, subpool));

  /* Check that no transaction names appear in both hash tables. */
  SVN_ERR(txn_names_are_not_reused_helper2(txn_names1, txn_names2, subpool));
  SVN_ERR(txn_names_are_not_reused_helper2(txn_names2, txn_names1, subpool));

  svn_pool_destroy(subpool);

  return SVN_NO_ERROR;
}



/* Test writing & reading a file's contents. */
static svn_error_t *
write_and_read_file(const char **msg,
                    svn_boolean_t msg_only,
                    svn_test_opts_t *opts,
                    apr_pool_t *pool)
{
  svn_fs_t *fs;
  svn_fs_txn_t *txn;
  svn_fs_root_t *txn_root;
  svn_stream_t *rstream;
  svn_stringbuf_t *rstring;
  svn_stringbuf_t *wstring;

  *msg = "write and read a file's contents";

  if (msg_only)
    return SVN_NO_ERROR;

  wstring = svn_stringbuf_create("Wicki wild, wicki wicki wild.", pool);
  SVN_ERR(svn_test__create_fs(&fs, "test-repo-read-and-write-file",
                              opts->fs_type, pool));
  SVN_ERR(svn_fs_begin_txn(&txn, fs, 0, pool));
  SVN_ERR(svn_fs_txn_root(&txn_root, txn, pool));

  /* Add an empty file. */
  SVN_ERR(svn_fs_make_file(txn_root, "beer.txt", pool));

  /* And write some data into this file. */
  SVN_ERR(svn_test__set_file_contents(txn_root, "beer.txt",
                                      wstring->data, pool));

  /* Now let's read the data back from the file. */
  SVN_ERR(svn_fs_file_contents(&rstream, txn_root, "beer.txt", pool));
  SVN_ERR(svn_test__stream_to_string(&rstring, rstream, pool));

  /* Compare what was read to what was written. */
  if (! svn_stringbuf_compare(rstring, wstring))
    return svn_error_create(SVN_ERR_FS_GENERAL, NULL,
                            "data read != data written.");

  return SVN_NO_ERROR;
}



/* Create a file, a directory, and a file in that directory! */
static svn_error_t *
create_mini_tree_transaction(const char **msg,
                             svn_boolean_t msg_only,
                             svn_test_opts_t *opts,
                             apr_pool_t *pool)
{
  svn_fs_t *fs;
  svn_fs_txn_t *txn;
  svn_fs_root_t *txn_root;

  *msg = "test basic file and subdirectory creation";

  if (msg_only)
    return SVN_NO_ERROR;

  SVN_ERR(svn_test__create_fs(&fs, "test-repo-create-mini-tree-txn",
                              opts->fs_type, pool));

  /* Begin a new transaction that is based on revision 0.  */
  SVN_ERR(svn_fs_begin_txn(&txn, fs, 0, pool));

  /* Get the txn root */
  SVN_ERR(svn_fs_txn_root(&txn_root, txn, pool));

  /* Create a new file in the root directory. */
  SVN_ERR(svn_fs_make_file(txn_root, "wine.txt", pool));

  /* Create a new directory in the root directory. */
  SVN_ERR(svn_fs_make_dir(txn_root, "keg", pool));

  /* Now, create a file in our new directory. */
  SVN_ERR(svn_fs_make_file(txn_root, "keg/beer.txt", pool));

  return SVN_NO_ERROR;
}


/* Create a file, a directory, and a file in that directory! */
static svn_error_t *
create_greek_tree_transaction(const char **msg,
                              svn_boolean_t msg_only,
                              svn_test_opts_t *opts,
                              apr_pool_t *pool)
{
  svn_fs_t *fs;
  svn_fs_txn_t *txn;
  svn_fs_root_t *txn_root;

  *msg = "make The Official Subversion Test Tree";

  if (msg_only)
    return SVN_NO_ERROR;

  /* Prepare a txn to receive the greek tree. */
  SVN_ERR(svn_test__create_fs(&fs, "test-repo-create-greek-tree-txn",
                              opts->fs_type, pool));
  SVN_ERR(svn_fs_begin_txn(&txn, fs, 0, pool));
  SVN_ERR(svn_fs_txn_root(&txn_root, txn, pool));

  /* Create and verify the greek tree. */
  SVN_ERR(svn_test__create_greek_tree(txn_root, pool));

  return SVN_NO_ERROR;
}


/* Verify that entry KEY is present in ENTRIES, and that its value is
   an svn_fs_dirent_t whose name and id are not null. */
static svn_error_t *
verify_entry(apr_hash_t *entries, const char *key)
{
  svn_fs_dirent_t *ent = apr_hash_get(entries, key,
                                      APR_HASH_KEY_STRING);

  if (ent == NULL)
    return svn_error_createf
      (SVN_ERR_FS_GENERAL, NULL,
       "didn't find dir entry for \"%s\"", key);

  if ((ent->name == NULL) && (ent->id == NULL))
    return svn_error_createf
      (SVN_ERR_FS_GENERAL, NULL,
       "dir entry for \"%s\" has null name and null id", key);

  if (ent->name == NULL)
    return svn_error_createf
      (SVN_ERR_FS_GENERAL, NULL,
       "dir entry for \"%s\" has null name", key);

  if (ent->id == NULL)
    return svn_error_createf
      (SVN_ERR_FS_GENERAL, NULL,
       "dir entry for \"%s\" has null id", key);

  if (strcmp(ent->name, key) != 0)
     return svn_error_createf
     (SVN_ERR_FS_GENERAL, NULL,
      "dir entry for \"%s\" contains wrong name (\"%s\")", key, ent->name);

  return SVN_NO_ERROR;
}


static svn_error_t *
list_directory(const char **msg,
               svn_boolean_t msg_only,
               svn_test_opts_t *opts,
               apr_pool_t *pool)
{
  svn_fs_t *fs;
  svn_fs_txn_t *txn;
  svn_fs_root_t *txn_root;
  apr_hash_t *entries;

  *msg = "fill a directory, then list it";

  if (msg_only)
    return SVN_NO_ERROR;

  SVN_ERR(svn_test__create_fs(&fs, "test-repo-list-dir",
                              opts->fs_type, pool));
  SVN_ERR(svn_fs_begin_txn(&txn, fs, 0, pool));
  SVN_ERR(svn_fs_txn_root(&txn_root, txn, pool));

  /* We create this tree
   *
   *         /q
   *         /A/x
   *         /A/y
   *         /A/z
   *         /B/m
   *         /B/n
   *         /B/o
   *
   * then list dir A.  It should have 3 files: "x", "y", and "z", no
   * more, no less.
   */

  /* Create the tree. */
  SVN_ERR(svn_fs_make_file(txn_root, "q", pool));
  SVN_ERR(svn_fs_make_dir(txn_root, "A", pool));
  SVN_ERR(svn_fs_make_file(txn_root, "A/x", pool));
  SVN_ERR(svn_fs_make_file(txn_root, "A/y", pool));
  SVN_ERR(svn_fs_make_file(txn_root, "A/z", pool));
  SVN_ERR(svn_fs_make_dir(txn_root, "B", pool));
  SVN_ERR(svn_fs_make_file(txn_root, "B/m", pool));
  SVN_ERR(svn_fs_make_file(txn_root, "B/n", pool));
  SVN_ERR(svn_fs_make_file(txn_root, "B/o", pool));

  /* Get A's entries. */
  SVN_ERR(svn_fs_dir_entries(&entries, txn_root, "A", pool));

  /* Make sure exactly the right set of entries is present. */
  if (apr_hash_count(entries) != 3)
    {
      return svn_error_create(SVN_ERR_FS_GENERAL, NULL,
                              "unexpected number of entries in dir");
    }
  else
    {
      SVN_ERR(verify_entry(entries, "x"));
      SVN_ERR(verify_entry(entries, "y"));
      SVN_ERR(verify_entry(entries, "z"));
    }

  return SVN_NO_ERROR;
}


static svn_error_t *
revision_props(const char **msg,
               svn_boolean_t msg_only,
               svn_test_opts_t *opts,
               apr_pool_t *pool)
{
  svn_fs_t *fs;
  apr_hash_t *proplist;
  svn_string_t *value;
  int i;
  svn_string_t s1;

  const char *initial_props[4][2] = {
    { "color", "red" },
    { "size", "XXL" },
    { "favorite saturday morning cartoon", "looney tunes" },
    { "auto", "Green 1997 Saturn SL1" }
    };

  const char *final_props[4][2] = {
    { "color", "violet" },
    { "flower", "violet" },
    { "favorite saturday morning cartoon", "looney tunes" },
    { "auto", "Red 2000 Chevrolet Blazer" }
    };

  *msg = "set and get some revision properties";

  if (msg_only)
    return SVN_NO_ERROR;

  /* Open the fs */
  SVN_ERR(svn_test__create_fs(&fs, "test-repo-rev-props",
                              opts->fs_type, pool));

  /* Set some properties on the revision. */
  for (i = 0; i < 4; i++)
    {
      SET_STR(&s1, initial_props[i][1]);
      SVN_ERR(svn_fs_change_rev_prop(fs, 0, initial_props[i][0], &s1, pool));
    }

  /* Change some of the above properties. */
  SET_STR(&s1, "violet");
  SVN_ERR(svn_fs_change_rev_prop(fs, 0, "color", &s1, pool));

  SET_STR(&s1, "Red 2000 Chevrolet Blazer");
  SVN_ERR(svn_fs_change_rev_prop(fs, 0, "auto", &s1, pool));

  /* Remove a property altogether */
  SVN_ERR(svn_fs_change_rev_prop(fs, 0, "size", NULL, pool));

  /* Copy a property's value into a new property. */
  SVN_ERR(svn_fs_revision_prop(&value, fs, 0, "color", pool));

  s1.data = value->data;
  s1.len = value->len;
  SVN_ERR(svn_fs_change_rev_prop(fs, 0, "flower", &s1, pool));

  /* Obtain a list of all current properties, and make sure it matches
     the expected values. */
  SVN_ERR(svn_fs_revision_proplist(&proplist, fs, 0, pool));
  {
    svn_string_t *prop_value;

    if (apr_hash_count(proplist) < 4 )
      return svn_error_createf
        (SVN_ERR_FS_GENERAL, NULL,
         "too few revision properties found");

    /* Loop through our list of expected revision property name/value
       pairs. */
    for (i = 0; i < 4; i++)
      {
        /* For each expected property: */

        /* Step 1.  Find it by name in the hash of all rev. props
           returned to us by svn_fs_revision_proplist.  If it can't be
           found, return an error. */
        prop_value = apr_hash_get(proplist,
                                  final_props[i][0],
                                  APR_HASH_KEY_STRING);
        if (! prop_value)
          return svn_error_createf
            (SVN_ERR_FS_GENERAL, NULL,
             "unable to find expected revision property");

        /* Step 2.  Make sure the value associated with it is the same
           as what was expected, else return an error. */
        if (strcmp(prop_value->data, final_props[i][1]))
          return svn_error_createf
            (SVN_ERR_FS_GENERAL, NULL,
             "revision property had an unexpected value");
      }
  }

  return SVN_NO_ERROR;
}


static svn_error_t *
transaction_props(const char **msg,
                  svn_boolean_t msg_only,
                  svn_test_opts_t *opts,
                  apr_pool_t *pool)
{
  svn_fs_t *fs;
  svn_fs_txn_t *txn;
  apr_hash_t *proplist;
  svn_string_t *value;
  svn_revnum_t after_rev;
  int i;
  svn_string_t s1;

  const char *initial_props[4][2] = {
    { "color", "red" },
    { "size", "XXL" },
    { "favorite saturday morning cartoon", "looney tunes" },
    { "auto", "Green 1997 Saturn SL1" }
    };

  const char *final_props[5][2] = {
    { "color", "violet" },
    { "flower", "violet" },
    { "favorite saturday morning cartoon", "looney tunes" },
    { "auto", "Red 2000 Chevrolet Blazer" },
    { SVN_PROP_REVISION_DATE, "<some datestamp value>" }
    };

  *msg = "set/get txn props, commit, validate new rev props";

  if (msg_only)
    return SVN_NO_ERROR;

  /* Open the fs */
  SVN_ERR(svn_test__create_fs(&fs, "test-repo-txn-props",
                              opts->fs_type, pool));
  SVN_ERR(svn_fs_begin_txn(&txn, fs, 0, pool));

  /* Set some properties on the revision. */
  for (i = 0; i < 4; i++)
    {
      SET_STR(&s1, initial_props[i][1]);
      SVN_ERR(svn_fs_change_txn_prop(txn, initial_props[i][0], &s1, pool));
    }

  /* Change some of the above properties. */
  SET_STR(&s1, "violet");
  SVN_ERR(svn_fs_change_txn_prop(txn, "color", &s1, pool));

  SET_STR(&s1, "Red 2000 Chevrolet Blazer");
  SVN_ERR(svn_fs_change_txn_prop(txn, "auto", &s1, pool));

  /* Remove a property altogether */
  SVN_ERR(svn_fs_change_txn_prop(txn, "size", NULL, pool));

  /* Copy a property's value into a new property. */
  SVN_ERR(svn_fs_txn_prop(&value, txn, "color", pool));

  s1.data = value->data;
  s1.len = value->len;
  SVN_ERR(svn_fs_change_txn_prop(txn, "flower", &s1, pool));

  /* Obtain a list of all current properties, and make sure it matches
     the expected values. */
  SVN_ERR(svn_fs_txn_proplist(&proplist, txn, pool));
  {
    svn_string_t *prop_value;

    /* All transactions get a datestamp property at their inception,
       so we expect *5*, not 4 properties. */
    if (apr_hash_count(proplist) != 5 )
      return svn_error_createf
        (SVN_ERR_FS_GENERAL, NULL,
         "unexpected number of transaction properties were found");

    /* Loop through our list of expected revision property name/value
       pairs. */
    for (i = 0; i < 5; i++)
      {
        /* For each expected property: */

        /* Step 1.  Find it by name in the hash of all rev. props
           returned to us by svn_fs_revision_proplist.  If it can't be
           found, return an error. */
        prop_value = apr_hash_get(proplist,
                                  final_props[i][0],
                                  APR_HASH_KEY_STRING);
        if (! prop_value)
          return svn_error_createf
            (SVN_ERR_FS_GENERAL, NULL,
             "unable to find expected transaction property");

        /* Step 2.  Make sure the value associated with it is the same
           as what was expected, else return an error. */
        if (strcmp(final_props[i][0], SVN_PROP_REVISION_DATE))
          if (strcmp(prop_value->data, final_props[i][1]))
            return svn_error_createf
              (SVN_ERR_FS_GENERAL, NULL,
               "transaction property had an unexpected value");
      }
  }

  /* Commit the transaction. */
  SVN_ERR(test_commit_txn(&after_rev, txn, NULL, pool));
  if (after_rev != 1)
    return svn_error_createf
      (SVN_ERR_FS_GENERAL, NULL,
       "committed transaction got wrong revision number");

  /* Obtain a list of all properties on the new revision, and make
     sure it matches the expected values.  If you're wondering, the
     expected values should be the exact same set of properties that
     existed on the transaction just prior to its being committed. */
  SVN_ERR(svn_fs_revision_proplist(&proplist, fs, after_rev, pool));
  {
    svn_string_t *prop_value;

    if (apr_hash_count(proplist) < 5 )
      return svn_error_createf
        (SVN_ERR_FS_GENERAL, NULL,
         "unexpected number of revision properties were found");

    /* Loop through our list of expected revision property name/value
       pairs. */
    for (i = 0; i < 5; i++)
      {
        /* For each expected property: */

        /* Step 1.  Find it by name in the hash of all rev. props
           returned to us by svn_fs_revision_proplist.  If it can't be
           found, return an error. */
        prop_value = apr_hash_get(proplist,
                                  final_props[i][0],
                                  APR_HASH_KEY_STRING);
        if (! prop_value)
          return svn_error_createf
            (SVN_ERR_FS_GENERAL, NULL,
             "unable to find expected revision property");

        /* Step 2.  Make sure the value associated with it is the same
           as what was expected, else return an error. */
        if (strcmp(final_props[i][0], SVN_PROP_REVISION_DATE))
          if (strcmp(prop_value->data, final_props[i][1]))
            return svn_error_createf
              (SVN_ERR_FS_GENERAL, NULL,
               "revision property had an unexpected value");
      }
  }

  return SVN_NO_ERROR;
}


static svn_error_t *
node_props(const char **msg,
           svn_boolean_t msg_only,
           svn_test_opts_t *opts,
           apr_pool_t *pool)
{
  svn_fs_t *fs;
  svn_fs_txn_t *txn;
  svn_fs_root_t *txn_root;
  apr_hash_t *proplist;
  svn_string_t *value;
  int i;
  svn_string_t s1;

  const char *initial_props[4][2] = {
    { "Best Rock Artist", "Creed" },
    { "Best Rap Artist", "Eminem" },
    { "Best Country Artist", "(null)" },
    { "Best Sound Designer", "Pluessman" }
    };

  const char *final_props[4][2] = {
    { "Best Rock Artist", "P.O.D." },
    { "Best Rap Artist", "Busta Rhymes" },
    { "Best Sound Designer", "Pluessman" },
    { "Biggest Cakewalk Fanatic", "Pluessman" }
    };

  *msg = "set and get some node properties";

  if (msg_only)
    return SVN_NO_ERROR;

  /* Open the fs and transaction */
  SVN_ERR(svn_test__create_fs(&fs, "test-repo-node-props",
                              opts->fs_type, pool));
  SVN_ERR(svn_fs_begin_txn(&txn, fs, 0, pool));
  SVN_ERR(svn_fs_txn_root(&txn_root, txn, pool));

  /* Make a node to put some properties into */
  SVN_ERR(svn_fs_make_file(txn_root, "music.txt", pool));

  /* Set some properties on the nodes. */
  for (i = 0; i < 4; i++)
    {
      SET_STR(&s1, initial_props[i][1]);
      SVN_ERR(svn_fs_change_node_prop
              (txn_root, "music.txt", initial_props[i][0], &s1, pool));
    }

  /* Change some of the above properties. */
  SET_STR(&s1, "P.O.D.");
  SVN_ERR(svn_fs_change_node_prop(txn_root, "music.txt", "Best Rock Artist",
                                  &s1, pool));

  SET_STR(&s1, "Busta Rhymes");
  SVN_ERR(svn_fs_change_node_prop(txn_root, "music.txt", "Best Rap Artist",
                                  &s1, pool));

  /* Remove a property altogether */
  SVN_ERR(svn_fs_change_node_prop(txn_root, "music.txt",
                                  "Best Country Artist", NULL, pool));

  /* Copy a property's value into a new property. */
  SVN_ERR(svn_fs_node_prop(&value, txn_root, "music.txt",
                           "Best Sound Designer", pool));

  s1.data = value->data;
  s1.len = value->len;
  SVN_ERR(svn_fs_change_node_prop(txn_root, "music.txt",
                                  "Biggest Cakewalk Fanatic", &s1, pool));

  /* Obtain a list of all current properties, and make sure it matches
     the expected values. */
  SVN_ERR(svn_fs_node_proplist(&proplist, txn_root, "music.txt", pool));
  {
    svn_string_t *prop_value;

    if (apr_hash_count(proplist) != 4 )
      return svn_error_createf
        (SVN_ERR_FS_GENERAL, NULL,
         "unexpected number of node properties were found");

    /* Loop through our list of expected node property name/value
       pairs. */
    for (i = 0; i < 4; i++)
      {
        /* For each expected property: */

        /* Step 1.  Find it by name in the hash of all node props
           returned to us by svn_fs_node_proplist.  If it can't be
           found, return an error. */
        prop_value = apr_hash_get(proplist,
                                  final_props[i][0],
                                  APR_HASH_KEY_STRING);
        if (! prop_value)
          return svn_error_createf
            (SVN_ERR_FS_GENERAL, NULL,
             "unable to find expected node property");

        /* Step 2.  Make sure the value associated with it is the same
           as what was expected, else return an error. */
        if (strcmp(prop_value->data, final_props[i][1]))
          return svn_error_createf
            (SVN_ERR_FS_GENERAL, NULL,
             "node property had an unexpected value");
      }
  }

  return SVN_NO_ERROR;
}



/* Set *PRESENT to true if entry NAME is present in directory PATH
   under ROOT, else set *PRESENT to false. */
static svn_error_t *
check_entry(svn_fs_root_t *root,
            const char *path,
            const char *name,
            svn_boolean_t *present,
            apr_pool_t *pool)
{
  apr_hash_t *entries;
  svn_fs_dirent_t *ent;

  SVN_ERR(svn_fs_dir_entries(&entries, root, path, pool));
  ent = apr_hash_get(entries, name, APR_HASH_KEY_STRING);

  if (ent)
    *present = TRUE;
  else
    *present = FALSE;

  return SVN_NO_ERROR;
}


/* Return an error if entry NAME is absent in directory PATH under ROOT. */
static svn_error_t *
check_entry_present(svn_fs_root_t *root, const char *path,
                    const char *name, apr_pool_t *pool)
{
  svn_boolean_t present;
  SVN_ERR(check_entry(root, path, name, &present, pool));

  if (! present)
    return svn_error_createf
      (SVN_ERR_FS_GENERAL, NULL,
       "entry \"%s\" absent when it should be present", name);

  return SVN_NO_ERROR;
}


/* Return an error if entry NAME is present in directory PATH under ROOT. */
static svn_error_t *
check_entry_absent(svn_fs_root_t *root, const char *path,
                   const char *name, apr_pool_t *pool)
{
  svn_boolean_t present;
  SVN_ERR(check_entry(root, path, name, &present, pool));

  if (present)
    return svn_error_createf
      (SVN_ERR_FS_GENERAL, NULL,
       "entry \"%s\" present when it should be absent", name);

  return SVN_NO_ERROR;
}


/* Fetch the youngest revision from a repos. */
static svn_error_t *
fetch_youngest_rev(const char **msg,
                   svn_boolean_t msg_only,
                   svn_test_opts_t *opts,
                   apr_pool_t *pool)
{
  svn_fs_t *fs;
  svn_fs_txn_t *txn;
  svn_fs_root_t *txn_root;
  svn_revnum_t new_rev;
  svn_revnum_t youngest_rev, new_youngest_rev;

  *msg = "fetch the youngest revision from a filesystem";

  if (msg_only)
    return SVN_NO_ERROR;

  SVN_ERR(svn_test__create_fs(&fs, "test-repo-youngest-rev",
                              opts->fs_type, pool));

  /* Get youngest revision of brand spankin' new filesystem. */
  SVN_ERR(svn_fs_youngest_rev(&youngest_rev, fs, pool));

  /* Prepare a txn to receive the greek tree. */
  SVN_ERR(svn_fs_begin_txn(&txn, fs, 0, pool));
  SVN_ERR(svn_fs_txn_root(&txn_root, txn, pool));

  /* Create the greek tree. */
  SVN_ERR(svn_test__create_greek_tree(txn_root, pool));

  /* Commit it. */
  SVN_ERR(test_commit_txn(&new_rev, txn, NULL, pool));

  /* Get the new youngest revision. */
  SVN_ERR(svn_fs_youngest_rev(&new_youngest_rev, fs, pool));

  if (youngest_rev == new_rev)
    return svn_error_create(SVN_ERR_FS_GENERAL, NULL,
                            "commit didn't bump up revision number");

  if (new_youngest_rev != new_rev)
    return svn_error_create(SVN_ERR_FS_GENERAL, NULL,
                            "couldn't fetch youngest revision");

  return SVN_NO_ERROR;
}


/* Test committing against an empty repository.
   todo: also test committing against youngest? */
static svn_error_t *
basic_commit(const char **msg,
             svn_boolean_t msg_only,
             svn_test_opts_t *opts,
             apr_pool_t *pool)
{
  svn_fs_t *fs;
  svn_fs_txn_t *txn;
  svn_fs_root_t *txn_root, *revision_root;
  svn_revnum_t before_rev, after_rev;
  const char *conflict;

  *msg = "basic commit";

  if (msg_only)
    return SVN_NO_ERROR;

  /* Prepare a filesystem. */
  SVN_ERR(svn_test__create_fs(&fs, "test-repo-basic-commit",
                              opts->fs_type, pool));

  /* Save the current youngest revision. */
  SVN_ERR(svn_fs_youngest_rev(&before_rev, fs, pool));

  /* Prepare a txn to receive the greek tree. */
  SVN_ERR(svn_fs_begin_txn(&txn, fs, 0, pool));
  SVN_ERR(svn_fs_txn_root(&txn_root, txn, pool));

  /* Paranoidly check that the current youngest rev is unchanged. */
  SVN_ERR(svn_fs_youngest_rev(&after_rev, fs, pool));
  if (after_rev != before_rev)
    return svn_error_create
      (SVN_ERR_FS_GENERAL, NULL,
       "youngest revision changed unexpectedly");

  /* Create the greek tree. */
  SVN_ERR(svn_test__create_greek_tree(txn_root, pool));

  /* Commit it. */
  SVN_ERR(svn_fs_commit_txn(&conflict, &after_rev, txn, pool));

  /* Make sure it's a different revision than before. */
  if (after_rev == before_rev)
    return svn_error_create
      (SVN_ERR_FS_GENERAL, NULL,
       "youngest revision failed to change");

  /* Get root of the revision */
  SVN_ERR(svn_fs_revision_root(&revision_root, fs, after_rev, pool));

  /* Check the tree. */
  SVN_ERR(svn_test__check_greek_tree(revision_root, pool));

  return SVN_NO_ERROR;
}



static svn_error_t *
test_tree_node_validation(const char **msg,
                          svn_boolean_t msg_only,
                          svn_test_opts_t *opts,
                          apr_pool_t *pool)
{
  svn_fs_t *fs;
  svn_fs_txn_t *txn;
  svn_fs_root_t *txn_root, *revision_root;
  svn_revnum_t after_rev;
  const char *conflict;
  apr_pool_t *subpool;

  *msg = "testing tree validation helper";

  if (msg_only)
    return SVN_NO_ERROR;

  /* Prepare a filesystem. */
  SVN_ERR(svn_test__create_fs(&fs, "test-repo-validate-tree-entries",
                              opts->fs_type, pool));

  /* In a txn, create the greek tree. */
  subpool = svn_pool_create(pool);
  {
    static svn_test__tree_entry_t expected_entries[] = {
      /* path, contents (0 = dir) */
      { "iota",        "This is the file 'iota'.\n" },
      { "A",           0 },
      { "A/mu",        "This is the file 'mu'.\n" },
      { "A/B",         0 },
      { "A/B/lambda",  "This is the file 'lambda'.\n" },
      { "A/B/E",       0 },
      { "A/B/E/alpha", "This is the file 'alpha'.\n" },
      { "A/B/E/beta",  "This is the file 'beta'.\n" },
      { "A/B/F",       0 },
      { "A/C",         0 },
      { "A/D",         0 },
      { "A/D/gamma",   "This is the file 'gamma'.\n" },
      { "A/D/G",       0 },
      { "A/D/G/pi",    "This is the file 'pi'.\n" },
      { "A/D/G/rho",   "This is the file 'rho'.\n" },
      { "A/D/G/tau",   "This is the file 'tau'.\n" },
      { "A/D/H",       0 },
      { "A/D/H/chi",   "This is the file 'chi'.\n" },
      { "A/D/H/psi",   "This is the file 'psi'.\n" },
      { "A/D/H/omega", "This is the file 'omega'.\n" }
    };
    SVN_ERR(svn_fs_begin_txn(&txn, fs, 0, subpool));
    SVN_ERR(svn_fs_txn_root(&txn_root, txn, subpool));
    SVN_ERR(svn_test__create_greek_tree(txn_root, subpool));

    /* Carefully validate that tree in the transaction. */
    SVN_ERR(svn_test__validate_tree(txn_root, expected_entries, 20,
                                    subpool));

    /* Go ahead and commit the tree, and destroy the txn object.  */
    SVN_ERR(svn_fs_commit_txn(&conflict, &after_rev, txn, subpool));

    /* Carefully validate that tree in the new revision, now. */
    SVN_ERR(svn_fs_revision_root(&revision_root, fs, after_rev, subpool));
    SVN_ERR(svn_test__validate_tree(revision_root, expected_entries, 20,
                                    subpool));
  }
  svn_pool_destroy(subpool);

  /* In a new txn, modify the greek tree. */
  subpool = svn_pool_create(pool);
  {
    static svn_test__tree_entry_t expected_entries[] = {
      /* path, contents (0 = dir) */
      { "iota",          "This is a new version of 'iota'.\n" },
      { "A",             0 },
      { "A/B",           0 },
      { "A/B/lambda",    "This is the file 'lambda'.\n" },
      { "A/B/E",         0 },
      { "A/B/E/alpha",   "This is the file 'alpha'.\n" },
      { "A/B/E/beta",    "This is the file 'beta'.\n" },
      { "A/B/F",         0 },
      { "A/C",           0 },
      { "A/C/kappa",     "This is the file 'kappa'.\n" },
      { "A/D",           0 },
      { "A/D/gamma",     "This is the file 'gamma'.\n" },
      { "A/D/H",         0 },
      { "A/D/H/chi",     "This is the file 'chi'.\n" },
      { "A/D/H/psi",     "This is the file 'psi'.\n" },
      { "A/D/H/omega",   "This is the file 'omega'.\n" },
      { "A/D/I",         0 },
      { "A/D/I/delta",   "This is the file 'delta'.\n" },
      { "A/D/I/epsilon", "This is the file 'epsilon'.\n" }
    };

    SVN_ERR(svn_fs_begin_txn(&txn, fs, after_rev, subpool));
    SVN_ERR(svn_fs_txn_root(&txn_root, txn, subpool));
    SVN_ERR(svn_test__set_file_contents
            (txn_root, "iota", "This is a new version of 'iota'.\n",
             subpool));
    SVN_ERR(svn_fs_delete(txn_root, "A/mu", subpool));
    SVN_ERR(svn_fs_delete(txn_root, "A/D/G", subpool));
    SVN_ERR(svn_fs_make_dir(txn_root, "A/D/I", subpool));
    SVN_ERR(svn_fs_make_file(txn_root, "A/D/I/delta", subpool));
    SVN_ERR(svn_test__set_file_contents
            (txn_root, "A/D/I/delta", "This is the file 'delta'.\n",
             subpool));
    SVN_ERR(svn_fs_make_file(txn_root, "A/D/I/epsilon", subpool));
    SVN_ERR(svn_test__set_file_contents
            (txn_root, "A/D/I/epsilon", "This is the file 'epsilon'.\n",
             subpool));
    SVN_ERR(svn_fs_make_file(txn_root, "A/C/kappa", subpool));
    SVN_ERR(svn_test__set_file_contents
            (txn_root, "A/C/kappa", "This is the file 'kappa'.\n",
             subpool));

    /* Carefully validate that tree in the transaction. */
    SVN_ERR(svn_test__validate_tree(txn_root, expected_entries, 19,
                                    subpool));

    /* Go ahead and commit the tree, and destroy the txn object.  */
    SVN_ERR(svn_fs_commit_txn(&conflict, &after_rev, txn, subpool));

    /* Carefully validate that tree in the new revision, now. */
    SVN_ERR(svn_fs_revision_root(&revision_root, fs, after_rev, subpool));
    SVN_ERR(svn_test__validate_tree(revision_root, expected_entries,
                                    19, subpool));
  }
  svn_pool_destroy(subpool);

  return SVN_NO_ERROR;
}


/* Commit with merging (committing against non-youngest). */
static svn_error_t *
merging_commit(const char **msg,
               svn_boolean_t msg_only,
               svn_test_opts_t *opts,
               apr_pool_t *pool)
{
  svn_fs_t *fs;
  svn_fs_txn_t *txn;
  svn_fs_root_t *txn_root, *revision_root;
  svn_revnum_t after_rev;
  svn_revnum_t revisions[24];
  apr_size_t i;
  svn_revnum_t revision_count;

  *msg = "merging commit";

  if (msg_only)
    return SVN_NO_ERROR;

  /* Prepare a filesystem. */
  SVN_ERR(svn_test__create_fs(&fs, "test-repo-merging-commit",
                              opts->fs_type, pool));

  /* Initialize our revision number stuffs. */
  for (i = 0;
       i < ((sizeof(revisions)) / (sizeof(svn_revnum_t)));
       i++)
    revisions[i] = SVN_INVALID_REVNUM;
  revision_count = 0;
  revisions[revision_count++] = 0; /* the brand spankin' new revision */

  /***********************************************************************/
  /* REVISION 0 */
  /***********************************************************************/

  /* In one txn, create and commit the greek tree. */
  SVN_ERR(svn_fs_begin_txn(&txn, fs, 0, pool));
  SVN_ERR(svn_fs_txn_root(&txn_root, txn, pool));
  SVN_ERR(svn_test__create_greek_tree(txn_root, pool));
  SVN_ERR(test_commit_txn(&after_rev, txn, NULL, pool));

  /***********************************************************************/
  /* REVISION 1 */
  /***********************************************************************/
  {
    static svn_test__tree_entry_t expected_entries[] = {
      /* path, contents (0 = dir) */
      { "iota",        "This is the file 'iota'.\n" },
      { "A",           0 },
      { "A/mu",        "This is the file 'mu'.\n" },
      { "A/B",         0 },
      { "A/B/lambda",  "This is the file 'lambda'.\n" },
      { "A/B/E",       0 },
      { "A/B/E/alpha", "This is the file 'alpha'.\n" },
      { "A/B/E/beta",  "This is the file 'beta'.\n" },
      { "A/B/F",       0 },
      { "A/C",         0 },
      { "A/D",         0 },
      { "A/D/gamma",   "This is the file 'gamma'.\n" },
      { "A/D/G",       0 },
      { "A/D/G/pi",    "This is the file 'pi'.\n" },
      { "A/D/G/rho",   "This is the file 'rho'.\n" },
      { "A/D/G/tau",   "This is the file 'tau'.\n" },
      { "A/D/H",       0 },
      { "A/D/H/chi",   "This is the file 'chi'.\n" },
      { "A/D/H/psi",   "This is the file 'psi'.\n" },
      { "A/D/H/omega", "This is the file 'omega'.\n" }
    };
    SVN_ERR(svn_fs_revision_root(&revision_root, fs, after_rev, pool));
    SVN_ERR(svn_test__validate_tree(revision_root, expected_entries,
                                    20, pool));
  }
  revisions[revision_count++] = after_rev;

  /* Let's add a directory and some files to the tree, and delete
     'iota' */
  SVN_ERR(svn_fs_begin_txn(&txn, fs, revisions[revision_count-1], pool));
  SVN_ERR(svn_fs_txn_root(&txn_root, txn, pool));
  SVN_ERR(svn_fs_make_dir(txn_root, "A/D/I", pool));
  SVN_ERR(svn_fs_make_file(txn_root, "A/D/I/delta", pool));
  SVN_ERR(svn_test__set_file_contents
          (txn_root, "A/D/I/delta", "This is the file 'delta'.\n", pool));
  SVN_ERR(svn_fs_make_file(txn_root, "A/D/I/epsilon", pool));
  SVN_ERR(svn_test__set_file_contents
          (txn_root, "A/D/I/epsilon", "This is the file 'epsilon'.\n", pool));
  SVN_ERR(svn_fs_make_file(txn_root, "A/C/kappa", pool));
  SVN_ERR(svn_test__set_file_contents
          (txn_root, "A/C/kappa", "This is the file 'kappa'.\n", pool));
  SVN_ERR(svn_fs_delete(txn_root, "iota", pool));
  SVN_ERR(test_commit_txn(&after_rev, txn, NULL, pool));

  /***********************************************************************/
  /* REVISION 2 */
  /***********************************************************************/
  {
    static svn_test__tree_entry_t expected_entries[] = {
      /* path, contents (0 = dir) */
      { "A",             0 },
      { "A/mu",          "This is the file 'mu'.\n" },
      { "A/B",           0 },
      { "A/B/lambda",    "This is the file 'lambda'.\n" },
      { "A/B/E",         0 },
      { "A/B/E/alpha",   "This is the file 'alpha'.\n" },
      { "A/B/E/beta",    "This is the file 'beta'.\n" },
      { "A/B/F",         0 },
      { "A/C",           0 },
      { "A/C/kappa",     "This is the file 'kappa'.\n" },
      { "A/D",           0 },
      { "A/D/gamma",     "This is the file 'gamma'.\n" },
      { "A/D/G",         0 },
      { "A/D/G/pi",      "This is the file 'pi'.\n" },
      { "A/D/G/rho",     "This is the file 'rho'.\n" },
      { "A/D/G/tau",     "This is the file 'tau'.\n" },
      { "A/D/H",         0 },
      { "A/D/H/chi",     "This is the file 'chi'.\n" },
      { "A/D/H/psi",     "This is the file 'psi'.\n" },
      { "A/D/H/omega",   "This is the file 'omega'.\n" },
      { "A/D/I",         0 },
      { "A/D/I/delta",   "This is the file 'delta'.\n" },
      { "A/D/I/epsilon", "This is the file 'epsilon'.\n" }
    };
    SVN_ERR(svn_fs_revision_root(&revision_root, fs, after_rev, pool));
    SVN_ERR(svn_test__validate_tree(revision_root, expected_entries,
                                    23, pool));
  }
  revisions[revision_count++] = after_rev;

  /* We don't think the A/D/H directory is pulling its weight...let's
     knock it off.  Oh, and let's re-add iota, too. */
  SVN_ERR(svn_fs_begin_txn(&txn, fs, revisions[revision_count-1], pool));
  SVN_ERR(svn_fs_txn_root(&txn_root, txn, pool));
  SVN_ERR(svn_fs_delete(txn_root, "A/D/H", pool));
  SVN_ERR(svn_fs_make_file(txn_root, "iota", pool));
  SVN_ERR(svn_test__set_file_contents
          (txn_root, "iota", "This is the new file 'iota'.\n", pool));
  SVN_ERR(test_commit_txn(&after_rev, txn, NULL, pool));

  /***********************************************************************/
  /* REVISION 3 */
  /***********************************************************************/
  {
    static svn_test__tree_entry_t expected_entries[] = {
      /* path, contents (0 = dir) */
      { "iota",          "This is the new file 'iota'.\n" },
      { "A",             0 },
      { "A/mu",          "This is the file 'mu'.\n" },
      { "A/B",           0 },
      { "A/B/lambda",    "This is the file 'lambda'.\n" },
      { "A/B/E",         0 },
      { "A/B/E/alpha",   "This is the file 'alpha'.\n" },
      { "A/B/E/beta",    "This is the file 'beta'.\n" },
      { "A/B/F",         0 },
      { "A/C",           0 },
      { "A/C/kappa",     "This is the file 'kappa'.\n" },
      { "A/D",           0 },
      { "A/D/gamma",     "This is the file 'gamma'.\n" },
      { "A/D/G",         0 },
      { "A/D/G/pi",      "This is the file 'pi'.\n" },
      { "A/D/G/rho",     "This is the file 'rho'.\n" },
      { "A/D/G/tau",     "This is the file 'tau'.\n" },
      { "A/D/I",         0 },
      { "A/D/I/delta",   "This is the file 'delta'.\n" },
      { "A/D/I/epsilon", "This is the file 'epsilon'.\n" }
    };
    SVN_ERR(svn_fs_revision_root(&revision_root, fs, after_rev, pool));
    SVN_ERR(svn_test__validate_tree(revision_root, expected_entries,
                                    20, pool));
  }
  revisions[revision_count++] = after_rev;

  /* Delete iota (yet again). */
  SVN_ERR(svn_fs_begin_txn(&txn, fs, revisions[revision_count-1], pool));
  SVN_ERR(svn_fs_txn_root(&txn_root, txn, pool));
  SVN_ERR(svn_fs_delete(txn_root, "iota", pool));
  SVN_ERR(test_commit_txn(&after_rev, txn, NULL, pool));

  /***********************************************************************/
  /* REVISION 4 */
  /***********************************************************************/
  {
    static svn_test__tree_entry_t expected_entries[] = {
      /* path, contents (0 = dir) */
      { "A",             0 },
      { "A/mu",          "This is the file 'mu'.\n" },
      { "A/B",           0 },
      { "A/B/lambda",    "This is the file 'lambda'.\n" },
      { "A/B/E",         0 },
      { "A/B/E/alpha",   "This is the file 'alpha'.\n" },
      { "A/B/E/beta",    "This is the file 'beta'.\n" },
      { "A/B/F",         0 },
      { "A/C",           0 },
      { "A/C/kappa",     "This is the file 'kappa'.\n" },
      { "A/D",           0 },
      { "A/D/gamma",     "This is the file 'gamma'.\n" },
      { "A/D/G",         0 },
      { "A/D/G/pi",      "This is the file 'pi'.\n" },
      { "A/D/G/rho",     "This is the file 'rho'.\n" },
      { "A/D/G/tau",     "This is the file 'tau'.\n" },
      { "A/D/I",         0 },
      { "A/D/I/delta",   "This is the file 'delta'.\n" },
      { "A/D/I/epsilon", "This is the file 'epsilon'.\n" }
    };
    SVN_ERR(svn_fs_revision_root(&revision_root, fs, after_rev, pool));
    SVN_ERR(svn_test__validate_tree(revision_root, expected_entries,
                                    19, pool));
  }
  revisions[revision_count++] = after_rev;

  /***********************************************************************/
  /* GIVEN:  A and B, with common ancestor ANCESTOR, where A and B
     directories, and E, an entry in either A, B, or ANCESTOR.

     For every E, the following cases exist:
      - E exists in neither ANCESTOR nor A.
      - E doesn't exist in ANCESTOR, and has been added to A.
      - E exists in ANCESTOR, but has been deleted from A.
      - E exists in both ANCESTOR and A ...
        - but refers to different node revisions.
        - and refers to the same node revision.

     The same set of possible relationships with ANCESTOR holds for B,
     so there are thirty-six combinations.  The matrix is symmetrical
     with A and B reversed, so we only have to describe one triangular
     half, including the diagonal --- 21 combinations.

     Our goal here is to test all the possible scenarios that can
     occur given the above boolean logic table, and to make sure that
     the results we get are as expected.

     The test cases below have the following features:

     - They run straight through the scenarios as described in the
       `structure' document at this time.

     - In each case, a txn is begun based on some revision (ANCESTOR),
       is modified into a new tree (B), and then is attempted to be
       committed (which happens against the head of the tree, A).

     - If the commit is successful (and is *expected* to be such),
       that new revision (which exists now as a result of the
       successful commit) is thoroughly tested for accuracy of tree
       entries, and in the case of files, for their contents.  It is
       important to realize that these successful commits are
       advancing the head of the tree, and each one effective becomes
       the new `A' described in further test cases.
  */
  /***********************************************************************/

  /* (6) E exists in neither ANCESTOR nor A. */
  {
    /* (1) E exists in neither ANCESTOR nor B.  Can't occur, by
       assumption that E exists in either A, B, or ancestor. */

    /* (1) E has been added to B.  Add E in the merged result. */
    SVN_ERR(svn_fs_begin_txn(&txn, fs, revisions[0], pool));
    SVN_ERR(svn_fs_txn_root(&txn_root, txn, pool));
    SVN_ERR(svn_fs_make_file(txn_root, "theta", pool));
    SVN_ERR(svn_test__set_file_contents
            (txn_root, "theta", "This is the file 'theta'.\n", pool));
    SVN_ERR(test_commit_txn(&after_rev, txn, NULL, pool));

    /*********************************************************************/
    /* REVISION 5 */
    /*********************************************************************/
    {
      static svn_test__tree_entry_t expected_entries[] = {
        /* path, contents (0 = dir) */
        { "theta",         "This is the file 'theta'.\n" },
        { "A",             0 },
        { "A/mu",          "This is the file 'mu'.\n" },
        { "A/B",           0 },
        { "A/B/lambda",    "This is the file 'lambda'.\n" },
        { "A/B/E",         0 },
        { "A/B/E/alpha",   "This is the file 'alpha'.\n" },
        { "A/B/E/beta",    "This is the file 'beta'.\n" },
        { "A/B/F",         0 },
        { "A/C",           0 },
        { "A/C/kappa",     "This is the file 'kappa'.\n" },
        { "A/D",           0 },
        { "A/D/gamma",     "This is the file 'gamma'.\n" },
        { "A/D/G",         0 },
        { "A/D/G/pi",      "This is the file 'pi'.\n" },
        { "A/D/G/rho",     "This is the file 'rho'.\n" },
        { "A/D/G/tau",     "This is the file 'tau'.\n" },
        { "A/D/I",         0 },
        { "A/D/I/delta",   "This is the file 'delta'.\n" },
        { "A/D/I/epsilon", "This is the file 'epsilon'.\n" }
      };
      SVN_ERR(svn_fs_revision_root(&revision_root, fs, after_rev, pool));
      SVN_ERR(svn_test__validate_tree(revision_root,
                                      expected_entries,
                                      20, pool));
    }
    revisions[revision_count++] = after_rev;

    /* (1) E has been deleted from B.  Can't occur, by assumption that
       E doesn't exist in ANCESTOR. */

    /* (3) E exists in both ANCESTOR and B.  Can't occur, by
       assumption that E doesn't exist in ancestor. */
  }

  /* (5) E doesn't exist in ANCESTOR, and has been added to A. */
  {
    /* (1) E doesn't exist in ANCESTOR, and has been added to B.
       Conflict. */
    SVN_ERR(svn_fs_begin_txn(&txn, fs, revisions[4], pool));
    SVN_ERR(svn_fs_txn_root(&txn_root, txn, pool));
    SVN_ERR(svn_fs_make_file(txn_root, "theta", pool));
    SVN_ERR(svn_test__set_file_contents
            (txn_root, "theta", "This is another file 'theta'.\n", pool));
    SVN_ERR(test_commit_txn(&after_rev, txn, "/theta", pool));
    SVN_ERR(svn_fs_abort_txn(txn, pool));

    /* (1) E exists in ANCESTOR, but has been deleted from B.  Can't
       occur, by assumption that E doesn't exist in ANCESTOR. */

    /* (3) E exists in both ANCESTOR and B.  Can't occur, by assumption
       that E doesn't exist in ANCESTOR. */
  }

  /* (4) E exists in ANCESTOR, but has been deleted from A */
  {
    /* (1) E exists in ANCESTOR, but has been deleted from B.  If
       neither delete was a result of a rename, then omit E from the
       merged tree.  Otherwise, conflict. */
    /* ### cmpilato todo: the rename case isn't actually handled by
       merge yet, so we know we won't get a conflict here. */
    SVN_ERR(svn_fs_begin_txn(&txn, fs, revisions[1], pool));
    SVN_ERR(svn_fs_txn_root(&txn_root, txn, pool));
    SVN_ERR(svn_fs_delete(txn_root, "A/D/H", pool));
    SVN_ERR(test_commit_txn(&after_rev, txn, NULL, pool));
    /*********************************************************************/
    /* REVISION 6 */
    /*********************************************************************/
    {
      static svn_test__tree_entry_t expected_entries[] = {
        /* path, contents (0 = dir) */
        { "theta",         "This is the file 'theta'.\n" },
        { "A",             0 },
        { "A/mu",          "This is the file 'mu'.\n" },
        { "A/B",           0 },
        { "A/B/lambda",    "This is the file 'lambda'.\n" },
        { "A/B/E",         0 },
        { "A/B/E/alpha",   "This is the file 'alpha'.\n" },
        { "A/B/E/beta",    "This is the file 'beta'.\n" },
        { "A/B/F",         0 },
        { "A/C",           0 },
        { "A/C/kappa",     "This is the file 'kappa'.\n" },
        { "A/D",           0 },
        { "A/D/gamma",     "This is the file 'gamma'.\n" },
        { "A/D/G",         0 },
        { "A/D/G/pi",      "This is the file 'pi'.\n" },
        { "A/D/G/rho",     "This is the file 'rho'.\n" },
        { "A/D/G/tau",     "This is the file 'tau'.\n" },
        { "A/D/I",         0 },
        { "A/D/I/delta",   "This is the file 'delta'.\n" },
        { "A/D/I/epsilon", "This is the file 'epsilon'.\n" }
      };
      SVN_ERR(svn_fs_revision_root(&revision_root, fs, after_rev, pool));
      SVN_ERR(svn_test__validate_tree(revision_root,
                                      expected_entries,
                                      20, pool));
    }
    revisions[revision_count++] = after_rev;

    /* Try deleting a file F inside a subtree S where S does not exist
       in the most recent revision, but does exist in the ancestor
       tree.  This should conflict. */
    SVN_ERR(svn_fs_begin_txn(&txn, fs, revisions[1], pool));
    SVN_ERR(svn_fs_txn_root(&txn_root, txn, pool));
    SVN_ERR(svn_fs_delete(txn_root, "A/D/H/omega", pool));
    SVN_ERR(test_commit_txn(&after_rev, txn, "/A/D/H", pool));
    SVN_ERR(svn_fs_abort_txn(txn, pool));

    /* E exists in both ANCESTOR and B ... */
    {
      /* (1) but refers to different nodes.  Conflict. */
      SVN_ERR(svn_fs_begin_txn(&txn, fs, revisions[1], pool));
      SVN_ERR(svn_fs_txn_root(&txn_root, txn, pool));
      SVN_ERR(svn_fs_delete(txn_root, "A/D/H", pool));
      SVN_ERR(svn_fs_make_dir(txn_root, "A/D/H", pool));
      SVN_ERR(test_commit_txn(&after_rev, txn, NULL, pool));
      revisions[revision_count++] = after_rev;

      /*********************************************************************/
      /* REVISION 7 */
      /*********************************************************************/

      /* Re-remove A/D/H because future tests expect it to be absent. */
      {
        SVN_ERR(svn_fs_begin_txn
                (&txn, fs, revisions[revision_count - 1], pool));
        SVN_ERR(svn_fs_txn_root(&txn_root, txn, pool));
        SVN_ERR(svn_fs_delete(txn_root, "A/D/H", pool));
        SVN_ERR(test_commit_txn(&after_rev, txn, NULL, pool));
        revisions[revision_count++] = after_rev;
      }

      /*********************************************************************/
      /* REVISION 8 (looks exactly like revision 6, we hope) */
      /*********************************************************************/

      /* (1) but refers to different revisions of the same node.
         Conflict. */
      SVN_ERR(svn_fs_begin_txn(&txn, fs, revisions[1], pool));
      SVN_ERR(svn_fs_txn_root(&txn_root, txn, pool));
      SVN_ERR(svn_fs_make_file(txn_root, "A/D/H/zeta", pool));
      SVN_ERR(test_commit_txn(&after_rev, txn, "/A/D/H", pool));
      SVN_ERR(svn_fs_abort_txn(txn, pool));

      /* (1) and refers to the same node revision.  Omit E from the
         merged tree.  This is already tested in Merge-Test 3
         (A/D/H/chi, A/D/H/psi, e.g.), but we'll test it here again
         anyway.  A little paranoia never hurt anyone.  */
      SVN_ERR(svn_fs_begin_txn(&txn, fs, revisions[1], pool));
      SVN_ERR(svn_fs_txn_root(&txn_root, txn, pool));
      SVN_ERR(svn_fs_delete(txn_root, "A/mu", pool)); /* unrelated change */
      SVN_ERR(test_commit_txn(&after_rev, txn, NULL, pool));

      /*********************************************************************/
      /* REVISION 9 */
      /*********************************************************************/
      {
        static svn_test__tree_entry_t expected_entries[] = {
          /* path, contents (0 = dir) */
          { "theta",         "This is the file 'theta'.\n" },
          { "A",             0 },
          { "A/B",           0 },
          { "A/B/lambda",    "This is the file 'lambda'.\n" },
          { "A/B/E",         0 },
          { "A/B/E/alpha",   "This is the file 'alpha'.\n" },
          { "A/B/E/beta",    "This is the file 'beta'.\n" },
          { "A/B/F",         0 },
          { "A/C",           0 },
          { "A/C/kappa",     "This is the file 'kappa'.\n" },
          { "A/D",           0 },
          { "A/D/gamma",     "This is the file 'gamma'.\n" },
          { "A/D/G",         0 },
          { "A/D/G/pi",      "This is the file 'pi'.\n" },
          { "A/D/G/rho",     "This is the file 'rho'.\n" },
          { "A/D/G/tau",     "This is the file 'tau'.\n" },
          { "A/D/I",         0 },
          { "A/D/I/delta",   "This is the file 'delta'.\n" },
          { "A/D/I/epsilon", "This is the file 'epsilon'.\n" }
        };
        SVN_ERR(svn_fs_revision_root(&revision_root, fs, after_rev, pool));
        SVN_ERR(svn_test__validate_tree(revision_root,
                                        expected_entries,
                                        19, pool));
      }
      revisions[revision_count++] = after_rev;
    }
  }

  /* Preparation for upcoming tests.
     We make a new head revision, with A/mu restored, but containing
     slightly different contents than its first incarnation. */
  SVN_ERR(svn_fs_begin_txn(&txn, fs, revisions[revision_count-1], pool));
  SVN_ERR(svn_fs_txn_root(&txn_root, txn, pool));
  SVN_ERR(svn_fs_make_file(txn_root, "A/mu", pool));
  SVN_ERR(svn_test__set_file_contents
          (txn_root, "A/mu", "A new file 'mu'.\n", pool));
  SVN_ERR(svn_fs_make_file(txn_root, "A/D/G/xi", pool));
  SVN_ERR(svn_test__set_file_contents
          (txn_root, "A/D/G/xi", "This is the file 'xi'.\n", pool));
  SVN_ERR(test_commit_txn(&after_rev, txn, NULL, pool));
  /*********************************************************************/
  /* REVISION 10 */
  /*********************************************************************/
  {
    static svn_test__tree_entry_t expected_entries[] = {
      /* path, contents (0 = dir) */
      { "theta",         "This is the file 'theta'.\n" },
      { "A",             0 },
      { "A/mu",          "A new file 'mu'.\n" },
      { "A/B",           0 },
      { "A/B/lambda",    "This is the file 'lambda'.\n" },
      { "A/B/E",         0 },
      { "A/B/E/alpha",   "This is the file 'alpha'.\n" },
      { "A/B/E/beta",    "This is the file 'beta'.\n" },
      { "A/B/F",         0 },
      { "A/C",           0 },
      { "A/C/kappa",     "This is the file 'kappa'.\n" },
      { "A/D",           0 },
      { "A/D/gamma",     "This is the file 'gamma'.\n" },
      { "A/D/G",         0 },
      { "A/D/G/pi",      "This is the file 'pi'.\n" },
      { "A/D/G/rho",     "This is the file 'rho'.\n" },
      { "A/D/G/tau",     "This is the file 'tau'.\n" },
      { "A/D/G/xi",      "This is the file 'xi'.\n" },
      { "A/D/I",         0 },
      { "A/D/I/delta",   "This is the file 'delta'.\n" },
      { "A/D/I/epsilon", "This is the file 'epsilon'.\n" }
    };
    SVN_ERR(svn_fs_revision_root(&revision_root, fs, after_rev, pool));
    SVN_ERR(svn_test__validate_tree(revision_root, expected_entries,
                                    21, pool));
  }
  revisions[revision_count++] = after_rev;

  /* (3) E exists in both ANCESTOR and A, but refers to different
     nodes. */
  {
    /* (1) E exists in both ANCESTOR and B, but refers to different
       nodes, and not all nodes are directories.  Conflict. */

    /* ### kff todo: A/mu's contents will be exactly the same.
       If the fs ever starts optimizing this case, these tests may
       start to fail. */
    SVN_ERR(svn_fs_begin_txn(&txn, fs, revisions[1], pool));
    SVN_ERR(svn_fs_txn_root(&txn_root, txn, pool));
    SVN_ERR(svn_fs_delete(txn_root, "A/mu", pool));
    SVN_ERR(svn_fs_make_file(txn_root, "A/mu", pool));
    SVN_ERR(svn_test__set_file_contents
            (txn_root, "A/mu", "This is the file 'mu'.\n", pool));
    SVN_ERR(test_commit_txn(&after_rev, txn, "/A/mu", pool));
    SVN_ERR(svn_fs_abort_txn(txn, pool));

    /* (1) E exists in both ANCESTOR and B, but refers to different
       revisions of the same node.  Conflict. */
    SVN_ERR(svn_fs_begin_txn(&txn, fs, revisions[1], pool));
    SVN_ERR(svn_fs_txn_root(&txn_root, txn, pool));
    SVN_ERR(svn_test__set_file_contents
            (txn_root, "A/mu", "A change to file 'mu'.\n", pool));
    SVN_ERR(test_commit_txn(&after_rev, txn, "/A/mu", pool));
    SVN_ERR(svn_fs_abort_txn(txn, pool));

    /* (1) E exists in both ANCESTOR and B, and refers to the same
       node revision.  Replace E with A's node revision.  */
    {
      svn_stringbuf_t *old_mu_contents;
      SVN_ERR(svn_fs_begin_txn(&txn, fs, revisions[1], pool));
      SVN_ERR(svn_fs_txn_root(&txn_root, txn, pool));
      SVN_ERR(svn_test__get_file_contents
              (txn_root, "A/mu", &old_mu_contents, pool));
      if ((! old_mu_contents) || (strcmp(old_mu_contents->data,
                                         "This is the file 'mu'.\n") != 0))
        {
          return svn_error_create
            (SVN_ERR_FS_GENERAL, NULL,
             "got wrong contents from an old revision tree");
        }
      SVN_ERR(svn_fs_make_file(txn_root, "A/sigma", pool));
      SVN_ERR(svn_test__set_file_contents  /* unrelated change */
              (txn_root, "A/sigma", "This is the file 'sigma'.\n", pool));
      SVN_ERR(test_commit_txn(&after_rev, txn, NULL, pool));
      /*********************************************************************/
      /* REVISION 11 */
      /*********************************************************************/
      {
        static svn_test__tree_entry_t expected_entries[] = {
          /* path, contents (0 = dir) */
          { "theta",         "This is the file 'theta'.\n" },
          { "A",             0 },
          { "A/mu",          "A new file 'mu'.\n" },
          { "A/sigma",       "This is the file 'sigma'.\n" },
          { "A/B",           0 },
          { "A/B/lambda",    "This is the file 'lambda'.\n" },
          { "A/B/E",         0 },
          { "A/B/E/alpha",   "This is the file 'alpha'.\n" },
          { "A/B/E/beta",    "This is the file 'beta'.\n" },
          { "A/B/F",         0 },
          { "A/C",           0 },
          { "A/C/kappa",     "This is the file 'kappa'.\n" },
          { "A/D",           0 },
          { "A/D/gamma",     "This is the file 'gamma'.\n" },
          { "A/D/G",         0 },
          { "A/D/G/pi",      "This is the file 'pi'.\n" },
          { "A/D/G/rho",     "This is the file 'rho'.\n" },
          { "A/D/G/tau",     "This is the file 'tau'.\n" },
          { "A/D/G/xi",      "This is the file 'xi'.\n" },
          { "A/D/I",         0 },
          { "A/D/I/delta",   "This is the file 'delta'.\n" },
          { "A/D/I/epsilon", "This is the file 'epsilon'.\n" }
        };
        SVN_ERR(svn_fs_revision_root(&revision_root, fs, after_rev, pool));
        SVN_ERR(svn_test__validate_tree(revision_root,
                                        expected_entries,
                                        22, pool));
      }
      revisions[revision_count++] = after_rev;
    }
  }

  /* Preparation for upcoming tests.
     We make a new head revision.  There are two changes in the new
     revision: A/B/lambda has been modified.  We will also use the
     recent addition of A/D/G/xi, treated as a modification to
     A/D/G. */
  SVN_ERR(svn_fs_begin_txn(&txn, fs, revisions[revision_count-1], pool));
  SVN_ERR(svn_fs_txn_root(&txn_root, txn, pool));
  SVN_ERR(svn_test__set_file_contents
          (txn_root, "A/B/lambda", "Change to file 'lambda'.\n", pool));
  SVN_ERR(test_commit_txn(&after_rev, txn, NULL, pool));
  /*********************************************************************/
  /* REVISION 12 */
  /*********************************************************************/
  {
    static svn_test__tree_entry_t expected_entries[] = {
      /* path, contents (0 = dir) */
      { "theta",         "This is the file 'theta'.\n" },
      { "A",             0 },
      { "A/mu",          "A new file 'mu'.\n" },
      { "A/sigma",       "This is the file 'sigma'.\n" },
      { "A/B",           0 },
      { "A/B/lambda",    "Change to file 'lambda'.\n" },
      { "A/B/E",         0 },
      { "A/B/E/alpha",   "This is the file 'alpha'.\n" },
      { "A/B/E/beta",    "This is the file 'beta'.\n" },
      { "A/B/F",         0 },
      { "A/C",           0 },
      { "A/C/kappa",     "This is the file 'kappa'.\n" },
      { "A/D",           0 },
      { "A/D/gamma",     "This is the file 'gamma'.\n" },
      { "A/D/G",         0 },
      { "A/D/G/pi",      "This is the file 'pi'.\n" },
      { "A/D/G/rho",     "This is the file 'rho'.\n" },
      { "A/D/G/tau",     "This is the file 'tau'.\n" },
      { "A/D/G/xi",      "This is the file 'xi'.\n" },
      { "A/D/I",         0 },
      { "A/D/I/delta",   "This is the file 'delta'.\n" },
      { "A/D/I/epsilon", "This is the file 'epsilon'.\n" }
    };
    SVN_ERR(svn_fs_revision_root(&revision_root, fs, after_rev, pool));
    SVN_ERR(svn_test__validate_tree(revision_root, expected_entries,
                                    22, pool));
  }
  revisions[revision_count++] = after_rev;

  /* (2) E exists in both ANCESTOR and A, but refers to different
     revisions of the same node. */
  {
    /* (1a) E exists in both ANCESTOR and B, but refers to different
       revisions of the same file node.  Conflict. */
    SVN_ERR(svn_fs_begin_txn(&txn, fs, revisions[1], pool));
    SVN_ERR(svn_fs_txn_root(&txn_root, txn, pool));
    SVN_ERR(svn_test__set_file_contents
            (txn_root, "A/B/lambda", "A different change to 'lambda'.\n",
             pool));
    SVN_ERR(test_commit_txn(&after_rev, txn, "/A/B/lambda", pool));
    SVN_ERR(svn_fs_abort_txn(txn, pool));

    /* (1b) E exists in both ANCESTOR and B, but refers to different
       revisions of the same directory node.  Merge A/E and B/E,
       recursively.  Succeed, because no conflict beneath E. */
    SVN_ERR(svn_fs_begin_txn(&txn, fs, revisions[1], pool));
    SVN_ERR(svn_fs_txn_root(&txn_root, txn, pool));
    SVN_ERR(svn_fs_make_file(txn_root, "A/D/G/nu", pool));
    SVN_ERR(svn_test__set_file_contents
            (txn_root, "A/D/G/nu", "This is the file 'nu'.\n", pool));
    SVN_ERR(test_commit_txn(&after_rev, txn, NULL, pool));
    /*********************************************************************/
    /* REVISION 13 */
    /*********************************************************************/
    {
      static svn_test__tree_entry_t expected_entries[] = {
        /* path, contents (0 = dir) */
        { "theta",         "This is the file 'theta'.\n" },
        { "A",             0 },
        { "A/mu",          "A new file 'mu'.\n" },
        { "A/sigma",       "This is the file 'sigma'.\n" },
        { "A/B",           0 },
        { "A/B/lambda",    "Change to file 'lambda'.\n" },
        { "A/B/E",         0 },
        { "A/B/E/alpha",   "This is the file 'alpha'.\n" },
        { "A/B/E/beta",    "This is the file 'beta'.\n" },
        { "A/B/F",         0 },
        { "A/C",           0 },
        { "A/C/kappa",     "This is the file 'kappa'.\n" },
        { "A/D",           0 },
        { "A/D/gamma",     "This is the file 'gamma'.\n" },
        { "A/D/G",         0 },
        { "A/D/G/pi",      "This is the file 'pi'.\n" },
        { "A/D/G/rho",     "This is the file 'rho'.\n" },
        { "A/D/G/tau",     "This is the file 'tau'.\n" },
        { "A/D/G/xi",      "This is the file 'xi'.\n" },
        { "A/D/G/nu",      "This is the file 'nu'.\n" },
        { "A/D/I",         0 },
        { "A/D/I/delta",   "This is the file 'delta'.\n" },
        { "A/D/I/epsilon", "This is the file 'epsilon'.\n" }
      };
      SVN_ERR(svn_fs_revision_root(&revision_root, fs, after_rev, pool));
      SVN_ERR(svn_test__validate_tree(revision_root,
                                      expected_entries,
                                      23, pool));
    }
    revisions[revision_count++] = after_rev;

    /* (1c) E exists in both ANCESTOR and B, but refers to different
       revisions of the same directory node.  Merge A/E and B/E,
       recursively.  Fail, because conflict beneath E. */
    SVN_ERR(svn_fs_begin_txn(&txn, fs, revisions[1], pool));
    SVN_ERR(svn_fs_txn_root(&txn_root, txn, pool));
    SVN_ERR(svn_fs_make_file(txn_root, "A/D/G/xi", pool));
    SVN_ERR(svn_test__set_file_contents
            (txn_root, "A/D/G/xi", "This is a different file 'xi'.\n", pool));
    SVN_ERR(test_commit_txn(&after_rev, txn, "/A/D/G/xi", pool));
    SVN_ERR(svn_fs_abort_txn(txn, pool));

    /* (1) E exists in both ANCESTOR and B, and refers to the same node
       revision.  Replace E with A's node revision.  */
    {
      svn_stringbuf_t *old_lambda_ctnts;
      SVN_ERR(svn_fs_begin_txn(&txn, fs, revisions[1], pool));
      SVN_ERR(svn_fs_txn_root(&txn_root, txn, pool));
      SVN_ERR(svn_test__get_file_contents
              (txn_root, "A/B/lambda", &old_lambda_ctnts, pool));
      if ((! old_lambda_ctnts)
          || (strcmp(old_lambda_ctnts->data,
                     "This is the file 'lambda'.\n") != 0))
        {
          return svn_error_create
            (SVN_ERR_FS_GENERAL, NULL,
             "got wrong contents from an old revision tree");
        }
      SVN_ERR(svn_test__set_file_contents
              (txn_root, "A/D/G/rho",
               "This is an irrelevant change to 'rho'.\n", pool));
      SVN_ERR(test_commit_txn(&after_rev, txn, NULL, pool));
      /*********************************************************************/
      /* REVISION 14 */
      /*********************************************************************/
      {
        static svn_test__tree_entry_t expected_entries[] = {
          /* path, contents (0 = dir) */
          { "theta",         "This is the file 'theta'.\n" },
          { "A",             0 },
          { "A/mu",          "A new file 'mu'.\n" },
          { "A/sigma",       "This is the file 'sigma'.\n" },
          { "A/B",           0 },
          { "A/B/lambda",    "Change to file 'lambda'.\n" },
          { "A/B/E",         0 },
          { "A/B/E/alpha",   "This is the file 'alpha'.\n" },
          { "A/B/E/beta",    "This is the file 'beta'.\n" },
          { "A/B/F",         0 },
          { "A/C",           0 },
          { "A/C/kappa",     "This is the file 'kappa'.\n" },
          { "A/D",           0 },
          { "A/D/gamma",     "This is the file 'gamma'.\n" },
          { "A/D/G",         0 },
          { "A/D/G/pi",      "This is the file 'pi'.\n" },
          { "A/D/G/rho",     "This is an irrelevant change to 'rho'.\n" },
          { "A/D/G/tau",     "This is the file 'tau'.\n" },
          { "A/D/G/xi",      "This is the file 'xi'.\n" },
          { "A/D/G/nu",      "This is the file 'nu'.\n"},
          { "A/D/I",         0 },
          { "A/D/I/delta",   "This is the file 'delta'.\n" },
          { "A/D/I/epsilon", "This is the file 'epsilon'.\n" }
        };
        SVN_ERR(svn_fs_revision_root(&revision_root, fs, after_rev, pool));
        SVN_ERR(svn_test__validate_tree(revision_root,
                                        expected_entries,
                                        23, pool));
      }
      revisions[revision_count++] = after_rev;
    }
  }

  /* (1) E exists in both ANCESTOR and A, and refers to the same node
     revision. */
  {
    /* (1) E exists in both ANCESTOR and B, and refers to the same
       node revision.  Nothing has happened to ANCESTOR/E, so no
       change is necessary. */

    /* This has now been tested about fifty-four trillion times.  We
       don't need to test it again here. */
  }

  /* E exists in ANCESTOR, but has been deleted from A.  E exists in
     both ANCESTOR and B but refers to different revisions of the same
     node.  Conflict.  */
  SVN_ERR(svn_fs_begin_txn(&txn, fs, revisions[1], pool));
  SVN_ERR(svn_fs_txn_root(&txn_root, txn, pool));
  SVN_ERR(svn_test__set_file_contents
          (txn_root, "iota", "New contents for 'iota'.\n", pool));
  SVN_ERR(test_commit_txn(&after_rev, txn, "/iota", pool));
  SVN_ERR(svn_fs_abort_txn(txn, pool));

  return SVN_NO_ERROR;
}


static svn_error_t *
copy_test(const char **msg,
          svn_boolean_t msg_only,
          svn_test_opts_t *opts,
          apr_pool_t *pool)
{
  svn_fs_t *fs;
  svn_fs_txn_t *txn;
  svn_fs_root_t *txn_root, *rev_root;
  svn_revnum_t after_rev;

  *msg = "copying and tracking copy history";

  if (msg_only)
    return SVN_NO_ERROR;

  /* Prepare a filesystem. */
  SVN_ERR(svn_test__create_fs(&fs, "test-repo-copy-test",
                              opts->fs_type, pool));

  /* In first txn, create and commit the greek tree. */
  SVN_ERR(svn_fs_begin_txn(&txn, fs, 0, pool));
  SVN_ERR(svn_fs_txn_root(&txn_root, txn, pool));
  SVN_ERR(svn_test__create_greek_tree(txn_root, pool));
  SVN_ERR(test_commit_txn(&after_rev, txn, NULL, pool));

  /* In second txn, copy the file A/D/G/pi into the subtree A/D/H as
     pi2.  Change that file's contents to state its new name.  Along
     the way, test that the copy history was preserved both during the
     transaction and after the commit. */

  SVN_ERR(svn_fs_revision_root(&rev_root, fs, after_rev, pool));
  SVN_ERR(svn_fs_begin_txn(&txn, fs, after_rev, pool));
  SVN_ERR(svn_fs_txn_root(&txn_root, txn, pool));
  SVN_ERR(svn_fs_copy(rev_root, "A/D/G/pi",
                      txn_root, "A/D/H/pi2",
                      pool));
  { /* Check that copy history was preserved. */
    svn_revnum_t rev;
    const char *path;

    SVN_ERR(svn_fs_copied_from(&rev, &path, txn_root,
                               "A/D/H/pi2", pool));

    if (rev != after_rev)
      return svn_error_create
        (SVN_ERR_FS_GENERAL, NULL,
         "pre-commit copy history not preserved (rev lost) for A/D/H/pi2");

    if (strcmp(path, "/A/D/G/pi") != 0)
      return svn_error_create
        (SVN_ERR_FS_GENERAL, NULL,
         "pre-commit copy history not preserved (path lost) for A/D/H/pi2");
  }
  SVN_ERR(svn_test__set_file_contents
          (txn_root, "A/D/H/pi2", "This is the file 'pi2'.\n", pool));
  SVN_ERR(test_commit_txn(&after_rev, txn, NULL, pool));

  { /* Check that copy history is still preserved _after_ the commit. */
    svn_fs_root_t *root;
    svn_revnum_t rev;
    const char *path;

    SVN_ERR(svn_fs_revision_root(&root, fs, after_rev, pool));
    SVN_ERR(svn_fs_copied_from(&rev, &path, root, "A/D/H/pi2", pool));

    if (rev != (after_rev - 1))
      return svn_error_create
        (SVN_ERR_FS_GENERAL, NULL,
         "post-commit copy history wrong (rev) for A/D/H/pi2");

    if (strcmp(path, "/A/D/G/pi") != 0)
      return svn_error_create
        (SVN_ERR_FS_GENERAL, NULL,
         "post-commit copy history wrong (path) for A/D/H/pi2");
  }

  /* Let's copy the copy we just made, to make sure copy history gets
     chained correctly. */
  SVN_ERR(svn_fs_revision_root(&rev_root, fs, after_rev, pool));
  SVN_ERR(svn_fs_begin_txn(&txn, fs, after_rev, pool));
  SVN_ERR(svn_fs_txn_root(&txn_root, txn, pool));
  SVN_ERR(svn_fs_copy(rev_root, "A/D/H/pi2", txn_root, "A/D/H/pi3", pool));
  SVN_ERR(test_commit_txn(&after_rev, txn, NULL, pool));
  { /* Check the copy history. */
    svn_fs_root_t *root;
    svn_revnum_t rev;
    const char *path;

    /* Check that the original copy still has its old history. */
    SVN_ERR(svn_fs_revision_root(&root, fs, (after_rev - 1), pool));
    SVN_ERR(svn_fs_copied_from(&rev, &path, root, "A/D/H/pi2", pool));

    if (rev != (after_rev - 2))
      return svn_error_create
        (SVN_ERR_FS_GENERAL, NULL,
         "first copy history wrong (rev) for A/D/H/pi2");

    if (strcmp(path, "/A/D/G/pi") != 0)
      return svn_error_create
        (SVN_ERR_FS_GENERAL, NULL,
         "first copy history wrong (path) for A/D/H/pi2");

    /* Check that the copy of the copy has the right history. */
    SVN_ERR(svn_fs_revision_root(&root, fs, after_rev, pool));
    SVN_ERR(svn_fs_copied_from(&rev, &path, root, "A/D/H/pi3", pool));

    if (rev != (after_rev - 1))
      return svn_error_create
        (SVN_ERR_FS_GENERAL, NULL,
         "second copy history wrong (rev) for A/D/H/pi3");

    if (strcmp(path, "/A/D/H/pi2") != 0)
      return svn_error_create
        (SVN_ERR_FS_GENERAL, NULL,
         "second copy history wrong (path) for A/D/H/pi3");
  }

  /* Commit a regular change to a copy, make sure the copy history
     isn't inherited. */
  SVN_ERR(svn_fs_revision_root(&rev_root, fs, after_rev, pool));
  SVN_ERR(svn_fs_begin_txn(&txn, fs, after_rev, pool));
  SVN_ERR(svn_fs_txn_root(&txn_root, txn, pool));
  SVN_ERR(svn_test__set_file_contents
          (txn_root, "A/D/H/pi3", "This is the file 'pi3'.\n", pool));
  SVN_ERR(test_commit_txn(&after_rev, txn, NULL, pool));
  { /* Check the copy history. */
    svn_fs_root_t *root;
    svn_revnum_t rev;
    const char *path;

    /* Check that the copy still has its history. */
    SVN_ERR(svn_fs_revision_root(&root, fs, (after_rev - 1), pool));
    SVN_ERR(svn_fs_copied_from(&rev, &path, root, "A/D/H/pi3", pool));

    if (rev != (after_rev - 2))
      return svn_error_create
        (SVN_ERR_FS_GENERAL, NULL,
         "copy history wrong (rev) for A/D/H/pi3");

    if (strcmp(path, "/A/D/H/pi2") != 0)
      return svn_error_create
        (SVN_ERR_FS_GENERAL, NULL,
         "copy history wrong (path) for A/D/H/pi3");

    /* Check that the next revision after the copy has no copy history. */
    SVN_ERR(svn_fs_revision_root(&root, fs, after_rev, pool));
    SVN_ERR(svn_fs_copied_from(&rev, &path, root, "A/D/H/pi3", pool));

    if (rev != SVN_INVALID_REVNUM)
      return svn_error_create
        (SVN_ERR_FS_GENERAL, NULL,
         "copy history wrong (rev) for A/D/H/pi3");

    if (path != NULL)
      return svn_error_create
        (SVN_ERR_FS_GENERAL, NULL,
         "copy history wrong (path) for A/D/H/pi3");
  }

  /* Then, as if that wasn't fun enough, copy the whole subtree A/D/H
     into the root directory as H2! */
  SVN_ERR(svn_fs_revision_root(&rev_root, fs, after_rev, pool));
  SVN_ERR(svn_fs_begin_txn(&txn, fs, after_rev, pool));
  SVN_ERR(svn_fs_txn_root(&txn_root, txn, pool));
  SVN_ERR(svn_fs_copy(rev_root, "A/D/H", txn_root, "H2", pool));
  SVN_ERR(test_commit_txn(&after_rev, txn, NULL, pool));
  { /* Check the copy history. */
    svn_fs_root_t *root;
    svn_revnum_t rev;
    const char *path;

    /* Check that the top of the copy has history. */
    SVN_ERR(svn_fs_revision_root(&root, fs, after_rev, pool));
    SVN_ERR(svn_fs_copied_from(&rev, &path, root, "H2", pool));

    if (rev != (after_rev - 1))
      return svn_error_create
        (SVN_ERR_FS_GENERAL, NULL,
         "copy history wrong (rev) for H2");

    if (strcmp(path, "/A/D/H") != 0)
      return svn_error_create
        (SVN_ERR_FS_GENERAL, NULL,
         "copy history wrong (path) for H2");

    /* Check that a random file under H2 reports no copy history. */
    SVN_ERR(svn_fs_copied_from(&rev, &path, root, "H2/omega", pool));

    if (rev != SVN_INVALID_REVNUM)
      return svn_error_create
        (SVN_ERR_FS_GENERAL, NULL,
         "copy history wrong (rev) for H2/omega");

    if (path != NULL)
      return svn_error_create
        (SVN_ERR_FS_GENERAL, NULL,
         "copy history wrong (path) for H2/omega");

    /* Note that H2/pi2 still has copy history, though.  See the doc
       string for svn_fs_copied_from() for more on this. */
  }

  /* Let's live dangerously.  What happens if we copy a path into one
     of its own children.  Looping filesystem?  Cyclic ancestry?
     Another West Virginia family tree with no branches?  We certainly
     hope that's not the case. */
  SVN_ERR(svn_fs_revision_root(&rev_root, fs, after_rev, pool));
  SVN_ERR(svn_fs_begin_txn(&txn, fs, after_rev, pool));
  SVN_ERR(svn_fs_txn_root(&txn_root, txn, pool));
  SVN_ERR(svn_fs_copy(rev_root, "A/B", txn_root, "A/B/E/B", pool));
  SVN_ERR(test_commit_txn(&after_rev, txn, NULL, pool));
  { /* Check the copy history. */
    svn_fs_root_t *root;
    svn_revnum_t rev;
    const char *path;

    /* Check that the copy has history. */
    SVN_ERR(svn_fs_revision_root(&root, fs, after_rev, pool));
    SVN_ERR(svn_fs_copied_from(&rev, &path, root, "A/B/E/B", pool));

    if (rev != (after_rev - 1))
      return svn_error_create
        (SVN_ERR_FS_GENERAL, NULL,
         "copy history wrong (rev) for A/B/E/B");

    if (strcmp(path, "/A/B") != 0)
      return svn_error_create
        (SVN_ERR_FS_GENERAL, NULL,
         "copy history wrong (path) for A/B/E/B");

    /* Check that the original does not have copy history. */
    SVN_ERR(svn_fs_revision_root(&root, fs, after_rev, pool));
    SVN_ERR(svn_fs_copied_from(&rev, &path, root, "A/B", pool));

    if (rev != SVN_INVALID_REVNUM)
      return svn_error_create
        (SVN_ERR_FS_GENERAL, NULL,
         "copy history wrong (rev) for A/B");

    if (path != NULL)
      return svn_error_create
        (SVN_ERR_FS_GENERAL, NULL,
         "copy history wrong (path) for A/B");
  }

  /* After all these changes, let's see if the filesystem looks as we
     would expect it to. */
  {
    static svn_test__tree_entry_t expected_entries[] = {
      /* path, contents (0 = dir) */
      { "iota",        "This is the file 'iota'.\n" },
      { "H2",          0 },
      { "H2/chi",      "This is the file 'chi'.\n" },
      { "H2/pi2",      "This is the file 'pi2'.\n" },
      { "H2/pi3",      "This is the file 'pi3'.\n" },
      { "H2/psi",      "This is the file 'psi'.\n" },
      { "H2/omega",    "This is the file 'omega'.\n" },
      { "A",           0 },
      { "A/mu",        "This is the file 'mu'.\n" },
      { "A/B",         0 },
      { "A/B/lambda",  "This is the file 'lambda'.\n" },
      { "A/B/E",       0 },
      { "A/B/E/alpha", "This is the file 'alpha'.\n" },
      { "A/B/E/beta",  "This is the file 'beta'.\n" },
      { "A/B/E/B",         0 },
      { "A/B/E/B/lambda",  "This is the file 'lambda'.\n" },
      { "A/B/E/B/E",       0 },
      { "A/B/E/B/E/alpha", "This is the file 'alpha'.\n" },
      { "A/B/E/B/E/beta",  "This is the file 'beta'.\n" },
      { "A/B/E/B/F",       0 },
      { "A/B/F",       0 },
      { "A/C",         0 },
      { "A/D",         0 },
      { "A/D/gamma",   "This is the file 'gamma'.\n" },
      { "A/D/G",       0 },
      { "A/D/G/pi",    "This is the file 'pi'.\n" },
      { "A/D/G/rho",   "This is the file 'rho'.\n" },
      { "A/D/G/tau",   "This is the file 'tau'.\n" },
      { "A/D/H",       0 },
      { "A/D/H/chi",   "This is the file 'chi'.\n" },
      { "A/D/H/pi2",   "This is the file 'pi2'.\n" },
      { "A/D/H/pi3",   "This is the file 'pi3'.\n" },
      { "A/D/H/psi",   "This is the file 'psi'.\n" },
      { "A/D/H/omega", "This is the file 'omega'.\n" }
    };
    SVN_ERR(svn_fs_revision_root(&rev_root, fs, after_rev, pool));
    SVN_ERR(svn_test__validate_tree(rev_root, expected_entries,
                                    34, pool));
  }

  return SVN_NO_ERROR;
}


/* This tests deleting of mutable nodes.  We build a tree in a
 * transaction, then try to delete various items in the tree.  We
 * never commit the tree, so every entry being deleted points to a
 * mutable node.
 *
 * ### todo: this test was written before commits worked.  It might
 * now be worthwhile to combine it with delete().
 */
static svn_error_t *
delete_mutables(const char **msg,
                svn_boolean_t msg_only,
                svn_test_opts_t *opts,
                apr_pool_t *pool)
{
  svn_fs_t *fs;
  svn_fs_txn_t *txn;
  svn_fs_root_t *txn_root;
  svn_error_t *err;

  *msg = "delete mutable nodes from directories";

  if (msg_only)
    return SVN_NO_ERROR;

  /* Prepare a txn to receive the greek tree. */
  SVN_ERR(svn_test__create_fs(&fs, "test-repo-del-from-dir",
                              opts->fs_type, pool));
  SVN_ERR(svn_fs_begin_txn(&txn, fs, 0, pool));
  SVN_ERR(svn_fs_txn_root(&txn_root, txn, pool));

  /* Create the greek tree. */
  SVN_ERR(svn_test__create_greek_tree(txn_root, pool));

  /* Baby, it's time to test like you've never tested before.  We do
   * the following, in this order:
   *
   *    1. Delete a single file somewhere, succeed.
   *    2. Delete two files of three, then make sure the third remains.
   *    3. Delete the third and last file.
   *    4. Try again to delete the dir, succeed.
   *    5. Delete one of the natively empty dirs, succeed.
   *    6. Try to delete root, fail.
   *    7. Try to delete a top-level file, succeed.
   *
   * Specifically, that's:
   *
   *    1. Delete A/D/gamma.
   *    2. Delete A/D/G/pi, A/D/G/rho.
   *    3. Delete A/D/G/tau.
   *    4. Try again to delete A/D/G, succeed.
   *    5. Delete A/C.
   *    6. Try to delete /, fail.
   *    7. Try to delete iota, succeed.
   *
   * Before and after each deletion or attempted deletion, we probe
   * the affected directory, to make sure everything is as it should
   * be.
   */

  /* 1 */
  {
    const svn_fs_id_t *gamma_id;
    SVN_ERR(svn_fs_node_id(&gamma_id, txn_root, "A/D/gamma", pool));
    SVN_ERR(check_entry_present(txn_root, "A/D", "gamma", pool));
    SVN_ERR(svn_fs_delete(txn_root, "A/D/gamma", pool));
    SVN_ERR(check_entry_absent(txn_root, "A/D", "gamma", pool));
  }

  /* 2 */
  {
    const svn_fs_id_t *pi_id, *rho_id, *tau_id;
    SVN_ERR(svn_fs_node_id(&pi_id, txn_root, "A/D/G/pi", pool));
    SVN_ERR(svn_fs_node_id(&rho_id, txn_root, "A/D/G/rho", pool));
    SVN_ERR(svn_fs_node_id(&tau_id, txn_root, "A/D/G/tau", pool));
    SVN_ERR(check_entry_present(txn_root, "A/D/G", "pi", pool));
    SVN_ERR(check_entry_present(txn_root, "A/D/G", "rho", pool));
    SVN_ERR(check_entry_present(txn_root, "A/D/G", "tau", pool));
    SVN_ERR(svn_fs_delete(txn_root, "A/D/G/pi", pool));
    SVN_ERR(check_entry_absent(txn_root, "A/D/G", "pi", pool));
    SVN_ERR(check_entry_present(txn_root, "A/D/G", "rho", pool));
    SVN_ERR(check_entry_present(txn_root, "A/D/G", "tau", pool));
    SVN_ERR(svn_fs_delete(txn_root, "A/D/G/rho", pool));
    SVN_ERR(check_entry_absent(txn_root, "A/D/G", "pi", pool));
    SVN_ERR(check_entry_absent(txn_root, "A/D/G", "rho", pool));
    SVN_ERR(check_entry_present(txn_root, "A/D/G", "tau", pool));
  }

  /* 3 */
  {
    const svn_fs_id_t *tau_id;
    SVN_ERR(svn_fs_node_id(&tau_id, txn_root, "A/D/G/tau", pool));
    SVN_ERR(check_entry_present(txn_root, "A/D/G", "tau", pool));
    SVN_ERR(svn_fs_delete(txn_root, "A/D/G/tau", pool));
    SVN_ERR(check_entry_absent(txn_root, "A/D/G", "tau", pool));
  }

  /* 4 */
  {
    const svn_fs_id_t *G_id;
    SVN_ERR(svn_fs_node_id(&G_id, txn_root, "A/D/G", pool));
    SVN_ERR(check_entry_present(txn_root, "A/D", "G", pool));
    SVN_ERR(svn_fs_delete(txn_root, "A/D/G", pool));        /* succeed */
    SVN_ERR(check_entry_absent(txn_root, "A/D", "G", pool));
  }

  /* 5 */
  {
    const svn_fs_id_t *C_id;
    SVN_ERR(svn_fs_node_id(&C_id, txn_root, "A/C", pool));
    SVN_ERR(check_entry_present(txn_root, "A", "C", pool));
    SVN_ERR(svn_fs_delete(txn_root, "A/C", pool));
    SVN_ERR(check_entry_absent(txn_root, "A", "C", pool));
  }

  /* 6 */
  {
    const svn_fs_id_t *root_id;
    SVN_ERR(svn_fs_node_id(&root_id, txn_root, "", pool));

    err = svn_fs_delete(txn_root, "", pool);

    if (err && (err->apr_err != SVN_ERR_FS_ROOT_DIR))
      {
        return svn_error_createf
          (SVN_ERR_FS_GENERAL, NULL,
           "deleting root directory got wrong error");
      }
    else if (! err)
      {
        return svn_error_createf
          (SVN_ERR_FS_GENERAL, NULL,
           "deleting root directory failed to get error");
      }
    svn_error_clear(err);

  }

  /* 7 */
  {
    const svn_fs_id_t *iota_id;
    SVN_ERR(svn_fs_node_id(&iota_id, txn_root, "iota", pool));
    SVN_ERR(check_entry_present(txn_root, "", "iota", pool));
    SVN_ERR(svn_fs_delete(txn_root, "iota", pool));
    SVN_ERR(check_entry_absent(txn_root, "", "iota", pool));
  }

  return SVN_NO_ERROR;
}


/* This tests deleting in general.
 *
 * ### todo: this test was written after (and independently of)
 * delete_mutables().  It might be worthwhile to combine them.
 */
static svn_error_t *
delete(const char **msg,
       svn_boolean_t msg_only,
       svn_test_opts_t *opts,
       apr_pool_t *pool)
{
  svn_fs_t *fs;
  svn_fs_txn_t *txn;
  svn_fs_root_t *txn_root;
  svn_revnum_t new_rev;

  *msg = "delete nodes tree";

  if (msg_only)
    return SVN_NO_ERROR;

  /* This function tests 5 cases:
   *
   * 1. Delete mutable file.
   * 2. Delete mutable directory.
   * 3. Delete mutable directory with immutable nodes.
   * 4. Delete immutable file.
   * 5. Delete immutable directory.
   */

  /* Prepare a txn to receive the greek tree. */
  SVN_ERR(svn_test__create_fs(&fs, "test-repo-del-tree",
                              opts->fs_type, pool));
  SVN_ERR(svn_fs_begin_txn(&txn, fs, 0, pool));
  SVN_ERR(svn_fs_txn_root(&txn_root, txn, pool));

  /* Create the greek tree. */
  SVN_ERR(svn_test__create_greek_tree(txn_root, pool));

  /* 1. Delete mutable file. */
  {
    const svn_fs_id_t *iota_id, *gamma_id;
    static svn_test__tree_entry_t expected_entries[] = {
      /* path, contents (0 = dir) */
      { "A",           0 },
      { "A/mu",        "This is the file 'mu'.\n" },
      { "A/B",         0 },
      { "A/B/lambda",  "This is the file 'lambda'.\n" },
      { "A/B/E",       0 },
      { "A/B/E/alpha", "This is the file 'alpha'.\n" },
      { "A/B/E/beta",  "This is the file 'beta'.\n" },
      { "A/C",         0 },
      { "A/B/F",       0 },
      { "A/D",         0 },
      { "A/D/G",       0 },
      { "A/D/G/pi",    "This is the file 'pi'.\n" },
      { "A/D/G/rho",   "This is the file 'rho'.\n" },
      { "A/D/G/tau",   "This is the file 'tau'.\n" },
      { "A/D/H",       0 },
      { "A/D/H/chi",   "This is the file 'chi'.\n" },
      { "A/D/H/psi",   "This is the file 'psi'.\n" },
      { "A/D/H/omega", "This is the file 'omega'.\n" }
    };

    /* Check nodes revision ID is gone.  */
    SVN_ERR(svn_fs_node_id(&iota_id, txn_root, "iota", pool));
    SVN_ERR(svn_fs_node_id(&gamma_id, txn_root, "A/D/gamma", pool));

    SVN_ERR(check_entry_present(txn_root, "", "iota", pool));

    /* Try deleting mutable files. */
    SVN_ERR(svn_fs_delete(txn_root, "iota", pool));
    SVN_ERR(svn_fs_delete(txn_root, "A/D/gamma", pool));
    SVN_ERR(check_entry_absent(txn_root, "", "iota", pool));
    SVN_ERR(check_entry_absent(txn_root, "A/D", "gamma", pool));

    /* Validate the tree.  */
    SVN_ERR(svn_test__validate_tree(txn_root, expected_entries, 18, pool));
  }
  /* Abort transaction.  */
  SVN_ERR(svn_fs_abort_txn(txn, pool));

  /* 2. Delete mutable directory. */

  /* Prepare a txn to receive the greek tree. */
  SVN_ERR(svn_fs_begin_txn(&txn, fs, 0, pool));
  SVN_ERR(svn_fs_txn_root(&txn_root, txn, pool));

  /* Create the greek tree. */
  SVN_ERR(svn_test__create_greek_tree(txn_root, pool));

  {
    const svn_fs_id_t *A_id, *mu_id, *B_id, *lambda_id, *E_id, *alpha_id,
      *beta_id, *F_id, *C_id, *D_id, *gamma_id, *H_id, *chi_id,
      *psi_id, *omega_id, *G_id, *pi_id, *rho_id, *tau_id;

    /* Check nodes revision ID is gone.  */
    SVN_ERR(svn_fs_node_id(&A_id, txn_root, "/A", pool));
    SVN_ERR(check_entry_present(txn_root, "", "A", pool));
    SVN_ERR(svn_fs_node_id(&mu_id, txn_root, "/A/mu", pool));
    SVN_ERR(check_entry_present(txn_root, "A", "mu", pool));
    SVN_ERR(svn_fs_node_id(&B_id, txn_root, "/A/B", pool));
    SVN_ERR(check_entry_present(txn_root, "A", "B", pool));
    SVN_ERR(svn_fs_node_id(&lambda_id, txn_root, "/A/B/lambda", pool));
    SVN_ERR(check_entry_present(txn_root, "A/B", "lambda", pool));
    SVN_ERR(svn_fs_node_id(&E_id, txn_root, "/A/B/E", pool));
    SVN_ERR(check_entry_present(txn_root, "A/B", "E", pool));
    SVN_ERR(svn_fs_node_id(&alpha_id, txn_root, "/A/B/E/alpha", pool));
    SVN_ERR(check_entry_present(txn_root, "A/B/E", "alpha", pool));
    SVN_ERR(svn_fs_node_id(&beta_id, txn_root, "/A/B/E/beta", pool));
    SVN_ERR(check_entry_present(txn_root, "A/B/E", "beta", pool));
    SVN_ERR(svn_fs_node_id(&F_id, txn_root, "/A/B/F", pool));
    SVN_ERR(check_entry_present(txn_root, "A/B", "F", pool));
    SVN_ERR(svn_fs_node_id(&C_id, txn_root, "/A/C", pool));
    SVN_ERR(check_entry_present(txn_root, "A", "C", pool));
    SVN_ERR(svn_fs_node_id(&D_id, txn_root, "/A/D", pool));
    SVN_ERR(check_entry_present(txn_root, "A", "D", pool));
    SVN_ERR(svn_fs_node_id(&gamma_id, txn_root, "/A/D/gamma", pool));
    SVN_ERR(check_entry_present(txn_root, "A/D", "gamma", pool));
    SVN_ERR(svn_fs_node_id(&H_id, txn_root, "/A/D/H", pool));
    SVN_ERR(check_entry_present(txn_root, "A/D", "H", pool));
    SVN_ERR(svn_fs_node_id(&chi_id, txn_root, "/A/D/H/chi", pool));
    SVN_ERR(check_entry_present(txn_root, "A/D/H", "chi", pool));
    SVN_ERR(svn_fs_node_id(&psi_id, txn_root, "/A/D/H/psi", pool));
    SVN_ERR(check_entry_present(txn_root, "A/D/H", "psi", pool));
    SVN_ERR(svn_fs_node_id(&omega_id, txn_root, "/A/D/H/omega", pool));
    SVN_ERR(check_entry_present(txn_root, "A/D/H", "omega", pool));
    SVN_ERR(svn_fs_node_id(&G_id, txn_root, "/A/D/G", pool));
    SVN_ERR(check_entry_present(txn_root, "A/D", "G", pool));
    SVN_ERR(svn_fs_node_id(&pi_id, txn_root, "/A/D/G/pi", pool));
    SVN_ERR(check_entry_present(txn_root, "A/D/G", "pi", pool));
    SVN_ERR(svn_fs_node_id(&rho_id, txn_root, "/A/D/G/rho", pool));
    SVN_ERR(check_entry_present(txn_root, "A/D/G", "rho", pool));
    SVN_ERR(svn_fs_node_id(&tau_id, txn_root, "/A/D/G/tau", pool));
    SVN_ERR(check_entry_present(txn_root, "A/D/G", "tau", pool));

    /* Try deleting a mutable empty dir. */
    SVN_ERR(svn_fs_delete(txn_root, "A/C", pool));
    SVN_ERR(svn_fs_delete(txn_root, "A/B/F", pool));
    SVN_ERR(check_entry_absent(txn_root, "A", "C", pool));
    SVN_ERR(check_entry_absent(txn_root, "A/B", "F", pool));

    /* Now delete a mutable non-empty dir. */
    SVN_ERR(svn_fs_delete(txn_root, "A", pool));
    SVN_ERR(check_entry_absent(txn_root, "", "A", pool));

    /* Validate the tree.  */
    {
      static svn_test__tree_entry_t expected_entries[] = {
        /* path, contents (0 = dir) */
        { "iota",        "This is the file 'iota'.\n" } };
      SVN_ERR(svn_test__validate_tree(txn_root, expected_entries, 1, pool));
    }
  }

  /* Abort transaction.  */
  SVN_ERR(svn_fs_abort_txn(txn, pool));

  /* 3. Delete mutable directory with immutable nodes. */

  /* Prepare a txn to receive the greek tree. */
  SVN_ERR(svn_fs_begin_txn(&txn, fs, 0, pool));
  SVN_ERR(svn_fs_txn_root(&txn_root, txn, pool));

  /* Create the greek tree. */
  SVN_ERR(svn_test__create_greek_tree(txn_root, pool));

  /* Commit the greek tree. */
  SVN_ERR(svn_fs_commit_txn(NULL, &new_rev, txn, pool));

  /* Create new transaction. */
  SVN_ERR(svn_fs_begin_txn(&txn, fs, new_rev, pool));
  SVN_ERR(svn_fs_txn_root(&txn_root, txn, pool));

  {
    const svn_fs_id_t *A_id, *mu_id, *B_id, *lambda_id, *E_id, *alpha_id,
      *beta_id, *F_id, *C_id, *D_id, *gamma_id, *H_id, *chi_id,
      *psi_id, *omega_id, *G_id, *pi_id, *rho_id, *tau_id, *sigma_id;

    /* Create A/D/G/sigma.  This makes all components of A/D/G
       mutable.  */
    SVN_ERR(svn_fs_make_file(txn_root, "A/D/G/sigma", pool));
    SVN_ERR(svn_test__set_file_contents(txn_root, "A/D/G/sigma",
                                        "This is another file 'sigma'.\n", pool));

    /* Check that mutable node-revision-IDs are removed and immutable
       ones still exist.  */
    SVN_ERR(svn_fs_node_id(&A_id, txn_root, "/A", pool));
    SVN_ERR(check_entry_present(txn_root, "", "A", pool));
    SVN_ERR(svn_fs_node_id(&mu_id, txn_root, "/A/mu", pool));
    SVN_ERR(check_entry_present(txn_root, "A", "mu", pool));
    SVN_ERR(svn_fs_node_id(&B_id, txn_root, "/A/B", pool));
    SVN_ERR(check_entry_present(txn_root, "A", "B", pool));
    SVN_ERR(svn_fs_node_id(&lambda_id, txn_root, "/A/B/lambda", pool));
    SVN_ERR(check_entry_present(txn_root, "A/B", "lambda", pool));
    SVN_ERR(svn_fs_node_id(&E_id, txn_root, "/A/B/E", pool));
    SVN_ERR(check_entry_present(txn_root, "A/B", "E", pool));
    SVN_ERR(svn_fs_node_id(&alpha_id, txn_root, "/A/B/E/alpha", pool));
    SVN_ERR(check_entry_present(txn_root, "A/B/E", "alpha", pool));
    SVN_ERR(svn_fs_node_id(&beta_id, txn_root, "/A/B/E/beta", pool));
    SVN_ERR(check_entry_present(txn_root, "A/B/E", "beta", pool));
    SVN_ERR(svn_fs_node_id(&F_id, txn_root, "/A/B/F", pool));
    SVN_ERR(check_entry_present(txn_root, "A/B", "F", pool));
    SVN_ERR(svn_fs_node_id(&C_id, txn_root, "/A/C", pool));
    SVN_ERR(check_entry_present(txn_root, "A", "C", pool));
    SVN_ERR(svn_fs_node_id(&D_id, txn_root, "/A/D", pool));
    SVN_ERR(check_entry_present(txn_root, "A", "D", pool));
    SVN_ERR(svn_fs_node_id(&gamma_id, txn_root, "/A/D/gamma", pool));
    SVN_ERR(check_entry_present(txn_root, "A/D", "gamma", pool));
    SVN_ERR(svn_fs_node_id(&H_id, txn_root, "/A/D/H", pool));
    SVN_ERR(check_entry_present(txn_root, "A/D", "H", pool));
    SVN_ERR(svn_fs_node_id(&chi_id, txn_root, "/A/D/H/chi", pool));
    SVN_ERR(check_entry_present(txn_root, "A/D/H", "chi", pool));
    SVN_ERR(svn_fs_node_id(&psi_id, txn_root, "/A/D/H/psi", pool));
    SVN_ERR(check_entry_present(txn_root, "A/D/H", "psi", pool));
    SVN_ERR(svn_fs_node_id(&omega_id, txn_root, "/A/D/H/omega", pool));
    SVN_ERR(check_entry_present(txn_root, "A/D/H", "omega", pool));
    SVN_ERR(svn_fs_node_id(&G_id, txn_root, "/A/D/G", pool));
    SVN_ERR(check_entry_present(txn_root, "A/D", "G", pool));
    SVN_ERR(svn_fs_node_id(&pi_id, txn_root, "/A/D/G/pi", pool));
    SVN_ERR(check_entry_present(txn_root, "A/D/G", "pi", pool));
    SVN_ERR(svn_fs_node_id(&rho_id, txn_root, "/A/D/G/rho", pool));
    SVN_ERR(check_entry_present(txn_root, "A/D/G", "rho", pool));
    SVN_ERR(svn_fs_node_id(&tau_id, txn_root, "/A/D/G/tau", pool));
    SVN_ERR(check_entry_present(txn_root, "A/D/G", "tau", pool));
    SVN_ERR(svn_fs_node_id(&sigma_id, txn_root, "/A/D/G/sigma", pool));
    SVN_ERR(check_entry_present(txn_root, "A/D/G", "sigma", pool));

    /* Delete "A" */
    SVN_ERR(svn_fs_delete(txn_root, "A", pool));
    SVN_ERR(check_entry_absent(txn_root, "", "A", pool));

    /* Validate the tree.  */
    {
      static svn_test__tree_entry_t expected_entries[] = {
        /* path, contents (0 = dir) */
        { "iota",        "This is the file 'iota'.\n" }
      };

      SVN_ERR(svn_test__validate_tree(txn_root, expected_entries, 1, pool));
    }
  }

  /* Abort transaction.  */
  SVN_ERR(svn_fs_abort_txn(txn, pool));

  /* 4. Delete immutable file. */

  /* Create new transaction. */
  SVN_ERR(svn_fs_begin_txn(&txn, fs, new_rev, pool));
  SVN_ERR(svn_fs_txn_root(&txn_root, txn, pool));

  {
    const svn_fs_id_t *iota_id, *gamma_id;

    /* Check nodes revision ID is present.  */
    SVN_ERR(svn_fs_node_id(&iota_id, txn_root, "iota", pool));
    SVN_ERR(svn_fs_node_id(&gamma_id, txn_root, "A/D/gamma", pool));
    SVN_ERR(check_entry_present(txn_root, "", "iota", pool));
    SVN_ERR(check_entry_present(txn_root, "A/D", "gamma", pool));

    /* Delete some files. */
    SVN_ERR(svn_fs_delete(txn_root, "iota", pool));
    SVN_ERR(svn_fs_delete(txn_root, "A/D/gamma", pool));
    SVN_ERR(check_entry_absent(txn_root, "", "iota", pool));
    SVN_ERR(check_entry_absent(txn_root, "A/D", "iota", pool));

    /* Validate the tree.  */
    {
      static svn_test__tree_entry_t expected_entries[] = {
        /* path, contents (0 = dir) */
        { "A",           0 },
        { "A/mu",        "This is the file 'mu'.\n" },
        { "A/B",         0 },
        { "A/B/lambda",  "This is the file 'lambda'.\n" },
        { "A/B/E",       0 },
        { "A/B/E/alpha", "This is the file 'alpha'.\n" },
        { "A/B/E/beta",  "This is the file 'beta'.\n" },
        { "A/B/F",       0 },
        { "A/C",         0 },
        { "A/D",         0 },
        { "A/D/G",       0 },
        { "A/D/G/pi",    "This is the file 'pi'.\n" },
        { "A/D/G/rho",   "This is the file 'rho'.\n" },
        { "A/D/G/tau",   "This is the file 'tau'.\n" },
        { "A/D/H",       0 },
        { "A/D/H/chi",   "This is the file 'chi'.\n" },
        { "A/D/H/psi",   "This is the file 'psi'.\n" },
        { "A/D/H/omega", "This is the file 'omega'.\n" }
      };
      SVN_ERR(svn_test__validate_tree(txn_root, expected_entries, 18, pool));
    }
  }

  /* Abort transaction.  */
  SVN_ERR(svn_fs_abort_txn(txn, pool));

  /* 5. Delete immutable directory. */

  /* Create new transaction. */
  SVN_ERR(svn_fs_begin_txn(&txn, fs, new_rev, pool));
  SVN_ERR(svn_fs_txn_root(&txn_root, txn, pool));

  {
    const svn_fs_id_t *A_id, *mu_id, *B_id, *lambda_id, *E_id, *alpha_id,
      *beta_id, *F_id, *C_id, *D_id, *gamma_id, *H_id, *chi_id,
      *psi_id, *omega_id, *G_id, *pi_id, *rho_id, *tau_id;

    /* Check nodes revision ID is present.  */
    SVN_ERR(svn_fs_node_id(&A_id, txn_root, "/A", pool));
    SVN_ERR(check_entry_present(txn_root, "", "A", pool));
    SVN_ERR(svn_fs_node_id(&mu_id, txn_root, "/A/mu", pool));
    SVN_ERR(check_entry_present(txn_root, "A", "mu", pool));
    SVN_ERR(svn_fs_node_id(&B_id, txn_root, "/A/B", pool));
    SVN_ERR(check_entry_present(txn_root, "A", "B", pool));
    SVN_ERR(svn_fs_node_id(&lambda_id, txn_root, "/A/B/lambda", pool));
    SVN_ERR(check_entry_present(txn_root, "A/B", "lambda", pool));
    SVN_ERR(svn_fs_node_id(&E_id, txn_root, "/A/B/E", pool));
    SVN_ERR(check_entry_present(txn_root, "A/B", "E", pool));
    SVN_ERR(svn_fs_node_id(&alpha_id, txn_root, "/A/B/E/alpha", pool));
    SVN_ERR(check_entry_present(txn_root, "A/B/E", "alpha", pool));
    SVN_ERR(svn_fs_node_id(&beta_id, txn_root, "/A/B/E/beta", pool));
    SVN_ERR(check_entry_present(txn_root, "A/B/E", "beta", pool));
    SVN_ERR(svn_fs_node_id(&F_id, txn_root, "/A/B/F", pool));
    SVN_ERR(check_entry_present(txn_root, "A/B", "F", pool));
    SVN_ERR(svn_fs_node_id(&C_id, txn_root, "/A/C", pool));
    SVN_ERR(check_entry_present(txn_root, "A", "C", pool));
    SVN_ERR(svn_fs_node_id(&D_id, txn_root, "/A/D", pool));
    SVN_ERR(check_entry_present(txn_root, "A", "D", pool));
    SVN_ERR(svn_fs_node_id(&gamma_id, txn_root, "/A/D/gamma", pool));
    SVN_ERR(check_entry_present(txn_root, "A/D", "gamma", pool));
    SVN_ERR(svn_fs_node_id(&H_id, txn_root, "/A/D/H", pool));
    SVN_ERR(check_entry_present(txn_root, "A/D", "H", pool));
    SVN_ERR(svn_fs_node_id(&chi_id, txn_root, "/A/D/H/chi", pool));
    SVN_ERR(check_entry_present(txn_root, "A/D/H", "chi", pool));
    SVN_ERR(svn_fs_node_id(&psi_id, txn_root, "/A/D/H/psi", pool));
    SVN_ERR(check_entry_present(txn_root, "A/D/H", "psi", pool));
    SVN_ERR(svn_fs_node_id(&omega_id, txn_root, "/A/D/H/omega", pool));
    SVN_ERR(check_entry_present(txn_root, "A/D/H", "omega", pool));
    SVN_ERR(svn_fs_node_id(&G_id, txn_root, "/A/D/G", pool));
    SVN_ERR(check_entry_present(txn_root, "A/D", "G", pool));
    SVN_ERR(svn_fs_node_id(&pi_id, txn_root, "/A/D/G/pi", pool));
    SVN_ERR(check_entry_present(txn_root, "A/D/G", "pi", pool));
    SVN_ERR(svn_fs_node_id(&rho_id, txn_root, "/A/D/G/rho", pool));
    SVN_ERR(check_entry_present(txn_root, "A/D/G", "rho", pool));
    SVN_ERR(svn_fs_node_id(&tau_id, txn_root, "/A/D/G/tau", pool));
    SVN_ERR(check_entry_present(txn_root, "A/D/G", "tau", pool));

    /* Delete "A" */
    SVN_ERR(svn_fs_delete(txn_root, "A", pool));
    SVN_ERR(check_entry_absent(txn_root, "", "A", pool));

    /* Validate the tree.  */
    {
      static svn_test__tree_entry_t expected_entries[] = {
        /* path, contents (0 = dir) */
        { "iota",        "This is the file 'iota'.\n" }
      };
      SVN_ERR(svn_test__validate_tree(txn_root, expected_entries, 1, pool));
    }
  }

  return SVN_NO_ERROR;
}



/* Test the datestamps on commits. */
static svn_error_t *
commit_date(const char **msg,
            svn_boolean_t msg_only,
            svn_test_opts_t *opts,
            apr_pool_t *pool)
{
  svn_fs_t *fs;
  svn_fs_txn_t *txn;
  svn_fs_root_t *txn_root;
  svn_revnum_t rev;
  svn_string_t *datestamp;
  apr_time_t before_commit, at_commit, after_commit;

  *msg = "commit datestamps";

  if (msg_only)
    return SVN_NO_ERROR;

  /* Prepare a filesystem. */
  SVN_ERR(svn_test__create_fs(&fs, "test-repo-commit-date",
                              opts->fs_type, pool));

  before_commit = apr_time_now();

  /* Commit a greek tree. */
  SVN_ERR(svn_fs_begin_txn(&txn, fs, 0, pool));
  SVN_ERR(svn_fs_txn_root(&txn_root, txn, pool));
  SVN_ERR(svn_test__create_greek_tree(txn_root, pool));
  SVN_ERR(svn_fs_commit_txn(NULL, &rev, txn, pool));

  after_commit = apr_time_now();

  /* Get the datestamp of the commit. */
  SVN_ERR(svn_fs_revision_prop(&datestamp, fs, rev, SVN_PROP_REVISION_DATE,
                               pool));

  if (datestamp == NULL)
    return svn_error_create
      (SVN_ERR_FS_GENERAL, NULL,
       "failed to get datestamp of committed revision");

  SVN_ERR(svn_time_from_cstring(&at_commit, datestamp->data, pool));

  if (at_commit < before_commit)
    return svn_error_create
      (SVN_ERR_FS_GENERAL, NULL,
       "datestamp too early");

  if (at_commit > after_commit)
    return svn_error_create
      (SVN_ERR_FS_GENERAL, NULL,
       "datestamp too late");

  return SVN_NO_ERROR;
}


static svn_error_t *
check_old_revisions(const char **msg,
                    svn_boolean_t msg_only,
                    svn_test_opts_t *opts,
                    apr_pool_t *pool)
{
  svn_fs_t *fs;
  svn_fs_txn_t *txn;
  svn_fs_root_t *txn_root;
  svn_revnum_t rev;
  apr_pool_t *subpool = svn_pool_create(pool);

  *msg = "check old revisions";

  if (msg_only)
    return SVN_NO_ERROR;

  /* Prepare a filesystem. */
  SVN_ERR(svn_test__create_fs(&fs, "test-repo-check-old-revisions",
                              opts->fs_type, pool));

  /* Commit a greek tree. */
  SVN_ERR(svn_fs_begin_txn(&txn, fs, 0, subpool));
  SVN_ERR(svn_fs_txn_root(&txn_root, txn, subpool));
  SVN_ERR(svn_test__create_greek_tree(txn_root, subpool));
  SVN_ERR(svn_fs_commit_txn(NULL, &rev, txn, subpool));
  svn_pool_clear(subpool);

  /* Modify and commit iota a few times, then test to see if we can
     retrieve all the committed revisions. */
  {
    /* right-side numbers match revision numbers */
#define iota_contents_1 "This is the file 'iota'.\n"

    /* Add a char to the front. */
#define iota_contents_2 "XThis is the file 'iota'.\n"

    /* Add a char to the end. */
#define iota_contents_3 "XThis is the file 'iota'.\nX"

    /* Add a couple of chars in the middle. */
#define iota_contents_4 "XThis is the X file 'iota'.\nX"

    /* Randomly add and delete chars all over. */
#define iota_contents_5 \
    "XTYhQis is ACK, PHHHT! no longer 'ioZZZZZta'.blarf\nbye"

    /* Reassure iota that it will live for quite some time. */
#define iota_contents_6 "Matthew 5:18 (Revised Standard Version) --\n\
For truly, I say to you, till heaven and earth pass away, not an iota,\n\
not a dot, will pass from the law until all is accomplished."

    /* Revert to the original contents. */
#define iota_contents_7 "This is the file 'iota'.\n"

    /* Revision 2. */
    SVN_ERR(svn_fs_begin_txn(&txn, fs, rev, subpool));
    SVN_ERR(svn_fs_txn_root(&txn_root, txn, subpool));
    SVN_ERR(svn_test__set_file_contents
            (txn_root, "iota", iota_contents_2, subpool));
    SVN_ERR(svn_fs_commit_txn(NULL, &rev, txn, subpool));
    svn_pool_clear(subpool);

    /* Revision 3. */
    SVN_ERR(svn_fs_begin_txn(&txn, fs, rev, subpool));
    SVN_ERR(svn_fs_txn_root(&txn_root, txn, subpool));
    SVN_ERR(svn_test__set_file_contents
            (txn_root, "iota", iota_contents_3, subpool));
    SVN_ERR(svn_fs_commit_txn(NULL, &rev, txn, subpool));
    svn_pool_clear(subpool);

    /* Revision 4. */
    SVN_ERR(svn_fs_begin_txn(&txn, fs, rev, subpool));
    SVN_ERR(svn_fs_txn_root(&txn_root, txn, subpool));
    SVN_ERR(svn_test__set_file_contents
            (txn_root, "iota", iota_contents_4, subpool));
    SVN_ERR(svn_fs_commit_txn(NULL, &rev, txn, subpool));
    svn_pool_clear(subpool);

    /* Revision 5. */
    SVN_ERR(svn_fs_begin_txn(&txn, fs, rev, subpool));
    SVN_ERR(svn_fs_txn_root(&txn_root, txn, subpool));
    SVN_ERR(svn_test__set_file_contents
            (txn_root, "iota", iota_contents_5, subpool));
    SVN_ERR(svn_fs_commit_txn(NULL, &rev, txn, subpool));
    svn_pool_clear(subpool);

    /* Revision 6. */
    SVN_ERR(svn_fs_begin_txn(&txn, fs, rev, subpool));
    SVN_ERR(svn_fs_txn_root(&txn_root, txn, subpool));
    SVN_ERR(svn_test__set_file_contents
            (txn_root, "iota", iota_contents_6, subpool));
    SVN_ERR(svn_fs_commit_txn(NULL, &rev, txn, subpool));
    svn_pool_clear(subpool);

    /* Revision 7. */
    SVN_ERR(svn_fs_begin_txn(&txn, fs, rev, subpool));
    SVN_ERR(svn_fs_txn_root(&txn_root, txn, subpool));
    SVN_ERR(svn_test__set_file_contents
            (txn_root, "iota", iota_contents_7, subpool));
    SVN_ERR(svn_fs_commit_txn(NULL, &rev, txn, subpool));
    svn_pool_clear(subpool);

    /** Now check the full Greek Tree in all of those revisions,
        adjusting `iota' for each one. ***/

    /* Validate revision 1.  */
    {
      svn_fs_root_t *root;
      static svn_test__tree_entry_t expected_entries[] = {
        /* path, contents (0 = dir) */
        { "iota",        iota_contents_1 },
        { "A",           0 },
        { "A/mu",        "This is the file 'mu'.\n" },
        { "A/B",         0 },
        { "A/B/lambda",  "This is the file 'lambda'.\n" },
        { "A/B/E",       0 },
        { "A/B/E/alpha", "This is the file 'alpha'.\n" },
        { "A/B/E/beta",  "This is the file 'beta'.\n" },
        { "A/B/F",       0 },
        { "A/C",         0 },
        { "A/D",         0 },
        { "A/D/gamma",   "This is the file 'gamma'.\n" },
        { "A/D/G",       0 },
        { "A/D/G/pi",    "This is the file 'pi'.\n" },
        { "A/D/G/rho",   "This is the file 'rho'.\n" },
        { "A/D/G/tau",   "This is the file 'tau'.\n" },
        { "A/D/H",       0 },
        { "A/D/H/chi",   "This is the file 'chi'.\n" },
        { "A/D/H/psi",   "This is the file 'psi'.\n" },
        { "A/D/H/omega", "This is the file 'omega'.\n" }
      };

      SVN_ERR(svn_fs_revision_root(&root, fs, 1, pool));
      SVN_ERR(svn_test__validate_tree(root, expected_entries, 20, pool));
    }

    /* Validate revision 2.  */
    {
      svn_fs_root_t *root;
      static svn_test__tree_entry_t expected_entries[] = {
        /* path, contents (0 = dir) */
        { "iota",        iota_contents_2 },
        { "A",           0 },
        { "A/mu",        "This is the file 'mu'.\n" },
        { "A/B",         0 },
        { "A/B/lambda",  "This is the file 'lambda'.\n" },
        { "A/B/E",       0 },
        { "A/B/E/alpha", "This is the file 'alpha'.\n" },
        { "A/B/E/beta",  "This is the file 'beta'.\n" },
        { "A/B/F",       0 },
        { "A/C",         0 },
        { "A/D",         0 },
        { "A/D/gamma",   "This is the file 'gamma'.\n" },
        { "A/D/G",       0 },
        { "A/D/G/pi",    "This is the file 'pi'.\n" },
        { "A/D/G/rho",   "This is the file 'rho'.\n" },
        { "A/D/G/tau",   "This is the file 'tau'.\n" },
        { "A/D/H",       0 },
        { "A/D/H/chi",   "This is the file 'chi'.\n" },
        { "A/D/H/psi",   "This is the file 'psi'.\n" },
        { "A/D/H/omega", "This is the file 'omega'.\n" }
      };

      SVN_ERR(svn_fs_revision_root(&root, fs, 2, pool));
      SVN_ERR(svn_test__validate_tree(root, expected_entries, 20, pool));
    }

    /* Validate revision 3.  */
    {
      svn_fs_root_t *root;
      static svn_test__tree_entry_t expected_entries[] = {
        /* path, contents (0 = dir) */
        { "iota",        iota_contents_3 },
        { "A",           0 },
        { "A/mu",        "This is the file 'mu'.\n" },
        { "A/B",         0 },
        { "A/B/lambda",  "This is the file 'lambda'.\n" },
        { "A/B/E",       0 },
        { "A/B/E/alpha", "This is the file 'alpha'.\n" },
        { "A/B/E/beta",  "This is the file 'beta'.\n" },
        { "A/B/F",       0 },
        { "A/C",         0 },
        { "A/D",         0 },
        { "A/D/gamma",   "This is the file 'gamma'.\n" },
        { "A/D/G",       0 },
        { "A/D/G/pi",    "This is the file 'pi'.\n" },
        { "A/D/G/rho",   "This is the file 'rho'.\n" },
        { "A/D/G/tau",   "This is the file 'tau'.\n" },
        { "A/D/H",       0 },
        { "A/D/H/chi",   "This is the file 'chi'.\n" },
        { "A/D/H/psi",   "This is the file 'psi'.\n" },
        { "A/D/H/omega", "This is the file 'omega'.\n" }
      };

      SVN_ERR(svn_fs_revision_root(&root, fs, 3, pool));
      SVN_ERR(svn_test__validate_tree(root, expected_entries, 20, pool));
    }

    /* Validate revision 4.  */
    {
      svn_fs_root_t *root;
      static svn_test__tree_entry_t expected_entries[] = {
        /* path, contents (0 = dir) */
        { "iota",        iota_contents_4 },
        { "A",           0 },
        { "A/mu",        "This is the file 'mu'.\n" },
        { "A/B",         0 },
        { "A/B/lambda",  "This is the file 'lambda'.\n" },
        { "A/B/E",       0 },
        { "A/B/E/alpha", "This is the file 'alpha'.\n" },
        { "A/B/E/beta",  "This is the file 'beta'.\n" },
        { "A/B/F",       0 },
        { "A/C",         0 },
        { "A/D",         0 },
        { "A/D/gamma",   "This is the file 'gamma'.\n" },
        { "A/D/G",       0 },
        { "A/D/G/pi",    "This is the file 'pi'.\n" },
        { "A/D/G/rho",   "This is the file 'rho'.\n" },
        { "A/D/G/tau",   "This is the file 'tau'.\n" },
        { "A/D/H",       0 },
        { "A/D/H/chi",   "This is the file 'chi'.\n" },
        { "A/D/H/psi",   "This is the file 'psi'.\n" },
        { "A/D/H/omega", "This is the file 'omega'.\n" }
      };

      SVN_ERR(svn_fs_revision_root(&root, fs, 4, pool));
      SVN_ERR(svn_test__validate_tree(root, expected_entries, 20, pool));
    }

    /* Validate revision 5.  */
    {
      svn_fs_root_t *root;
      static svn_test__tree_entry_t expected_entries[] = {
        /* path, contents (0 = dir) */
        { "iota",        iota_contents_5 },
        { "A",           0 },
        { "A/mu",        "This is the file 'mu'.\n" },
        { "A/B",         0 },
        { "A/B/lambda",  "This is the file 'lambda'.\n" },
        { "A/B/E",       0 },
        { "A/B/E/alpha", "This is the file 'alpha'.\n" },
        { "A/B/E/beta",  "This is the file 'beta'.\n" },
        { "A/B/F",       0 },
        { "A/C",         0 },
        { "A/D",         0 },
        { "A/D/G",       0 },
        { "A/D/gamma",   "This is the file 'gamma'.\n" },
        { "A/D/G/pi",    "This is the file 'pi'.\n" },
        { "A/D/G/rho",   "This is the file 'rho'.\n" },
        { "A/D/G/tau",   "This is the file 'tau'.\n" },
        { "A/D/H",       0 },
        { "A/D/H/chi",   "This is the file 'chi'.\n" },
        { "A/D/H/psi",   "This is the file 'psi'.\n" },
        { "A/D/H/omega", "This is the file 'omega'.\n" }
      };

      SVN_ERR(svn_fs_revision_root(&root, fs, 5, pool));
      SVN_ERR(svn_test__validate_tree(root, expected_entries, 20, pool));
    }

    /* Validate revision 6.  */
    {
      svn_fs_root_t *root;
      static svn_test__tree_entry_t expected_entries[] = {
        /* path, contents (0 = dir) */
        { "iota",        iota_contents_6 },
        { "A",           0 },
        { "A/mu",        "This is the file 'mu'.\n" },
        { "A/B",         0 },
        { "A/B/lambda",  "This is the file 'lambda'.\n" },
        { "A/B/E",       0 },
        { "A/B/E/alpha", "This is the file 'alpha'.\n" },
        { "A/B/E/beta",  "This is the file 'beta'.\n" },
        { "A/B/F",       0 },
        { "A/C",         0 },
        { "A/D",         0 },
        { "A/D/gamma",   "This is the file 'gamma'.\n" },
        { "A/D/G",       0 },
        { "A/D/G/pi",    "This is the file 'pi'.\n" },
        { "A/D/G/rho",   "This is the file 'rho'.\n" },
        { "A/D/G/tau",   "This is the file 'tau'.\n" },
        { "A/D/H",       0 },
        { "A/D/H/chi",   "This is the file 'chi'.\n" },
        { "A/D/H/psi",   "This is the file 'psi'.\n" },
        { "A/D/H/omega", "This is the file 'omega'.\n" }
      };

      SVN_ERR(svn_fs_revision_root(&root, fs, 6, pool));
      SVN_ERR(svn_test__validate_tree(root, expected_entries, 20, pool));
    }

    /* Validate revision 7.  */
    {
      svn_fs_root_t *root;
      static svn_test__tree_entry_t expected_entries[] = {
        /* path, contents (0 = dir) */
        { "iota",        iota_contents_7 },
        { "A",           0 },
        { "A/mu",        "This is the file 'mu'.\n" },
        { "A/B",         0 },
        { "A/B/lambda",  "This is the file 'lambda'.\n" },
        { "A/B/E",       0 },
        { "A/B/E/alpha", "This is the file 'alpha'.\n" },
        { "A/B/E/beta",  "This is the file 'beta'.\n" },
        { "A/B/F",       0 },
        { "A/C",         0 },
        { "A/D",         0 },
        { "A/D/gamma",   "This is the file 'gamma'.\n" },
        { "A/D/G",       0 },
        { "A/D/G/pi",    "This is the file 'pi'.\n" },
        { "A/D/G/rho",   "This is the file 'rho'.\n" },
        { "A/D/G/tau",   "This is the file 'tau'.\n" },
        { "A/D/H",       0 },
        { "A/D/H/chi",   "This is the file 'chi'.\n" },
        { "A/D/H/psi",   "This is the file 'psi'.\n" },
        { "A/D/H/omega", "This is the file 'omega'.\n" }
      };

      SVN_ERR(svn_fs_revision_root(&root, fs, 7, pool));
      SVN_ERR(svn_test__validate_tree(root, expected_entries, 20, pool));
    }
  }

  svn_pool_destroy(subpool);
  return SVN_NO_ERROR;
}


/* For each revision R in FS, from 0 to MAX_REV, check that it
   matches the tree in EXPECTED_TREES[R].  Use POOL for any
   allocations.  This is a helper function for check_all_revisions. */
static svn_error_t *
validate_revisions(svn_fs_t *fs,
                   svn_test__tree_t *expected_trees,
                   svn_revnum_t max_rev,
                   apr_pool_t *pool)
{
  svn_fs_root_t *revision_root;
  svn_revnum_t i;
  svn_error_t *err;
  apr_pool_t *subpool = svn_pool_create(pool);

  /* Validate all revisions up to the current one. */
  for (i = 0; i <= max_rev; i++)
    {
      SVN_ERR(svn_fs_revision_root(&revision_root, fs,
                                   (svn_revnum_t)i, subpool));
      err = svn_test__validate_tree(revision_root,
                                    expected_trees[i].entries,
                                    expected_trees[i].num_entries,
                                    subpool);
      if (err)
        return svn_error_createf
          (SVN_ERR_FS_GENERAL, err,
           "Error validating revision %ld (youngest is %ld)", i, max_rev);
      svn_pool_clear(subpool);
    }

  svn_pool_destroy(subpool);
  return SVN_NO_ERROR;
}


static svn_error_t *
check_all_revisions(const char **msg,
                    svn_boolean_t msg_only,
                    svn_test_opts_t *opts,
                    apr_pool_t *pool)
{
  svn_fs_t *fs;
  svn_fs_txn_t *txn;
  svn_fs_root_t *txn_root;
  svn_revnum_t youngest_rev;
  svn_test__tree_t expected_trees[5]; /* one tree per commit, please */
  svn_revnum_t revision_count = 0;
  apr_pool_t *subpool = svn_pool_create(pool);

  *msg = "after each commit, check all revisions";

  if (msg_only)
    return SVN_NO_ERROR;

  /* Create a filesystem and repository. */
  SVN_ERR(svn_test__create_fs(&fs, "test-repo-check-all-revisions",
                              opts->fs_type, pool));

  /***********************************************************************/
  /* REVISION 0 */
  /***********************************************************************/
  {
    expected_trees[revision_count].num_entries = 0;
    expected_trees[revision_count].entries = 0;
    SVN_ERR(validate_revisions(fs, expected_trees, revision_count, subpool));
    revision_count++;
  }
  svn_pool_clear(subpool);

  /* Create and commit the greek tree. */
  SVN_ERR(svn_fs_begin_txn(&txn, fs, 0, subpool));
  SVN_ERR(svn_fs_txn_root(&txn_root, txn, subpool));
  SVN_ERR(svn_test__create_greek_tree(txn_root, subpool));
  SVN_ERR(svn_fs_commit_txn(NULL, &youngest_rev, txn, subpool));

  /***********************************************************************/
  /* REVISION 1 */
  /***********************************************************************/
  {
    static svn_test__tree_entry_t expected_entries[] = {
      /* path, contents (0 = dir) */
      { "iota",        "This is the file 'iota'.\n" },
      { "A",           0 },
      { "A/mu",        "This is the file 'mu'.\n" },
      { "A/B",         0 },
      { "A/B/lambda",  "This is the file 'lambda'.\n" },
      { "A/B/E",       0 },
      { "A/B/E/alpha", "This is the file 'alpha'.\n" },
      { "A/B/E/beta",  "This is the file 'beta'.\n" },
      { "A/B/F",       0 },
      { "A/C",         0 },
      { "A/D",         0 },
      { "A/D/gamma",   "This is the file 'gamma'.\n" },
      { "A/D/G",       0 },
      { "A/D/G/pi",    "This is the file 'pi'.\n" },
      { "A/D/G/rho",   "This is the file 'rho'.\n" },
      { "A/D/G/tau",   "This is the file 'tau'.\n" },
      { "A/D/H",       0 },
      { "A/D/H/chi",   "This is the file 'chi'.\n" },
      { "A/D/H/psi",   "This is the file 'psi'.\n" },
      { "A/D/H/omega", "This is the file 'omega'.\n" }
    };
    expected_trees[revision_count].entries = expected_entries;
    expected_trees[revision_count].num_entries = 20;
    SVN_ERR(validate_revisions(fs, expected_trees, revision_count, subpool));
    revision_count++;
  }
  svn_pool_clear(subpool);

  /* Make a new txn based on the youngest revision, make some changes,
     and commit those changes (which makes a new youngest
     revision). */
  SVN_ERR(svn_fs_begin_txn(&txn, fs, youngest_rev, subpool));
  SVN_ERR(svn_fs_txn_root(&txn_root, txn, subpool));
  {
    static svn_test__txn_script_command_t script_entries[] = {
      { 'a', "A/delta",     "This is the file 'delta'.\n" },
      { 'a', "A/epsilon",   "This is the file 'epsilon'.\n" },
      { 'a', "A/B/Z",       0 },
      { 'a', "A/B/Z/zeta",  "This is the file 'zeta'.\n" },
      { 'd', "A/C",         0 },
      { 'd', "A/mu",        "" },
      { 'd', "A/D/G/tau",   "" },
      { 'd', "A/D/H/omega", "" },
      { 'e', "iota",        "Changed file 'iota'.\n" },
      { 'e', "A/D/G/rho",   "Changed file 'rho'.\n" }
    };
    SVN_ERR(svn_test__txn_script_exec(txn_root, script_entries, 10,
                                      subpool));
  }
  SVN_ERR(svn_fs_commit_txn(NULL, &youngest_rev, txn, subpool));

  /***********************************************************************/
  /* REVISION 2 */
  /***********************************************************************/
  {
    static svn_test__tree_entry_t expected_entries[] = {
      /* path, contents (0 = dir) */
      { "iota",        "Changed file 'iota'.\n" },
      { "A",           0 },
      { "A/delta",     "This is the file 'delta'.\n" },
      { "A/epsilon",   "This is the file 'epsilon'.\n" },
      { "A/B",         0 },
      { "A/B/lambda",  "This is the file 'lambda'.\n" },
      { "A/B/E",       0 },
      { "A/B/E/alpha", "This is the file 'alpha'.\n" },
      { "A/B/E/beta",  "This is the file 'beta'.\n" },
      { "A/B/F",       0 },
      { "A/B/Z",       0 },
      { "A/B/Z/zeta",  "This is the file 'zeta'.\n" },
      { "A/D",         0 },
      { "A/D/gamma",   "This is the file 'gamma'.\n" },
      { "A/D/G",       0 },
      { "A/D/G/pi",    "This is the file 'pi'.\n" },
      { "A/D/G/rho",   "Changed file 'rho'.\n" },
      { "A/D/H",       0 },
      { "A/D/H/chi",   "This is the file 'chi'.\n" },
      { "A/D/H/psi",   "This is the file 'psi'.\n" }
    };
    expected_trees[revision_count].entries = expected_entries;
    expected_trees[revision_count].num_entries = 20;
    SVN_ERR(validate_revisions(fs, expected_trees, revision_count, subpool));
    revision_count++;
  }
  svn_pool_clear(subpool);

  /* Make a new txn based on the youngest revision, make some changes,
     and commit those changes (which makes a new youngest
     revision). */
  SVN_ERR(svn_fs_begin_txn(&txn, fs, youngest_rev, subpool));
  SVN_ERR(svn_fs_txn_root(&txn_root, txn, subpool));
  {
    static svn_test__txn_script_command_t script_entries[] = {
      { 'a', "A/mu",        "Re-added file 'mu'.\n" },
      { 'a', "A/D/H/omega", 0 }, /* re-add omega as directory! */
      { 'd', "iota",        "" },
      { 'e', "A/delta",     "This is the file 'delta'.\nLine 2.\n" }
    };
    SVN_ERR(svn_test__txn_script_exec(txn_root, script_entries, 4,
                                      subpool));
  }
  SVN_ERR(svn_fs_commit_txn(NULL, &youngest_rev, txn, subpool));

  /***********************************************************************/
  /* REVISION 3 */
  /***********************************************************************/
  {
    static svn_test__tree_entry_t expected_entries[] = {
      /* path, contents (0 = dir) */
      { "A",           0 },
      { "A/delta",     "This is the file 'delta'.\nLine 2.\n" },
      { "A/epsilon",   "This is the file 'epsilon'.\n" },
      { "A/mu",        "Re-added file 'mu'.\n" },
      { "A/B",         0 },
      { "A/B/lambda",  "This is the file 'lambda'.\n" },
      { "A/B/E",       0 },
      { "A/B/E/alpha", "This is the file 'alpha'.\n" },
      { "A/B/E/beta",  "This is the file 'beta'.\n" },
      { "A/B/F",       0 },
      { "A/B/Z",       0 },
      { "A/B/Z/zeta",  "This is the file 'zeta'.\n" },
      { "A/D",         0 },
      { "A/D/gamma",   "This is the file 'gamma'.\n" },
      { "A/D/G",       0 },
      { "A/D/G/pi",    "This is the file 'pi'.\n" },
      { "A/D/G/rho",   "Changed file 'rho'.\n" },
      { "A/D/H",       0 },
      { "A/D/H/chi",   "This is the file 'chi'.\n" },
      { "A/D/H/psi",   "This is the file 'psi'.\n" },
      { "A/D/H/omega", 0 }
    };
    expected_trees[revision_count].entries = expected_entries;
    expected_trees[revision_count].num_entries = 21;
    SVN_ERR(validate_revisions(fs, expected_trees, revision_count, subpool));
    revision_count++;
  }
  svn_pool_clear(subpool);

  /* Make a new txn based on the youngest revision, make some changes,
     and commit those changes (which makes a new youngest
     revision). */
  SVN_ERR(svn_fs_begin_txn(&txn, fs, youngest_rev, subpool));
  SVN_ERR(svn_fs_txn_root(&txn_root, txn, subpool));
  {
    static svn_test__txn_script_command_t script_entries[] = {
      { 'c', "A/D/G",        "A/D/G2" },
      { 'c', "A/epsilon",    "A/B/epsilon" },
    };
    SVN_ERR(svn_test__txn_script_exec(txn_root, script_entries, 2, subpool));
  }
  SVN_ERR(svn_fs_commit_txn(NULL, &youngest_rev, txn, subpool));

  /***********************************************************************/
  /* REVISION 4 */
  /***********************************************************************/
  {
    static svn_test__tree_entry_t expected_entries[] = {
      /* path, contents (0 = dir) */
      { "A",           0 },
      { "A/delta",     "This is the file 'delta'.\nLine 2.\n" },
      { "A/epsilon",   "This is the file 'epsilon'.\n" },
      { "A/mu",        "Re-added file 'mu'.\n" },
      { "A/B",         0 },
      { "A/B/epsilon", "This is the file 'epsilon'.\n" },
      { "A/B/lambda",  "This is the file 'lambda'.\n" },
      { "A/B/E",       0 },
      { "A/B/E/alpha", "This is the file 'alpha'.\n" },
      { "A/B/E/beta",  "This is the file 'beta'.\n" },
      { "A/B/F",       0 },
      { "A/B/Z",       0 },
      { "A/B/Z/zeta",  "This is the file 'zeta'.\n" },
      { "A/D",         0 },
      { "A/D/gamma",   "This is the file 'gamma'.\n" },
      { "A/D/G",       0 },
      { "A/D/G/pi",    "This is the file 'pi'.\n" },
      { "A/D/G/rho",   "Changed file 'rho'.\n" },
      { "A/D/G2",      0 },
      { "A/D/G2/pi",   "This is the file 'pi'.\n" },
      { "A/D/G2/rho",  "Changed file 'rho'.\n" },
      { "A/D/H",       0 },
      { "A/D/H/chi",   "This is the file 'chi'.\n" },
      { "A/D/H/psi",   "This is the file 'psi'.\n" },
      { "A/D/H/omega", 0 }
    };
    expected_trees[revision_count].entries = expected_entries;
    expected_trees[revision_count].num_entries = 25;
    SVN_ERR(validate_revisions(fs, expected_trees, revision_count, subpool));
    revision_count++;
  }
  svn_pool_destroy(subpool);

  return SVN_NO_ERROR;
}


/* Helper function for large_file_integrity().  Given a ROOT and PATH
   to a file, calculate and return the MD5 digest for the contents of
   the file. */
static svn_error_t *
get_file_digest(unsigned char digest[APR_MD5_DIGESTSIZE],
                svn_fs_root_t *root,
                const char *path,
                apr_pool_t *pool)
{
  svn_stream_t *stream;
  apr_size_t len;
  const apr_size_t buf_size = 100000;
  apr_md5_ctx_t context;

  /* ### todo:  Pool usage in svndiff is currently really, really
     crappy.  We need to keep this buffer fairly large so we don't run
     out of memory doing undeltification of large files into tiny
     buffers.  Issue #465.  */
  char *buf = apr_palloc(pool, buf_size);

  /* Get a stream for the file contents. */
  SVN_ERR(svn_fs_file_contents(&stream, root, path, pool));

  /* Initialize APR MD5 context. */
  apr_md5_init(&context);

  do
    {
      /* "please fill the buf with bytes" */
      len = buf_size;
      SVN_ERR(svn_stream_read(stream, buf, &len));

      /* Update the MD5 calculation with the data we just read.  */
      apr_md5_update(&context, buf, len);

    } while (len == buf_size);  /* Continue until a short read. */

  /* Finalize MD5 calculation. */
  apr_md5_final(digest, &context);

  return SVN_NO_ERROR;
}


/* Return a pseudo-random number in the range [0,SCALAR) i.e. return
   a number N such that 0 <= N < SCALAR */
static int my_rand(int scalar, apr_uint32_t *seed)
{
  static const apr_uint32_t TEST_RAND_MAX = 0xffffffffUL;
  /* Assumes TEST_RAND_MAX+1 can be exactly represented in a double */
  return (int)(((double)svn_test_rand(seed)
                / ((double)TEST_RAND_MAX+1.0))
               * (double)scalar);
}


/* Put pseudo-random bytes in buffer BUF (which is LEN bytes long).
   If FULL is TRUE, simply replace every byte in BUF with a
   pseudo-random byte, else, replace a pseudo-random collection of
   bytes with pseudo-random data. */
static void
random_data_to_buffer(char *buf,
                      apr_size_t buf_len,
                      svn_boolean_t full,
                      apr_uint32_t *seed)
{
  apr_size_t i;
  apr_size_t num_bytes;
  apr_size_t offset;

  int ds_off = 0;
  const char *dataset = "0123456789";
  int dataset_size = strlen(dataset);

  if (full)
    {
      for (i = 0; i < buf_len; i++)
        {
          ds_off = my_rand(dataset_size, seed);
          buf[i] = dataset[ds_off];
        }

      return;
    }

  num_bytes = my_rand(buf_len / 100, seed) + 1;
  for (i = 0; i < num_bytes; i++)
    {
      offset = my_rand(buf_len - 1, seed);
      ds_off = my_rand(dataset_size, seed);
      buf[offset] = dataset[ds_off];
    }

  return;
}


static svn_error_t *
file_integrity_helper(apr_size_t filesize, apr_uint32_t *seed,
                      const char *fs_type, const char *fs_name,
                      apr_pool_t *pool)
{
  svn_fs_t *fs;
  svn_fs_txn_t *txn;
  svn_fs_root_t *txn_root, *rev_root;
  svn_revnum_t youngest_rev = 0;
  apr_pool_t *subpool = svn_pool_create(pool);
  svn_string_t contents;
  char *content_buffer;
  unsigned char digest[APR_MD5_DIGESTSIZE];
  unsigned char digest_list[100][APR_MD5_DIGESTSIZE];
  svn_txdelta_window_handler_t wh_func;
  void *wh_baton;
  svn_revnum_t j;

  /* Create a filesystem and repository. */
  SVN_ERR(svn_test__create_fs(&fs, fs_name, fs_type, pool));

  /* Set up our file contents string buffer. */
  content_buffer = apr_palloc(pool, filesize);

  contents.data = content_buffer;
  contents.len = filesize;

  /* THE PLAN:

     The plan here is simple.  We have a very large file (FILESIZE
     bytes) that we initialize with pseudo-random data and commit.
     Then we make pseudo-random modifications to that file's contents,
     committing after each mod.  Prior to each commit, we generate an
     MD5 checksum for the contents of the file, storing each of those
     checksums in an array.  After we've made a whole bunch of edits
     and commits, we'll re-check that file's contents as of each
     revision in the repository, recalculate a checksum for those
     contents, and make sure the "before" and "after" checksums
     match.  */

  /* Create a big, ugly, pseudo-random-filled file and commit it.  */
  SVN_ERR(svn_fs_begin_txn(&txn, fs, youngest_rev, subpool));
  SVN_ERR(svn_fs_txn_root(&txn_root, txn, subpool));
  SVN_ERR(svn_fs_make_file(txn_root, "bigfile", subpool));
  random_data_to_buffer(content_buffer, filesize, TRUE, seed);
  apr_md5(digest, contents.data, contents.len);
  SVN_ERR(svn_fs_apply_textdelta
          (&wh_func, &wh_baton, txn_root, "bigfile", NULL, NULL, subpool));
  SVN_ERR(svn_txdelta_send_string(&contents, wh_func, wh_baton, subpool));
  SVN_ERR(svn_fs_commit_txn(NULL, &youngest_rev, txn, subpool));
  SVN_ERR(svn_fs_deltify_revision(fs, youngest_rev, subpool));
  memcpy(digest_list[youngest_rev], digest, APR_MD5_DIGESTSIZE);
  svn_pool_clear(subpool);

  /* Now, let's make some edits to the beginning of our file, and
     commit those. */
  SVN_ERR(svn_fs_begin_txn(&txn, fs, youngest_rev, subpool));
  SVN_ERR(svn_fs_txn_root(&txn_root, txn, subpool));
  random_data_to_buffer(content_buffer, 20, TRUE, seed);
  apr_md5(digest, contents.data, contents.len);
  SVN_ERR(svn_fs_apply_textdelta
          (&wh_func, &wh_baton, txn_root, "bigfile", NULL, NULL, subpool));
  SVN_ERR(svn_txdelta_send_string(&contents, wh_func, wh_baton, subpool));
  SVN_ERR(svn_fs_commit_txn(NULL, &youngest_rev, txn, subpool));
  SVN_ERR(svn_fs_deltify_revision(fs, youngest_rev, subpool));
  memcpy(digest_list[youngest_rev], digest, APR_MD5_DIGESTSIZE);
  svn_pool_clear(subpool);

  /* Now, let's make some edits to the end of our file. */
  SVN_ERR(svn_fs_begin_txn(&txn, fs, youngest_rev, subpool));
  SVN_ERR(svn_fs_txn_root(&txn_root, txn, subpool));
  random_data_to_buffer(content_buffer + (filesize - 20), 20, TRUE, seed);
  apr_md5(digest, contents.data, contents.len);
  SVN_ERR(svn_fs_apply_textdelta
          (&wh_func, &wh_baton, txn_root, "bigfile", NULL, NULL, subpool));
  SVN_ERR(svn_txdelta_send_string(&contents, wh_func, wh_baton, subpool));
  SVN_ERR(svn_fs_commit_txn(NULL, &youngest_rev, txn, subpool));
  SVN_ERR(svn_fs_deltify_revision(fs, youngest_rev, subpool));
  memcpy(digest_list[youngest_rev], digest, APR_MD5_DIGESTSIZE);
  svn_pool_clear(subpool);

  /* How about some edits to both the beginning and the end of the
     file? */
  SVN_ERR(svn_fs_begin_txn(&txn, fs, youngest_rev, subpool));
  SVN_ERR(svn_fs_txn_root(&txn_root, txn, subpool));
  random_data_to_buffer(content_buffer, 20, TRUE, seed);
  random_data_to_buffer(content_buffer + (filesize - 20), 20, TRUE, seed);
  apr_md5(digest, contents.data, contents.len);
  SVN_ERR(svn_fs_apply_textdelta
          (&wh_func, &wh_baton, txn_root, "bigfile", NULL, NULL, subpool));
  SVN_ERR(svn_txdelta_send_string(&contents, wh_func, wh_baton, subpool));
  SVN_ERR(svn_fs_commit_txn(NULL, &youngest_rev, txn, subpool));
  SVN_ERR(svn_fs_deltify_revision(fs, youngest_rev, subpool));
  memcpy(digest_list[youngest_rev], digest, APR_MD5_DIGESTSIZE);
  svn_pool_clear(subpool);

  /* Alright, now we're just going to go crazy.  Let's make many more
     edits -- pseudo-random numbers and offsets of bytes changed to
     more pseudo-random values.  */
  for (j = youngest_rev; j < 30; j = youngest_rev)
    {
      SVN_ERR(svn_fs_begin_txn(&txn, fs, youngest_rev, subpool));
      SVN_ERR(svn_fs_txn_root(&txn_root, txn, subpool));
      random_data_to_buffer(content_buffer, filesize, FALSE, seed);
      apr_md5(digest, contents.data, contents.len);
      SVN_ERR(svn_fs_apply_textdelta(&wh_func, &wh_baton, txn_root,
                                     "bigfile", NULL, NULL, subpool));
      SVN_ERR(svn_txdelta_send_string
              (&contents, wh_func, wh_baton, subpool));
      SVN_ERR(svn_fs_commit_txn(NULL, &youngest_rev, txn, subpool));
      SVN_ERR(svn_fs_deltify_revision(fs, youngest_rev, subpool));
      memcpy(digest_list[youngest_rev], digest, APR_MD5_DIGESTSIZE);
      svn_pool_clear(subpool);
    }

  /* Now, calculate an MD5 digest for the contents of our big ugly
     file in each revision currently in existence, and make the sure
     the checksum matches the checksum of the data prior to its
     commit. */
  for (j = youngest_rev; j > 0; j--)
    {
      SVN_ERR(svn_fs_revision_root(&rev_root, fs, j, subpool));
      SVN_ERR(get_file_digest(digest, rev_root, "bigfile", subpool));
      if (memcmp(digest, digest_list[j], APR_MD5_DIGESTSIZE))
        return svn_error_createf
          (SVN_ERR_FS_GENERAL, NULL,
           "MD5 checksum failure, revision %ld", j);
      svn_pool_clear(subpool);
    }

  svn_pool_destroy(subpool);
  return SVN_NO_ERROR;
}


static svn_error_t *
medium_file_integrity(const char **msg,
                      svn_boolean_t msg_only,
                      svn_test_opts_t *opts,
                      apr_pool_t *pool)
{
  apr_uint32_t seed = (apr_uint32_t) apr_time_now();
  *msg = apr_psprintf(pool,
                      "create and modify medium file (seed=%lu)",
                      (unsigned long) seed);

  if (msg_only)
    return SVN_NO_ERROR;

  /* Being no larger than the standard delta window size affects
     deltification internally, so test that. */
  return file_integrity_helper(SVN_DELTA_WINDOW_SIZE, &seed, opts->fs_type,
                               "test-repo-medium-file-integrity", pool);
}


static svn_error_t *
large_file_integrity(const char **msg,
                     svn_boolean_t msg_only,
                     svn_test_opts_t *opts,
                     apr_pool_t *pool)
{
  apr_uint32_t seed = (apr_uint32_t) apr_time_now();
  *msg = apr_psprintf(pool,
                      "create and modify large file (seed=%lu)",
                      (unsigned long) seed);

  if (msg_only)
    return SVN_NO_ERROR;

  /* Being larger than the standard delta window size affects
     deltification internally, so test that. */
  return file_integrity_helper(SVN_DELTA_WINDOW_SIZE + 1, &seed, opts->fs_type,
                               "test-repo-large-file-integrity", pool);
}


static svn_error_t *
check_root_revision(const char **msg,
                    svn_boolean_t msg_only,
                    svn_test_opts_t *opts,
                    apr_pool_t *pool)
{
  svn_fs_t *fs;
  svn_fs_txn_t *txn;
  svn_fs_root_t *txn_root, *rev_root;
  svn_revnum_t youngest_rev, test_rev;
  apr_pool_t *subpool = svn_pool_create(pool);
  int i;

  *msg = "ensure accurate storage of root node";

  if (msg_only)
    return SVN_NO_ERROR;

  /* Create a filesystem and repository. */
  SVN_ERR(svn_test__create_fs(&fs, "test-repo-check-root-revision",
                              opts->fs_type, pool));

  /* Create and commit the greek tree. */
  SVN_ERR(svn_fs_begin_txn(&txn, fs, 0, subpool));
  SVN_ERR(svn_fs_txn_root(&txn_root, txn, subpool));
  SVN_ERR(svn_test__create_greek_tree(txn_root, subpool));
  SVN_ERR(svn_fs_commit_txn(NULL, &youngest_rev, txn, subpool));

  /* Root node's revision should be the same as YOUNGEST_REV. */
  SVN_ERR(svn_fs_revision_root(&rev_root, fs, youngest_rev, subpool));
  SVN_ERR(svn_fs_node_created_rev(&test_rev, rev_root, "", subpool));
  if (test_rev != youngest_rev)
    return svn_error_createf
      (SVN_ERR_FS_GENERAL, NULL,
       "Root node in revision %ld has unexpected stored revision %ld",
       youngest_rev, test_rev);
  svn_pool_clear(subpool);

  for (i = 0; i < 10; i++)
    {
      /* Create and commit the greek tree. */
      SVN_ERR(svn_fs_begin_txn(&txn, fs, youngest_rev, subpool));
      SVN_ERR(svn_fs_txn_root(&txn_root, txn, subpool));
      SVN_ERR(svn_test__set_file_contents
              (txn_root, "iota",
               apr_psprintf(subpool, "iota version %d", i + 2), subpool));

      SVN_ERR(svn_fs_commit_txn(NULL, &youngest_rev, txn, subpool));

      /* Root node's revision should be the same as YOUNGEST_REV. */
      SVN_ERR(svn_fs_revision_root(&rev_root, fs, youngest_rev, subpool));
      SVN_ERR(svn_fs_node_created_rev(&test_rev, rev_root, "", subpool));
      if (test_rev != youngest_rev)
        return svn_error_createf
          (SVN_ERR_FS_GENERAL, NULL,
           "Root node in revision %ld has unexpected stored revision %ld",
           youngest_rev, test_rev);
      svn_pool_clear(subpool);
    }

  svn_pool_destroy(subpool);
  return SVN_NO_ERROR;
}


struct node_created_rev_args {
  const char *path;
  svn_revnum_t rev;
};


static svn_error_t *
verify_path_revs(svn_fs_root_t *root,
                 struct node_created_rev_args *args,
                 int num_path_revs,
                 apr_pool_t *pool)
{
  apr_pool_t *subpool = svn_pool_create(pool);
  int i;
  svn_revnum_t rev;

  for (i = 0; i < num_path_revs; i++)
    {
      svn_pool_clear(subpool);
      SVN_ERR(svn_fs_node_created_rev(&rev, root, args[i].path, subpool));
      if (rev != args[i].rev)
        return svn_error_createf
          (SVN_ERR_FS_GENERAL, NULL,
           "verify_path_revs: '%s' has created rev '%ld' "
           "(expected '%ld')",
           args[i].path, rev, args[i].rev);
    }

  apr_pool_destroy(subpool);
  return SVN_NO_ERROR;
}


static svn_error_t *
test_node_created_rev(const char **msg,
                      svn_boolean_t msg_only,
                      svn_test_opts_t *opts,
                      apr_pool_t *pool)
{
  apr_pool_t *subpool = svn_pool_create(pool);
  svn_fs_t *fs;
  svn_fs_txn_t *txn;
  svn_fs_root_t *txn_root, *rev_root;
  svn_revnum_t youngest_rev = 0;
  int i;
  struct node_created_rev_args path_revs[21];
  const char *greek_paths[21] = {
    /*  0 */ "",
    /*  1 */ "iota",
    /*  2 */ "A",
    /*  3 */ "A/mu",
    /*  4 */ "A/B",
    /*  5 */ "A/B/lambda",
    /*  6 */ "A/B/E",
    /*  7 */ "A/B/E/alpha",
    /*  8 */ "A/B/E/beta",
    /*  9 */ "A/B/F",
    /* 10 */ "A/C",
    /* 11 */ "A/D",
    /* 12 */ "A/D/gamma",
    /* 13 */ "A/D/G",
    /* 14 */ "A/D/G/pi",
    /* 15 */ "A/D/G/rho",
    /* 16 */ "A/D/G/tau",
    /* 17 */ "A/D/H",
    /* 18 */ "A/D/H/chi",
    /* 19 */ "A/D/H/psi",
    /* 20 */ "A/D/H/omega",
  };

  *msg = "svn_fs_node_created_rev test";

  if (msg_only)
    return SVN_NO_ERROR;

  /* Initialize the paths in our args list. */
  for (i = 0; i < 20; i++)
    path_revs[i].path = greek_paths[i];

  /* Create a filesystem and repository. */
  SVN_ERR(svn_test__create_fs(&fs, "test-repo-node-created-rev",
                              opts->fs_type, pool));

  /* Created the greek tree in revision 1. */
  SVN_ERR(svn_fs_begin_txn(&txn, fs, youngest_rev, subpool));
  SVN_ERR(svn_fs_txn_root(&txn_root, txn, subpool));
  SVN_ERR(svn_test__create_greek_tree(txn_root, subpool));

  /* Now, prior to committing, all these nodes should have an invalid
     created rev.  After all, the rev has been created yet.  Verify
     this. */
  for (i = 0; i < 20; i++)
    path_revs[i].rev = SVN_INVALID_REVNUM;
  SVN_ERR(verify_path_revs(txn_root, path_revs, 20, subpool));

  /* Now commit the transaction. */
  SVN_ERR(svn_fs_commit_txn(NULL, &youngest_rev, txn, subpool));

  /* Now, we have a new revision, and all paths in it should have a
     created rev of 1.  Verify this. */
  SVN_ERR(svn_fs_revision_root(&rev_root, fs, youngest_rev, subpool));
  for (i = 0; i < 20; i++)
    path_revs[i].rev = 1;
  SVN_ERR(verify_path_revs(rev_root, path_revs, 20, subpool));

  /*** Let's make some changes/commits here and there, and make sure
       we can keep this whole created rev thing in good standing.  The
       general rule here is that prior to commit, mutable things have
       an invalid created rev, immutable things have their original
       created rev.  After the commit, those things which had invalid
       created revs in the transaction now have the youngest revision
       as their created rev.

       ### NOTE: Bubble-up currently affect the created revisions for
       directory nodes.  I'm not sure if this is the behavior we've
       settled on as desired.
  */

  /*** clear the per-commit pool */
  svn_pool_clear(subpool);
  /* begin a new transaction */
  SVN_ERR(svn_fs_begin_txn(&txn, fs, youngest_rev, subpool));
  SVN_ERR(svn_fs_txn_root(&txn_root, txn, subpool));
  /* The created revs on a txn root should be the same as on the rev
     root it came from, if we haven't made changes yet.  (See issue
     #2608.) */
  SVN_ERR(verify_path_revs(txn_root, path_revs, 20, subpool));
  /* make mods */
  SVN_ERR(svn_test__set_file_contents
          (txn_root, "iota", "pointless mod here", subpool));
  /* verify created revs */
  path_revs[0].rev = SVN_INVALID_REVNUM; /* (root) */
  path_revs[1].rev = SVN_INVALID_REVNUM; /* iota */
  SVN_ERR(verify_path_revs(txn_root, path_revs, 20, subpool));
  /* commit transaction */
  SVN_ERR(svn_fs_commit_txn(NULL, &youngest_rev, txn, subpool));
  /* get a revision root for the new revision */
  SVN_ERR(svn_fs_revision_root(&rev_root, fs, youngest_rev, subpool));
  /* verify created revs */
  path_revs[0].rev = 2; /* (root) */
  path_revs[1].rev = 2; /* iota */
  SVN_ERR(verify_path_revs(rev_root, path_revs, 20, subpool));

  /*** clear the per-commit pool */
  svn_pool_clear(subpool);
  /* begin a new transaction */
  SVN_ERR(svn_fs_begin_txn(&txn, fs, youngest_rev, subpool));
  SVN_ERR(svn_fs_txn_root(&txn_root, txn, subpool));
  /* make mods */
  SVN_ERR(svn_test__set_file_contents
          (txn_root, "A/D/H/omega", "pointless mod here", subpool));
  /* verify created revs */
  path_revs[0].rev  = SVN_INVALID_REVNUM; /* (root) */
  path_revs[2].rev  = SVN_INVALID_REVNUM; /* A */
  path_revs[11].rev = SVN_INVALID_REVNUM; /* D */
  path_revs[17].rev = SVN_INVALID_REVNUM; /* H */
  path_revs[20].rev = SVN_INVALID_REVNUM; /* omega */
  SVN_ERR(verify_path_revs(txn_root, path_revs, 20, subpool));
  /* commit transaction */
  SVN_ERR(svn_fs_commit_txn(NULL, &youngest_rev, txn, subpool));
  /* get a revision root for the new revision */
  SVN_ERR(svn_fs_revision_root(&rev_root, fs, youngest_rev, subpool));
  /* verify created revs */
  path_revs[0].rev  = 3; /* (root) */
  path_revs[2].rev  = 3; /* A */
  path_revs[11].rev = 3; /* D */
  path_revs[17].rev = 3; /* H */
  path_revs[20].rev = 3; /* omega */
  SVN_ERR(verify_path_revs(rev_root, path_revs, 20, subpool));

  /* Destroy the per-commit subpool. */
  svn_pool_destroy(subpool);

  return SVN_NO_ERROR;
}


static svn_error_t *
check_related(const char **msg,
              svn_boolean_t msg_only,
              svn_test_opts_t *opts,
              apr_pool_t *pool)
{
  apr_pool_t *subpool = svn_pool_create(pool);
  svn_fs_t *fs;
  svn_fs_txn_t *txn;
  svn_fs_root_t *txn_root, *rev_root;
  svn_revnum_t youngest_rev = 0;

  *msg = "test svn_fs_check_related";

  if (msg_only)
    return SVN_NO_ERROR;

  /* Create a filesystem and repository. */
  SVN_ERR(svn_test__create_fs(&fs, "test-repo-check-related",
                              opts->fs_type, pool));

  /*** Step I: Build up some state in our repository through a series
       of commits */

  /* Using files because bubble-up complicates the testing.  However,
     the algorithm itself is ambivalent about what type of node is
     being examined.

     - New files show up in this order (through time): A,B,C,D,E,F
     - Number following filename is the revision.
     - Vertical motion shows revision history
     - Horizontal motion show copy history.

     A1---------C4         E7
     |          |          |
     A2         C5         E8---F9
     |          |               |
     A3---B4    C6              F10
     |    |
     A4   B5----------D6
          |           |
          B6          D7
  */
  /* Revision 1 */
  SVN_ERR(svn_fs_begin_txn(&txn, fs, youngest_rev, subpool));
  SVN_ERR(svn_fs_txn_root(&txn_root, txn, subpool));
  SVN_ERR(svn_fs_make_file(txn_root, "A", subpool));
  SVN_ERR(svn_test__set_file_contents(txn_root, "A", "1", subpool));
  SVN_ERR(svn_fs_commit_txn(NULL, &youngest_rev, txn, subpool));
  svn_pool_clear(subpool);
  /* Revision 2 */
  SVN_ERR(svn_fs_begin_txn(&txn, fs, youngest_rev, subpool));
  SVN_ERR(svn_fs_txn_root(&txn_root, txn, subpool));
  SVN_ERR(svn_test__set_file_contents(txn_root, "A", "2", subpool));
  SVN_ERR(svn_fs_commit_txn(NULL, &youngest_rev, txn, subpool));
  svn_pool_clear(subpool);
  /* Revision 3 */
  SVN_ERR(svn_fs_begin_txn(&txn, fs, youngest_rev, subpool));
  SVN_ERR(svn_fs_txn_root(&txn_root, txn, subpool));
  SVN_ERR(svn_test__set_file_contents(txn_root, "A", "3", subpool));
  SVN_ERR(svn_fs_commit_txn(NULL, &youngest_rev, txn, subpool));
  svn_pool_clear(subpool);
  /* Revision 4 */
  SVN_ERR(svn_fs_begin_txn(&txn, fs, youngest_rev, subpool));
  SVN_ERR(svn_fs_txn_root(&txn_root, txn, subpool));
  SVN_ERR(svn_test__set_file_contents(txn_root, "A", "4", subpool));
  SVN_ERR(svn_fs_revision_root(&rev_root, fs, 3, subpool));
  SVN_ERR(svn_fs_copy(rev_root, "A", txn_root, "B", subpool));
  SVN_ERR(svn_test__set_file_contents(txn_root, "B", "4", subpool));
  SVN_ERR(svn_fs_revision_root(&rev_root, fs, 1, subpool));
  SVN_ERR(svn_fs_copy(rev_root, "A", txn_root, "C", subpool));
  SVN_ERR(svn_test__set_file_contents(txn_root, "C", "4", subpool));
  SVN_ERR(svn_fs_commit_txn(NULL, &youngest_rev, txn, subpool));
  svn_pool_clear(subpool);
  /* Revision 5 */
  SVN_ERR(svn_fs_begin_txn(&txn, fs, youngest_rev, subpool));
  SVN_ERR(svn_fs_txn_root(&txn_root, txn, subpool));
  SVN_ERR(svn_test__set_file_contents(txn_root, "B", "5", subpool));
  SVN_ERR(svn_test__set_file_contents(txn_root, "C", "5", subpool));
  SVN_ERR(svn_fs_commit_txn(NULL, &youngest_rev, txn, subpool));
  svn_pool_clear(subpool);
  /* Revision 6 */
  SVN_ERR(svn_fs_begin_txn(&txn, fs, youngest_rev, subpool));
  SVN_ERR(svn_fs_txn_root(&txn_root, txn, subpool));
  SVN_ERR(svn_test__set_file_contents(txn_root, "B", "6", subpool));
  SVN_ERR(svn_test__set_file_contents(txn_root, "C", "6", subpool));
  SVN_ERR(svn_fs_revision_root(&rev_root, fs, 5, subpool));
  SVN_ERR(svn_fs_copy(rev_root, "B", txn_root, "D", subpool));
  SVN_ERR(svn_test__set_file_contents(txn_root, "D", "5", subpool));
  SVN_ERR(svn_fs_commit_txn(NULL, &youngest_rev, txn, subpool));
  svn_pool_clear(subpool);
  /* Revision 7 */
  SVN_ERR(svn_fs_begin_txn(&txn, fs, youngest_rev, subpool));
  SVN_ERR(svn_fs_txn_root(&txn_root, txn, subpool));
  SVN_ERR(svn_test__set_file_contents(txn_root, "D", "7", subpool));
  SVN_ERR(svn_fs_make_file(txn_root, "E", subpool));
  SVN_ERR(svn_test__set_file_contents(txn_root, "E", "7", subpool));
  SVN_ERR(svn_fs_commit_txn(NULL, &youngest_rev, txn, subpool));
  svn_pool_clear(subpool);
  /* Revision 8 */
  SVN_ERR(svn_fs_begin_txn(&txn, fs, youngest_rev, subpool));
  SVN_ERR(svn_fs_txn_root(&txn_root, txn, subpool));
  SVN_ERR(svn_test__set_file_contents(txn_root, "E", "8", subpool));
  SVN_ERR(svn_fs_commit_txn(NULL, &youngest_rev, txn, subpool));
  svn_pool_clear(subpool);
  /* Revision 9 */
  SVN_ERR(svn_fs_begin_txn(&txn, fs, youngest_rev, subpool));
  SVN_ERR(svn_fs_txn_root(&txn_root, txn, subpool));
  SVN_ERR(svn_fs_revision_root(&rev_root, fs, 8, subpool));
  SVN_ERR(svn_fs_copy(rev_root, "E", txn_root, "F", subpool));
  SVN_ERR(svn_test__set_file_contents(txn_root, "F", "9", subpool));
  SVN_ERR(svn_fs_commit_txn(NULL, &youngest_rev, txn, subpool));
  svn_pool_clear(subpool);
  /* Revision 10 */
  SVN_ERR(svn_fs_begin_txn(&txn, fs, youngest_rev, subpool));
  SVN_ERR(svn_fs_txn_root(&txn_root, txn, subpool));
  SVN_ERR(svn_test__set_file_contents(txn_root, "F", "10", subpool));
  SVN_ERR(svn_fs_commit_txn(NULL, &youngest_rev, txn, subpool));
  svn_pool_clear(subpool);

  /*** Step II: Exhaustively verify relationship between all nodes in
       existence. */
  {
    int i, j;

    struct path_rev_t
    {
      const char *path;
      svn_revnum_t rev;
    };

    /* Our 16 existing files/revisions. */
    struct path_rev_t path_revs[16] = {
      { "A", 1 }, { "A", 2 }, { "A", 3 }, { "A", 4 },
      { "B", 4 }, { "B", 5 }, { "B", 6 }, { "C", 4 },
      { "C", 5 }, { "C", 6 }, { "D", 6 }, { "D", 7 },
      { "E", 7 }, { "E", 8 }, { "F", 9 }, { "F", 10 }
    };

    int related_matrix[16][16] = {
      /* A1 ... F10 across the top here*/
      { 1, 1, 1, 1, 1, 1, 1, 1, 1, 1, 1, 1, 0, 0, 0, 0 }, /* A1 */
      { 1, 1, 1, 1, 1, 1, 1, 1, 1, 1, 1, 1, 0, 0, 0, 0 }, /* A2 */
      { 1, 1, 1, 1, 1, 1, 1, 1, 1, 1, 1, 1, 0, 0, 0, 0 }, /* A3 */
      { 1, 1, 1, 1, 1, 1, 1, 1, 1, 1, 1, 1, 0, 0, 0, 0 }, /* A4 */
      { 1, 1, 1, 1, 1, 1, 1, 1, 1, 1, 1, 1, 0, 0, 0, 0 }, /* B4 */
      { 1, 1, 1, 1, 1, 1, 1, 1, 1, 1, 1, 1, 0, 0, 0, 0 }, /* B5 */
      { 1, 1, 1, 1, 1, 1, 1, 1, 1, 1, 1, 1, 0, 0, 0, 0 }, /* B6 */
      { 1, 1, 1, 1, 1, 1, 1, 1, 1, 1, 1, 1, 0, 0, 0, 0 }, /* C4 */
      { 1, 1, 1, 1, 1, 1, 1, 1, 1, 1, 1, 1, 0, 0, 0, 0 }, /* C5 */
      { 1, 1, 1, 1, 1, 1, 1, 1, 1, 1, 1, 1, 0, 0, 0, 0 }, /* C6 */
      { 1, 1, 1, 1, 1, 1, 1, 1, 1, 1, 1, 1, 0, 0, 0, 0 }, /* D6 */
      { 1, 1, 1, 1, 1, 1, 1, 1, 1, 1, 1, 1, 0, 0, 0, 0 }, /* D7 */
      { 0, 0, 0, 0, 0, 0, 0, 0, 0, 0, 0, 0, 1, 1, 1, 1 }, /* E7 */
      { 0, 0, 0, 0, 0, 0, 0, 0, 0, 0, 0, 0, 1, 1, 1, 1 }, /* E8 */
      { 0, 0, 0, 0, 0, 0, 0, 0, 0, 0, 0, 0, 1, 1, 1, 1 }, /* F9 */
      { 0, 0, 0, 0, 0, 0, 0, 0, 0, 0, 0, 0, 1, 1, 1, 1 }  /* F10 */
    };

    /* Here's the fun part.  Running the tests. */
    for (i = 0; i < 16; i++)
      {
        for (j = 0; j < 16; j++)
          {
            struct path_rev_t pr1 = path_revs[i];
            struct path_rev_t pr2 = path_revs[j];
            const svn_fs_id_t *id1, *id2;
            int related = 0;

            /* Get the ID for the first path/revision combination. */
            SVN_ERR(svn_fs_revision_root(&rev_root, fs, pr1.rev, pool));
            SVN_ERR(svn_fs_node_id(&id1, rev_root, pr1.path, pool));

            /* Get the ID for the second path/revision combination. */
            SVN_ERR(svn_fs_revision_root(&rev_root, fs, pr2.rev, pool));
            SVN_ERR(svn_fs_node_id(&id2, rev_root, pr2.path, pool));

            /* <exciting> Now, run the relationship check! </exciting> */
            related = svn_fs_check_related(id1, id2) ? 1 : 0;
            if (related == related_matrix[i][j])
              {
                /* xlnt! */
              }
            else if (related && (! related_matrix[i][j]))
              {
                return svn_error_createf
                  (SVN_ERR_TEST_FAILED, NULL,
                   "expected '%s:%d' to be related to '%s:%d'; it was not",
                   pr1.path, (int)pr1.rev, pr2.path, (int)pr2.rev);
              }
            else if ((! related) && related_matrix[i][j])
              {
                return svn_error_createf
                  (SVN_ERR_TEST_FAILED, NULL,
                   "expected '%s:%d' to not be related to '%s:%d'; it was",
                   pr1.path, (int)pr1.rev, pr2.path, (int)pr2.rev);
              }

            svn_pool_clear(subpool);
          } /* for ... */
      } /* for ... */
  }

  /* Destroy the subpool. */
  svn_pool_destroy(subpool);

  return SVN_NO_ERROR;
}


static svn_error_t *
branch_test(const char **msg,
            svn_boolean_t msg_only,
            svn_test_opts_t *opts,
            apr_pool_t *pool)
{
  apr_pool_t *spool = svn_pool_create(pool);
  svn_fs_t *fs;
  svn_fs_txn_t *txn;
  svn_fs_root_t *txn_root, *rev_root;
  svn_revnum_t youngest_rev = 0;

  *msg = "test complex copies (branches)";

  if (msg_only)
    return SVN_NO_ERROR;

  /* Create a filesystem and repository. */
  SVN_ERR(svn_test__create_fs(&fs, "test-repo-branch-test",
                              opts->fs_type, pool));

  /*** Revision 1:  Create the greek tree in revision.  ***/
  SVN_ERR(svn_fs_begin_txn(&txn, fs, youngest_rev, spool));
  SVN_ERR(svn_fs_txn_root(&txn_root, txn, spool));
  SVN_ERR(svn_test__create_greek_tree(txn_root, spool));
  SVN_ERR(svn_fs_commit_txn(NULL, &youngest_rev, txn, spool));
  svn_pool_clear(spool);

  /*** Revision 2:  Copy A/D/G/rho to A/D/G/rho2.  ***/
  SVN_ERR(svn_fs_begin_txn(&txn, fs, youngest_rev, spool));
  SVN_ERR(svn_fs_txn_root(&txn_root, txn, spool));
  SVN_ERR(svn_fs_revision_root(&rev_root, fs, youngest_rev, spool));
  SVN_ERR(svn_fs_copy(rev_root, "A/D/G/rho", txn_root, "A/D/G/rho2", spool));
  SVN_ERR(svn_fs_commit_txn(NULL, &youngest_rev, txn, spool));
  svn_pool_clear(spool);

  /*** Revision 3:  Copy A/D/G to A/D/G2.  ***/
  SVN_ERR(svn_fs_begin_txn(&txn, fs, youngest_rev, spool));
  SVN_ERR(svn_fs_txn_root(&txn_root, txn, spool));
  SVN_ERR(svn_fs_revision_root(&rev_root, fs, youngest_rev, spool));
  SVN_ERR(svn_fs_copy(rev_root, "A/D/G", txn_root, "A/D/G2", spool));
  SVN_ERR(svn_fs_commit_txn(NULL, &youngest_rev, txn, spool));
  svn_pool_clear(spool);

  /*** Revision 4:  Copy A/D to A/D2.  ***/
  SVN_ERR(svn_fs_begin_txn(&txn, fs, youngest_rev, spool));
  SVN_ERR(svn_fs_txn_root(&txn_root, txn, spool));
  SVN_ERR(svn_fs_revision_root(&rev_root, fs, youngest_rev, spool));
  SVN_ERR(svn_fs_copy(rev_root, "A/D", txn_root, "A/D2", spool));
  SVN_ERR(svn_fs_commit_txn(NULL, &youngest_rev, txn, spool));
  svn_pool_clear(spool);

  /*** Revision 5:  Edit all the rho's! ***/
  SVN_ERR(svn_fs_begin_txn(&txn, fs, youngest_rev, spool));
  SVN_ERR(svn_fs_txn_root(&txn_root, txn, spool));
  SVN_ERR(svn_fs_revision_root(&rev_root, fs, youngest_rev, spool));
  SVN_ERR(svn_test__set_file_contents(txn_root, "A/D/G/rho",
                                      "Edited text.", spool));
  SVN_ERR(svn_test__set_file_contents(txn_root, "A/D/G/rho2",
                                      "Edited text.", spool));
  SVN_ERR(svn_test__set_file_contents(txn_root, "A/D/G2/rho",
                                      "Edited text.", spool));
  SVN_ERR(svn_test__set_file_contents(txn_root, "A/D/G2/rho2",
                                      "Edited text.", spool));
  SVN_ERR(svn_test__set_file_contents(txn_root, "A/D2/G/rho",
                                      "Edited text.", spool));
  SVN_ERR(svn_test__set_file_contents(txn_root, "A/D2/G/rho2",
                                      "Edited text.", spool));
  SVN_ERR(svn_test__set_file_contents(txn_root, "A/D2/G2/rho",
                                      "Edited text.", spool));
  SVN_ERR(svn_test__set_file_contents(txn_root, "A/D2/G2/rho2",
                                      "Edited text.", spool));
  SVN_ERR(svn_fs_commit_txn(NULL, &youngest_rev, txn, spool));

  svn_pool_destroy(spool);

  return SVN_NO_ERROR;
}


static svn_error_t *
verify_checksum(const char **msg,
                svn_boolean_t msg_only,
                svn_test_opts_t *opts,
                apr_pool_t *pool)
{
  svn_fs_t *fs;
  svn_fs_txn_t *txn;
  svn_fs_root_t *txn_root;
  svn_stringbuf_t *str;
  unsigned char expected_digest[APR_MD5_DIGESTSIZE];
  unsigned char actual_digest[APR_MD5_DIGESTSIZE];

  /* Write a file, compare the repository's idea of its checksum
     against our idea of its checksum.  They should be the same. */

  *msg = "test checksums";

  if (msg_only)
    return SVN_NO_ERROR;

  str = svn_stringbuf_create("My text editor charges me rent.", pool);
  apr_md5(expected_digest, str->data, str->len);

  SVN_ERR(svn_test__create_fs(&fs, "test-repo-verify-checksum",
                              opts->fs_type, pool));
  SVN_ERR(svn_fs_begin_txn(&txn, fs, 0, pool));
  SVN_ERR(svn_fs_txn_root(&txn_root, txn, pool));
  SVN_ERR(svn_fs_make_file(txn_root, "fact", pool));
  SVN_ERR(svn_test__set_file_contents(txn_root, "fact", str->data, pool));
  SVN_ERR(svn_fs_file_md5_checksum(actual_digest, txn_root, "fact", pool));

  if (memcmp(expected_digest, actual_digest, APR_MD5_DIGESTSIZE) != 0)
    return svn_error_createf
      (SVN_ERR_FS_GENERAL, NULL,
       "verify-checksum: checksum mismatch:\n"
       "   expected:  %s\n"
       "     actual:  %s\n",
       svn_md5_digest_to_cstring(expected_digest, pool),
       svn_md5_digest_to_cstring(actual_digest, pool));

  return SVN_NO_ERROR;
}


/* Helper for closest_copy_test().  Verify that CLOSEST_PATH and the
   revision associated with CLOSEST_ROOT match the EXPECTED_PATH and
   EXPECTED_REVISION, respectively. */
static svn_error_t *
test_closest_copy_pair(svn_fs_root_t *closest_root,
                       const char *closest_path,
                       svn_revnum_t expected_revision,
                       const char *expected_path)
{
  svn_revnum_t closest_rev = SVN_INVALID_REVNUM;

  /* Callers must pass valid -- EXPECTED_PATH and EXPECTED_REVISION
     come as a both-or-nothing pair. */
  assert(((! expected_path) && (! SVN_IS_VALID_REVNUM(expected_revision)))
         || (expected_path && SVN_IS_VALID_REVNUM(expected_revision)));

  /* CLOSEST_PATH and CLOSEST_ROOT come as a both-or-nothing pair, too. */
  if (closest_path && (! closest_root))
    return svn_error_create(SVN_ERR_FS_GENERAL, NULL,
                            "got closest path but no closest root");
  if ((! closest_path) && closest_root)
    return svn_error_create(SVN_ERR_FS_GENERAL, NULL,
                            "got closest root but no closest path");

  /* Now that our pairs are known sane, we can compare them. */
  if (closest_path && (! expected_path))
    return svn_error_createf(SVN_ERR_FS_GENERAL, NULL,
                             "got closest path ('%s') when none expected",
                             closest_path);
  if ((! closest_path) && expected_path)
    return svn_error_createf(SVN_ERR_FS_GENERAL, NULL,
                             "got no closest path; expected '%s'",
                             expected_path);
  if (closest_path && (strcmp(closest_path, expected_path) != 0))
    return svn_error_createf(SVN_ERR_FS_GENERAL, NULL,
                             "got a different closest path than expected:\n"
                             "   expected:  %s\n"
                             "     actual:  %s",
                             expected_path, closest_path);
  if (closest_root)
    closest_rev = svn_fs_revision_root_revision(closest_root);
  if (closest_rev != expected_revision)
    return svn_error_createf(SVN_ERR_FS_GENERAL, NULL,
                             "got a different closest rev than expected:\n"
                             "   expected:  %ld\n"
                             "     actual:  %ld",
                             expected_revision, closest_rev);

  return SVN_NO_ERROR;
}


static svn_error_t *
closest_copy_test(const char **msg,
                  svn_boolean_t msg_only,
                  svn_test_opts_t *opts,
                  apr_pool_t *pool)
{
  svn_fs_t *fs;
  svn_fs_txn_t *txn;
  svn_fs_root_t *txn_root, *rev_root, *croot;
  svn_revnum_t after_rev;
  const char *cpath;
  apr_pool_t *spool = svn_pool_create(pool);

  *msg = "calculating closest history-affecting copies";

  if (msg_only)
    return SVN_NO_ERROR;

  /* Prepare a filesystem. */
  SVN_ERR(svn_test__create_fs(&fs, "test-repo-closest-copy",
                              opts->fs_type, pool));

  /* In first txn, create and commit the greek tree. */
  SVN_ERR(svn_fs_begin_txn(&txn, fs, 0, spool));
  SVN_ERR(svn_fs_txn_root(&txn_root, txn, spool));
  SVN_ERR(svn_test__create_greek_tree(txn_root, spool));
  SVN_ERR(test_commit_txn(&after_rev, txn, NULL, spool));
  SVN_ERR(svn_fs_revision_root(&rev_root, fs, after_rev, spool));

  /* Copy A to Z, and commit. */
  SVN_ERR(svn_fs_begin_txn(&txn, fs, after_rev, spool));
  SVN_ERR(svn_fs_txn_root(&txn_root, txn, spool));
  SVN_ERR(svn_fs_copy(rev_root, "A", txn_root, "Z", spool));
  SVN_ERR(test_commit_txn(&after_rev, txn, NULL, spool));
  SVN_ERR(svn_fs_revision_root(&rev_root, fs, after_rev, spool));

  /* Anything under Z should have a closest copy pair of ("/A", 1), so
     we'll pick some spots to test.  Stuff under A should have no
     relevant closest copy. */
  SVN_ERR(svn_fs_closest_copy(&croot, &cpath, rev_root, "Z", spool));
  SVN_ERR(test_closest_copy_pair(croot, cpath, 2, "/Z"));
  SVN_ERR(svn_fs_closest_copy(&croot, &cpath, rev_root, "Z/D/G", spool));
  SVN_ERR(test_closest_copy_pair(croot, cpath, 2, "/Z"));
  SVN_ERR(svn_fs_closest_copy(&croot, &cpath, rev_root, "Z/mu", spool));
  SVN_ERR(test_closest_copy_pair(croot, cpath, 2, "/Z"));
  SVN_ERR(svn_fs_closest_copy(&croot, &cpath, rev_root, "Z/B/E/beta", spool));
  SVN_ERR(test_closest_copy_pair(croot, cpath, 2, "/Z"));
  SVN_ERR(svn_fs_closest_copy(&croot, &cpath, rev_root, "A", spool));
  SVN_ERR(test_closest_copy_pair(croot, cpath, SVN_INVALID_REVNUM, NULL));
  SVN_ERR(svn_fs_closest_copy(&croot, &cpath, rev_root, "A/D/G", spool));
  SVN_ERR(test_closest_copy_pair(croot, cpath, SVN_INVALID_REVNUM, NULL));
  SVN_ERR(svn_fs_closest_copy(&croot, &cpath, rev_root, "A/mu", spool));
  SVN_ERR(test_closest_copy_pair(croot, cpath, SVN_INVALID_REVNUM, NULL));
  SVN_ERR(svn_fs_closest_copy(&croot, &cpath, rev_root, "A/B/E/beta", spool));
  SVN_ERR(test_closest_copy_pair(croot, cpath, SVN_INVALID_REVNUM, NULL));

  /* Okay, so let's do some more stuff.  We'll edit Z/mu, copy A to
     Z2, copy A/D/H to Z2/D/H2, and edit Z2/D/H2/chi.  We'll also make
     new Z/t and Z2/D/H2/t files. */
  SVN_ERR(svn_fs_begin_txn(&txn, fs, after_rev, spool));
  SVN_ERR(svn_fs_txn_root(&txn_root, txn, spool));
  SVN_ERR(svn_test__set_file_contents(txn_root, "Z/mu",
                                      "Edited text.", spool));
  SVN_ERR(svn_fs_copy(rev_root, "A", txn_root, "Z2", spool));
  SVN_ERR(svn_fs_copy(rev_root, "A/D/H", txn_root, "Z2/D/H2", spool));
  SVN_ERR(svn_test__set_file_contents(txn_root, "Z2/D/H2/chi",
                                      "Edited text.", spool));
  SVN_ERR(svn_fs_make_file(txn_root, "Z/t", pool));
  SVN_ERR(svn_fs_make_file(txn_root, "Z2/D/H2/t", pool));
  SVN_ERR(test_commit_txn(&after_rev, txn, NULL, spool));
  SVN_ERR(svn_fs_revision_root(&rev_root, fs, after_rev, spool));

  /* Okay, just for kicks, let's modify Z2/D/H3/t.  Shouldn't affect
     its closest-copy-ness, right?  */
  SVN_ERR(svn_fs_begin_txn(&txn, fs, after_rev, spool));
  SVN_ERR(svn_fs_txn_root(&txn_root, txn, spool));
  SVN_ERR(svn_test__set_file_contents(txn_root, "Z2/D/H2/t",
                                      "Edited text.", spool));
  SVN_ERR(test_commit_txn(&after_rev, txn, NULL, spool));
  SVN_ERR(svn_fs_revision_root(&rev_root, fs, after_rev, spool));

  /* Now, we expect Z2/D/H2 to have a closest copy of ("/Z2/D/H2", 3)
     because of the deepest path rule.  We expected Z2/D to have a
     closest copy of ("/Z2", 3).  Z/mu should still have a closest
     copy of ("/Z", 2).  As for the two new files (Z/t and Z2/D/H2/t),
     neither should have a closest copy. */
  SVN_ERR(svn_fs_closest_copy(&croot, &cpath, rev_root, "A/mu", spool));
  SVN_ERR(test_closest_copy_pair(croot, cpath, SVN_INVALID_REVNUM, NULL));
  SVN_ERR(svn_fs_closest_copy(&croot, &cpath, rev_root, "Z/mu", spool));
  SVN_ERR(test_closest_copy_pair(croot, cpath, 2, "/Z"));
  SVN_ERR(svn_fs_closest_copy(&croot, &cpath, rev_root, "Z2/D/H2", spool));
  SVN_ERR(test_closest_copy_pair(croot, cpath, 3, "/Z2/D/H2"));
  SVN_ERR(svn_fs_closest_copy(&croot, &cpath, rev_root, "Z2/D", spool));
  SVN_ERR(test_closest_copy_pair(croot, cpath, 3, "/Z2"));
  SVN_ERR(svn_fs_closest_copy(&croot, &cpath, rev_root, "Z/t", spool));
  SVN_ERR(test_closest_copy_pair(croot, cpath, SVN_INVALID_REVNUM, NULL));
  SVN_ERR(svn_fs_closest_copy(&croot, &cpath, rev_root, "Z2/D/H2/t", spool));
  SVN_ERR(test_closest_copy_pair(croot, cpath, SVN_INVALID_REVNUM, NULL));

  return SVN_NO_ERROR;
}

/* Test getting mergeinfo */
static svn_error_t *
get_mergeinfo(const char **msg,
              svn_boolean_t msg_only,
              svn_test_opts_t *opts,
              apr_pool_t *pool)
{
  svn_fs_t *fs;
  svn_fs_txn_t *txn;
  svn_fs_root_t *txn_root, *revision_root;
  svn_revnum_t before_rev, after_rev;
  apr_hash_t *result;
  apr_array_header_t *paths;
  apr_hash_t *mergeinfo;
  const char *conflict;

  *msg = "get mergeinfo";

  if (msg_only)
    return SVN_NO_ERROR;


  /* Prepare a filesystem. */
  SVN_ERR(svn_test__create_fs(&fs, "test-repo-get-mergeinfo",
                              opts->fs_type, pool));

  /* Save the current youngest revision. */
  SVN_ERR(svn_fs_youngest_rev(&before_rev, fs, pool));

  /* Prepare a txn to receive the greek tree. */
  SVN_ERR(svn_fs_begin_txn(&txn, fs, 0, pool));
  SVN_ERR(svn_fs_txn_root(&txn_root, txn, pool));

  /* Paranoidly check that the current youngest rev is unchanged. */
  SVN_ERR(svn_fs_youngest_rev(&after_rev, fs, pool));
  if (after_rev != before_rev)
    return svn_error_create
      (SVN_ERR_FS_GENERAL, NULL,
       "youngest revision changed unexpectedly");

  /* Create the greek tree. */
  SVN_ERR(svn_test__create_greek_tree(txn_root, pool));

  SVN_ERR(svn_mergeinfo_parse(&mergeinfo, "/A/E: 1-5", pool));
  SVN_ERR(svn_fs_change_mergeinfo(txn_root, "/A/B", mergeinfo, pool));

  /* Commit it. */
  SVN_ERR(svn_fs_commit_txn(&conflict, &after_rev, txn, pool));

  /* Make sure it's a different revision than before. */
  if (after_rev == before_rev)
    return svn_error_create
      (SVN_ERR_FS_GENERAL, NULL,
       "youngest revision failed to change");

  /* Get root of the revision */
  SVN_ERR(svn_fs_revision_root(&revision_root, fs, after_rev, pool));

  /* Check the tree. */
  SVN_ERR(svn_test__check_greek_tree(revision_root, pool));

  paths = apr_array_make(pool, 1, sizeof (const char *));
  APR_ARRAY_PUSH(paths, const char *) = "/A/E";
  SVN_ERR(svn_fs_get_mergeinfo(&result, revision_root, paths,
                               svn_mergeinfo_inherited, pool));
  paths = apr_array_make(pool, 1, sizeof (const char *));
  APR_ARRAY_PUSH(paths, const char *) = "/A/B/E";
  SVN_ERR(svn_fs_get_mergeinfo(&result, revision_root, paths,
                               svn_mergeinfo_inherited, pool));
  return SVN_NO_ERROR;
}

static svn_error_t *
root_revisions(const char **msg,
               svn_boolean_t msg_only,
               svn_test_opts_t *opts,
               apr_pool_t *pool)
{
  svn_fs_t *fs;
  svn_fs_txn_t *txn;
  svn_fs_root_t *txn_root, *rev_root;
  svn_revnum_t after_rev, fetched_rev;
  apr_pool_t *spool = svn_pool_create(pool);

  *msg = "svn_fs_root_t (base) revisions";

  if (msg_only)
    return SVN_NO_ERROR;

  /* Prepare a filesystem. */
  SVN_ERR(svn_test__create_fs(&fs, "test-repo-root-revisions",
                              opts->fs_type, pool));

  /* In first txn, create and commit the greek tree. */
  SVN_ERR(svn_fs_begin_txn(&txn, fs, 0, spool));
  SVN_ERR(svn_fs_txn_root(&txn_root, txn, spool));
  SVN_ERR(svn_test__create_greek_tree(txn_root, spool));
  SVN_ERR(test_commit_txn(&after_rev, txn, NULL, spool));

  /* First, verify that a revision root based on our new revision
     reports the correct associated revision. */
  SVN_ERR(svn_fs_revision_root(&rev_root, fs, after_rev, spool));
  fetched_rev = svn_fs_revision_root_revision(rev_root);
  if (after_rev != fetched_rev)
    return svn_error_createf
      (SVN_ERR_TEST_FAILED, NULL,
       "expected revision '%d'; "
       "got '%d' from svn_fs_revision_root_revision(rev_root)",
       (int)after_rev, (int)fetched_rev);

  /* Then verify that we can't ask about the txn-base-rev from a
     revision root. */
  fetched_rev = svn_fs_txn_root_base_revision(rev_root);
  if (fetched_rev != SVN_INVALID_REVNUM)
    return svn_error_createf
      (SVN_ERR_TEST_FAILED, NULL,
       "expected SVN_INVALID_REVNUM; "
       "got '%d' from svn_fs_txn_root_base_revision(rev_root)",
       (int)fetched_rev);

  /* Now, create a second txn based on AFTER_REV. */
  SVN_ERR(svn_fs_begin_txn(&txn, fs, after_rev, spool));
  SVN_ERR(svn_fs_txn_root(&txn_root, txn, spool));

  /* Verify that it reports the right base revision. */
  fetched_rev = svn_fs_txn_root_base_revision(txn_root);
  if (after_rev != fetched_rev)
    return svn_error_createf
      (SVN_ERR_TEST_FAILED, NULL,
       "expected '%d'; "
       "got '%d' from svn_fs_txn_root_base_revision(txn_root)",
       (int)after_rev, (int)fetched_rev);

  /* Then verify that we can't ask about the rev-root-rev from a
     txn root. */
  fetched_rev = svn_fs_revision_root_revision(txn_root);
  if (fetched_rev != SVN_INVALID_REVNUM)
    return svn_error_createf
      (SVN_ERR_TEST_FAILED, NULL,
       "expected SVN_INVALID_REVNUM; "
       "got '%d' from svn_fs_revision_root_revision(txn_root)",
       (int)fetched_rev);

  return SVN_NO_ERROR;
}

static svn_error_t *
unordered_txn_dirprops(const char **msg,
                       svn_boolean_t msg_only,
                       svn_test_opts_t *opts,
                       apr_pool_t *pool)
{
  svn_fs_t *fs;
  svn_fs_txn_t *txn, *txn2;
  svn_fs_root_t *txn_root, *txn_root2;
  svn_string_t pval;
  svn_revnum_t new_rev, not_rev;

  /* This is a regression test for issue #2751. */
  *msg = "test dir prop preservation in unordered txns";

  if (msg_only)
    return SVN_NO_ERROR;

  /* Prepare a filesystem. */
  SVN_ERR(svn_test__create_fs(&fs, "test-repo-unordered-txn-dirprops",
                              opts->fs_type, pool));

  /* Create and commit the greek tree. */
  SVN_ERR(svn_fs_begin_txn(&txn, fs, 0, pool));
  SVN_ERR(svn_fs_txn_root(&txn_root, txn, pool));
  SVN_ERR(svn_test__create_greek_tree(txn_root, pool));
  SVN_ERR(test_commit_txn(&new_rev, txn, NULL, pool));

  /* Open two transactions */
  SVN_ERR(svn_fs_begin_txn(&txn, fs, new_rev, pool));
  SVN_ERR(svn_fs_txn_root(&txn_root, txn, pool));
  SVN_ERR(svn_fs_begin_txn(&txn2, fs, new_rev, pool));
  SVN_ERR(svn_fs_txn_root(&txn_root2, txn2, pool));

  /* Change a child file in one. */
  SVN_ERR(svn_test__set_file_contents(txn_root, "/A/B/E/alpha",
                                      "New contents", pool));

  /* Change dir props in the other. */
  SET_STR(&pval, "value");
  SVN_ERR(svn_fs_change_node_prop(txn_root2, "/A/B", "name", &pval, pool));

  /* Commit the second one first. */
  SVN_ERR(test_commit_txn(&new_rev, txn2, NULL, pool));

  /* Then commit the first -- but expect a conflict due to the
     propchanges made by the other txn. */
  SVN_ERR(test_commit_txn(&not_rev, txn, "/A/B", pool));
  SVN_ERR(svn_fs_abort_txn(txn, pool));

  /* Now, let's try those in reverse.  Open two transactions */
  SVN_ERR(svn_fs_begin_txn(&txn, fs, new_rev, pool));
  SVN_ERR(svn_fs_txn_root(&txn_root, txn, pool));
  SVN_ERR(svn_fs_begin_txn(&txn2, fs, new_rev, pool));
  SVN_ERR(svn_fs_txn_root(&txn_root2, txn2, pool));

  /* Change a child file in one. */
  SVN_ERR(svn_test__set_file_contents(txn_root, "/A/B/E/alpha",
                                      "New contents", pool));

  /* Change dir props in the other. */
  SET_STR(&pval, "value");
  SVN_ERR(svn_fs_change_node_prop(txn_root2, "/A/B", "name", &pval, pool));

  /* Commit the first one first. */
  SVN_ERR(test_commit_txn(&new_rev, txn, NULL, pool));

  /* Then commit the second -- but expect an conflict because the
     directory wasn't up-to-date, which is required for propchanges. */
  SVN_ERR(test_commit_txn(&not_rev, txn2, "/A/B", pool));
  SVN_ERR(svn_fs_abort_txn(txn2, pool));

  return SVN_NO_ERROR;
}

static svn_error_t *
move_test(const char **msg,
          svn_boolean_t msg_only,
          svn_test_opts_t *opts,
          apr_pool_t *pool)
{
  svn_fs_t *fs;
  svn_fs_txn_t *txn;
  svn_fs_root_t *txn_root, *rev_root;
  svn_revnum_t after_rev;

  *msg = "testing svn_fs_move";

  if (msg_only)
    return SVN_NO_ERROR;

  /* Prepare a filesystem. */
  SVN_ERR(svn_test__create_fs(&fs, "test-repo-move-test", 
                              opts->fs_type, pool));

  /* Revision 1:  create and commit the greek tree. */
  SVN_ERR(svn_fs_begin_txn(&txn, fs, 0, pool));
  SVN_ERR(svn_fs_txn_root(&txn_root, txn, pool));
  SVN_ERR(svn_test__create_greek_tree(txn_root, pool));
  SVN_ERR(test_commit_txn(&after_rev, txn, NULL, pool));

  /* Revision 2:  copy the directory A to Z. */
  SVN_ERR(svn_fs_revision_root(&rev_root, fs, after_rev, pool)); 
  SVN_ERR(svn_fs_begin_txn(&txn, fs, after_rev, pool));
  SVN_ERR(svn_fs_txn_root(&txn_root, txn, pool));
  SVN_ERR(svn_fs_copy(rev_root, "A", txn_root, "Z", pool));
  SVN_ERR(test_commit_txn(&after_rev, txn, NULL, pool));

  /* Revision 3:  move A/D to Z/d. */
  SVN_ERR(svn_fs_revision_root(&rev_root, fs, after_rev, pool)); 
  SVN_ERR(svn_fs_begin_txn(&txn, fs, after_rev, pool));
  SVN_ERR(svn_fs_txn_root(&txn_root, txn, pool));
  SVN_ERR(svn_fs_move(rev_root, "A/D", txn_root, "Z/d", pool));
  SVN_ERR(test_commit_txn(&after_rev, txn, NULL, pool));

  /* Revision 4:  modify Z/D/gamma and Z/d/gamma in the same txn. */
  SVN_ERR(svn_fs_revision_root(&rev_root, fs, after_rev, pool)); 
  SVN_ERR(svn_fs_begin_txn(&txn, fs, after_rev, pool));
  SVN_ERR(svn_fs_txn_root(&txn_root, txn, pool));
  SVN_ERR(svn_test__set_file_contents(txn_root, "Z/D/gamma", 
                                      "I have new contents!", pool));
  SVN_ERR(svn_test__set_file_contents(txn_root, "Z/d/gamma", 
                                      "I also have new contents!", pool));
  SVN_ERR(test_commit_txn(&after_rev, txn, NULL, pool));

  return SVN_NO_ERROR;
}

/* Confirm that HISTORY's current location matches EXPECTED_PATH and
 * EXPECTED_REV, using POOL for allocation. */
static svn_error_t *
check_path_and_rev(svn_fs_history_t *history,
                   const char *expected_path,
                   svn_revnum_t expected_rev,
                   apr_pool_t *pool)
{
  svn_revnum_t rev = SVN_INVALID_REVNUM;
  const char *path = NULL;

  if (! history)
    return svn_error_create(APR_EINVAL, NULL, "Got null history");

  SVN_ERR(svn_fs_history_location(&path, &rev, history, pool));

  if (strcmp(path, expected_path) != 0 || rev != expected_rev)
    return svn_error_createf(APR_EINVAL, NULL,
                             "Got '%s':'%ld' expected '%s':'%ld'\n",
                             path, rev, expected_path, expected_rev);

  return SVN_NO_ERROR;
}

static svn_error_t *
move_history_test(const char **msg,
                  svn_boolean_t msg_only,
                  svn_test_opts_t *opts,
                  apr_pool_t *pool)
{
  svn_fs_t *fs;
  svn_fs_txn_t *txn;
  svn_fs_root_t *txn_root, *rev_root;
  svn_revnum_t after_rev;
  svn_fs_history_t *history;

  *msg = "testing svn_fs_move and svn_fs_node_history";

  if (msg_only)
    return SVN_NO_ERROR;

  /* Prepare a filesystem. */
  SVN_ERR(svn_test__create_fs(&fs, "test-repo-move-history-test", 
                              opts->fs_type, pool));

  /* Revision 1:  create and commit the greek tree. */
  SVN_ERR(svn_fs_begin_txn(&txn, fs, 0, pool));
  SVN_ERR(svn_fs_txn_root(&txn_root, txn, pool));
  SVN_ERR(svn_test__create_greek_tree(txn_root, pool));
  SVN_ERR(test_commit_txn(&after_rev, txn, NULL, pool));

  /* Revision 2:  move the directory A to Z. */
  SVN_ERR(svn_fs_revision_root(&rev_root, fs, after_rev, pool)); 
  SVN_ERR(svn_fs_begin_txn(&txn, fs, after_rev, pool));
  SVN_ERR(svn_fs_txn_root(&txn_root, txn, pool));
  SVN_ERR(svn_fs_move(rev_root, "A", txn_root, "Z", pool));
  SVN_ERR(test_commit_txn(&after_rev, txn, NULL, pool));

  /* Let's get us some history! */
  SVN_ERR(svn_fs_revision_root(&rev_root, fs, after_rev, pool)); 
  SVN_ERR(svn_fs_node_history(&history, rev_root, "Z/D", pool));

  /* First history_prev call should move us to the initial interesting rev. */
  SVN_ERR(svn_fs_history_prev(&history, history, TRUE, pool));
  SVN_ERR(check_path_and_rev(history, "/Z/D", 2, pool));

  /* And the second should move us back through the move */
  SVN_ERR(svn_fs_history_prev(&history, history, TRUE, pool));
  SVN_ERR(check_path_and_rev(history, "/A/D", 1, pool));

  /* Revision 3: now move Z to Q. */
  SVN_ERR(svn_fs_revision_root(&rev_root, fs, after_rev, pool)); 
  SVN_ERR(svn_fs_begin_txn(&txn, fs, after_rev, pool));
  SVN_ERR(svn_fs_txn_root(&txn_root, txn, pool));
  SVN_ERR(svn_fs_move(rev_root, "Z", txn_root, "Q", pool));
  SVN_ERR(test_commit_txn(&after_rev, txn, NULL, pool));

  /* History is good for you! */
  SVN_ERR(svn_fs_revision_root(&rev_root, fs, after_rev, pool)); 
  SVN_ERR(svn_fs_node_history(&history, rev_root, "Q/D", pool));

  /* First history_prev call should move us to the initial interesting rev. */
  SVN_ERR(svn_fs_history_prev(&history, history, TRUE, pool));
  SVN_ERR(check_path_and_rev(history, "/Q/D", 3, pool));

  /* And the second should move us back through the second move */
  SVN_ERR(svn_fs_history_prev(&history, history, TRUE, pool));
  SVN_ERR(check_path_and_rev(history, "/Z/D", 2, pool));

  /* And the third should move us back through the first move */
  SVN_ERR(svn_fs_history_prev(&history, history, TRUE, pool));
  SVN_ERR(check_path_and_rev(history, "/A/D", 1, pool));

  return SVN_NO_ERROR;
}

static svn_error_t *
move_closest_copy_test(const char **msg,
                       svn_boolean_t msg_only,
                       svn_test_opts_t *opts,
                       apr_pool_t *pool)
{
  svn_fs_t *fs;
  svn_fs_txn_t *txn;
  svn_fs_root_t *txn_root, *rev_root, *croot;
  svn_revnum_t after_rev;
  const char *cpath;
  apr_pool_t *spool = svn_pool_create(pool);

  *msg = "calculating closest history-affecting moves";

  if (msg_only)
    return SVN_NO_ERROR;

  /* Prepare a filesystem. */
  SVN_ERR(svn_test__create_fs(&fs, "test-repo-move-closest-copy",
                              opts->fs_type, pool));

  /* In first txn, create and commit the greek tree. */
  SVN_ERR(svn_fs_begin_txn(&txn, fs, 0, spool));
  SVN_ERR(svn_fs_txn_root(&txn_root, txn, spool));
  SVN_ERR(svn_test__create_greek_tree(txn_root, spool));
  SVN_ERR(test_commit_txn(&after_rev, txn, NULL, spool));
  SVN_ERR(svn_fs_revision_root(&rev_root, fs, after_rev, spool)); 

  /* Move A to Z, and commit. */
  SVN_ERR(svn_fs_begin_txn(&txn, fs, after_rev, spool));
  SVN_ERR(svn_fs_txn_root(&txn_root, txn, spool));
  SVN_ERR(svn_fs_move(rev_root, "A", txn_root, "Z", spool));
  SVN_ERR(test_commit_txn(&after_rev, txn, NULL, spool));
  SVN_ERR(svn_fs_revision_root(&rev_root, fs, after_rev, spool)); 

  /* Anything under Z should have a closest copy pair of ("/Z", 2), so
     we'll pick some spots to test. */
  SVN_ERR(svn_fs_closest_copy(&croot, &cpath, rev_root, "Z", spool));
  SVN_ERR(test_closest_copy_pair(croot, cpath, 2, "/Z"));
  SVN_ERR(svn_fs_closest_copy(&croot, &cpath, rev_root, "Z/D/G", spool));
  SVN_ERR(test_closest_copy_pair(croot, cpath, 2, "/Z"));
  SVN_ERR(svn_fs_closest_copy(&croot, &cpath, rev_root, "Z/mu", spool));
  SVN_ERR(test_closest_copy_pair(croot, cpath, 2, "/Z"));
  SVN_ERR(svn_fs_closest_copy(&croot, &cpath, rev_root, "Z/B/E/beta", spool));
  SVN_ERR(test_closest_copy_pair(croot, cpath, 2, "/Z"));

  svn_pool_destroy(spool);

  return SVN_NO_ERROR;
}


static svn_error_t *
move_plus_copy_test(const char **msg,
                    svn_boolean_t msg_only,
                    svn_test_opts_t *opts,
                    apr_pool_t *pool)
{
  svn_fs_t *fs;
  svn_fs_txn_t *txn;
  svn_fs_root_t *txn_root, *rev_root;
  svn_revnum_t after_rev;
  svn_fs_history_t *history;

  *msg = "play with changed paths and moves";

  if (msg_only)
    return SVN_NO_ERROR;

  /* Prepare a filesystem. */
  SVN_ERR(svn_test__create_fs(&fs, "test-repo-move-plus-copy", 
                              opts->fs_type, pool));

  /* Revision 1: Create and commit the greek tree. */
  SVN_ERR(svn_fs_begin_txn(&txn, fs, 0, pool));
  SVN_ERR(svn_fs_txn_root(&txn_root, txn, pool));
  SVN_ERR(svn_test__create_greek_tree(txn_root, pool));
  SVN_ERR(test_commit_txn(&after_rev, txn, NULL, pool));

  /* Revision 2: Copy the directory A to Z. */
  SVN_ERR(svn_fs_revision_root(&rev_root, fs, after_rev, pool)); 
  SVN_ERR(svn_fs_begin_txn(&txn, fs, after_rev, pool));
  SVN_ERR(svn_fs_txn_root(&txn_root, txn, pool));
  SVN_ERR(svn_fs_copy(rev_root, "A", txn_root, "Z", pool));
  SVN_ERR(test_commit_txn(&after_rev, txn, NULL, pool));

  /* Revision 3: Move A/D to Z/d. */
  SVN_ERR(svn_fs_revision_root(&rev_root, fs, after_rev, pool)); 
  SVN_ERR(svn_fs_begin_txn(&txn, fs, after_rev, pool));
  SVN_ERR(svn_fs_txn_root(&txn_root, txn, pool));
  SVN_ERR(svn_fs_move(rev_root, "A/D", txn_root, "Z/d", pool));
  SVN_ERR(test_commit_txn(&after_rev, txn, NULL, pool));

  /* Revision 4: Copy Z to Q. */
  SVN_ERR(svn_fs_revision_root(&rev_root, fs, after_rev, pool)); 
  SVN_ERR(svn_fs_begin_txn(&txn, fs, after_rev, pool));
  SVN_ERR(svn_fs_txn_root(&txn_root, txn, pool));
  SVN_ERR(svn_fs_copy(rev_root, "Z", txn_root, "Q", pool));
  SVN_ERR(test_commit_txn(&after_rev, txn, NULL, pool));

  /* Revision 5: Modify Q/d/gamma and Z/d/gamma in the same txn. */
  SVN_ERR(svn_fs_revision_root(&rev_root, fs, after_rev, pool)); 
  SVN_ERR(svn_fs_begin_txn(&txn, fs, after_rev, pool));
  SVN_ERR(svn_fs_txn_root(&txn_root, txn, pool));
  SVN_ERR(svn_test__set_file_contents(txn_root, "Q/d/gamma", 
                                      "I have new contents!", pool));
  SVN_ERR(svn_test__set_file_contents(txn_root, "Z/d/gamma", 
                                      "I also have new contents!", pool));
  SVN_ERR(test_commit_txn(&after_rev, txn, NULL, pool));

  SVN_ERR(svn_fs_revision_root(&rev_root, fs, after_rev, pool)); 
  SVN_ERR(svn_fs_node_history(&history, rev_root, "Z/d/gamma", pool));

  SVN_ERR(svn_fs_history_prev(&history, history, TRUE, pool));
  SVN_ERR(check_path_and_rev(history, "/Z/d/gamma", 5, pool));

  SVN_ERR(svn_fs_history_prev(&history, history, TRUE, pool));
  SVN_ERR(check_path_and_rev(history, "/Z/d/gamma", 3, pool));

  SVN_ERR(svn_fs_history_prev(&history, history, TRUE, pool));
  SVN_ERR(check_path_and_rev(history, "/A/D/gamma", 1, pool));

  return SVN_NO_ERROR;
}

static svn_error_t *
move_copied_from_test(const char **msg,
                      svn_boolean_t msg_only,
                      svn_test_opts_t *opts,
                      apr_pool_t *pool)
{
  svn_fs_t *fs;
  svn_fs_txn_t *txn;
  svn_fs_root_t *txn_root, *rev_root;
  svn_revnum_t after_rev, rev;
  const char *path;

  *msg = "make sure copied_from works with move";

  if (msg_only)
    return SVN_NO_ERROR;

  /* Prepare a filesystem. */
  SVN_ERR(svn_test__create_fs(&fs, "test-repo-move-copied-from", 
                              opts->fs_type, pool));

  /* Revision 1: Create and commit the greek tree. */
  SVN_ERR(svn_fs_begin_txn(&txn, fs, 0, pool));
  SVN_ERR(svn_fs_txn_root(&txn_root, txn, pool));
  SVN_ERR(svn_test__create_greek_tree(txn_root, pool));
  SVN_ERR(test_commit_txn(&after_rev, txn, NULL, pool));

  /* Revision 2: Move A to Z. */
  SVN_ERR(svn_fs_revision_root(&rev_root, fs, after_rev, pool)); 
  SVN_ERR(svn_fs_begin_txn(&txn, fs, after_rev, pool));
  SVN_ERR(svn_fs_txn_root(&txn_root, txn, pool));
  SVN_ERR(svn_fs_move(rev_root, "A", txn_root, "Z", pool));
  SVN_ERR(test_commit_txn(&after_rev, txn, NULL, pool));

  SVN_ERR(svn_fs_revision_root(&rev_root, fs, after_rev, pool));

  SVN_ERR(svn_fs_copied_from(&rev, &path, rev_root, "Z", pool));

  if (! path || strcmp(path, "/A") != 0)
    return svn_error_createf(APR_EINVAL, NULL, "Got '%s' expected '/A'\n",
                             path);

  if (! SVN_IS_VALID_REVNUM(rev) || rev != 1)
    return svn_error_createf(APR_EINVAL, NULL, "Got '%ld' expected '1'\n",
                             rev);

  /* Revision 3: Copy Z to Q. */
  SVN_ERR(svn_fs_begin_txn(&txn, fs, after_rev, pool));
  SVN_ERR(svn_fs_txn_root(&txn_root, txn, pool));
  SVN_ERR(svn_fs_copy(rev_root, "Z", txn_root, "Q", pool));
  SVN_ERR(test_commit_txn(&after_rev, txn, NULL, pool));

  SVN_ERR(svn_fs_revision_root(&rev_root, fs, after_rev, pool));

  /* Make sure Q didn't carry along the move id from Z... */
  SVN_ERR(svn_fs_copied_from(&rev, &path, rev_root, "Q", pool));

  if (! path || strcmp(path, "/Z") != 0)
    return svn_error_createf(APR_EINVAL, NULL, "Got '%s' expected '/A'\n",
                             path);

  if (! SVN_IS_VALID_REVNUM(rev) || rev != 2)
    return svn_error_createf(APR_EINVAL, NULL, "Got '%ld' expected '1'\n",
                             rev);

  /* And make sure that Z still works like we'd expect. */
  SVN_ERR(svn_fs_copied_from(&rev, &path, rev_root, "Z", pool));

  if (! path || strcmp(path, "/A") != 0)
    return svn_error_createf(APR_EINVAL, NULL, "Got '%s' expected '/A'\n",
                             path);

  if (! SVN_IS_VALID_REVNUM(rev) || rev != 1)
    return svn_error_createf(APR_EINVAL, NULL, "Got '%ld' expected '1'\n",
                             rev);

  return SVN_NO_ERROR;
}


static svn_error_t *
move_plus_delete_test(const char **msg,
                      svn_boolean_t msg_only,
                      svn_test_opts_t *opts,
                      apr_pool_t *pool)
{
  svn_fs_t *fs;
  svn_fs_txn_t *txn;
  svn_fs_root_t *txn_root, *rev_root;
  const char *path;
  svn_revnum_t after_rev, rev;

  *msg = "make moves and deletes play nicely";

  if (msg_only)
    return SVN_NO_ERROR;

  /* Prepare a filesystem. */
  SVN_ERR(svn_test__create_fs(&fs, "test-repo-move-delete", 
                              opts->fs_type, pool));

  /* Revision 1: Create and commit the greek tree. */
  SVN_ERR(svn_fs_begin_txn(&txn, fs, 0, pool));
  SVN_ERR(svn_fs_txn_root(&txn_root, txn, pool));
  SVN_ERR(svn_test__create_greek_tree(txn_root, pool));
  SVN_ERR(test_commit_txn(&after_rev, txn, NULL, pool));

  /* Revision 2: Move A/D to A/Q and delete A/Q/gamma in one txn. */
  SVN_ERR(svn_fs_revision_root(&rev_root, fs, after_rev, pool)); 
  SVN_ERR(svn_fs_begin_txn(&txn, fs, after_rev, pool));
  SVN_ERR(svn_fs_txn_root(&txn_root, txn, pool));
  SVN_ERR(svn_fs_move(rev_root, "A/D", txn_root, "A/Q", pool));
  SVN_ERR(svn_fs_delete(txn_root, "A/Q/gamma", pool));
  SVN_ERR(test_commit_txn(&after_rev, txn, NULL, pool));

  SVN_ERR(svn_fs_revision_root(&rev_root, fs, after_rev, pool));

  SVN_ERR(svn_fs_copied_from(&rev, &path, rev_root, "A/Q", pool));

  if (! path || strcmp(path, "/A/D") != 0)
    return svn_error_createf(APR_EINVAL, NULL, "Got '%s' expected '/A/D'\n",
                             path);

  if (! SVN_IS_VALID_REVNUM(rev) || rev != 1)
    return svn_error_createf(APR_EINVAL, NULL, "Got '%ld' expected '1'\n",
                             rev);

  return SVN_NO_ERROR;
}

static svn_error_t *
move_plus_delete_test2(const char **msg,
                       svn_boolean_t msg_only,
                       svn_test_opts_t *opts,
                       apr_pool_t *pool)
{
  svn_fs_t *fs;
  svn_fs_txn_t *txn;
  svn_fs_root_t *txn_root, *rev_root;
  const char *path;
  svn_revnum_t after_rev, rev;

  *msg = "make moves and deletes play nicely, again";

  if (msg_only)
    return SVN_NO_ERROR;

  /* Prepare a filesystem. */
  SVN_ERR(svn_test__create_fs(&fs, "test-repo-move-delete2", 
                              opts->fs_type, pool));

  /* Revision 1: Create and commit the greek tree. */
  SVN_ERR(svn_fs_begin_txn(&txn, fs, 0, pool));
  SVN_ERR(svn_fs_txn_root(&txn_root, txn, pool));
  SVN_ERR(svn_test__create_greek_tree(txn_root, pool));
  SVN_ERR(test_commit_txn(&after_rev, txn, NULL, pool));

  /* Revision 2: Move A/B to Z and delete A in one txn. */
  SVN_ERR(svn_fs_revision_root(&rev_root, fs, after_rev, pool)); 
  SVN_ERR(svn_fs_begin_txn(&txn, fs, after_rev, pool));
  SVN_ERR(svn_fs_txn_root(&txn_root, txn, pool));
  SVN_ERR(svn_fs_move(rev_root, "A/B", txn_root, "Z", pool));
  SVN_ERR(svn_fs_delete(txn_root, "A", pool));
  SVN_ERR(test_commit_txn(&after_rev, txn, NULL, pool));

  SVN_ERR(svn_fs_revision_root(&rev_root, fs, after_rev, pool));

  SVN_ERR(svn_fs_copied_from(&rev, &path, rev_root, "Z", pool));

  if (! path || strcmp(path, "/A/B") != 0)
    return svn_error_createf(APR_EINVAL, NULL, "Got '%s' expected '/A/B'\n",
                             path);

  if (! SVN_IS_VALID_REVNUM(rev) || rev != 1)
    return svn_error_createf(APR_EINVAL, NULL, "Got '%ld' expected '1'\n",
                             rev);

  return SVN_NO_ERROR;
}
  
static svn_error_t *
multiple_moves_test(const char **msg,
                    svn_boolean_t msg_only,
                    svn_test_opts_t *opts,
                    apr_pool_t *pool)
{
  svn_fs_t *fs;
  svn_fs_txn_t *txn;
  svn_fs_root_t *txn_root, *rev_root;
  const char *path;
  svn_revnum_t after_rev, rev;

  *msg = "make sure multiple nested moves work";

  if (msg_only)
    return SVN_NO_ERROR;

  /* Prepare a filesystem. */
  SVN_ERR(svn_test__create_fs(&fs, "test-repo-multiple-move", 
                              opts->fs_type, pool));

  /* Revision 1: Create and commit the greek tree. */
  SVN_ERR(svn_fs_begin_txn(&txn, fs, 0, pool));
  SVN_ERR(svn_fs_txn_root(&txn_root, txn, pool));
  SVN_ERR(svn_test__create_greek_tree(txn_root, pool));
  SVN_ERR(test_commit_txn(&after_rev, txn, NULL, pool));

  /* Revision 2: Move A/B to X and A to Q in one txn. */
  SVN_ERR(svn_fs_revision_root(&rev_root, fs, after_rev, pool)); 
  SVN_ERR(svn_fs_begin_txn(&txn, fs, after_rev, pool));
  SVN_ERR(svn_fs_txn_root(&txn_root, txn, pool));
  SVN_ERR(svn_fs_move(rev_root, "A/B", txn_root, "X", pool));
  SVN_ERR(svn_fs_move(rev_root, "A", txn_root, "Q", pool));
  SVN_ERR(test_commit_txn(&after_rev, txn, NULL, pool));

  SVN_ERR(svn_fs_revision_root(&rev_root, fs, after_rev, pool));

  SVN_ERR(svn_fs_copied_from(&rev, &path, rev_root, "X", pool));

  if (! path || strcmp(path, "/A/B") != 0)
    return svn_error_createf(APR_EINVAL, NULL, "Got '%s' expected '/A/B'\n",
                             path);

  if (! SVN_IS_VALID_REVNUM(rev) || rev != 1)
    return svn_error_createf(APR_EINVAL, NULL, "Got '%ld' expected '1'\n",
                             rev);

  SVN_ERR(svn_fs_copied_from(&rev, &path, rev_root, "Q", pool));

  if (! path || strcmp(path, "/A") != 0)
    return svn_error_createf(APR_EINVAL, NULL, "Got '%s' expected '/A'\n",
                             path);

  if (! SVN_IS_VALID_REVNUM(rev) || rev != 1)
    return svn_error_createf(APR_EINVAL, NULL, "Got '%ld' expected '1'\n",
                             rev);

  return SVN_NO_ERROR;
}

static svn_error_t *
copy_then_moves_test(const char **msg,
                     svn_boolean_t msg_only,
                     svn_test_opts_t *opts,
                     apr_pool_t *pool)
{
  svn_fs_t *fs;
  svn_fs_txn_t *txn;
  svn_fs_root_t *txn_root, *rev_root;
  const char *path;
  svn_revnum_t after_rev, rev;

  *msg = "make sure copies and moves don't screw up history";

  if (msg_only)
    return SVN_NO_ERROR;

  /* Prepare a filesystem. */
  SVN_ERR(svn_test__create_fs(&fs, "test-repo-copy-then-move", 
                              opts->fs_type, pool));

  /* Revision 1: Create and commit the greek tree. */
  SVN_ERR(svn_fs_begin_txn(&txn, fs, 0, pool));
  SVN_ERR(svn_fs_txn_root(&txn_root, txn, pool));
  SVN_ERR(svn_test__create_greek_tree(txn_root, pool));
  SVN_ERR(test_commit_txn(&after_rev, txn, NULL, pool));

  /* Revision 2: Copy A to Z */
  SVN_ERR(svn_fs_revision_root(&rev_root, fs, after_rev, pool)); 
  SVN_ERR(svn_fs_begin_txn(&txn, fs, after_rev, pool));
  SVN_ERR(svn_fs_txn_root(&txn_root, txn, pool));
  SVN_ERR(svn_fs_copy(rev_root, "A", txn_root, "Z", pool));
  SVN_ERR(test_commit_txn(&after_rev, txn, NULL, pool));

  /* Revision 3: Move Z/B to X and Z to Q in one txn. */
  SVN_ERR(svn_fs_revision_root(&rev_root, fs, after_rev, pool)); 
  SVN_ERR(svn_fs_begin_txn(&txn, fs, after_rev, pool));
  SVN_ERR(svn_fs_txn_root(&txn_root, txn, pool));
  SVN_ERR(svn_fs_move(rev_root, "Z/B", txn_root, "X", pool));
  SVN_ERR(svn_fs_move(rev_root, "Z", txn_root, "Q", pool));
  SVN_ERR(test_commit_txn(&after_rev, txn, NULL, pool));

  SVN_ERR(svn_fs_revision_root(&rev_root, fs, after_rev, pool));

  SVN_ERR(svn_fs_copied_from(&rev, &path, rev_root, "X", pool));

  if (! path || strcmp(path, "/Z/B") != 0)
    return svn_error_createf(APR_EINVAL, NULL, "Got '%s' expected '/Z/B'\n",
                             path);

  if (! SVN_IS_VALID_REVNUM(rev) || rev != 2)
    return svn_error_createf(APR_EINVAL, NULL, "Got '%ld' expected '2'\n",
                             rev);

  SVN_ERR(svn_fs_copied_from(&rev, &path, rev_root, "Q", pool));

  if (! path || strcmp(path, "/Z") != 0)
    return svn_error_createf(APR_EINVAL, NULL, "Got '%s' expected '/Z'\n",
                             path);

  if (! SVN_IS_VALID_REVNUM(rev) || rev != 2)
    return svn_error_createf(APR_EINVAL, NULL, "Got '%ld' expected '2'\n",
                             rev);

  return SVN_NO_ERROR;
}

/* ------------------------------------------------------------------------ */

/* The test table.  */

struct svn_test_descriptor_t test_funcs[] =
  {
    SVN_TEST_NULL,
    SVN_TEST_PASS(get_mergeinfo),
    SVN_TEST_PASS(trivial_transaction),
    SVN_TEST_PASS(reopen_trivial_transaction),
    SVN_TEST_PASS(create_file_transaction),
    SVN_TEST_PASS(verify_txn_list),
    SVN_TEST_PASS(txn_names_are_not_reused),
    SVN_TEST_PASS(write_and_read_file),
    SVN_TEST_PASS(create_mini_tree_transaction),
    SVN_TEST_PASS(create_greek_tree_transaction),
    SVN_TEST_PASS(list_directory),
    SVN_TEST_PASS(revision_props),
    SVN_TEST_PASS(transaction_props),
    SVN_TEST_PASS(node_props),
    SVN_TEST_PASS(delete_mutables),
    SVN_TEST_PASS(delete),
    SVN_TEST_PASS(fetch_youngest_rev),
    SVN_TEST_PASS(basic_commit),
    SVN_TEST_PASS(test_tree_node_validation),
    SVN_TEST_XFAIL(merging_commit), /* Needs to be written to match new
                                        merge() algorithm expectations */
    SVN_TEST_PASS(copy_test),
    SVN_TEST_PASS(commit_date),
    SVN_TEST_PASS(check_old_revisions),
    SVN_TEST_PASS(check_all_revisions),
    SVN_TEST_PASS(medium_file_integrity),
    SVN_TEST_PASS(large_file_integrity),
    SVN_TEST_PASS(check_root_revision),
    SVN_TEST_PASS(test_node_created_rev),
    SVN_TEST_PASS(check_related),
    SVN_TEST_PASS(branch_test),
    SVN_TEST_PASS(verify_checksum),
    SVN_TEST_PASS(closest_copy_test),
    SVN_TEST_PASS(root_revisions),
    SVN_TEST_PASS(unordered_txn_dirprops),
<<<<<<< HEAD
    SVN_TEST_PASS(move_test),
    SVN_TEST_PASS(move_history_test),
    SVN_TEST_PASS(move_closest_copy_test),
    SVN_TEST_PASS(move_plus_copy_test),
    SVN_TEST_PASS(move_copied_from_test),
    SVN_TEST_PASS(move_plus_delete_test),
    SVN_TEST_PASS(move_plus_delete_test2),
    SVN_TEST_PASS(multiple_moves_test),
    SVN_TEST_PASS(copy_then_moves_test),
=======
    SVN_TEST_PASS(txn_names_are_not_reused),
>>>>>>> 4eaf3f05
    SVN_TEST_NULL
  };<|MERGE_RESOLUTION|>--- conflicted
+++ resolved
@@ -5373,7 +5373,6 @@
     SVN_TEST_PASS(reopen_trivial_transaction),
     SVN_TEST_PASS(create_file_transaction),
     SVN_TEST_PASS(verify_txn_list),
-    SVN_TEST_PASS(txn_names_are_not_reused),
     SVN_TEST_PASS(write_and_read_file),
     SVN_TEST_PASS(create_mini_tree_transaction),
     SVN_TEST_PASS(create_greek_tree_transaction),
@@ -5402,7 +5401,7 @@
     SVN_TEST_PASS(closest_copy_test),
     SVN_TEST_PASS(root_revisions),
     SVN_TEST_PASS(unordered_txn_dirprops),
-<<<<<<< HEAD
+    SVN_TEST_PASS(txn_names_are_not_reused),
     SVN_TEST_PASS(move_test),
     SVN_TEST_PASS(move_history_test),
     SVN_TEST_PASS(move_closest_copy_test),
@@ -5412,8 +5411,5 @@
     SVN_TEST_PASS(move_plus_delete_test2),
     SVN_TEST_PASS(multiple_moves_test),
     SVN_TEST_PASS(copy_then_moves_test),
-=======
-    SVN_TEST_PASS(txn_names_are_not_reused),
->>>>>>> 4eaf3f05
     SVN_TEST_NULL
   };