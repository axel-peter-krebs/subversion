/* fs-test.c --- tests for the filesystem
 *
 * ====================================================================
 *    Licensed to the Subversion Corporation (SVN Corp.) under one
 *    or more contributor license agreements.  See the NOTICE file
 *    distributed with this work for additional information
 *    regarding copyright ownership.  The SVN Corp. licenses this file
 *    to you under the Apache License, Version 2.0 (the
 *    "License"); you may not use this file except in compliance
 *    with the License.  You may obtain a copy of the License at
 *
 *      http://www.apache.org/licenses/LICENSE-2.0
 *
 *    Unless required by applicable law or agreed to in writing,
 *    software distributed under the License is distributed on an
 *    "AS IS" BASIS, WITHOUT WARRANTIES OR CONDITIONS OF ANY
 *    KIND, either express or implied.  See the License for the
 *    specific language governing permissions and limitations
 *    under the License.
 * ====================================================================
 */

#include <stdlib.h>
#include <string.h>
#include <apr_pools.h>
#include <assert.h>

#include "../svn_test.h"

#include "svn_pools.h"
#include "svn_time.h"
#include "svn_string.h"
#include "svn_fs.h"
#include "svn_checksum.h"
#include "svn_mergeinfo.h"
#include "svn_props.h"

#include "private/svn_fs_private.h"

#include "../svn_test_fs.h"

#include "../../libsvn_delta/delta.h"

#define SET_STR(ps, s) ((ps)->data = (s), (ps)->len = strlen(s))


/*-----------------------------------------------------------------*/

/** The actual fs-tests called by `make check` **/

/* Helper:  commit TXN, expecting either success or failure:
 *
 * If EXPECTED_CONFLICT is null, then the commit is expected to
 * succeed.  If it does succeed, set *NEW_REV to the new revision;
 * else return error.
 *
 * If EXPECTED_CONFLICT is non-null, it is either the empty string or
 * the expected path of the conflict.  If it is the empty string, any
 * conflict is acceptable.  If it is a non-empty string, the commit
 * must fail due to conflict, and the conflict path must match
 * EXPECTED_CONFLICT.  If they don't match, return error.
 *
 * If a conflict is expected but the commit succeeds anyway, return
 * error.
 */
static svn_error_t *
test_commit_txn(svn_revnum_t *new_rev,
                svn_fs_txn_t *txn,
                const char *expected_conflict,
                apr_pool_t *pool)
{
  const char *conflict;
  svn_error_t *err;

  err = svn_fs_commit_txn(&conflict, new_rev, txn, pool);

  if (err && (err->apr_err == SVN_ERR_FS_CONFLICT))
    {
      svn_error_clear(err);
      if (! expected_conflict)
        {
          return svn_error_createf
            (SVN_ERR_FS_CONFLICT, NULL,
             "commit conflicted at '%s', but no conflict expected",
             conflict ? conflict : "(missing conflict info!)");
        }
      else if (conflict == NULL)
        {
          return svn_error_createf
            (SVN_ERR_FS_CONFLICT, NULL,
             "commit conflicted as expected, "
             "but no conflict path was returned ('%s' expected)",
             expected_conflict);
        }
      else if ((strcmp(expected_conflict, "") != 0)
               && (strcmp(conflict, expected_conflict) != 0))
        {
          return svn_error_createf
            (SVN_ERR_FS_CONFLICT, NULL,
             "commit conflicted at '%s', but expected conflict at '%s')",
             conflict, expected_conflict);
        }

      /* The svn_fs_commit_txn() API promises to set *NEW_REV to an
         invalid revision number in the case of a conflict.  */
      if (SVN_IS_VALID_REVNUM(*new_rev))
        {
          return svn_error_createf
            (SVN_ERR_FS_GENERAL, NULL,
             "conflicting commit returned valid new revision");
        }
    }
  else if (err)   /* commit failed, but not due to conflict */
    {
      return svn_error_quick_wrap
        (err, "commit failed due to something other than a conflict");
    }
  else            /* err == NULL, so commit succeeded */
    {
      if (expected_conflict)
        {
          return svn_error_createf
            (SVN_ERR_FS_GENERAL, NULL,
             "commit succeeded that was expected to fail at '%s'",
             expected_conflict);
        }
    }

  return SVN_NO_ERROR;
}



/* Begin a txn, check its name, then close it */
static svn_error_t *
trivial_transaction(const svn_test_opts_t *opts,
                    apr_pool_t *pool)
{
  svn_fs_t *fs;
  svn_fs_txn_t *txn;
  const char *txn_name;
  int is_invalid_char[256];
  int i;
  const char *p;

  SVN_ERR(svn_test__create_fs(&fs, "test-repo-trivial-txn",
                              opts, pool));

  /* Begin a new transaction that is based on revision 0.  */
  SVN_ERR(svn_fs_begin_txn(&txn, fs, 0, pool));

  /* Test that the txn name is non-null. */
  SVN_ERR(svn_fs_txn_name(&txn_name, txn, pool));

  if (! txn_name)
    return svn_error_create(SVN_ERR_FS_GENERAL, NULL,
                            "Got a NULL txn name.");

  /* Test that the txn name contains only valid characters.  See
     svn_fs.h for the list of valid characters. */
  for (i = 0; i < sizeof(is_invalid_char)/sizeof(*is_invalid_char); ++i)
    is_invalid_char[i] = 1;
  for (i = '0'; i <= '9'; ++i)
    is_invalid_char[i] = 0;
  for (i = 'a'; i <= 'z'; ++i)
    is_invalid_char[i] = 0;
  for (i = 'A'; i <= 'Z'; ++i)
    is_invalid_char[i] = 0;
  for (p = "-."; *p; ++p)
    is_invalid_char[(unsigned char) *p] = 0;

  for (p = txn_name; *p; ++p)
    {
      if (is_invalid_char[(unsigned char) *p])
        return svn_error_createf(SVN_ERR_FS_GENERAL, NULL,
                                 "The txn name '%s' contains an illegal '%c' "
                                 "character", txn_name, *p);
    }

  return SVN_NO_ERROR;
}



/* Open an existing transaction by name. */
static svn_error_t *
reopen_trivial_transaction(const svn_test_opts_t *opts,
                           apr_pool_t *pool)
{
  svn_fs_t *fs;
  svn_fs_txn_t *txn;
  const char *txn_name;
  apr_pool_t *subpool = svn_pool_create(pool);

  SVN_ERR(svn_test__create_fs(&fs, "test-repo-reopen-trivial-txn",
                              opts, pool));

  /* Begin a new transaction that is based on revision 0.  */
  SVN_ERR(svn_fs_begin_txn(&txn, fs, 0, subpool));

  /* Don't use the subpool, txn_name must persist beyond the current txn */
  SVN_ERR(svn_fs_txn_name(&txn_name, txn, pool));

  /* Close the transaction. */
  svn_pool_clear(subpool);

  /* Reopen the transaction by name */
  SVN_ERR(svn_fs_open_txn(&txn, fs, txn_name, subpool));

  /* Close the transaction ... again. */
  svn_pool_destroy(subpool);

  return SVN_NO_ERROR;
}



/* Create a file! */
static svn_error_t *
create_file_transaction(const svn_test_opts_t *opts,
                        apr_pool_t *pool)
{
  svn_fs_t *fs;
  svn_fs_txn_t *txn;
  svn_fs_root_t *txn_root;

  SVN_ERR(svn_test__create_fs(&fs, "test-repo-create-file-txn",
                              opts, pool));

  /* Begin a new transaction that is based on revision 0.  */
  SVN_ERR(svn_fs_begin_txn(&txn, fs, 0, pool));

  /* Get the txn root */
  SVN_ERR(svn_fs_txn_root(&txn_root, txn, pool));

  /* Create a new file in the root directory. */
  SVN_ERR(svn_fs_make_file(txn_root, "beer.txt", pool));

  return SVN_NO_ERROR;
}


/* Make sure we get txn lists correctly. */
static svn_error_t *
verify_txn_list(const svn_test_opts_t *opts,
                apr_pool_t *pool)
{
  svn_fs_t *fs;
  apr_pool_t *subpool;
  svn_fs_txn_t *txn1, *txn2;
  const char *name1, *name2;
  apr_array_header_t *txn_list;

  SVN_ERR(svn_test__create_fs(&fs, "test-repo-verify-txn-list",
                              opts, pool));

  /* Begin a new transaction, get its name (in the top pool), close it.  */
  subpool = svn_pool_create(pool);
  SVN_ERR(svn_fs_begin_txn(&txn1, fs, 0, subpool));
  SVN_ERR(svn_fs_txn_name(&name1, txn1, pool));
  svn_pool_destroy(subpool);

  /* Begin *another* transaction, get its name (in the top pool), close it.  */
  subpool = svn_pool_create(pool);
  SVN_ERR(svn_fs_begin_txn(&txn2, fs, 0, subpool));
  SVN_ERR(svn_fs_txn_name(&name2, txn2, pool));
  svn_pool_destroy(subpool);

  /* Get the list of active transactions from the fs. */
  SVN_ERR(svn_fs_list_transactions(&txn_list, fs, pool));

  /* Check the list. It should have *exactly* two entries. */
  if (txn_list->nelts != 2)
    goto all_bad;

  /* We should be able to find our 2 txn names in the list, in some
     order. */
  if ((! strcmp(name1, APR_ARRAY_IDX(txn_list, 0, const char *)))
      && (! strcmp(name2, APR_ARRAY_IDX(txn_list, 1, const char *))))
    goto all_good;

  else if ((! strcmp(name2, APR_ARRAY_IDX(txn_list, 0, const char *)))
           && (! strcmp(name1, APR_ARRAY_IDX(txn_list, 1, const char *))))
    goto all_good;

 all_bad:

  return svn_error_create(SVN_ERR_FS_GENERAL, NULL,
                          "Got a bogus txn list.");
 all_good:

  return SVN_NO_ERROR;
}


/* Generate N consecutive transactions, then abort them all.  Return
   the list of transaction names. */
static svn_error_t *
txn_names_are_not_reused_helper1(apr_hash_t **txn_names,
                                 svn_fs_t *fs,
                                 apr_pool_t *pool)
{
  apr_hash_index_t *hi;
  const int N = 10;
  int i;

  *txn_names = apr_hash_make(pool);

  /* Create the transactions and store in a hash table the transaction
     name as the key and the svn_fs_txn_t * as the value. */
  for (i = 0; i < N; ++i)
    {
      svn_fs_txn_t *txn;
      const char *name;
      SVN_ERR(svn_fs_begin_txn(&txn, fs, 0, pool));
      SVN_ERR(svn_fs_txn_name(&name, txn, pool));
      if (apr_hash_get(*txn_names, name, APR_HASH_KEY_STRING) != NULL)
        return svn_error_createf(SVN_ERR_FS_GENERAL, NULL,
                                 "beginning a new transaction used an "
                                 "existing transaction name '%s'",
                                 name);
      apr_hash_set(*txn_names, name, APR_HASH_KEY_STRING, txn);
    }

  i = 0;
  for (hi = apr_hash_first(pool, *txn_names); hi; hi = apr_hash_next(hi))
    {
      void *val;
      apr_hash_this(hi, NULL, NULL, &val);
      SVN_ERR(svn_fs_abort_txn((svn_fs_txn_t *)val, pool));
      ++i;
    }

  if (i != N)
    return svn_error_createf(SVN_ERR_FS_GENERAL, NULL,
                             "created %d transactions, but only aborted %d",
                             N, i);

  return SVN_NO_ERROR;
}

/* Compare two hash tables and ensure that no keys in the first hash
   table appear in the second hash table. */
static svn_error_t *
txn_names_are_not_reused_helper2(apr_hash_t *ht1,
                                 apr_hash_t *ht2,
                                 apr_pool_t *pool)
{
  apr_hash_index_t *hi;

  for (hi = apr_hash_first(pool, ht1); hi; hi = apr_hash_next(hi))
    {
      const void *key;
      const char *key_string;
      apr_hash_this(hi, &key, NULL, NULL);
      key_string = key;
      if (apr_hash_get(ht2, key, APR_HASH_KEY_STRING) != NULL)
        return svn_error_createf(SVN_ERR_FS_GENERAL, NULL,
                                 "the transaction name '%s' was reused",
                                 key_string);
    }

  return SVN_NO_ERROR;
}

/* Make sure that transaction names are not reused. */
static svn_error_t *
txn_names_are_not_reused(const svn_test_opts_t *opts,
                         apr_pool_t *pool)
{
  svn_fs_t *fs;
  apr_pool_t *subpool;
  apr_hash_t *txn_names1, *txn_names2;

  /* Bail (with success) on known-untestable scenarios */
  if ((strcmp(opts->fs_type, "fsfs") == 0)
      && (opts->server_minor_version && (opts->server_minor_version < 5)))
    return SVN_NO_ERROR;

  SVN_ERR(svn_test__create_fs(&fs, "test-repo-txn-names-are-not-reused",
                              opts, pool));

  subpool = svn_pool_create(pool);

  /* Create N transactions, abort them all, and collect the generated
     transaction names.  Do this twice. */
  SVN_ERR(txn_names_are_not_reused_helper1(&txn_names1, fs, subpool));
  SVN_ERR(txn_names_are_not_reused_helper1(&txn_names2, fs, subpool));

  /* Check that no transaction names appear in both hash tables. */
  SVN_ERR(txn_names_are_not_reused_helper2(txn_names1, txn_names2, subpool));
  SVN_ERR(txn_names_are_not_reused_helper2(txn_names2, txn_names1, subpool));

  svn_pool_destroy(subpool);

  return SVN_NO_ERROR;
}



/* Test writing & reading a file's contents. */
static svn_error_t *
write_and_read_file(const svn_test_opts_t *opts,
                    apr_pool_t *pool)
{
  svn_fs_t *fs;
  svn_fs_txn_t *txn;
  svn_fs_root_t *txn_root;
  svn_stream_t *rstream;
  svn_stringbuf_t *rstring;
  svn_stringbuf_t *wstring;

  wstring = svn_stringbuf_create("Wicki wild, wicki wicki wild.", pool);
  SVN_ERR(svn_test__create_fs(&fs, "test-repo-read-and-write-file",
                              opts, pool));
  SVN_ERR(svn_fs_begin_txn(&txn, fs, 0, pool));
  SVN_ERR(svn_fs_txn_root(&txn_root, txn, pool));

  /* Add an empty file. */
  SVN_ERR(svn_fs_make_file(txn_root, "beer.txt", pool));

  /* And write some data into this file. */
  SVN_ERR(svn_test__set_file_contents(txn_root, "beer.txt",
                                      wstring->data, pool));

  /* Now let's read the data back from the file. */
  SVN_ERR(svn_fs_file_contents(&rstream, txn_root, "beer.txt", pool));
  SVN_ERR(svn_test__stream_to_string(&rstring, rstream, pool));

  /* Compare what was read to what was written. */
  if (! svn_stringbuf_compare(rstring, wstring))
    return svn_error_create(SVN_ERR_FS_GENERAL, NULL,
                            "data read != data written.");

  return SVN_NO_ERROR;
}



/* Create a file, a directory, and a file in that directory! */
static svn_error_t *
create_mini_tree_transaction(const svn_test_opts_t *opts,
                             apr_pool_t *pool)
{
  svn_fs_t *fs;
  svn_fs_txn_t *txn;
  svn_fs_root_t *txn_root;

  SVN_ERR(svn_test__create_fs(&fs, "test-repo-create-mini-tree-txn",
                              opts, pool));

  /* Begin a new transaction that is based on revision 0.  */
  SVN_ERR(svn_fs_begin_txn(&txn, fs, 0, pool));

  /* Get the txn root */
  SVN_ERR(svn_fs_txn_root(&txn_root, txn, pool));

  /* Create a new file in the root directory. */
  SVN_ERR(svn_fs_make_file(txn_root, "wine.txt", pool));

  /* Create a new directory in the root directory. */
  SVN_ERR(svn_fs_make_dir(txn_root, "keg", pool));

  /* Now, create a file in our new directory. */
  SVN_ERR(svn_fs_make_file(txn_root, "keg/beer.txt", pool));

  return SVN_NO_ERROR;
}


/* Create a file, a directory, and a file in that directory! */
static svn_error_t *
create_greek_tree_transaction(const svn_test_opts_t *opts,
                              apr_pool_t *pool)
{
  svn_fs_t *fs;
  svn_fs_txn_t *txn;
  svn_fs_root_t *txn_root;

  /* Prepare a txn to receive the greek tree. */
  SVN_ERR(svn_test__create_fs(&fs, "test-repo-create-greek-tree-txn",
                              opts, pool));
  SVN_ERR(svn_fs_begin_txn(&txn, fs, 0, pool));
  SVN_ERR(svn_fs_txn_root(&txn_root, txn, pool));

  /* Create and verify the greek tree. */
  SVN_ERR(svn_test__create_greek_tree(txn_root, pool));

  return SVN_NO_ERROR;
}


/* Verify that entry KEY is present in ENTRIES, and that its value is
   an svn_fs_dirent_t whose name and id are not null. */
static svn_error_t *
verify_entry(apr_hash_t *entries, const char *key)
{
  svn_fs_dirent_t *ent = apr_hash_get(entries, key,
                                      APR_HASH_KEY_STRING);

  if (ent == NULL)
    return svn_error_createf
      (SVN_ERR_FS_GENERAL, NULL,
       "didn't find dir entry for \"%s\"", key);

  if ((ent->name == NULL) && (ent->id == NULL))
    return svn_error_createf
      (SVN_ERR_FS_GENERAL, NULL,
       "dir entry for \"%s\" has null name and null id", key);

  if (ent->name == NULL)
    return svn_error_createf
      (SVN_ERR_FS_GENERAL, NULL,
       "dir entry for \"%s\" has null name", key);

  if (ent->id == NULL)
    return svn_error_createf
      (SVN_ERR_FS_GENERAL, NULL,
       "dir entry for \"%s\" has null id", key);

  if (strcmp(ent->name, key) != 0)
     return svn_error_createf
     (SVN_ERR_FS_GENERAL, NULL,
      "dir entry for \"%s\" contains wrong name (\"%s\")", key, ent->name);

  return SVN_NO_ERROR;
}


static svn_error_t *
list_directory(const svn_test_opts_t *opts,
               apr_pool_t *pool)
{
  svn_fs_t *fs;
  svn_fs_txn_t *txn;
  svn_fs_root_t *txn_root;
  apr_hash_t *entries;

  SVN_ERR(svn_test__create_fs(&fs, "test-repo-list-dir",
                              opts, pool));
  SVN_ERR(svn_fs_begin_txn(&txn, fs, 0, pool));
  SVN_ERR(svn_fs_txn_root(&txn_root, txn, pool));

  /* We create this tree
   *
   *         /q
   *         /A/x
   *         /A/y
   *         /A/z
   *         /B/m
   *         /B/n
   *         /B/o
   *
   * then list dir A.  It should have 3 files: "x", "y", and "z", no
   * more, no less.
   */

  /* Create the tree. */
  SVN_ERR(svn_fs_make_file(txn_root, "q", pool));
  SVN_ERR(svn_fs_make_dir(txn_root, "A", pool));
  SVN_ERR(svn_fs_make_file(txn_root, "A/x", pool));
  SVN_ERR(svn_fs_make_file(txn_root, "A/y", pool));
  SVN_ERR(svn_fs_make_file(txn_root, "A/z", pool));
  SVN_ERR(svn_fs_make_dir(txn_root, "B", pool));
  SVN_ERR(svn_fs_make_file(txn_root, "B/m", pool));
  SVN_ERR(svn_fs_make_file(txn_root, "B/n", pool));
  SVN_ERR(svn_fs_make_file(txn_root, "B/o", pool));

  /* Get A's entries. */
  SVN_ERR(svn_fs_dir_entries(&entries, txn_root, "A", pool));

  /* Make sure exactly the right set of entries is present. */
  if (apr_hash_count(entries) != 3)
    {
      return svn_error_create(SVN_ERR_FS_GENERAL, NULL,
                              "unexpected number of entries in dir");
    }
  else
    {
      SVN_ERR(verify_entry(entries, "x"));
      SVN_ERR(verify_entry(entries, "y"));
      SVN_ERR(verify_entry(entries, "z"));
    }

  return SVN_NO_ERROR;
}


static svn_error_t *
revision_props(const svn_test_opts_t *opts,
               apr_pool_t *pool)
{
  svn_fs_t *fs;
  apr_hash_t *proplist;
  svn_string_t *value;
  int i;
  svn_string_t s1;

  const char *initial_props[4][2] = {
    { "color", "red" },
    { "size", "XXL" },
    { "favorite saturday morning cartoon", "looney tunes" },
    { "auto", "Green 1997 Saturn SL1" }
    };

  const char *final_props[4][2] = {
    { "color", "violet" },
    { "flower", "violet" },
    { "favorite saturday morning cartoon", "looney tunes" },
    { "auto", "Red 2000 Chevrolet Blazer" }
    };

  /* Open the fs */
  SVN_ERR(svn_test__create_fs(&fs, "test-repo-rev-props",
                              opts, pool));

  /* Set some properties on the revision. */
  for (i = 0; i < 4; i++)
    {
      SET_STR(&s1, initial_props[i][1]);
      SVN_ERR(svn_fs_change_rev_prop(fs, 0, initial_props[i][0], &s1, pool));
    }

  /* Change some of the above properties. */
  SET_STR(&s1, "violet");
  SVN_ERR(svn_fs_change_rev_prop(fs, 0, "color", &s1, pool));

  SET_STR(&s1, "Red 2000 Chevrolet Blazer");
  SVN_ERR(svn_fs_change_rev_prop(fs, 0, "auto", &s1, pool));

  /* Remove a property altogether */
  SVN_ERR(svn_fs_change_rev_prop(fs, 0, "size", NULL, pool));

  /* Copy a property's value into a new property. */
  SVN_ERR(svn_fs_revision_prop(&value, fs, 0, "color", pool));

  s1.data = value->data;
  s1.len = value->len;
  SVN_ERR(svn_fs_change_rev_prop(fs, 0, "flower", &s1, pool));

  /* Obtain a list of all current properties, and make sure it matches
     the expected values. */
  SVN_ERR(svn_fs_revision_proplist(&proplist, fs, 0, pool));
  {
    svn_string_t *prop_value;

    if (apr_hash_count(proplist) < 4 )
      return svn_error_createf
        (SVN_ERR_FS_GENERAL, NULL,
         "too few revision properties found");

    /* Loop through our list of expected revision property name/value
       pairs. */
    for (i = 0; i < 4; i++)
      {
        /* For each expected property: */

        /* Step 1.  Find it by name in the hash of all rev. props
           returned to us by svn_fs_revision_proplist.  If it can't be
           found, return an error. */
        prop_value = apr_hash_get(proplist,
                                  final_props[i][0],
                                  APR_HASH_KEY_STRING);
        if (! prop_value)
          return svn_error_createf
            (SVN_ERR_FS_GENERAL, NULL,
             "unable to find expected revision property");

        /* Step 2.  Make sure the value associated with it is the same
           as what was expected, else return an error. */
        if (strcmp(prop_value->data, final_props[i][1]))
          return svn_error_createf
            (SVN_ERR_FS_GENERAL, NULL,
             "revision property had an unexpected value");
      }
  }

  return SVN_NO_ERROR;
}


static svn_error_t *
transaction_props(const svn_test_opts_t *opts,
                  apr_pool_t *pool)
{
  svn_fs_t *fs;
  svn_fs_txn_t *txn;
  apr_hash_t *proplist;
  svn_string_t *value;
  svn_revnum_t after_rev;
  int i;
  svn_string_t s1;

  const char *initial_props[4][2] = {
    { "color", "red" },
    { "size", "XXL" },
    { "favorite saturday morning cartoon", "looney tunes" },
    { "auto", "Green 1997 Saturn SL1" }
    };

  const char *final_props[5][2] = {
    { "color", "violet" },
    { "flower", "violet" },
    { "favorite saturday morning cartoon", "looney tunes" },
    { "auto", "Red 2000 Chevrolet Blazer" },
    { SVN_PROP_REVISION_DATE, "<some datestamp value>" }
    };

  /* Open the fs */
  SVN_ERR(svn_test__create_fs(&fs, "test-repo-txn-props",
                              opts, pool));
  SVN_ERR(svn_fs_begin_txn(&txn, fs, 0, pool));

  /* Set some properties on the revision. */
  for (i = 0; i < 4; i++)
    {
      SET_STR(&s1, initial_props[i][1]);
      SVN_ERR(svn_fs_change_txn_prop(txn, initial_props[i][0], &s1, pool));
    }

  /* Change some of the above properties. */
  SET_STR(&s1, "violet");
  SVN_ERR(svn_fs_change_txn_prop(txn, "color", &s1, pool));

  SET_STR(&s1, "Red 2000 Chevrolet Blazer");
  SVN_ERR(svn_fs_change_txn_prop(txn, "auto", &s1, pool));

  /* Remove a property altogether */
  SVN_ERR(svn_fs_change_txn_prop(txn, "size", NULL, pool));

  /* Copy a property's value into a new property. */
  SVN_ERR(svn_fs_txn_prop(&value, txn, "color", pool));

  s1.data = value->data;
  s1.len = value->len;
  SVN_ERR(svn_fs_change_txn_prop(txn, "flower", &s1, pool));

  /* Obtain a list of all current properties, and make sure it matches
     the expected values. */
  SVN_ERR(svn_fs_txn_proplist(&proplist, txn, pool));
  {
    svn_string_t *prop_value;

    /* All transactions get a datestamp property at their inception,
       so we expect *5*, not 4 properties. */
    if (apr_hash_count(proplist) != 5 )
      return svn_error_createf
        (SVN_ERR_FS_GENERAL, NULL,
         "unexpected number of transaction properties were found");

    /* Loop through our list of expected revision property name/value
       pairs. */
    for (i = 0; i < 5; i++)
      {
        /* For each expected property: */

        /* Step 1.  Find it by name in the hash of all rev. props
           returned to us by svn_fs_revision_proplist.  If it can't be
           found, return an error. */
        prop_value = apr_hash_get(proplist,
                                  final_props[i][0],
                                  APR_HASH_KEY_STRING);
        if (! prop_value)
          return svn_error_createf
            (SVN_ERR_FS_GENERAL, NULL,
             "unable to find expected transaction property");

        /* Step 2.  Make sure the value associated with it is the same
           as what was expected, else return an error. */
        if (strcmp(final_props[i][0], SVN_PROP_REVISION_DATE))
          if (strcmp(prop_value->data, final_props[i][1]))
            return svn_error_createf
              (SVN_ERR_FS_GENERAL, NULL,
               "transaction property had an unexpected value");
      }
  }

  /* Commit the transaction. */
  SVN_ERR(test_commit_txn(&after_rev, txn, NULL, pool));
  if (after_rev != 1)
    return svn_error_createf
      (SVN_ERR_FS_GENERAL, NULL,
       "committed transaction got wrong revision number");

  /* Obtain a list of all properties on the new revision, and make
     sure it matches the expected values.  If you're wondering, the
     expected values should be the exact same set of properties that
     existed on the transaction just prior to its being committed. */
  SVN_ERR(svn_fs_revision_proplist(&proplist, fs, after_rev, pool));
  {
    svn_string_t *prop_value;

    if (apr_hash_count(proplist) < 5 )
      return svn_error_createf
        (SVN_ERR_FS_GENERAL, NULL,
         "unexpected number of revision properties were found");

    /* Loop through our list of expected revision property name/value
       pairs. */
    for (i = 0; i < 5; i++)
      {
        /* For each expected property: */

        /* Step 1.  Find it by name in the hash of all rev. props
           returned to us by svn_fs_revision_proplist.  If it can't be
           found, return an error. */
        prop_value = apr_hash_get(proplist,
                                  final_props[i][0],
                                  APR_HASH_KEY_STRING);
        if (! prop_value)
          return svn_error_createf
            (SVN_ERR_FS_GENERAL, NULL,
             "unable to find expected revision property");

        /* Step 2.  Make sure the value associated with it is the same
           as what was expected, else return an error. */
        if (strcmp(final_props[i][0], SVN_PROP_REVISION_DATE))
          if (strcmp(prop_value->data, final_props[i][1]))
            return svn_error_createf
              (SVN_ERR_FS_GENERAL, NULL,
               "revision property had an unexpected value");
      }
  }

  return SVN_NO_ERROR;
}


static svn_error_t *
node_props(const svn_test_opts_t *opts,
           apr_pool_t *pool)
{
  svn_fs_t *fs;
  svn_fs_txn_t *txn;
  svn_fs_root_t *txn_root;
  apr_hash_t *proplist;
  svn_string_t *value;
  int i;
  svn_string_t s1;

  const char *initial_props[4][2] = {
    { "Best Rock Artist", "Creed" },
    { "Best Rap Artist", "Eminem" },
    { "Best Country Artist", "(null)" },
    { "Best Sound Designer", "Pluessman" }
    };

  const char *final_props[4][2] = {
    { "Best Rock Artist", "P.O.D." },
    { "Best Rap Artist", "Busta Rhymes" },
    { "Best Sound Designer", "Pluessman" },
    { "Biggest Cakewalk Fanatic", "Pluessman" }
    };

  /* Open the fs and transaction */
  SVN_ERR(svn_test__create_fs(&fs, "test-repo-node-props",
                              opts, pool));
  SVN_ERR(svn_fs_begin_txn(&txn, fs, 0, pool));
  SVN_ERR(svn_fs_txn_root(&txn_root, txn, pool));

  /* Make a node to put some properties into */
  SVN_ERR(svn_fs_make_file(txn_root, "music.txt", pool));

  /* Set some properties on the nodes. */
  for (i = 0; i < 4; i++)
    {
      SET_STR(&s1, initial_props[i][1]);
      SVN_ERR(svn_fs_change_node_prop
              (txn_root, "music.txt", initial_props[i][0], &s1, pool));
    }

  /* Change some of the above properties. */
  SET_STR(&s1, "P.O.D.");
  SVN_ERR(svn_fs_change_node_prop(txn_root, "music.txt", "Best Rock Artist",
                                  &s1, pool));

  SET_STR(&s1, "Busta Rhymes");
  SVN_ERR(svn_fs_change_node_prop(txn_root, "music.txt", "Best Rap Artist",
                                  &s1, pool));

  /* Remove a property altogether */
  SVN_ERR(svn_fs_change_node_prop(txn_root, "music.txt",
                                  "Best Country Artist", NULL, pool));

  /* Copy a property's value into a new property. */
  SVN_ERR(svn_fs_node_prop(&value, txn_root, "music.txt",
                           "Best Sound Designer", pool));

  s1.data = value->data;
  s1.len = value->len;
  SVN_ERR(svn_fs_change_node_prop(txn_root, "music.txt",
                                  "Biggest Cakewalk Fanatic", &s1, pool));

  /* Obtain a list of all current properties, and make sure it matches
     the expected values. */
  SVN_ERR(svn_fs_node_proplist(&proplist, txn_root, "music.txt", pool));
  {
    svn_string_t *prop_value;

    if (apr_hash_count(proplist) != 4 )
      return svn_error_createf
        (SVN_ERR_FS_GENERAL, NULL,
         "unexpected number of node properties were found");

    /* Loop through our list of expected node property name/value
       pairs. */
    for (i = 0; i < 4; i++)
      {
        /* For each expected property: */

        /* Step 1.  Find it by name in the hash of all node props
           returned to us by svn_fs_node_proplist.  If it can't be
           found, return an error. */
        prop_value = apr_hash_get(proplist,
                                  final_props[i][0],
                                  APR_HASH_KEY_STRING);
        if (! prop_value)
          return svn_error_createf
            (SVN_ERR_FS_GENERAL, NULL,
             "unable to find expected node property");

        /* Step 2.  Make sure the value associated with it is the same
           as what was expected, else return an error. */
        if (strcmp(prop_value->data, final_props[i][1]))
          return svn_error_createf
            (SVN_ERR_FS_GENERAL, NULL,
             "node property had an unexpected value");
      }
  }

  return SVN_NO_ERROR;
}



/* Set *PRESENT to true if entry NAME is present in directory PATH
   under ROOT, else set *PRESENT to false. */
static svn_error_t *
check_entry(svn_fs_root_t *root,
            const char *path,
            const char *name,
            svn_boolean_t *present,
            apr_pool_t *pool)
{
  apr_hash_t *entries;
  svn_fs_dirent_t *ent;

  SVN_ERR(svn_fs_dir_entries(&entries, root, path, pool));
  ent = apr_hash_get(entries, name, APR_HASH_KEY_STRING);

  if (ent)
    *present = TRUE;
  else
    *present = FALSE;

  return SVN_NO_ERROR;
}


/* Return an error if entry NAME is absent in directory PATH under ROOT. */
static svn_error_t *
check_entry_present(svn_fs_root_t *root, const char *path,
                    const char *name, apr_pool_t *pool)
{
  svn_boolean_t present;
  SVN_ERR(check_entry(root, path, name, &present, pool));

  if (! present)
    return svn_error_createf
      (SVN_ERR_FS_GENERAL, NULL,
       "entry \"%s\" absent when it should be present", name);

  return SVN_NO_ERROR;
}


/* Return an error if entry NAME is present in directory PATH under ROOT. */
static svn_error_t *
check_entry_absent(svn_fs_root_t *root, const char *path,
                   const char *name, apr_pool_t *pool)
{
  svn_boolean_t present;
  SVN_ERR(check_entry(root, path, name, &present, pool));

  if (present)
    return svn_error_createf
      (SVN_ERR_FS_GENERAL, NULL,
       "entry \"%s\" present when it should be absent", name);

  return SVN_NO_ERROR;
}


/* Fetch the youngest revision from a repos. */
static svn_error_t *
fetch_youngest_rev(const svn_test_opts_t *opts,
                   apr_pool_t *pool)
{
  svn_fs_t *fs;
  svn_fs_txn_t *txn;
  svn_fs_root_t *txn_root;
  svn_revnum_t new_rev;
  svn_revnum_t youngest_rev, new_youngest_rev;

  SVN_ERR(svn_test__create_fs(&fs, "test-repo-youngest-rev",
                              opts, pool));

  /* Get youngest revision of brand spankin' new filesystem. */
  SVN_ERR(svn_fs_youngest_rev(&youngest_rev, fs, pool));

  /* Prepare a txn to receive the greek tree. */
  SVN_ERR(svn_fs_begin_txn(&txn, fs, 0, pool));
  SVN_ERR(svn_fs_txn_root(&txn_root, txn, pool));

  /* Create the greek tree. */
  SVN_ERR(svn_test__create_greek_tree(txn_root, pool));

  /* Commit it. */
  SVN_ERR(test_commit_txn(&new_rev, txn, NULL, pool));

  /* Get the new youngest revision. */
  SVN_ERR(svn_fs_youngest_rev(&new_youngest_rev, fs, pool));

  if (youngest_rev == new_rev)
    return svn_error_create(SVN_ERR_FS_GENERAL, NULL,
                            "commit didn't bump up revision number");

  if (new_youngest_rev != new_rev)
    return svn_error_create(SVN_ERR_FS_GENERAL, NULL,
                            "couldn't fetch youngest revision");

  return SVN_NO_ERROR;
}


/* Test committing against an empty repository.
   todo: also test committing against youngest? */
static svn_error_t *
basic_commit(const svn_test_opts_t *opts,
             apr_pool_t *pool)
{
  svn_fs_t *fs;
  svn_fs_txn_t *txn;
  svn_fs_root_t *txn_root, *revision_root;
  svn_revnum_t before_rev, after_rev;
  const char *conflict;

  /* Prepare a filesystem. */
  SVN_ERR(svn_test__create_fs(&fs, "test-repo-basic-commit",
                              opts, pool));

  /* Save the current youngest revision. */
  SVN_ERR(svn_fs_youngest_rev(&before_rev, fs, pool));

  /* Prepare a txn to receive the greek tree. */
  SVN_ERR(svn_fs_begin_txn(&txn, fs, 0, pool));
  SVN_ERR(svn_fs_txn_root(&txn_root, txn, pool));

  /* Paranoidly check that the current youngest rev is unchanged. */
  SVN_ERR(svn_fs_youngest_rev(&after_rev, fs, pool));
  if (after_rev != before_rev)
    return svn_error_create
      (SVN_ERR_FS_GENERAL, NULL,
       "youngest revision changed unexpectedly");

  /* Create the greek tree. */
  SVN_ERR(svn_test__create_greek_tree(txn_root, pool));

  /* Commit it. */
  SVN_ERR(svn_fs_commit_txn(&conflict, &after_rev, txn, pool));

  /* Make sure it's a different revision than before. */
  if (after_rev == before_rev)
    return svn_error_create
      (SVN_ERR_FS_GENERAL, NULL,
       "youngest revision failed to change");

  /* Get root of the revision */
  SVN_ERR(svn_fs_revision_root(&revision_root, fs, after_rev, pool));

  /* Check the tree. */
  SVN_ERR(svn_test__check_greek_tree(revision_root, pool));

  return SVN_NO_ERROR;
}



static svn_error_t *
test_tree_node_validation(const svn_test_opts_t *opts,
                          apr_pool_t *pool)
{
  svn_fs_t *fs;
  svn_fs_txn_t *txn;
  svn_fs_root_t *txn_root, *revision_root;
  svn_revnum_t after_rev;
  const char *conflict;
  apr_pool_t *subpool;

  /* Prepare a filesystem. */
  SVN_ERR(svn_test__create_fs(&fs, "test-repo-validate-tree-entries",
                              opts, pool));

  /* In a txn, create the greek tree. */
  subpool = svn_pool_create(pool);
  {
    static svn_test__tree_entry_t expected_entries[] = {
      /* path, contents (0 = dir) */
      { "iota",        "This is the file 'iota'.\n" },
      { "A",           0 },
      { "A/mu",        "This is the file 'mu'.\n" },
      { "A/B",         0 },
      { "A/B/lambda",  "This is the file 'lambda'.\n" },
      { "A/B/E",       0 },
      { "A/B/E/alpha", "This is the file 'alpha'.\n" },
      { "A/B/E/beta",  "This is the file 'beta'.\n" },
      { "A/B/F",       0 },
      { "A/C",         0 },
      { "A/D",         0 },
      { "A/D/gamma",   "This is the file 'gamma'.\n" },
      { "A/D/G",       0 },
      { "A/D/G/pi",    "This is the file 'pi'.\n" },
      { "A/D/G/rho",   "This is the file 'rho'.\n" },
      { "A/D/G/tau",   "This is the file 'tau'.\n" },
      { "A/D/H",       0 },
      { "A/D/H/chi",   "This is the file 'chi'.\n" },
      { "A/D/H/psi",   "This is the file 'psi'.\n" },
      { "A/D/H/omega", "This is the file 'omega'.\n" }
    };
    SVN_ERR(svn_fs_begin_txn(&txn, fs, 0, subpool));
    SVN_ERR(svn_fs_txn_root(&txn_root, txn, subpool));
    SVN_ERR(svn_test__create_greek_tree(txn_root, subpool));

    /* Carefully validate that tree in the transaction. */
    SVN_ERR(svn_test__validate_tree(txn_root, expected_entries, 20,
                                    subpool));

    /* Go ahead and commit the tree, and destroy the txn object.  */
    SVN_ERR(svn_fs_commit_txn(&conflict, &after_rev, txn, subpool));

    /* Carefully validate that tree in the new revision, now. */
    SVN_ERR(svn_fs_revision_root(&revision_root, fs, after_rev, subpool));
    SVN_ERR(svn_test__validate_tree(revision_root, expected_entries, 20,
                                    subpool));
  }
  svn_pool_destroy(subpool);

  /* In a new txn, modify the greek tree. */
  subpool = svn_pool_create(pool);
  {
    static svn_test__tree_entry_t expected_entries[] = {
      /* path, contents (0 = dir) */
      { "iota",          "This is a new version of 'iota'.\n" },
      { "A",             0 },
      { "A/B",           0 },
      { "A/B/lambda",    "This is the file 'lambda'.\n" },
      { "A/B/E",         0 },
      { "A/B/E/alpha",   "This is the file 'alpha'.\n" },
      { "A/B/E/beta",    "This is the file 'beta'.\n" },
      { "A/B/F",         0 },
      { "A/C",           0 },
      { "A/C/kappa",     "This is the file 'kappa'.\n" },
      { "A/D",           0 },
      { "A/D/gamma",     "This is the file 'gamma'.\n" },
      { "A/D/H",         0 },
      { "A/D/H/chi",     "This is the file 'chi'.\n" },
      { "A/D/H/psi",     "This is the file 'psi'.\n" },
      { "A/D/H/omega",   "This is the file 'omega'.\n" },
      { "A/D/I",         0 },
      { "A/D/I/delta",   "This is the file 'delta'.\n" },
      { "A/D/I/epsilon", "This is the file 'epsilon'.\n" }
    };

    SVN_ERR(svn_fs_begin_txn(&txn, fs, after_rev, subpool));
    SVN_ERR(svn_fs_txn_root(&txn_root, txn, subpool));
    SVN_ERR(svn_test__set_file_contents
            (txn_root, "iota", "This is a new version of 'iota'.\n",
             subpool));
    SVN_ERR(svn_fs_delete(txn_root, "A/mu", subpool));
    SVN_ERR(svn_fs_delete(txn_root, "A/D/G", subpool));
    SVN_ERR(svn_fs_make_dir(txn_root, "A/D/I", subpool));
    SVN_ERR(svn_fs_make_file(txn_root, "A/D/I/delta", subpool));
    SVN_ERR(svn_test__set_file_contents
            (txn_root, "A/D/I/delta", "This is the file 'delta'.\n",
             subpool));
    SVN_ERR(svn_fs_make_file(txn_root, "A/D/I/epsilon", subpool));
    SVN_ERR(svn_test__set_file_contents
            (txn_root, "A/D/I/epsilon", "This is the file 'epsilon'.\n",
             subpool));
    SVN_ERR(svn_fs_make_file(txn_root, "A/C/kappa", subpool));
    SVN_ERR(svn_test__set_file_contents
            (txn_root, "A/C/kappa", "This is the file 'kappa'.\n",
             subpool));

    /* Carefully validate that tree in the transaction. */
    SVN_ERR(svn_test__validate_tree(txn_root, expected_entries, 19,
                                    subpool));

    /* Go ahead and commit the tree, and destroy the txn object.  */
    SVN_ERR(svn_fs_commit_txn(&conflict, &after_rev, txn, subpool));

    /* Carefully validate that tree in the new revision, now. */
    SVN_ERR(svn_fs_revision_root(&revision_root, fs, after_rev, subpool));
    SVN_ERR(svn_test__validate_tree(revision_root, expected_entries,
                                    19, subpool));
  }
  svn_pool_destroy(subpool);

  return SVN_NO_ERROR;
}


/* Commit with merging (committing against non-youngest). */
static svn_error_t *
merging_commit(const svn_test_opts_t *opts,
               apr_pool_t *pool)
{
  svn_fs_t *fs;
  svn_fs_txn_t *txn;
  svn_fs_root_t *txn_root, *revision_root;
  svn_revnum_t after_rev;
  svn_revnum_t revisions[24];
  apr_size_t i;
  svn_revnum_t revision_count;

  /* Prepare a filesystem. */
  SVN_ERR(svn_test__create_fs(&fs, "test-repo-merging-commit",
                              opts, pool));

  /* Initialize our revision number stuffs. */
  for (i = 0;
       i < ((sizeof(revisions)) / (sizeof(svn_revnum_t)));
       i++)
    revisions[i] = SVN_INVALID_REVNUM;
  revision_count = 0;
  revisions[revision_count++] = 0; /* the brand spankin' new revision */

  /***********************************************************************/
  /* REVISION 0 */
  /***********************************************************************/

  /* In one txn, create and commit the greek tree. */
  SVN_ERR(svn_fs_begin_txn(&txn, fs, 0, pool));
  SVN_ERR(svn_fs_txn_root(&txn_root, txn, pool));
  SVN_ERR(svn_test__create_greek_tree(txn_root, pool));
  SVN_ERR(test_commit_txn(&after_rev, txn, NULL, pool));

  /***********************************************************************/
  /* REVISION 1 */
  /***********************************************************************/
  {
    static svn_test__tree_entry_t expected_entries[] = {
      /* path, contents (0 = dir) */
      { "iota",        "This is the file 'iota'.\n" },
      { "A",           0 },
      { "A/mu",        "This is the file 'mu'.\n" },
      { "A/B",         0 },
      { "A/B/lambda",  "This is the file 'lambda'.\n" },
      { "A/B/E",       0 },
      { "A/B/E/alpha", "This is the file 'alpha'.\n" },
      { "A/B/E/beta",  "This is the file 'beta'.\n" },
      { "A/B/F",       0 },
      { "A/C",         0 },
      { "A/D",         0 },
      { "A/D/gamma",   "This is the file 'gamma'.\n" },
      { "A/D/G",       0 },
      { "A/D/G/pi",    "This is the file 'pi'.\n" },
      { "A/D/G/rho",   "This is the file 'rho'.\n" },
      { "A/D/G/tau",   "This is the file 'tau'.\n" },
      { "A/D/H",       0 },
      { "A/D/H/chi",   "This is the file 'chi'.\n" },
      { "A/D/H/psi",   "This is the file 'psi'.\n" },
      { "A/D/H/omega", "This is the file 'omega'.\n" }
    };
    SVN_ERR(svn_fs_revision_root(&revision_root, fs, after_rev, pool));
    SVN_ERR(svn_test__validate_tree(revision_root, expected_entries,
                                    20, pool));
  }
  revisions[revision_count++] = after_rev;

  /* Let's add a directory and some files to the tree, and delete
     'iota' */
  SVN_ERR(svn_fs_begin_txn(&txn, fs, revisions[revision_count-1], pool));
  SVN_ERR(svn_fs_txn_root(&txn_root, txn, pool));
  SVN_ERR(svn_fs_make_dir(txn_root, "A/D/I", pool));
  SVN_ERR(svn_fs_make_file(txn_root, "A/D/I/delta", pool));
  SVN_ERR(svn_test__set_file_contents
          (txn_root, "A/D/I/delta", "This is the file 'delta'.\n", pool));
  SVN_ERR(svn_fs_make_file(txn_root, "A/D/I/epsilon", pool));
  SVN_ERR(svn_test__set_file_contents
          (txn_root, "A/D/I/epsilon", "This is the file 'epsilon'.\n", pool));
  SVN_ERR(svn_fs_make_file(txn_root, "A/C/kappa", pool));
  SVN_ERR(svn_test__set_file_contents
          (txn_root, "A/C/kappa", "This is the file 'kappa'.\n", pool));
  SVN_ERR(svn_fs_delete(txn_root, "iota", pool));
  SVN_ERR(test_commit_txn(&after_rev, txn, NULL, pool));

  /***********************************************************************/
  /* REVISION 2 */
  /***********************************************************************/
  {
    static svn_test__tree_entry_t expected_entries[] = {
      /* path, contents (0 = dir) */
      { "A",             0 },
      { "A/mu",          "This is the file 'mu'.\n" },
      { "A/B",           0 },
      { "A/B/lambda",    "This is the file 'lambda'.\n" },
      { "A/B/E",         0 },
      { "A/B/E/alpha",   "This is the file 'alpha'.\n" },
      { "A/B/E/beta",    "This is the file 'beta'.\n" },
      { "A/B/F",         0 },
      { "A/C",           0 },
      { "A/C/kappa",     "This is the file 'kappa'.\n" },
      { "A/D",           0 },
      { "A/D/gamma",     "This is the file 'gamma'.\n" },
      { "A/D/G",         0 },
      { "A/D/G/pi",      "This is the file 'pi'.\n" },
      { "A/D/G/rho",     "This is the file 'rho'.\n" },
      { "A/D/G/tau",     "This is the file 'tau'.\n" },
      { "A/D/H",         0 },
      { "A/D/H/chi",     "This is the file 'chi'.\n" },
      { "A/D/H/psi",     "This is the file 'psi'.\n" },
      { "A/D/H/omega",   "This is the file 'omega'.\n" },
      { "A/D/I",         0 },
      { "A/D/I/delta",   "This is the file 'delta'.\n" },
      { "A/D/I/epsilon", "This is the file 'epsilon'.\n" }
    };
    SVN_ERR(svn_fs_revision_root(&revision_root, fs, after_rev, pool));
    SVN_ERR(svn_test__validate_tree(revision_root, expected_entries,
                                    23, pool));
  }
  revisions[revision_count++] = after_rev;

  /* We don't think the A/D/H directory is pulling its weight...let's
     knock it off.  Oh, and let's re-add iota, too. */
  SVN_ERR(svn_fs_begin_txn(&txn, fs, revisions[revision_count-1], pool));
  SVN_ERR(svn_fs_txn_root(&txn_root, txn, pool));
  SVN_ERR(svn_fs_delete(txn_root, "A/D/H", pool));
  SVN_ERR(svn_fs_make_file(txn_root, "iota", pool));
  SVN_ERR(svn_test__set_file_contents
          (txn_root, "iota", "This is the new file 'iota'.\n", pool));
  SVN_ERR(test_commit_txn(&after_rev, txn, NULL, pool));

  /***********************************************************************/
  /* REVISION 3 */
  /***********************************************************************/
  {
    static svn_test__tree_entry_t expected_entries[] = {
      /* path, contents (0 = dir) */
      { "iota",          "This is the new file 'iota'.\n" },
      { "A",             0 },
      { "A/mu",          "This is the file 'mu'.\n" },
      { "A/B",           0 },
      { "A/B/lambda",    "This is the file 'lambda'.\n" },
      { "A/B/E",         0 },
      { "A/B/E/alpha",   "This is the file 'alpha'.\n" },
      { "A/B/E/beta",    "This is the file 'beta'.\n" },
      { "A/B/F",         0 },
      { "A/C",           0 },
      { "A/C/kappa",     "This is the file 'kappa'.\n" },
      { "A/D",           0 },
      { "A/D/gamma",     "This is the file 'gamma'.\n" },
      { "A/D/G",         0 },
      { "A/D/G/pi",      "This is the file 'pi'.\n" },
      { "A/D/G/rho",     "This is the file 'rho'.\n" },
      { "A/D/G/tau",     "This is the file 'tau'.\n" },
      { "A/D/I",         0 },
      { "A/D/I/delta",   "This is the file 'delta'.\n" },
      { "A/D/I/epsilon", "This is the file 'epsilon'.\n" }
    };
    SVN_ERR(svn_fs_revision_root(&revision_root, fs, after_rev, pool));
    SVN_ERR(svn_test__validate_tree(revision_root, expected_entries,
                                    20, pool));
  }
  revisions[revision_count++] = after_rev;

  /* Delete iota (yet again). */
  SVN_ERR(svn_fs_begin_txn(&txn, fs, revisions[revision_count-1], pool));
  SVN_ERR(svn_fs_txn_root(&txn_root, txn, pool));
  SVN_ERR(svn_fs_delete(txn_root, "iota", pool));
  SVN_ERR(test_commit_txn(&after_rev, txn, NULL, pool));

  /***********************************************************************/
  /* REVISION 4 */
  /***********************************************************************/
  {
    static svn_test__tree_entry_t expected_entries[] = {
      /* path, contents (0 = dir) */
      { "A",             0 },
      { "A/mu",          "This is the file 'mu'.\n" },
      { "A/B",           0 },
      { "A/B/lambda",    "This is the file 'lambda'.\n" },
      { "A/B/E",         0 },
      { "A/B/E/alpha",   "This is the file 'alpha'.\n" },
      { "A/B/E/beta",    "This is the file 'beta'.\n" },
      { "A/B/F",         0 },
      { "A/C",           0 },
      { "A/C/kappa",     "This is the file 'kappa'.\n" },
      { "A/D",           0 },
      { "A/D/gamma",     "This is the file 'gamma'.\n" },
      { "A/D/G",         0 },
      { "A/D/G/pi",      "This is the file 'pi'.\n" },
      { "A/D/G/rho",     "This is the file 'rho'.\n" },
      { "A/D/G/tau",     "This is the file 'tau'.\n" },
      { "A/D/I",         0 },
      { "A/D/I/delta",   "This is the file 'delta'.\n" },
      { "A/D/I/epsilon", "This is the file 'epsilon'.\n" }
    };
    SVN_ERR(svn_fs_revision_root(&revision_root, fs, after_rev, pool));
    SVN_ERR(svn_test__validate_tree(revision_root, expected_entries,
                                    19, pool));
  }
  revisions[revision_count++] = after_rev;

  /***********************************************************************/
  /* GIVEN:  A and B, with common ancestor ANCESTOR, where A and B
     directories, and E, an entry in either A, B, or ANCESTOR.

     For every E, the following cases exist:
      - E exists in neither ANCESTOR nor A.
      - E doesn't exist in ANCESTOR, and has been added to A.
      - E exists in ANCESTOR, but has been deleted from A.
      - E exists in both ANCESTOR and A ...
        - but refers to different node revisions.
        - and refers to the same node revision.

     The same set of possible relationships with ANCESTOR holds for B,
     so there are thirty-six combinations.  The matrix is symmetrical
     with A and B reversed, so we only have to describe one triangular
     half, including the diagonal --- 21 combinations.

     Our goal here is to test all the possible scenarios that can
     occur given the above boolean logic table, and to make sure that
     the results we get are as expected.

     The test cases below have the following features:

     - They run straight through the scenarios as described in the
       `structure' document at this time.

     - In each case, a txn is begun based on some revision (ANCESTOR),
       is modified into a new tree (B), and then is attempted to be
       committed (which happens against the head of the tree, A).

     - If the commit is successful (and is *expected* to be such),
       that new revision (which exists now as a result of the
       successful commit) is thoroughly tested for accuracy of tree
       entries, and in the case of files, for their contents.  It is
       important to realize that these successful commits are
       advancing the head of the tree, and each one effective becomes
       the new `A' described in further test cases.
  */
  /***********************************************************************/

  /* (6) E exists in neither ANCESTOR nor A. */
  {
    /* (1) E exists in neither ANCESTOR nor B.  Can't occur, by
       assumption that E exists in either A, B, or ancestor. */

    /* (1) E has been added to B.  Add E in the merged result. */
    SVN_ERR(svn_fs_begin_txn(&txn, fs, revisions[0], pool));
    SVN_ERR(svn_fs_txn_root(&txn_root, txn, pool));
    SVN_ERR(svn_fs_make_file(txn_root, "theta", pool));
    SVN_ERR(svn_test__set_file_contents
            (txn_root, "theta", "This is the file 'theta'.\n", pool));
    SVN_ERR(test_commit_txn(&after_rev, txn, NULL, pool));

    /*********************************************************************/
    /* REVISION 5 */
    /*********************************************************************/
    {
      static svn_test__tree_entry_t expected_entries[] = {
        /* path, contents (0 = dir) */
        { "theta",         "This is the file 'theta'.\n" },
        { "A",             0 },
        { "A/mu",          "This is the file 'mu'.\n" },
        { "A/B",           0 },
        { "A/B/lambda",    "This is the file 'lambda'.\n" },
        { "A/B/E",         0 },
        { "A/B/E/alpha",   "This is the file 'alpha'.\n" },
        { "A/B/E/beta",    "This is the file 'beta'.\n" },
        { "A/B/F",         0 },
        { "A/C",           0 },
        { "A/C/kappa",     "This is the file 'kappa'.\n" },
        { "A/D",           0 },
        { "A/D/gamma",     "This is the file 'gamma'.\n" },
        { "A/D/G",         0 },
        { "A/D/G/pi",      "This is the file 'pi'.\n" },
        { "A/D/G/rho",     "This is the file 'rho'.\n" },
        { "A/D/G/tau",     "This is the file 'tau'.\n" },
        { "A/D/I",         0 },
        { "A/D/I/delta",   "This is the file 'delta'.\n" },
        { "A/D/I/epsilon", "This is the file 'epsilon'.\n" }
      };
      SVN_ERR(svn_fs_revision_root(&revision_root, fs, after_rev, pool));
      SVN_ERR(svn_test__validate_tree(revision_root,
                                      expected_entries,
                                      20, pool));
    }
    revisions[revision_count++] = after_rev;

    /* (1) E has been deleted from B.  Can't occur, by assumption that
       E doesn't exist in ANCESTOR. */

    /* (3) E exists in both ANCESTOR and B.  Can't occur, by
       assumption that E doesn't exist in ancestor. */
  }

  /* (5) E doesn't exist in ANCESTOR, and has been added to A. */
  {
    /* (1) E doesn't exist in ANCESTOR, and has been added to B.
       Conflict. */
    SVN_ERR(svn_fs_begin_txn(&txn, fs, revisions[4], pool));
    SVN_ERR(svn_fs_txn_root(&txn_root, txn, pool));
    SVN_ERR(svn_fs_make_file(txn_root, "theta", pool));
    SVN_ERR(svn_test__set_file_contents
            (txn_root, "theta", "This is another file 'theta'.\n", pool));
    SVN_ERR(test_commit_txn(&after_rev, txn, "/theta", pool));
    SVN_ERR(svn_fs_abort_txn(txn, pool));

    /* (1) E exists in ANCESTOR, but has been deleted from B.  Can't
       occur, by assumption that E doesn't exist in ANCESTOR. */

    /* (3) E exists in both ANCESTOR and B.  Can't occur, by assumption
       that E doesn't exist in ANCESTOR. */
  }

  /* (4) E exists in ANCESTOR, but has been deleted from A */
  {
    /* (1) E exists in ANCESTOR, but has been deleted from B.  If
       neither delete was a result of a rename, then omit E from the
       merged tree.  Otherwise, conflict. */
    /* ### cmpilato todo: the rename case isn't actually handled by
       merge yet, so we know we won't get a conflict here. */
    SVN_ERR(svn_fs_begin_txn(&txn, fs, revisions[1], pool));
    SVN_ERR(svn_fs_txn_root(&txn_root, txn, pool));
    SVN_ERR(svn_fs_delete(txn_root, "A/D/H", pool));

    /* ### FIXME: It is at this point that our test stops being valid,
       ### hence its expected failure.  The following call will now
       ### conflict on /A/D/H, causing revision 6 *not* to be created,
       ### and the remainer of this test (which was written long ago)
       ### to suffer from a shift in the expected state and behavior
       ### of the filesystem as a result of this commit not happening.
    */

    SVN_ERR(test_commit_txn(&after_rev, txn, NULL, pool));
    /*********************************************************************/
    /* REVISION 6 */
    /*********************************************************************/
    {
      static svn_test__tree_entry_t expected_entries[] = {
        /* path, contents (0 = dir) */
        { "theta",         "This is the file 'theta'.\n" },
        { "A",             0 },
        { "A/mu",          "This is the file 'mu'.\n" },
        { "A/B",           0 },
        { "A/B/lambda",    "This is the file 'lambda'.\n" },
        { "A/B/E",         0 },
        { "A/B/E/alpha",   "This is the file 'alpha'.\n" },
        { "A/B/E/beta",    "This is the file 'beta'.\n" },
        { "A/B/F",         0 },
        { "A/C",           0 },
        { "A/C/kappa",     "This is the file 'kappa'.\n" },
        { "A/D",           0 },
        { "A/D/gamma",     "This is the file 'gamma'.\n" },
        { "A/D/G",         0 },
        { "A/D/G/pi",      "This is the file 'pi'.\n" },
        { "A/D/G/rho",     "This is the file 'rho'.\n" },
        { "A/D/G/tau",     "This is the file 'tau'.\n" },
        { "A/D/I",         0 },
        { "A/D/I/delta",   "This is the file 'delta'.\n" },
        { "A/D/I/epsilon", "This is the file 'epsilon'.\n" }
      };
      SVN_ERR(svn_fs_revision_root(&revision_root, fs, after_rev, pool));
      SVN_ERR(svn_test__validate_tree(revision_root,
                                      expected_entries,
                                      20, pool));
    }
    revisions[revision_count++] = after_rev;

    /* Try deleting a file F inside a subtree S where S does not exist
       in the most recent revision, but does exist in the ancestor
       tree.  This should conflict. */
    SVN_ERR(svn_fs_begin_txn(&txn, fs, revisions[1], pool));
    SVN_ERR(svn_fs_txn_root(&txn_root, txn, pool));
    SVN_ERR(svn_fs_delete(txn_root, "A/D/H/omega", pool));
    SVN_ERR(test_commit_txn(&after_rev, txn, "/A/D/H", pool));
    SVN_ERR(svn_fs_abort_txn(txn, pool));

    /* E exists in both ANCESTOR and B ... */
    {
      /* (1) but refers to different nodes.  Conflict. */
      SVN_ERR(svn_fs_begin_txn(&txn, fs, revisions[1], pool));
      SVN_ERR(svn_fs_txn_root(&txn_root, txn, pool));
      SVN_ERR(svn_fs_delete(txn_root, "A/D/H", pool));
      SVN_ERR(svn_fs_make_dir(txn_root, "A/D/H", pool));
      SVN_ERR(test_commit_txn(&after_rev, txn, NULL, pool));
      revisions[revision_count++] = after_rev;

      /*********************************************************************/
      /* REVISION 7 */
      /*********************************************************************/

      /* Re-remove A/D/H because future tests expect it to be absent. */
      {
        SVN_ERR(svn_fs_begin_txn
                (&txn, fs, revisions[revision_count - 1], pool));
        SVN_ERR(svn_fs_txn_root(&txn_root, txn, pool));
        SVN_ERR(svn_fs_delete(txn_root, "A/D/H", pool));
        SVN_ERR(test_commit_txn(&after_rev, txn, NULL, pool));
        revisions[revision_count++] = after_rev;
      }

      /*********************************************************************/
      /* REVISION 8 (looks exactly like revision 6, we hope) */
      /*********************************************************************/

      /* (1) but refers to different revisions of the same node.
         Conflict. */
      SVN_ERR(svn_fs_begin_txn(&txn, fs, revisions[1], pool));
      SVN_ERR(svn_fs_txn_root(&txn_root, txn, pool));
      SVN_ERR(svn_fs_make_file(txn_root, "A/D/H/zeta", pool));
      SVN_ERR(test_commit_txn(&after_rev, txn, "/A/D/H", pool));
      SVN_ERR(svn_fs_abort_txn(txn, pool));

      /* (1) and refers to the same node revision.  Omit E from the
         merged tree.  This is already tested in Merge-Test 3
         (A/D/H/chi, A/D/H/psi, e.g.), but we'll test it here again
         anyway.  A little paranoia never hurt anyone.  */
      SVN_ERR(svn_fs_begin_txn(&txn, fs, revisions[1], pool));
      SVN_ERR(svn_fs_txn_root(&txn_root, txn, pool));
      SVN_ERR(svn_fs_delete(txn_root, "A/mu", pool)); /* unrelated change */
      SVN_ERR(test_commit_txn(&after_rev, txn, NULL, pool));

      /*********************************************************************/
      /* REVISION 9 */
      /*********************************************************************/
      {
        static svn_test__tree_entry_t expected_entries[] = {
          /* path, contents (0 = dir) */
          { "theta",         "This is the file 'theta'.\n" },
          { "A",             0 },
          { "A/B",           0 },
          { "A/B/lambda",    "This is the file 'lambda'.\n" },
          { "A/B/E",         0 },
          { "A/B/E/alpha",   "This is the file 'alpha'.\n" },
          { "A/B/E/beta",    "This is the file 'beta'.\n" },
          { "A/B/F",         0 },
          { "A/C",           0 },
          { "A/C/kappa",     "This is the file 'kappa'.\n" },
          { "A/D",           0 },
          { "A/D/gamma",     "This is the file 'gamma'.\n" },
          { "A/D/G",         0 },
          { "A/D/G/pi",      "This is the file 'pi'.\n" },
          { "A/D/G/rho",     "This is the file 'rho'.\n" },
          { "A/D/G/tau",     "This is the file 'tau'.\n" },
          { "A/D/I",         0 },
          { "A/D/I/delta",   "This is the file 'delta'.\n" },
          { "A/D/I/epsilon", "This is the file 'epsilon'.\n" }
        };
        SVN_ERR(svn_fs_revision_root(&revision_root, fs, after_rev, pool));
        SVN_ERR(svn_test__validate_tree(revision_root,
                                        expected_entries,
                                        19, pool));
      }
      revisions[revision_count++] = after_rev;
    }
  }

  /* Preparation for upcoming tests.
     We make a new head revision, with A/mu restored, but containing
     slightly different contents than its first incarnation. */
  SVN_ERR(svn_fs_begin_txn(&txn, fs, revisions[revision_count-1], pool));
  SVN_ERR(svn_fs_txn_root(&txn_root, txn, pool));
  SVN_ERR(svn_fs_make_file(txn_root, "A/mu", pool));
  SVN_ERR(svn_test__set_file_contents
          (txn_root, "A/mu", "A new file 'mu'.\n", pool));
  SVN_ERR(svn_fs_make_file(txn_root, "A/D/G/xi", pool));
  SVN_ERR(svn_test__set_file_contents
          (txn_root, "A/D/G/xi", "This is the file 'xi'.\n", pool));
  SVN_ERR(test_commit_txn(&after_rev, txn, NULL, pool));
  /*********************************************************************/
  /* REVISION 10 */
  /*********************************************************************/
  {
    static svn_test__tree_entry_t expected_entries[] = {
      /* path, contents (0 = dir) */
      { "theta",         "This is the file 'theta'.\n" },
      { "A",             0 },
      { "A/mu",          "A new file 'mu'.\n" },
      { "A/B",           0 },
      { "A/B/lambda",    "This is the file 'lambda'.\n" },
      { "A/B/E",         0 },
      { "A/B/E/alpha",   "This is the file 'alpha'.\n" },
      { "A/B/E/beta",    "This is the file 'beta'.\n" },
      { "A/B/F",         0 },
      { "A/C",           0 },
      { "A/C/kappa",     "This is the file 'kappa'.\n" },
      { "A/D",           0 },
      { "A/D/gamma",     "This is the file 'gamma'.\n" },
      { "A/D/G",         0 },
      { "A/D/G/pi",      "This is the file 'pi'.\n" },
      { "A/D/G/rho",     "This is the file 'rho'.\n" },
      { "A/D/G/tau",     "This is the file 'tau'.\n" },
      { "A/D/G/xi",      "This is the file 'xi'.\n" },
      { "A/D/I",         0 },
      { "A/D/I/delta",   "This is the file 'delta'.\n" },
      { "A/D/I/epsilon", "This is the file 'epsilon'.\n" }
    };
    SVN_ERR(svn_fs_revision_root(&revision_root, fs, after_rev, pool));
    SVN_ERR(svn_test__validate_tree(revision_root, expected_entries,
                                    21, pool));
  }
  revisions[revision_count++] = after_rev;

  /* (3) E exists in both ANCESTOR and A, but refers to different
     nodes. */
  {
    /* (1) E exists in both ANCESTOR and B, but refers to different
       nodes, and not all nodes are directories.  Conflict. */

    /* ### kff todo: A/mu's contents will be exactly the same.
       If the fs ever starts optimizing this case, these tests may
       start to fail. */
    SVN_ERR(svn_fs_begin_txn(&txn, fs, revisions[1], pool));
    SVN_ERR(svn_fs_txn_root(&txn_root, txn, pool));
    SVN_ERR(svn_fs_delete(txn_root, "A/mu", pool));
    SVN_ERR(svn_fs_make_file(txn_root, "A/mu", pool));
    SVN_ERR(svn_test__set_file_contents
            (txn_root, "A/mu", "This is the file 'mu'.\n", pool));
    SVN_ERR(test_commit_txn(&after_rev, txn, "/A/mu", pool));
    SVN_ERR(svn_fs_abort_txn(txn, pool));

    /* (1) E exists in both ANCESTOR and B, but refers to different
       revisions of the same node.  Conflict. */
    SVN_ERR(svn_fs_begin_txn(&txn, fs, revisions[1], pool));
    SVN_ERR(svn_fs_txn_root(&txn_root, txn, pool));
    SVN_ERR(svn_test__set_file_contents
            (txn_root, "A/mu", "A change to file 'mu'.\n", pool));
    SVN_ERR(test_commit_txn(&after_rev, txn, "/A/mu", pool));
    SVN_ERR(svn_fs_abort_txn(txn, pool));

    /* (1) E exists in both ANCESTOR and B, and refers to the same
       node revision.  Replace E with A's node revision.  */
    {
      svn_stringbuf_t *old_mu_contents;
      SVN_ERR(svn_fs_begin_txn(&txn, fs, revisions[1], pool));
      SVN_ERR(svn_fs_txn_root(&txn_root, txn, pool));
      SVN_ERR(svn_test__get_file_contents
              (txn_root, "A/mu", &old_mu_contents, pool));
      if ((! old_mu_contents) || (strcmp(old_mu_contents->data,
                                         "This is the file 'mu'.\n") != 0))
        {
          return svn_error_create
            (SVN_ERR_FS_GENERAL, NULL,
             "got wrong contents from an old revision tree");
        }
      SVN_ERR(svn_fs_make_file(txn_root, "A/sigma", pool));
      SVN_ERR(svn_test__set_file_contents  /* unrelated change */
              (txn_root, "A/sigma", "This is the file 'sigma'.\n", pool));
      SVN_ERR(test_commit_txn(&after_rev, txn, NULL, pool));
      /*********************************************************************/
      /* REVISION 11 */
      /*********************************************************************/
      {
        static svn_test__tree_entry_t expected_entries[] = {
          /* path, contents (0 = dir) */
          { "theta",         "This is the file 'theta'.\n" },
          { "A",             0 },
          { "A/mu",          "A new file 'mu'.\n" },
          { "A/sigma",       "This is the file 'sigma'.\n" },
          { "A/B",           0 },
          { "A/B/lambda",    "This is the file 'lambda'.\n" },
          { "A/B/E",         0 },
          { "A/B/E/alpha",   "This is the file 'alpha'.\n" },
          { "A/B/E/beta",    "This is the file 'beta'.\n" },
          { "A/B/F",         0 },
          { "A/C",           0 },
          { "A/C/kappa",     "This is the file 'kappa'.\n" },
          { "A/D",           0 },
          { "A/D/gamma",     "This is the file 'gamma'.\n" },
          { "A/D/G",         0 },
          { "A/D/G/pi",      "This is the file 'pi'.\n" },
          { "A/D/G/rho",     "This is the file 'rho'.\n" },
          { "A/D/G/tau",     "This is the file 'tau'.\n" },
          { "A/D/G/xi",      "This is the file 'xi'.\n" },
          { "A/D/I",         0 },
          { "A/D/I/delta",   "This is the file 'delta'.\n" },
          { "A/D/I/epsilon", "This is the file 'epsilon'.\n" }
        };
        SVN_ERR(svn_fs_revision_root(&revision_root, fs, after_rev, pool));
        SVN_ERR(svn_test__validate_tree(revision_root,
                                        expected_entries,
                                        22, pool));
      }
      revisions[revision_count++] = after_rev;
    }
  }

  /* Preparation for upcoming tests.
     We make a new head revision.  There are two changes in the new
     revision: A/B/lambda has been modified.  We will also use the
     recent addition of A/D/G/xi, treated as a modification to
     A/D/G. */
  SVN_ERR(svn_fs_begin_txn(&txn, fs, revisions[revision_count-1], pool));
  SVN_ERR(svn_fs_txn_root(&txn_root, txn, pool));
  SVN_ERR(svn_test__set_file_contents
          (txn_root, "A/B/lambda", "Change to file 'lambda'.\n", pool));
  SVN_ERR(test_commit_txn(&after_rev, txn, NULL, pool));
  /*********************************************************************/
  /* REVISION 12 */
  /*********************************************************************/
  {
    static svn_test__tree_entry_t expected_entries[] = {
      /* path, contents (0 = dir) */
      { "theta",         "This is the file 'theta'.\n" },
      { "A",             0 },
      { "A/mu",          "A new file 'mu'.\n" },
      { "A/sigma",       "This is the file 'sigma'.\n" },
      { "A/B",           0 },
      { "A/B/lambda",    "Change to file 'lambda'.\n" },
      { "A/B/E",         0 },
      { "A/B/E/alpha",   "This is the file 'alpha'.\n" },
      { "A/B/E/beta",    "This is the file 'beta'.\n" },
      { "A/B/F",         0 },
      { "A/C",           0 },
      { "A/C/kappa",     "This is the file 'kappa'.\n" },
      { "A/D",           0 },
      { "A/D/gamma",     "This is the file 'gamma'.\n" },
      { "A/D/G",         0 },
      { "A/D/G/pi",      "This is the file 'pi'.\n" },
      { "A/D/G/rho",     "This is the file 'rho'.\n" },
      { "A/D/G/tau",     "This is the file 'tau'.\n" },
      { "A/D/G/xi",      "This is the file 'xi'.\n" },
      { "A/D/I",         0 },
      { "A/D/I/delta",   "This is the file 'delta'.\n" },
      { "A/D/I/epsilon", "This is the file 'epsilon'.\n" }
    };
    SVN_ERR(svn_fs_revision_root(&revision_root, fs, after_rev, pool));
    SVN_ERR(svn_test__validate_tree(revision_root, expected_entries,
                                    22, pool));
  }
  revisions[revision_count++] = after_rev;

  /* (2) E exists in both ANCESTOR and A, but refers to different
     revisions of the same node. */
  {
    /* (1a) E exists in both ANCESTOR and B, but refers to different
       revisions of the same file node.  Conflict. */
    SVN_ERR(svn_fs_begin_txn(&txn, fs, revisions[1], pool));
    SVN_ERR(svn_fs_txn_root(&txn_root, txn, pool));
    SVN_ERR(svn_test__set_file_contents
            (txn_root, "A/B/lambda", "A different change to 'lambda'.\n",
             pool));
    SVN_ERR(test_commit_txn(&after_rev, txn, "/A/B/lambda", pool));
    SVN_ERR(svn_fs_abort_txn(txn, pool));

    /* (1b) E exists in both ANCESTOR and B, but refers to different
       revisions of the same directory node.  Merge A/E and B/E,
       recursively.  Succeed, because no conflict beneath E. */
    SVN_ERR(svn_fs_begin_txn(&txn, fs, revisions[1], pool));
    SVN_ERR(svn_fs_txn_root(&txn_root, txn, pool));
    SVN_ERR(svn_fs_make_file(txn_root, "A/D/G/nu", pool));
    SVN_ERR(svn_test__set_file_contents
            (txn_root, "A/D/G/nu", "This is the file 'nu'.\n", pool));
    SVN_ERR(test_commit_txn(&after_rev, txn, NULL, pool));
    /*********************************************************************/
    /* REVISION 13 */
    /*********************************************************************/
    {
      static svn_test__tree_entry_t expected_entries[] = {
        /* path, contents (0 = dir) */
        { "theta",         "This is the file 'theta'.\n" },
        { "A",             0 },
        { "A/mu",          "A new file 'mu'.\n" },
        { "A/sigma",       "This is the file 'sigma'.\n" },
        { "A/B",           0 },
        { "A/B/lambda",    "Change to file 'lambda'.\n" },
        { "A/B/E",         0 },
        { "A/B/E/alpha",   "This is the file 'alpha'.\n" },
        { "A/B/E/beta",    "This is the file 'beta'.\n" },
        { "A/B/F",         0 },
        { "A/C",           0 },
        { "A/C/kappa",     "This is the file 'kappa'.\n" },
        { "A/D",           0 },
        { "A/D/gamma",     "This is the file 'gamma'.\n" },
        { "A/D/G",         0 },
        { "A/D/G/pi",      "This is the file 'pi'.\n" },
        { "A/D/G/rho",     "This is the file 'rho'.\n" },
        { "A/D/G/tau",     "This is the file 'tau'.\n" },
        { "A/D/G/xi",      "This is the file 'xi'.\n" },
        { "A/D/G/nu",      "This is the file 'nu'.\n" },
        { "A/D/I",         0 },
        { "A/D/I/delta",   "This is the file 'delta'.\n" },
        { "A/D/I/epsilon", "This is the file 'epsilon'.\n" }
      };
      SVN_ERR(svn_fs_revision_root(&revision_root, fs, after_rev, pool));
      SVN_ERR(svn_test__validate_tree(revision_root,
                                      expected_entries,
                                      23, pool));
    }
    revisions[revision_count++] = after_rev;

    /* (1c) E exists in both ANCESTOR and B, but refers to different
       revisions of the same directory node.  Merge A/E and B/E,
       recursively.  Fail, because conflict beneath E. */
    SVN_ERR(svn_fs_begin_txn(&txn, fs, revisions[1], pool));
    SVN_ERR(svn_fs_txn_root(&txn_root, txn, pool));
    SVN_ERR(svn_fs_make_file(txn_root, "A/D/G/xi", pool));
    SVN_ERR(svn_test__set_file_contents
            (txn_root, "A/D/G/xi", "This is a different file 'xi'.\n", pool));
    SVN_ERR(test_commit_txn(&after_rev, txn, "/A/D/G/xi", pool));
    SVN_ERR(svn_fs_abort_txn(txn, pool));

    /* (1) E exists in both ANCESTOR and B, and refers to the same node
       revision.  Replace E with A's node revision.  */
    {
      svn_stringbuf_t *old_lambda_ctnts;
      SVN_ERR(svn_fs_begin_txn(&txn, fs, revisions[1], pool));
      SVN_ERR(svn_fs_txn_root(&txn_root, txn, pool));
      SVN_ERR(svn_test__get_file_contents
              (txn_root, "A/B/lambda", &old_lambda_ctnts, pool));
      if ((! old_lambda_ctnts)
          || (strcmp(old_lambda_ctnts->data,
                     "This is the file 'lambda'.\n") != 0))
        {
          return svn_error_create
            (SVN_ERR_FS_GENERAL, NULL,
             "got wrong contents from an old revision tree");
        }
      SVN_ERR(svn_test__set_file_contents
              (txn_root, "A/D/G/rho",
               "This is an irrelevant change to 'rho'.\n", pool));
      SVN_ERR(test_commit_txn(&after_rev, txn, NULL, pool));
      /*********************************************************************/
      /* REVISION 14 */
      /*********************************************************************/
      {
        static svn_test__tree_entry_t expected_entries[] = {
          /* path, contents (0 = dir) */
          { "theta",         "This is the file 'theta'.\n" },
          { "A",             0 },
          { "A/mu",          "A new file 'mu'.\n" },
          { "A/sigma",       "This is the file 'sigma'.\n" },
          { "A/B",           0 },
          { "A/B/lambda",    "Change to file 'lambda'.\n" },
          { "A/B/E",         0 },
          { "A/B/E/alpha",   "This is the file 'alpha'.\n" },
          { "A/B/E/beta",    "This is the file 'beta'.\n" },
          { "A/B/F",         0 },
          { "A/C",           0 },
          { "A/C/kappa",     "This is the file 'kappa'.\n" },
          { "A/D",           0 },
          { "A/D/gamma",     "This is the file 'gamma'.\n" },
          { "A/D/G",         0 },
          { "A/D/G/pi",      "This is the file 'pi'.\n" },
          { "A/D/G/rho",     "This is an irrelevant change to 'rho'.\n" },
          { "A/D/G/tau",     "This is the file 'tau'.\n" },
          { "A/D/G/xi",      "This is the file 'xi'.\n" },
          { "A/D/G/nu",      "This is the file 'nu'.\n"},
          { "A/D/I",         0 },
          { "A/D/I/delta",   "This is the file 'delta'.\n" },
          { "A/D/I/epsilon", "This is the file 'epsilon'.\n" }
        };
        SVN_ERR(svn_fs_revision_root(&revision_root, fs, after_rev, pool));
        SVN_ERR(svn_test__validate_tree(revision_root,
                                        expected_entries,
                                        23, pool));
      }
      revisions[revision_count++] = after_rev;
    }
  }

  /* (1) E exists in both ANCESTOR and A, and refers to the same node
     revision. */
  {
    /* (1) E exists in both ANCESTOR and B, and refers to the same
       node revision.  Nothing has happened to ANCESTOR/E, so no
       change is necessary. */

    /* This has now been tested about fifty-four trillion times.  We
       don't need to test it again here. */
  }

  /* E exists in ANCESTOR, but has been deleted from A.  E exists in
     both ANCESTOR and B but refers to different revisions of the same
     node.  Conflict.  */
  SVN_ERR(svn_fs_begin_txn(&txn, fs, revisions[1], pool));
  SVN_ERR(svn_fs_txn_root(&txn_root, txn, pool));
  SVN_ERR(svn_test__set_file_contents
          (txn_root, "iota", "New contents for 'iota'.\n", pool));
  SVN_ERR(test_commit_txn(&after_rev, txn, "/iota", pool));
  SVN_ERR(svn_fs_abort_txn(txn, pool));

  return SVN_NO_ERROR;
}


static svn_error_t *
copy_test(const svn_test_opts_t *opts,
          apr_pool_t *pool)
{
  svn_fs_t *fs;
  svn_fs_txn_t *txn;
  svn_fs_root_t *txn_root, *rev_root;
  svn_revnum_t after_rev;

  /* Prepare a filesystem. */
  SVN_ERR(svn_test__create_fs(&fs, "test-repo-copy-test",
                              opts, pool));

  /* In first txn, create and commit the greek tree. */
  SVN_ERR(svn_fs_begin_txn(&txn, fs, 0, pool));
  SVN_ERR(svn_fs_txn_root(&txn_root, txn, pool));
  SVN_ERR(svn_test__create_greek_tree(txn_root, pool));
  SVN_ERR(test_commit_txn(&after_rev, txn, NULL, pool));

  /* In second txn, copy the file A/D/G/pi into the subtree A/D/H as
     pi2.  Change that file's contents to state its new name.  Along
     the way, test that the copy history was preserved both during the
     transaction and after the commit. */

  SVN_ERR(svn_fs_revision_root(&rev_root, fs, after_rev, pool));
  SVN_ERR(svn_fs_begin_txn(&txn, fs, after_rev, pool));
  SVN_ERR(svn_fs_txn_root(&txn_root, txn, pool));
  SVN_ERR(svn_fs_copy(rev_root, "A/D/G/pi",
                      txn_root, "A/D/H/pi2",
                      pool));
  { /* Check that copy history was preserved. */
    svn_revnum_t rev;
    const char *path;

    SVN_ERR(svn_fs_copied_from(&rev, &path, txn_root,
                               "A/D/H/pi2", pool));

    if (rev != after_rev)
      return svn_error_create
        (SVN_ERR_FS_GENERAL, NULL,
         "pre-commit copy history not preserved (rev lost) for A/D/H/pi2");

    if (strcmp(path, "/A/D/G/pi") != 0)
      return svn_error_create
        (SVN_ERR_FS_GENERAL, NULL,
         "pre-commit copy history not preserved (path lost) for A/D/H/pi2");
  }
  SVN_ERR(svn_test__set_file_contents
          (txn_root, "A/D/H/pi2", "This is the file 'pi2'.\n", pool));
  SVN_ERR(test_commit_txn(&after_rev, txn, NULL, pool));

  { /* Check that copy history is still preserved _after_ the commit. */
    svn_fs_root_t *root;
    svn_revnum_t rev;
    const char *path;

    SVN_ERR(svn_fs_revision_root(&root, fs, after_rev, pool));
    SVN_ERR(svn_fs_copied_from(&rev, &path, root, "A/D/H/pi2", pool));

    if (rev != (after_rev - 1))
      return svn_error_create
        (SVN_ERR_FS_GENERAL, NULL,
         "post-commit copy history wrong (rev) for A/D/H/pi2");

    if (strcmp(path, "/A/D/G/pi") != 0)
      return svn_error_create
        (SVN_ERR_FS_GENERAL, NULL,
         "post-commit copy history wrong (path) for A/D/H/pi2");
  }

  /* Let's copy the copy we just made, to make sure copy history gets
     chained correctly. */
  SVN_ERR(svn_fs_revision_root(&rev_root, fs, after_rev, pool));
  SVN_ERR(svn_fs_begin_txn(&txn, fs, after_rev, pool));
  SVN_ERR(svn_fs_txn_root(&txn_root, txn, pool));
  SVN_ERR(svn_fs_copy(rev_root, "A/D/H/pi2", txn_root, "A/D/H/pi3", pool));
  SVN_ERR(test_commit_txn(&after_rev, txn, NULL, pool));
  { /* Check the copy history. */
    svn_fs_root_t *root;
    svn_revnum_t rev;
    const char *path;

    /* Check that the original copy still has its old history. */
    SVN_ERR(svn_fs_revision_root(&root, fs, (after_rev - 1), pool));
    SVN_ERR(svn_fs_copied_from(&rev, &path, root, "A/D/H/pi2", pool));

    if (rev != (after_rev - 2))
      return svn_error_create
        (SVN_ERR_FS_GENERAL, NULL,
         "first copy history wrong (rev) for A/D/H/pi2");

    if (strcmp(path, "/A/D/G/pi") != 0)
      return svn_error_create
        (SVN_ERR_FS_GENERAL, NULL,
         "first copy history wrong (path) for A/D/H/pi2");

    /* Check that the copy of the copy has the right history. */
    SVN_ERR(svn_fs_revision_root(&root, fs, after_rev, pool));
    SVN_ERR(svn_fs_copied_from(&rev, &path, root, "A/D/H/pi3", pool));

    if (rev != (after_rev - 1))
      return svn_error_create
        (SVN_ERR_FS_GENERAL, NULL,
         "second copy history wrong (rev) for A/D/H/pi3");

    if (strcmp(path, "/A/D/H/pi2") != 0)
      return svn_error_create
        (SVN_ERR_FS_GENERAL, NULL,
         "second copy history wrong (path) for A/D/H/pi3");
  }

  /* Commit a regular change to a copy, make sure the copy history
     isn't inherited. */
  SVN_ERR(svn_fs_revision_root(&rev_root, fs, after_rev, pool));
  SVN_ERR(svn_fs_begin_txn(&txn, fs, after_rev, pool));
  SVN_ERR(svn_fs_txn_root(&txn_root, txn, pool));
  SVN_ERR(svn_test__set_file_contents
          (txn_root, "A/D/H/pi3", "This is the file 'pi3'.\n", pool));
  SVN_ERR(test_commit_txn(&after_rev, txn, NULL, pool));
  { /* Check the copy history. */
    svn_fs_root_t *root;
    svn_revnum_t rev;
    const char *path;

    /* Check that the copy still has its history. */
    SVN_ERR(svn_fs_revision_root(&root, fs, (after_rev - 1), pool));
    SVN_ERR(svn_fs_copied_from(&rev, &path, root, "A/D/H/pi3", pool));

    if (rev != (after_rev - 2))
      return svn_error_create
        (SVN_ERR_FS_GENERAL, NULL,
         "copy history wrong (rev) for A/D/H/pi3");

    if (strcmp(path, "/A/D/H/pi2") != 0)
      return svn_error_create
        (SVN_ERR_FS_GENERAL, NULL,
         "copy history wrong (path) for A/D/H/pi3");

    /* Check that the next revision after the copy has no copy history. */
    SVN_ERR(svn_fs_revision_root(&root, fs, after_rev, pool));
    SVN_ERR(svn_fs_copied_from(&rev, &path, root, "A/D/H/pi3", pool));

    if (rev != SVN_INVALID_REVNUM)
      return svn_error_create
        (SVN_ERR_FS_GENERAL, NULL,
         "copy history wrong (rev) for A/D/H/pi3");

    if (path != NULL)
      return svn_error_create
        (SVN_ERR_FS_GENERAL, NULL,
         "copy history wrong (path) for A/D/H/pi3");
  }

  /* Then, as if that wasn't fun enough, copy the whole subtree A/D/H
     into the root directory as H2! */
  SVN_ERR(svn_fs_revision_root(&rev_root, fs, after_rev, pool));
  SVN_ERR(svn_fs_begin_txn(&txn, fs, after_rev, pool));
  SVN_ERR(svn_fs_txn_root(&txn_root, txn, pool));
  SVN_ERR(svn_fs_copy(rev_root, "A/D/H", txn_root, "H2", pool));
  SVN_ERR(test_commit_txn(&after_rev, txn, NULL, pool));
  { /* Check the copy history. */
    svn_fs_root_t *root;
    svn_revnum_t rev;
    const char *path;

    /* Check that the top of the copy has history. */
    SVN_ERR(svn_fs_revision_root(&root, fs, after_rev, pool));
    SVN_ERR(svn_fs_copied_from(&rev, &path, root, "H2", pool));

    if (rev != (after_rev - 1))
      return svn_error_create
        (SVN_ERR_FS_GENERAL, NULL,
         "copy history wrong (rev) for H2");

    if (strcmp(path, "/A/D/H") != 0)
      return svn_error_create
        (SVN_ERR_FS_GENERAL, NULL,
         "copy history wrong (path) for H2");

    /* Check that a random file under H2 reports no copy history. */
    SVN_ERR(svn_fs_copied_from(&rev, &path, root, "H2/omega", pool));

    if (rev != SVN_INVALID_REVNUM)
      return svn_error_create
        (SVN_ERR_FS_GENERAL, NULL,
         "copy history wrong (rev) for H2/omega");

    if (path != NULL)
      return svn_error_create
        (SVN_ERR_FS_GENERAL, NULL,
         "copy history wrong (path) for H2/omega");

    /* Note that H2/pi2 still has copy history, though.  See the doc
       string for svn_fs_copied_from() for more on this. */
  }

  /* Let's live dangerously.  What happens if we copy a path into one
     of its own children.  Looping filesystem?  Cyclic ancestry?
     Another West Virginia family tree with no branches?  We certainly
     hope that's not the case. */
  SVN_ERR(svn_fs_revision_root(&rev_root, fs, after_rev, pool));
  SVN_ERR(svn_fs_begin_txn(&txn, fs, after_rev, pool));
  SVN_ERR(svn_fs_txn_root(&txn_root, txn, pool));
  SVN_ERR(svn_fs_copy(rev_root, "A/B", txn_root, "A/B/E/B", pool));
  SVN_ERR(test_commit_txn(&after_rev, txn, NULL, pool));
  { /* Check the copy history. */
    svn_fs_root_t *root;
    svn_revnum_t rev;
    const char *path;

    /* Check that the copy has history. */
    SVN_ERR(svn_fs_revision_root(&root, fs, after_rev, pool));
    SVN_ERR(svn_fs_copied_from(&rev, &path, root, "A/B/E/B", pool));

    if (rev != (after_rev - 1))
      return svn_error_create
        (SVN_ERR_FS_GENERAL, NULL,
         "copy history wrong (rev) for A/B/E/B");

    if (strcmp(path, "/A/B") != 0)
      return svn_error_create
        (SVN_ERR_FS_GENERAL, NULL,
         "copy history wrong (path) for A/B/E/B");

    /* Check that the original does not have copy history. */
    SVN_ERR(svn_fs_revision_root(&root, fs, after_rev, pool));
    SVN_ERR(svn_fs_copied_from(&rev, &path, root, "A/B", pool));

    if (rev != SVN_INVALID_REVNUM)
      return svn_error_create
        (SVN_ERR_FS_GENERAL, NULL,
         "copy history wrong (rev) for A/B");

    if (path != NULL)
      return svn_error_create
        (SVN_ERR_FS_GENERAL, NULL,
         "copy history wrong (path) for A/B");
  }

  /* After all these changes, let's see if the filesystem looks as we
     would expect it to. */
  {
    static svn_test__tree_entry_t expected_entries[] = {
      /* path, contents (0 = dir) */
      { "iota",        "This is the file 'iota'.\n" },
      { "H2",          0 },
      { "H2/chi",      "This is the file 'chi'.\n" },
      { "H2/pi2",      "This is the file 'pi2'.\n" },
      { "H2/pi3",      "This is the file 'pi3'.\n" },
      { "H2/psi",      "This is the file 'psi'.\n" },
      { "H2/omega",    "This is the file 'omega'.\n" },
      { "A",           0 },
      { "A/mu",        "This is the file 'mu'.\n" },
      { "A/B",         0 },
      { "A/B/lambda",  "This is the file 'lambda'.\n" },
      { "A/B/E",       0 },
      { "A/B/E/alpha", "This is the file 'alpha'.\n" },
      { "A/B/E/beta",  "This is the file 'beta'.\n" },
      { "A/B/E/B",         0 },
      { "A/B/E/B/lambda",  "This is the file 'lambda'.\n" },
      { "A/B/E/B/E",       0 },
      { "A/B/E/B/E/alpha", "This is the file 'alpha'.\n" },
      { "A/B/E/B/E/beta",  "This is the file 'beta'.\n" },
      { "A/B/E/B/F",       0 },
      { "A/B/F",       0 },
      { "A/C",         0 },
      { "A/D",         0 },
      { "A/D/gamma",   "This is the file 'gamma'.\n" },
      { "A/D/G",       0 },
      { "A/D/G/pi",    "This is the file 'pi'.\n" },
      { "A/D/G/rho",   "This is the file 'rho'.\n" },
      { "A/D/G/tau",   "This is the file 'tau'.\n" },
      { "A/D/H",       0 },
      { "A/D/H/chi",   "This is the file 'chi'.\n" },
      { "A/D/H/pi2",   "This is the file 'pi2'.\n" },
      { "A/D/H/pi3",   "This is the file 'pi3'.\n" },
      { "A/D/H/psi",   "This is the file 'psi'.\n" },
      { "A/D/H/omega", "This is the file 'omega'.\n" }
    };
    SVN_ERR(svn_fs_revision_root(&rev_root, fs, after_rev, pool));
    SVN_ERR(svn_test__validate_tree(rev_root, expected_entries,
                                    34, pool));
  }

  return SVN_NO_ERROR;
}


/* This tests deleting of mutable nodes.  We build a tree in a
 * transaction, then try to delete various items in the tree.  We
 * never commit the tree, so every entry being deleted points to a
 * mutable node.
 *
 * ### todo: this test was written before commits worked.  It might
 * now be worthwhile to combine it with delete().
 */
static svn_error_t *
delete_mutables(const svn_test_opts_t *opts,
                apr_pool_t *pool)
{
  svn_fs_t *fs;
  svn_fs_txn_t *txn;
  svn_fs_root_t *txn_root;
  svn_error_t *err;

  /* Prepare a txn to receive the greek tree. */
  SVN_ERR(svn_test__create_fs(&fs, "test-repo-del-from-dir",
                              opts, pool));
  SVN_ERR(svn_fs_begin_txn(&txn, fs, 0, pool));
  SVN_ERR(svn_fs_txn_root(&txn_root, txn, pool));

  /* Create the greek tree. */
  SVN_ERR(svn_test__create_greek_tree(txn_root, pool));

  /* Baby, it's time to test like you've never tested before.  We do
   * the following, in this order:
   *
   *    1. Delete a single file somewhere, succeed.
   *    2. Delete two files of three, then make sure the third remains.
   *    3. Delete the third and last file.
   *    4. Try again to delete the dir, succeed.
   *    5. Delete one of the natively empty dirs, succeed.
   *    6. Try to delete root, fail.
   *    7. Try to delete a top-level file, succeed.
   *
   * Specifically, that's:
   *
   *    1. Delete A/D/gamma.
   *    2. Delete A/D/G/pi, A/D/G/rho.
   *    3. Delete A/D/G/tau.
   *    4. Try again to delete A/D/G, succeed.
   *    5. Delete A/C.
   *    6. Try to delete /, fail.
   *    7. Try to delete iota, succeed.
   *
   * Before and after each deletion or attempted deletion, we probe
   * the affected directory, to make sure everything is as it should
   * be.
   */

  /* 1 */
  {
    const svn_fs_id_t *gamma_id;
    SVN_ERR(svn_fs_node_id(&gamma_id, txn_root, "A/D/gamma", pool));
    SVN_ERR(check_entry_present(txn_root, "A/D", "gamma", pool));
    SVN_ERR(svn_fs_delete(txn_root, "A/D/gamma", pool));
    SVN_ERR(check_entry_absent(txn_root, "A/D", "gamma", pool));
  }

  /* 2 */
  {
    const svn_fs_id_t *pi_id, *rho_id, *tau_id;
    SVN_ERR(svn_fs_node_id(&pi_id, txn_root, "A/D/G/pi", pool));
    SVN_ERR(svn_fs_node_id(&rho_id, txn_root, "A/D/G/rho", pool));
    SVN_ERR(svn_fs_node_id(&tau_id, txn_root, "A/D/G/tau", pool));
    SVN_ERR(check_entry_present(txn_root, "A/D/G", "pi", pool));
    SVN_ERR(check_entry_present(txn_root, "A/D/G", "rho", pool));
    SVN_ERR(check_entry_present(txn_root, "A/D/G", "tau", pool));
    SVN_ERR(svn_fs_delete(txn_root, "A/D/G/pi", pool));
    SVN_ERR(check_entry_absent(txn_root, "A/D/G", "pi", pool));
    SVN_ERR(check_entry_present(txn_root, "A/D/G", "rho", pool));
    SVN_ERR(check_entry_present(txn_root, "A/D/G", "tau", pool));
    SVN_ERR(svn_fs_delete(txn_root, "A/D/G/rho", pool));
    SVN_ERR(check_entry_absent(txn_root, "A/D/G", "pi", pool));
    SVN_ERR(check_entry_absent(txn_root, "A/D/G", "rho", pool));
    SVN_ERR(check_entry_present(txn_root, "A/D/G", "tau", pool));
  }

  /* 3 */
  {
    const svn_fs_id_t *tau_id;
    SVN_ERR(svn_fs_node_id(&tau_id, txn_root, "A/D/G/tau", pool));
    SVN_ERR(check_entry_present(txn_root, "A/D/G", "tau", pool));
    SVN_ERR(svn_fs_delete(txn_root, "A/D/G/tau", pool));
    SVN_ERR(check_entry_absent(txn_root, "A/D/G", "tau", pool));
  }

  /* 4 */
  {
    const svn_fs_id_t *G_id;
    SVN_ERR(svn_fs_node_id(&G_id, txn_root, "A/D/G", pool));
    SVN_ERR(check_entry_present(txn_root, "A/D", "G", pool));
    SVN_ERR(svn_fs_delete(txn_root, "A/D/G", pool));        /* succeed */
    SVN_ERR(check_entry_absent(txn_root, "A/D", "G", pool));
  }

  /* 5 */
  {
    const svn_fs_id_t *C_id;
    SVN_ERR(svn_fs_node_id(&C_id, txn_root, "A/C", pool));
    SVN_ERR(check_entry_present(txn_root, "A", "C", pool));
    SVN_ERR(svn_fs_delete(txn_root, "A/C", pool));
    SVN_ERR(check_entry_absent(txn_root, "A", "C", pool));
  }

  /* 6 */
  {
    const svn_fs_id_t *root_id;
    SVN_ERR(svn_fs_node_id(&root_id, txn_root, "", pool));

    err = svn_fs_delete(txn_root, "", pool);

    if (err && (err->apr_err != SVN_ERR_FS_ROOT_DIR))
      {
        return svn_error_createf
          (SVN_ERR_FS_GENERAL, NULL,
           "deleting root directory got wrong error");
      }
    else if (! err)
      {
        return svn_error_createf
          (SVN_ERR_FS_GENERAL, NULL,
           "deleting root directory failed to get error");
      }
    svn_error_clear(err);

  }

  /* 7 */
  {
    const svn_fs_id_t *iota_id;
    SVN_ERR(svn_fs_node_id(&iota_id, txn_root, "iota", pool));
    SVN_ERR(check_entry_present(txn_root, "", "iota", pool));
    SVN_ERR(svn_fs_delete(txn_root, "iota", pool));
    SVN_ERR(check_entry_absent(txn_root, "", "iota", pool));
  }

  return SVN_NO_ERROR;
}


/* This tests deleting in general.
 *
 * ### todo: this test was written after (and independently of)
 * delete_mutables().  It might be worthwhile to combine them.
 */
static svn_error_t *
delete(const svn_test_opts_t *opts,
       apr_pool_t *pool)
{
  svn_fs_t *fs;
  svn_fs_txn_t *txn;
  svn_fs_root_t *txn_root;
  svn_revnum_t new_rev;

  /* This function tests 5 cases:
   *
   * 1. Delete mutable file.
   * 2. Delete mutable directory.
   * 3. Delete mutable directory with immutable nodes.
   * 4. Delete immutable file.
   * 5. Delete immutable directory.
   */

  /* Prepare a txn to receive the greek tree. */
  SVN_ERR(svn_test__create_fs(&fs, "test-repo-del-tree",
                              opts, pool));
  SVN_ERR(svn_fs_begin_txn(&txn, fs, 0, pool));
  SVN_ERR(svn_fs_txn_root(&txn_root, txn, pool));

  /* Create the greek tree. */
  SVN_ERR(svn_test__create_greek_tree(txn_root, pool));

  /* 1. Delete mutable file. */
  {
    const svn_fs_id_t *iota_id, *gamma_id;
    static svn_test__tree_entry_t expected_entries[] = {
      /* path, contents (0 = dir) */
      { "A",           0 },
      { "A/mu",        "This is the file 'mu'.\n" },
      { "A/B",         0 },
      { "A/B/lambda",  "This is the file 'lambda'.\n" },
      { "A/B/E",       0 },
      { "A/B/E/alpha", "This is the file 'alpha'.\n" },
      { "A/B/E/beta",  "This is the file 'beta'.\n" },
      { "A/C",         0 },
      { "A/B/F",       0 },
      { "A/D",         0 },
      { "A/D/G",       0 },
      { "A/D/G/pi",    "This is the file 'pi'.\n" },
      { "A/D/G/rho",   "This is the file 'rho'.\n" },
      { "A/D/G/tau",   "This is the file 'tau'.\n" },
      { "A/D/H",       0 },
      { "A/D/H/chi",   "This is the file 'chi'.\n" },
      { "A/D/H/psi",   "This is the file 'psi'.\n" },
      { "A/D/H/omega", "This is the file 'omega'.\n" }
    };

    /* Check nodes revision ID is gone.  */
    SVN_ERR(svn_fs_node_id(&iota_id, txn_root, "iota", pool));
    SVN_ERR(svn_fs_node_id(&gamma_id, txn_root, "A/D/gamma", pool));

    SVN_ERR(check_entry_present(txn_root, "", "iota", pool));

    /* Try deleting mutable files. */
    SVN_ERR(svn_fs_delete(txn_root, "iota", pool));
    SVN_ERR(svn_fs_delete(txn_root, "A/D/gamma", pool));
    SVN_ERR(check_entry_absent(txn_root, "", "iota", pool));
    SVN_ERR(check_entry_absent(txn_root, "A/D", "gamma", pool));

    /* Validate the tree.  */
    SVN_ERR(svn_test__validate_tree(txn_root, expected_entries, 18, pool));
  }
  /* Abort transaction.  */
  SVN_ERR(svn_fs_abort_txn(txn, pool));

  /* 2. Delete mutable directory. */

  /* Prepare a txn to receive the greek tree. */
  SVN_ERR(svn_fs_begin_txn(&txn, fs, 0, pool));
  SVN_ERR(svn_fs_txn_root(&txn_root, txn, pool));

  /* Create the greek tree. */
  SVN_ERR(svn_test__create_greek_tree(txn_root, pool));

  {
    const svn_fs_id_t *A_id, *mu_id, *B_id, *lambda_id, *E_id, *alpha_id,
      *beta_id, *F_id, *C_id, *D_id, *gamma_id, *H_id, *chi_id,
      *psi_id, *omega_id, *G_id, *pi_id, *rho_id, *tau_id;

    /* Check nodes revision ID is gone.  */
    SVN_ERR(svn_fs_node_id(&A_id, txn_root, "/A", pool));
    SVN_ERR(check_entry_present(txn_root, "", "A", pool));
    SVN_ERR(svn_fs_node_id(&mu_id, txn_root, "/A/mu", pool));
    SVN_ERR(check_entry_present(txn_root, "A", "mu", pool));
    SVN_ERR(svn_fs_node_id(&B_id, txn_root, "/A/B", pool));
    SVN_ERR(check_entry_present(txn_root, "A", "B", pool));
    SVN_ERR(svn_fs_node_id(&lambda_id, txn_root, "/A/B/lambda", pool));
    SVN_ERR(check_entry_present(txn_root, "A/B", "lambda", pool));
    SVN_ERR(svn_fs_node_id(&E_id, txn_root, "/A/B/E", pool));
    SVN_ERR(check_entry_present(txn_root, "A/B", "E", pool));
    SVN_ERR(svn_fs_node_id(&alpha_id, txn_root, "/A/B/E/alpha", pool));
    SVN_ERR(check_entry_present(txn_root, "A/B/E", "alpha", pool));
    SVN_ERR(svn_fs_node_id(&beta_id, txn_root, "/A/B/E/beta", pool));
    SVN_ERR(check_entry_present(txn_root, "A/B/E", "beta", pool));
    SVN_ERR(svn_fs_node_id(&F_id, txn_root, "/A/B/F", pool));
    SVN_ERR(check_entry_present(txn_root, "A/B", "F", pool));
    SVN_ERR(svn_fs_node_id(&C_id, txn_root, "/A/C", pool));
    SVN_ERR(check_entry_present(txn_root, "A", "C", pool));
    SVN_ERR(svn_fs_node_id(&D_id, txn_root, "/A/D", pool));
    SVN_ERR(check_entry_present(txn_root, "A", "D", pool));
    SVN_ERR(svn_fs_node_id(&gamma_id, txn_root, "/A/D/gamma", pool));
    SVN_ERR(check_entry_present(txn_root, "A/D", "gamma", pool));
    SVN_ERR(svn_fs_node_id(&H_id, txn_root, "/A/D/H", pool));
    SVN_ERR(check_entry_present(txn_root, "A/D", "H", pool));
    SVN_ERR(svn_fs_node_id(&chi_id, txn_root, "/A/D/H/chi", pool));
    SVN_ERR(check_entry_present(txn_root, "A/D/H", "chi", pool));
    SVN_ERR(svn_fs_node_id(&psi_id, txn_root, "/A/D/H/psi", pool));
    SVN_ERR(check_entry_present(txn_root, "A/D/H", "psi", pool));
    SVN_ERR(svn_fs_node_id(&omega_id, txn_root, "/A/D/H/omega", pool));
    SVN_ERR(check_entry_present(txn_root, "A/D/H", "omega", pool));
    SVN_ERR(svn_fs_node_id(&G_id, txn_root, "/A/D/G", pool));
    SVN_ERR(check_entry_present(txn_root, "A/D", "G", pool));
    SVN_ERR(svn_fs_node_id(&pi_id, txn_root, "/A/D/G/pi", pool));
    SVN_ERR(check_entry_present(txn_root, "A/D/G", "pi", pool));
    SVN_ERR(svn_fs_node_id(&rho_id, txn_root, "/A/D/G/rho", pool));
    SVN_ERR(check_entry_present(txn_root, "A/D/G", "rho", pool));
    SVN_ERR(svn_fs_node_id(&tau_id, txn_root, "/A/D/G/tau", pool));
    SVN_ERR(check_entry_present(txn_root, "A/D/G", "tau", pool));

    /* Try deleting a mutable empty dir. */
    SVN_ERR(svn_fs_delete(txn_root, "A/C", pool));
    SVN_ERR(svn_fs_delete(txn_root, "A/B/F", pool));
    SVN_ERR(check_entry_absent(txn_root, "A", "C", pool));
    SVN_ERR(check_entry_absent(txn_root, "A/B", "F", pool));

    /* Now delete a mutable non-empty dir. */
    SVN_ERR(svn_fs_delete(txn_root, "A", pool));
    SVN_ERR(check_entry_absent(txn_root, "", "A", pool));

    /* Validate the tree.  */
    {
      static svn_test__tree_entry_t expected_entries[] = {
        /* path, contents (0 = dir) */
        { "iota",        "This is the file 'iota'.\n" } };
      SVN_ERR(svn_test__validate_tree(txn_root, expected_entries, 1, pool));
    }
  }

  /* Abort transaction.  */
  SVN_ERR(svn_fs_abort_txn(txn, pool));

  /* 3. Delete mutable directory with immutable nodes. */

  /* Prepare a txn to receive the greek tree. */
  SVN_ERR(svn_fs_begin_txn(&txn, fs, 0, pool));
  SVN_ERR(svn_fs_txn_root(&txn_root, txn, pool));

  /* Create the greek tree. */
  SVN_ERR(svn_test__create_greek_tree(txn_root, pool));

  /* Commit the greek tree. */
  SVN_ERR(svn_fs_commit_txn(NULL, &new_rev, txn, pool));

  /* Create new transaction. */
  SVN_ERR(svn_fs_begin_txn(&txn, fs, new_rev, pool));
  SVN_ERR(svn_fs_txn_root(&txn_root, txn, pool));

  {
    const svn_fs_id_t *A_id, *mu_id, *B_id, *lambda_id, *E_id, *alpha_id,
      *beta_id, *F_id, *C_id, *D_id, *gamma_id, *H_id, *chi_id,
      *psi_id, *omega_id, *G_id, *pi_id, *rho_id, *tau_id, *sigma_id;

    /* Create A/D/G/sigma.  This makes all components of A/D/G
       mutable.  */
    SVN_ERR(svn_fs_make_file(txn_root, "A/D/G/sigma", pool));
    SVN_ERR(svn_test__set_file_contents(txn_root, "A/D/G/sigma",
                                        "This is another file 'sigma'.\n", pool));

    /* Check that mutable node-revision-IDs are removed and immutable
       ones still exist.  */
    SVN_ERR(svn_fs_node_id(&A_id, txn_root, "/A", pool));
    SVN_ERR(check_entry_present(txn_root, "", "A", pool));
    SVN_ERR(svn_fs_node_id(&mu_id, txn_root, "/A/mu", pool));
    SVN_ERR(check_entry_present(txn_root, "A", "mu", pool));
    SVN_ERR(svn_fs_node_id(&B_id, txn_root, "/A/B", pool));
    SVN_ERR(check_entry_present(txn_root, "A", "B", pool));
    SVN_ERR(svn_fs_node_id(&lambda_id, txn_root, "/A/B/lambda", pool));
    SVN_ERR(check_entry_present(txn_root, "A/B", "lambda", pool));
    SVN_ERR(svn_fs_node_id(&E_id, txn_root, "/A/B/E", pool));
    SVN_ERR(check_entry_present(txn_root, "A/B", "E", pool));
    SVN_ERR(svn_fs_node_id(&alpha_id, txn_root, "/A/B/E/alpha", pool));
    SVN_ERR(check_entry_present(txn_root, "A/B/E", "alpha", pool));
    SVN_ERR(svn_fs_node_id(&beta_id, txn_root, "/A/B/E/beta", pool));
    SVN_ERR(check_entry_present(txn_root, "A/B/E", "beta", pool));
    SVN_ERR(svn_fs_node_id(&F_id, txn_root, "/A/B/F", pool));
    SVN_ERR(check_entry_present(txn_root, "A/B", "F", pool));
    SVN_ERR(svn_fs_node_id(&C_id, txn_root, "/A/C", pool));
    SVN_ERR(check_entry_present(txn_root, "A", "C", pool));
    SVN_ERR(svn_fs_node_id(&D_id, txn_root, "/A/D", pool));
    SVN_ERR(check_entry_present(txn_root, "A", "D", pool));
    SVN_ERR(svn_fs_node_id(&gamma_id, txn_root, "/A/D/gamma", pool));
    SVN_ERR(check_entry_present(txn_root, "A/D", "gamma", pool));
    SVN_ERR(svn_fs_node_id(&H_id, txn_root, "/A/D/H", pool));
    SVN_ERR(check_entry_present(txn_root, "A/D", "H", pool));
    SVN_ERR(svn_fs_node_id(&chi_id, txn_root, "/A/D/H/chi", pool));
    SVN_ERR(check_entry_present(txn_root, "A/D/H", "chi", pool));
    SVN_ERR(svn_fs_node_id(&psi_id, txn_root, "/A/D/H/psi", pool));
    SVN_ERR(check_entry_present(txn_root, "A/D/H", "psi", pool));
    SVN_ERR(svn_fs_node_id(&omega_id, txn_root, "/A/D/H/omega", pool));
    SVN_ERR(check_entry_present(txn_root, "A/D/H", "omega", pool));
    SVN_ERR(svn_fs_node_id(&G_id, txn_root, "/A/D/G", pool));
    SVN_ERR(check_entry_present(txn_root, "A/D", "G", pool));
    SVN_ERR(svn_fs_node_id(&pi_id, txn_root, "/A/D/G/pi", pool));
    SVN_ERR(check_entry_present(txn_root, "A/D/G", "pi", pool));
    SVN_ERR(svn_fs_node_id(&rho_id, txn_root, "/A/D/G/rho", pool));
    SVN_ERR(check_entry_present(txn_root, "A/D/G", "rho", pool));
    SVN_ERR(svn_fs_node_id(&tau_id, txn_root, "/A/D/G/tau", pool));
    SVN_ERR(check_entry_present(txn_root, "A/D/G", "tau", pool));
    SVN_ERR(svn_fs_node_id(&sigma_id, txn_root, "/A/D/G/sigma", pool));
    SVN_ERR(check_entry_present(txn_root, "A/D/G", "sigma", pool));

    /* Delete "A" */
    SVN_ERR(svn_fs_delete(txn_root, "A", pool));
    SVN_ERR(check_entry_absent(txn_root, "", "A", pool));

    /* Validate the tree.  */
    {
      static svn_test__tree_entry_t expected_entries[] = {
        /* path, contents (0 = dir) */
        { "iota",        "This is the file 'iota'.\n" }
      };

      SVN_ERR(svn_test__validate_tree(txn_root, expected_entries, 1, pool));
    }
  }

  /* Abort transaction.  */
  SVN_ERR(svn_fs_abort_txn(txn, pool));

  /* 4. Delete immutable file. */

  /* Create new transaction. */
  SVN_ERR(svn_fs_begin_txn(&txn, fs, new_rev, pool));
  SVN_ERR(svn_fs_txn_root(&txn_root, txn, pool));

  {
    const svn_fs_id_t *iota_id, *gamma_id;

    /* Check nodes revision ID is present.  */
    SVN_ERR(svn_fs_node_id(&iota_id, txn_root, "iota", pool));
    SVN_ERR(svn_fs_node_id(&gamma_id, txn_root, "A/D/gamma", pool));
    SVN_ERR(check_entry_present(txn_root, "", "iota", pool));
    SVN_ERR(check_entry_present(txn_root, "A/D", "gamma", pool));

    /* Delete some files. */
    SVN_ERR(svn_fs_delete(txn_root, "iota", pool));
    SVN_ERR(svn_fs_delete(txn_root, "A/D/gamma", pool));
    SVN_ERR(check_entry_absent(txn_root, "", "iota", pool));
    SVN_ERR(check_entry_absent(txn_root, "A/D", "iota", pool));

    /* Validate the tree.  */
    {
      static svn_test__tree_entry_t expected_entries[] = {
        /* path, contents (0 = dir) */
        { "A",           0 },
        { "A/mu",        "This is the file 'mu'.\n" },
        { "A/B",         0 },
        { "A/B/lambda",  "This is the file 'lambda'.\n" },
        { "A/B/E",       0 },
        { "A/B/E/alpha", "This is the file 'alpha'.\n" },
        { "A/B/E/beta",  "This is the file 'beta'.\n" },
        { "A/B/F",       0 },
        { "A/C",         0 },
        { "A/D",         0 },
        { "A/D/G",       0 },
        { "A/D/G/pi",    "This is the file 'pi'.\n" },
        { "A/D/G/rho",   "This is the file 'rho'.\n" },
        { "A/D/G/tau",   "This is the file 'tau'.\n" },
        { "A/D/H",       0 },
        { "A/D/H/chi",   "This is the file 'chi'.\n" },
        { "A/D/H/psi",   "This is the file 'psi'.\n" },
        { "A/D/H/omega", "This is the file 'omega'.\n" }
      };
      SVN_ERR(svn_test__validate_tree(txn_root, expected_entries, 18, pool));
    }
  }

  /* Abort transaction.  */
  SVN_ERR(svn_fs_abort_txn(txn, pool));

  /* 5. Delete immutable directory. */

  /* Create new transaction. */
  SVN_ERR(svn_fs_begin_txn(&txn, fs, new_rev, pool));
  SVN_ERR(svn_fs_txn_root(&txn_root, txn, pool));

  {
    const svn_fs_id_t *A_id, *mu_id, *B_id, *lambda_id, *E_id, *alpha_id,
      *beta_id, *F_id, *C_id, *D_id, *gamma_id, *H_id, *chi_id,
      *psi_id, *omega_id, *G_id, *pi_id, *rho_id, *tau_id;

    /* Check nodes revision ID is present.  */
    SVN_ERR(svn_fs_node_id(&A_id, txn_root, "/A", pool));
    SVN_ERR(check_entry_present(txn_root, "", "A", pool));
    SVN_ERR(svn_fs_node_id(&mu_id, txn_root, "/A/mu", pool));
    SVN_ERR(check_entry_present(txn_root, "A", "mu", pool));
    SVN_ERR(svn_fs_node_id(&B_id, txn_root, "/A/B", pool));
    SVN_ERR(check_entry_present(txn_root, "A", "B", pool));
    SVN_ERR(svn_fs_node_id(&lambda_id, txn_root, "/A/B/lambda", pool));
    SVN_ERR(check_entry_present(txn_root, "A/B", "lambda", pool));
    SVN_ERR(svn_fs_node_id(&E_id, txn_root, "/A/B/E", pool));
    SVN_ERR(check_entry_present(txn_root, "A/B", "E", pool));
    SVN_ERR(svn_fs_node_id(&alpha_id, txn_root, "/A/B/E/alpha", pool));
    SVN_ERR(check_entry_present(txn_root, "A/B/E", "alpha", pool));
    SVN_ERR(svn_fs_node_id(&beta_id, txn_root, "/A/B/E/beta", pool));
    SVN_ERR(check_entry_present(txn_root, "A/B/E", "beta", pool));
    SVN_ERR(svn_fs_node_id(&F_id, txn_root, "/A/B/F", pool));
    SVN_ERR(check_entry_present(txn_root, "A/B", "F", pool));
    SVN_ERR(svn_fs_node_id(&C_id, txn_root, "/A/C", pool));
    SVN_ERR(check_entry_present(txn_root, "A", "C", pool));
    SVN_ERR(svn_fs_node_id(&D_id, txn_root, "/A/D", pool));
    SVN_ERR(check_entry_present(txn_root, "A", "D", pool));
    SVN_ERR(svn_fs_node_id(&gamma_id, txn_root, "/A/D/gamma", pool));
    SVN_ERR(check_entry_present(txn_root, "A/D", "gamma", pool));
    SVN_ERR(svn_fs_node_id(&H_id, txn_root, "/A/D/H", pool));
    SVN_ERR(check_entry_present(txn_root, "A/D", "H", pool));
    SVN_ERR(svn_fs_node_id(&chi_id, txn_root, "/A/D/H/chi", pool));
    SVN_ERR(check_entry_present(txn_root, "A/D/H", "chi", pool));
    SVN_ERR(svn_fs_node_id(&psi_id, txn_root, "/A/D/H/psi", pool));
    SVN_ERR(check_entry_present(txn_root, "A/D/H", "psi", pool));
    SVN_ERR(svn_fs_node_id(&omega_id, txn_root, "/A/D/H/omega", pool));
    SVN_ERR(check_entry_present(txn_root, "A/D/H", "omega", pool));
    SVN_ERR(svn_fs_node_id(&G_id, txn_root, "/A/D/G", pool));
    SVN_ERR(check_entry_present(txn_root, "A/D", "G", pool));
    SVN_ERR(svn_fs_node_id(&pi_id, txn_root, "/A/D/G/pi", pool));
    SVN_ERR(check_entry_present(txn_root, "A/D/G", "pi", pool));
    SVN_ERR(svn_fs_node_id(&rho_id, txn_root, "/A/D/G/rho", pool));
    SVN_ERR(check_entry_present(txn_root, "A/D/G", "rho", pool));
    SVN_ERR(svn_fs_node_id(&tau_id, txn_root, "/A/D/G/tau", pool));
    SVN_ERR(check_entry_present(txn_root, "A/D/G", "tau", pool));

    /* Delete "A" */
    SVN_ERR(svn_fs_delete(txn_root, "A", pool));
    SVN_ERR(check_entry_absent(txn_root, "", "A", pool));

    /* Validate the tree.  */
    {
      static svn_test__tree_entry_t expected_entries[] = {
        /* path, contents (0 = dir) */
        { "iota",        "This is the file 'iota'.\n" }
      };
      SVN_ERR(svn_test__validate_tree(txn_root, expected_entries, 1, pool));
    }
  }

  return SVN_NO_ERROR;
}



/* Test the datestamps on commits. */
static svn_error_t *
commit_date(const svn_test_opts_t *opts,
            apr_pool_t *pool)
{
  svn_fs_t *fs;
  svn_fs_txn_t *txn;
  svn_fs_root_t *txn_root;
  svn_revnum_t rev;
  svn_string_t *datestamp;
  apr_time_t before_commit, at_commit, after_commit;

  /* Prepare a filesystem. */
  SVN_ERR(svn_test__create_fs(&fs, "test-repo-commit-date",
                              opts, pool));

  before_commit = apr_time_now();

  /* Commit a greek tree. */
  SVN_ERR(svn_fs_begin_txn(&txn, fs, 0, pool));
  SVN_ERR(svn_fs_txn_root(&txn_root, txn, pool));
  SVN_ERR(svn_test__create_greek_tree(txn_root, pool));
  SVN_ERR(svn_fs_commit_txn(NULL, &rev, txn, pool));

  after_commit = apr_time_now();

  /* Get the datestamp of the commit. */
  SVN_ERR(svn_fs_revision_prop(&datestamp, fs, rev, SVN_PROP_REVISION_DATE,
                               pool));

  if (datestamp == NULL)
    return svn_error_create
      (SVN_ERR_FS_GENERAL, NULL,
       "failed to get datestamp of committed revision");

  SVN_ERR(svn_time_from_cstring(&at_commit, datestamp->data, pool));

  if (at_commit < before_commit)
    return svn_error_create
      (SVN_ERR_FS_GENERAL, NULL,
       "datestamp too early");

  if (at_commit > after_commit)
    return svn_error_create
      (SVN_ERR_FS_GENERAL, NULL,
       "datestamp too late");

  return SVN_NO_ERROR;
}


static svn_error_t *
check_old_revisions(const svn_test_opts_t *opts,
                    apr_pool_t *pool)
{
  svn_fs_t *fs;
  svn_fs_txn_t *txn;
  svn_fs_root_t *txn_root;
  svn_revnum_t rev;
  apr_pool_t *subpool = svn_pool_create(pool);

  /* Prepare a filesystem. */
  SVN_ERR(svn_test__create_fs(&fs, "test-repo-check-old-revisions",
                              opts, pool));

  /* Commit a greek tree. */
  SVN_ERR(svn_fs_begin_txn(&txn, fs, 0, subpool));
  SVN_ERR(svn_fs_txn_root(&txn_root, txn, subpool));
  SVN_ERR(svn_test__create_greek_tree(txn_root, subpool));
  SVN_ERR(svn_fs_commit_txn(NULL, &rev, txn, subpool));
  svn_pool_clear(subpool);

  /* Modify and commit iota a few times, then test to see if we can
     retrieve all the committed revisions. */
  {
    /* right-side numbers match revision numbers */
#define iota_contents_1 "This is the file 'iota'.\n"

    /* Add a char to the front. */
#define iota_contents_2 "XThis is the file 'iota'.\n"

    /* Add a char to the end. */
#define iota_contents_3 "XThis is the file 'iota'.\nX"

    /* Add a couple of chars in the middle. */
#define iota_contents_4 "XThis is the X file 'iota'.\nX"

    /* Randomly add and delete chars all over. */
#define iota_contents_5 \
    "XTYhQis is ACK, PHHHT! no longer 'ioZZZZZta'.blarf\nbye"

    /* Reassure iota that it will live for quite some time. */
#define iota_contents_6 "Matthew 5:18 (Revised Standard Version) --\n\
For truly, I say to you, till heaven and earth pass away, not an iota,\n\
not a dot, will pass from the law until all is accomplished."

    /* Revert to the original contents. */
#define iota_contents_7 "This is the file 'iota'.\n"

    /* Revision 2. */
    SVN_ERR(svn_fs_begin_txn(&txn, fs, rev, subpool));
    SVN_ERR(svn_fs_txn_root(&txn_root, txn, subpool));
    SVN_ERR(svn_test__set_file_contents
            (txn_root, "iota", iota_contents_2, subpool));
    SVN_ERR(svn_fs_commit_txn(NULL, &rev, txn, subpool));
    svn_pool_clear(subpool);

    /* Revision 3. */
    SVN_ERR(svn_fs_begin_txn(&txn, fs, rev, subpool));
    SVN_ERR(svn_fs_txn_root(&txn_root, txn, subpool));
    SVN_ERR(svn_test__set_file_contents
            (txn_root, "iota", iota_contents_3, subpool));
    SVN_ERR(svn_fs_commit_txn(NULL, &rev, txn, subpool));
    svn_pool_clear(subpool);

    /* Revision 4. */
    SVN_ERR(svn_fs_begin_txn(&txn, fs, rev, subpool));
    SVN_ERR(svn_fs_txn_root(&txn_root, txn, subpool));
    SVN_ERR(svn_test__set_file_contents
            (txn_root, "iota", iota_contents_4, subpool));
    SVN_ERR(svn_fs_commit_txn(NULL, &rev, txn, subpool));
    svn_pool_clear(subpool);

    /* Revision 5. */
    SVN_ERR(svn_fs_begin_txn(&txn, fs, rev, subpool));
    SVN_ERR(svn_fs_txn_root(&txn_root, txn, subpool));
    SVN_ERR(svn_test__set_file_contents
            (txn_root, "iota", iota_contents_5, subpool));
    SVN_ERR(svn_fs_commit_txn(NULL, &rev, txn, subpool));
    svn_pool_clear(subpool);

    /* Revision 6. */
    SVN_ERR(svn_fs_begin_txn(&txn, fs, rev, subpool));
    SVN_ERR(svn_fs_txn_root(&txn_root, txn, subpool));
    SVN_ERR(svn_test__set_file_contents
            (txn_root, "iota", iota_contents_6, subpool));
    SVN_ERR(svn_fs_commit_txn(NULL, &rev, txn, subpool));
    svn_pool_clear(subpool);

    /* Revision 7. */
    SVN_ERR(svn_fs_begin_txn(&txn, fs, rev, subpool));
    SVN_ERR(svn_fs_txn_root(&txn_root, txn, subpool));
    SVN_ERR(svn_test__set_file_contents
            (txn_root, "iota", iota_contents_7, subpool));
    SVN_ERR(svn_fs_commit_txn(NULL, &rev, txn, subpool));
    svn_pool_clear(subpool);

    /** Now check the full Greek Tree in all of those revisions,
        adjusting `iota' for each one. ***/

    /* Validate revision 1.  */
    {
      svn_fs_root_t *root;
      static svn_test__tree_entry_t expected_entries[] = {
        /* path, contents (0 = dir) */
        { "iota",        iota_contents_1 },
        { "A",           0 },
        { "A/mu",        "This is the file 'mu'.\n" },
        { "A/B",         0 },
        { "A/B/lambda",  "This is the file 'lambda'.\n" },
        { "A/B/E",       0 },
        { "A/B/E/alpha", "This is the file 'alpha'.\n" },
        { "A/B/E/beta",  "This is the file 'beta'.\n" },
        { "A/B/F",       0 },
        { "A/C",         0 },
        { "A/D",         0 },
        { "A/D/gamma",   "This is the file 'gamma'.\n" },
        { "A/D/G",       0 },
        { "A/D/G/pi",    "This is the file 'pi'.\n" },
        { "A/D/G/rho",   "This is the file 'rho'.\n" },
        { "A/D/G/tau",   "This is the file 'tau'.\n" },
        { "A/D/H",       0 },
        { "A/D/H/chi",   "This is the file 'chi'.\n" },
        { "A/D/H/psi",   "This is the file 'psi'.\n" },
        { "A/D/H/omega", "This is the file 'omega'.\n" }
      };

      SVN_ERR(svn_fs_revision_root(&root, fs, 1, pool));
      SVN_ERR(svn_test__validate_tree(root, expected_entries, 20, pool));
    }

    /* Validate revision 2.  */
    {
      svn_fs_root_t *root;
      static svn_test__tree_entry_t expected_entries[] = {
        /* path, contents (0 = dir) */
        { "iota",        iota_contents_2 },
        { "A",           0 },
        { "A/mu",        "This is the file 'mu'.\n" },
        { "A/B",         0 },
        { "A/B/lambda",  "This is the file 'lambda'.\n" },
        { "A/B/E",       0 },
        { "A/B/E/alpha", "This is the file 'alpha'.\n" },
        { "A/B/E/beta",  "This is the file 'beta'.\n" },
        { "A/B/F",       0 },
        { "A/C",         0 },
        { "A/D",         0 },
        { "A/D/gamma",   "This is the file 'gamma'.\n" },
        { "A/D/G",       0 },
        { "A/D/G/pi",    "This is the file 'pi'.\n" },
        { "A/D/G/rho",   "This is the file 'rho'.\n" },
        { "A/D/G/tau",   "This is the file 'tau'.\n" },
        { "A/D/H",       0 },
        { "A/D/H/chi",   "This is the file 'chi'.\n" },
        { "A/D/H/psi",   "This is the file 'psi'.\n" },
        { "A/D/H/omega", "This is the file 'omega'.\n" }
      };

      SVN_ERR(svn_fs_revision_root(&root, fs, 2, pool));
      SVN_ERR(svn_test__validate_tree(root, expected_entries, 20, pool));
    }

    /* Validate revision 3.  */
    {
      svn_fs_root_t *root;
      static svn_test__tree_entry_t expected_entries[] = {
        /* path, contents (0 = dir) */
        { "iota",        iota_contents_3 },
        { "A",           0 },
        { "A/mu",        "This is the file 'mu'.\n" },
        { "A/B",         0 },
        { "A/B/lambda",  "This is the file 'lambda'.\n" },
        { "A/B/E",       0 },
        { "A/B/E/alpha", "This is the file 'alpha'.\n" },
        { "A/B/E/beta",  "This is the file 'beta'.\n" },
        { "A/B/F",       0 },
        { "A/C",         0 },
        { "A/D",         0 },
        { "A/D/gamma",   "This is the file 'gamma'.\n" },
        { "A/D/G",       0 },
        { "A/D/G/pi",    "This is the file 'pi'.\n" },
        { "A/D/G/rho",   "This is the file 'rho'.\n" },
        { "A/D/G/tau",   "This is the file 'tau'.\n" },
        { "A/D/H",       0 },
        { "A/D/H/chi",   "This is the file 'chi'.\n" },
        { "A/D/H/psi",   "This is the file 'psi'.\n" },
        { "A/D/H/omega", "This is the file 'omega'.\n" }
      };

      SVN_ERR(svn_fs_revision_root(&root, fs, 3, pool));
      SVN_ERR(svn_test__validate_tree(root, expected_entries, 20, pool));
    }

    /* Validate revision 4.  */
    {
      svn_fs_root_t *root;
      static svn_test__tree_entry_t expected_entries[] = {
        /* path, contents (0 = dir) */
        { "iota",        iota_contents_4 },
        { "A",           0 },
        { "A/mu",        "This is the file 'mu'.\n" },
        { "A/B",         0 },
        { "A/B/lambda",  "This is the file 'lambda'.\n" },
        { "A/B/E",       0 },
        { "A/B/E/alpha", "This is the file 'alpha'.\n" },
        { "A/B/E/beta",  "This is the file 'beta'.\n" },
        { "A/B/F",       0 },
        { "A/C",         0 },
        { "A/D",         0 },
        { "A/D/gamma",   "This is the file 'gamma'.\n" },
        { "A/D/G",       0 },
        { "A/D/G/pi",    "This is the file 'pi'.\n" },
        { "A/D/G/rho",   "This is the file 'rho'.\n" },
        { "A/D/G/tau",   "This is the file 'tau'.\n" },
        { "A/D/H",       0 },
        { "A/D/H/chi",   "This is the file 'chi'.\n" },
        { "A/D/H/psi",   "This is the file 'psi'.\n" },
        { "A/D/H/omega", "This is the file 'omega'.\n" }
      };

      SVN_ERR(svn_fs_revision_root(&root, fs, 4, pool));
      SVN_ERR(svn_test__validate_tree(root, expected_entries, 20, pool));
    }

    /* Validate revision 5.  */
    {
      svn_fs_root_t *root;
      static svn_test__tree_entry_t expected_entries[] = {
        /* path, contents (0 = dir) */
        { "iota",        iota_contents_5 },
        { "A",           0 },
        { "A/mu",        "This is the file 'mu'.\n" },
        { "A/B",         0 },
        { "A/B/lambda",  "This is the file 'lambda'.\n" },
        { "A/B/E",       0 },
        { "A/B/E/alpha", "This is the file 'alpha'.\n" },
        { "A/B/E/beta",  "This is the file 'beta'.\n" },
        { "A/B/F",       0 },
        { "A/C",         0 },
        { "A/D",         0 },
        { "A/D/G",       0 },
        { "A/D/gamma",   "This is the file 'gamma'.\n" },
        { "A/D/G/pi",    "This is the file 'pi'.\n" },
        { "A/D/G/rho",   "This is the file 'rho'.\n" },
        { "A/D/G/tau",   "This is the file 'tau'.\n" },
        { "A/D/H",       0 },
        { "A/D/H/chi",   "This is the file 'chi'.\n" },
        { "A/D/H/psi",   "This is the file 'psi'.\n" },
        { "A/D/H/omega", "This is the file 'omega'.\n" }
      };

      SVN_ERR(svn_fs_revision_root(&root, fs, 5, pool));
      SVN_ERR(svn_test__validate_tree(root, expected_entries, 20, pool));
    }

    /* Validate revision 6.  */
    {
      svn_fs_root_t *root;
      static svn_test__tree_entry_t expected_entries[] = {
        /* path, contents (0 = dir) */
        { "iota",        iota_contents_6 },
        { "A",           0 },
        { "A/mu",        "This is the file 'mu'.\n" },
        { "A/B",         0 },
        { "A/B/lambda",  "This is the file 'lambda'.\n" },
        { "A/B/E",       0 },
        { "A/B/E/alpha", "This is the file 'alpha'.\n" },
        { "A/B/E/beta",  "This is the file 'beta'.\n" },
        { "A/B/F",       0 },
        { "A/C",         0 },
        { "A/D",         0 },
        { "A/D/gamma",   "This is the file 'gamma'.\n" },
        { "A/D/G",       0 },
        { "A/D/G/pi",    "This is the file 'pi'.\n" },
        { "A/D/G/rho",   "This is the file 'rho'.\n" },
        { "A/D/G/tau",   "This is the file 'tau'.\n" },
        { "A/D/H",       0 },
        { "A/D/H/chi",   "This is the file 'chi'.\n" },
        { "A/D/H/psi",   "This is the file 'psi'.\n" },
        { "A/D/H/omega", "This is the file 'omega'.\n" }
      };

      SVN_ERR(svn_fs_revision_root(&root, fs, 6, pool));
      SVN_ERR(svn_test__validate_tree(root, expected_entries, 20, pool));
    }

    /* Validate revision 7.  */
    {
      svn_fs_root_t *root;
      static svn_test__tree_entry_t expected_entries[] = {
        /* path, contents (0 = dir) */
        { "iota",        iota_contents_7 },
        { "A",           0 },
        { "A/mu",        "This is the file 'mu'.\n" },
        { "A/B",         0 },
        { "A/B/lambda",  "This is the file 'lambda'.\n" },
        { "A/B/E",       0 },
        { "A/B/E/alpha", "This is the file 'alpha'.\n" },
        { "A/B/E/beta",  "This is the file 'beta'.\n" },
        { "A/B/F",       0 },
        { "A/C",         0 },
        { "A/D",         0 },
        { "A/D/gamma",   "This is the file 'gamma'.\n" },
        { "A/D/G",       0 },
        { "A/D/G/pi",    "This is the file 'pi'.\n" },
        { "A/D/G/rho",   "This is the file 'rho'.\n" },
        { "A/D/G/tau",   "This is the file 'tau'.\n" },
        { "A/D/H",       0 },
        { "A/D/H/chi",   "This is the file 'chi'.\n" },
        { "A/D/H/psi",   "This is the file 'psi'.\n" },
        { "A/D/H/omega", "This is the file 'omega'.\n" }
      };

      SVN_ERR(svn_fs_revision_root(&root, fs, 7, pool));
      SVN_ERR(svn_test__validate_tree(root, expected_entries, 20, pool));
    }
  }

  svn_pool_destroy(subpool);
  return SVN_NO_ERROR;
}


/* For each revision R in FS, from 0 to MAX_REV, check that it
   matches the tree in EXPECTED_TREES[R].  Use POOL for any
   allocations.  This is a helper function for check_all_revisions. */
static svn_error_t *
validate_revisions(svn_fs_t *fs,
                   svn_test__tree_t *expected_trees,
                   svn_revnum_t max_rev,
                   apr_pool_t *pool)
{
  svn_fs_root_t *revision_root;
  svn_revnum_t i;
  svn_error_t *err;
  apr_pool_t *subpool = svn_pool_create(pool);

  /* Validate all revisions up to the current one. */
  for (i = 0; i <= max_rev; i++)
    {
      SVN_ERR(svn_fs_revision_root(&revision_root, fs,
                                   (svn_revnum_t)i, subpool));
      err = svn_test__validate_tree(revision_root,
                                    expected_trees[i].entries,
                                    expected_trees[i].num_entries,
                                    subpool);
      if (err)
        return svn_error_createf
          (SVN_ERR_FS_GENERAL, err,
           "Error validating revision %ld (youngest is %ld)", i, max_rev);
      svn_pool_clear(subpool);
    }

  svn_pool_destroy(subpool);
  return SVN_NO_ERROR;
}


static svn_error_t *
check_all_revisions(const svn_test_opts_t *opts,
                    apr_pool_t *pool)
{
  svn_fs_t *fs;
  svn_fs_txn_t *txn;
  svn_fs_root_t *txn_root;
  svn_revnum_t youngest_rev;
  svn_test__tree_t expected_trees[5]; /* one tree per commit, please */
  svn_revnum_t revision_count = 0;
  apr_pool_t *subpool = svn_pool_create(pool);

  /* Create a filesystem and repository. */
  SVN_ERR(svn_test__create_fs(&fs, "test-repo-check-all-revisions",
                              opts, pool));

  /***********************************************************************/
  /* REVISION 0 */
  /***********************************************************************/
  {
    expected_trees[revision_count].num_entries = 0;
    expected_trees[revision_count].entries = 0;
    SVN_ERR(validate_revisions(fs, expected_trees, revision_count, subpool));
    revision_count++;
  }
  svn_pool_clear(subpool);

  /* Create and commit the greek tree. */
  SVN_ERR(svn_fs_begin_txn(&txn, fs, 0, subpool));
  SVN_ERR(svn_fs_txn_root(&txn_root, txn, subpool));
  SVN_ERR(svn_test__create_greek_tree(txn_root, subpool));
  SVN_ERR(svn_fs_commit_txn(NULL, &youngest_rev, txn, subpool));

  /***********************************************************************/
  /* REVISION 1 */
  /***********************************************************************/
  {
    static svn_test__tree_entry_t expected_entries[] = {
      /* path, contents (0 = dir) */
      { "iota",        "This is the file 'iota'.\n" },
      { "A",           0 },
      { "A/mu",        "This is the file 'mu'.\n" },
      { "A/B",         0 },
      { "A/B/lambda",  "This is the file 'lambda'.\n" },
      { "A/B/E",       0 },
      { "A/B/E/alpha", "This is the file 'alpha'.\n" },
      { "A/B/E/beta",  "This is the file 'beta'.\n" },
      { "A/B/F",       0 },
      { "A/C",         0 },
      { "A/D",         0 },
      { "A/D/gamma",   "This is the file 'gamma'.\n" },
      { "A/D/G",       0 },
      { "A/D/G/pi",    "This is the file 'pi'.\n" },
      { "A/D/G/rho",   "This is the file 'rho'.\n" },
      { "A/D/G/tau",   "This is the file 'tau'.\n" },
      { "A/D/H",       0 },
      { "A/D/H/chi",   "This is the file 'chi'.\n" },
      { "A/D/H/psi",   "This is the file 'psi'.\n" },
      { "A/D/H/omega", "This is the file 'omega'.\n" }
    };
    expected_trees[revision_count].entries = expected_entries;
    expected_trees[revision_count].num_entries = 20;
    SVN_ERR(validate_revisions(fs, expected_trees, revision_count, subpool));
    revision_count++;
  }
  svn_pool_clear(subpool);

  /* Make a new txn based on the youngest revision, make some changes,
     and commit those changes (which makes a new youngest
     revision). */
  SVN_ERR(svn_fs_begin_txn(&txn, fs, youngest_rev, subpool));
  SVN_ERR(svn_fs_txn_root(&txn_root, txn, subpool));
  {
    static svn_test__txn_script_command_t script_entries[] = {
      { 'a', "A/delta",     "This is the file 'delta'.\n" },
      { 'a', "A/epsilon",   "This is the file 'epsilon'.\n" },
      { 'a', "A/B/Z",       0 },
      { 'a', "A/B/Z/zeta",  "This is the file 'zeta'.\n" },
      { 'd', "A/C",         0 },
      { 'd', "A/mu",        "" },
      { 'd', "A/D/G/tau",   "" },
      { 'd', "A/D/H/omega", "" },
      { 'e', "iota",        "Changed file 'iota'.\n" },
      { 'e', "A/D/G/rho",   "Changed file 'rho'.\n" }
    };
    SVN_ERR(svn_test__txn_script_exec(txn_root, script_entries, 10,
                                      subpool));
  }
  SVN_ERR(svn_fs_commit_txn(NULL, &youngest_rev, txn, subpool));

  /***********************************************************************/
  /* REVISION 2 */
  /***********************************************************************/
  {
    static svn_test__tree_entry_t expected_entries[] = {
      /* path, contents (0 = dir) */
      { "iota",        "Changed file 'iota'.\n" },
      { "A",           0 },
      { "A/delta",     "This is the file 'delta'.\n" },
      { "A/epsilon",   "This is the file 'epsilon'.\n" },
      { "A/B",         0 },
      { "A/B/lambda",  "This is the file 'lambda'.\n" },
      { "A/B/E",       0 },
      { "A/B/E/alpha", "This is the file 'alpha'.\n" },
      { "A/B/E/beta",  "This is the file 'beta'.\n" },
      { "A/B/F",       0 },
      { "A/B/Z",       0 },
      { "A/B/Z/zeta",  "This is the file 'zeta'.\n" },
      { "A/D",         0 },
      { "A/D/gamma",   "This is the file 'gamma'.\n" },
      { "A/D/G",       0 },
      { "A/D/G/pi",    "This is the file 'pi'.\n" },
      { "A/D/G/rho",   "Changed file 'rho'.\n" },
      { "A/D/H",       0 },
      { "A/D/H/chi",   "This is the file 'chi'.\n" },
      { "A/D/H/psi",   "This is the file 'psi'.\n" }
    };
    expected_trees[revision_count].entries = expected_entries;
    expected_trees[revision_count].num_entries = 20;
    SVN_ERR(validate_revisions(fs, expected_trees, revision_count, subpool));
    revision_count++;
  }
  svn_pool_clear(subpool);

  /* Make a new txn based on the youngest revision, make some changes,
     and commit those changes (which makes a new youngest
     revision). */
  SVN_ERR(svn_fs_begin_txn(&txn, fs, youngest_rev, subpool));
  SVN_ERR(svn_fs_txn_root(&txn_root, txn, subpool));
  {
    static svn_test__txn_script_command_t script_entries[] = {
      { 'a', "A/mu",        "Re-added file 'mu'.\n" },
      { 'a', "A/D/H/omega", 0 }, /* re-add omega as directory! */
      { 'd', "iota",        "" },
      { 'e', "A/delta",     "This is the file 'delta'.\nLine 2.\n" }
    };
    SVN_ERR(svn_test__txn_script_exec(txn_root, script_entries, 4,
                                      subpool));
  }
  SVN_ERR(svn_fs_commit_txn(NULL, &youngest_rev, txn, subpool));

  /***********************************************************************/
  /* REVISION 3 */
  /***********************************************************************/
  {
    static svn_test__tree_entry_t expected_entries[] = {
      /* path, contents (0 = dir) */
      { "A",           0 },
      { "A/delta",     "This is the file 'delta'.\nLine 2.\n" },
      { "A/epsilon",   "This is the file 'epsilon'.\n" },
      { "A/mu",        "Re-added file 'mu'.\n" },
      { "A/B",         0 },
      { "A/B/lambda",  "This is the file 'lambda'.\n" },
      { "A/B/E",       0 },
      { "A/B/E/alpha", "This is the file 'alpha'.\n" },
      { "A/B/E/beta",  "This is the file 'beta'.\n" },
      { "A/B/F",       0 },
      { "A/B/Z",       0 },
      { "A/B/Z/zeta",  "This is the file 'zeta'.\n" },
      { "A/D",         0 },
      { "A/D/gamma",   "This is the file 'gamma'.\n" },
      { "A/D/G",       0 },
      { "A/D/G/pi",    "This is the file 'pi'.\n" },
      { "A/D/G/rho",   "Changed file 'rho'.\n" },
      { "A/D/H",       0 },
      { "A/D/H/chi",   "This is the file 'chi'.\n" },
      { "A/D/H/psi",   "This is the file 'psi'.\n" },
      { "A/D/H/omega", 0 }
    };
    expected_trees[revision_count].entries = expected_entries;
    expected_trees[revision_count].num_entries = 21;
    SVN_ERR(validate_revisions(fs, expected_trees, revision_count, subpool));
    revision_count++;
  }
  svn_pool_clear(subpool);

  /* Make a new txn based on the youngest revision, make some changes,
     and commit those changes (which makes a new youngest
     revision). */
  SVN_ERR(svn_fs_begin_txn(&txn, fs, youngest_rev, subpool));
  SVN_ERR(svn_fs_txn_root(&txn_root, txn, subpool));
  {
    static svn_test__txn_script_command_t script_entries[] = {
      { 'c', "A/D/G",        "A/D/G2" },
      { 'c', "A/epsilon",    "A/B/epsilon" },
    };
    SVN_ERR(svn_test__txn_script_exec(txn_root, script_entries, 2, subpool));
  }
  SVN_ERR(svn_fs_commit_txn(NULL, &youngest_rev, txn, subpool));

  /***********************************************************************/
  /* REVISION 4 */
  /***********************************************************************/
  {
    static svn_test__tree_entry_t expected_entries[] = {
      /* path, contents (0 = dir) */
      { "A",           0 },
      { "A/delta",     "This is the file 'delta'.\nLine 2.\n" },
      { "A/epsilon",   "This is the file 'epsilon'.\n" },
      { "A/mu",        "Re-added file 'mu'.\n" },
      { "A/B",         0 },
      { "A/B/epsilon", "This is the file 'epsilon'.\n" },
      { "A/B/lambda",  "This is the file 'lambda'.\n" },
      { "A/B/E",       0 },
      { "A/B/E/alpha", "This is the file 'alpha'.\n" },
      { "A/B/E/beta",  "This is the file 'beta'.\n" },
      { "A/B/F",       0 },
      { "A/B/Z",       0 },
      { "A/B/Z/zeta",  "This is the file 'zeta'.\n" },
      { "A/D",         0 },
      { "A/D/gamma",   "This is the file 'gamma'.\n" },
      { "A/D/G",       0 },
      { "A/D/G/pi",    "This is the file 'pi'.\n" },
      { "A/D/G/rho",   "Changed file 'rho'.\n" },
      { "A/D/G2",      0 },
      { "A/D/G2/pi",   "This is the file 'pi'.\n" },
      { "A/D/G2/rho",  "Changed file 'rho'.\n" },
      { "A/D/H",       0 },
      { "A/D/H/chi",   "This is the file 'chi'.\n" },
      { "A/D/H/psi",   "This is the file 'psi'.\n" },
      { "A/D/H/omega", 0 }
    };
    expected_trees[revision_count].entries = expected_entries;
    expected_trees[revision_count].num_entries = 25;
    SVN_ERR(validate_revisions(fs, expected_trees, revision_count, subpool));
    revision_count++;
  }
  svn_pool_destroy(subpool);

  return SVN_NO_ERROR;
}


/* Helper function for large_file_integrity().  Given a ROOT and PATH
   to a file, set *CHECKSUM to the checksum of kind CHECKSUM_KIND for the
   contents of the file. */
static svn_error_t *
get_file_checksum(svn_checksum_t **checksum,
                  svn_checksum_kind_t checksum_kind,
                  svn_fs_root_t *root,
                  const char *path,
                  apr_pool_t *pool)
{
  svn_stream_t *stream;
  svn_stream_t *checksum_stream;

  /* Get a stream for the file contents. */
  SVN_ERR(svn_fs_file_contents(&stream, root, path, pool));

  /* Get a checksummed stream for the contents. */
  checksum_stream = svn_stream_checksummed2(stream, checksum, NULL,
                                            checksum_kind, TRUE, pool);

  /* Close the stream, forcing a complete read and copy the digest. */
  SVN_ERR(svn_stream_close(checksum_stream));

  return SVN_NO_ERROR;
}


/* Return a pseudo-random number in the range [0,SCALAR) i.e. return
   a number N such that 0 <= N < SCALAR */
static int my_rand(int scalar, apr_uint32_t *seed)
{
  static const apr_uint32_t TEST_RAND_MAX = 0xffffffffUL;
  /* Assumes TEST_RAND_MAX+1 can be exactly represented in a double */
  return (int)(((double)svn_test_rand(seed)
                / ((double)TEST_RAND_MAX+1.0))
               * (double)scalar);
}


/* Put pseudo-random bytes in buffer BUF (which is LEN bytes long).
   If FULL is TRUE, simply replace every byte in BUF with a
   pseudo-random byte, else, replace a pseudo-random collection of
   bytes with pseudo-random data. */
static void
random_data_to_buffer(char *buf,
                      apr_size_t buf_len,
                      svn_boolean_t full,
                      apr_uint32_t *seed)
{
  apr_size_t i;
  apr_size_t num_bytes;
  apr_size_t offset;

  int ds_off = 0;
  const char *dataset = "0123456789";
  int dataset_size = strlen(dataset);

  if (full)
    {
      for (i = 0; i < buf_len; i++)
        {
          ds_off = my_rand(dataset_size, seed);
          buf[i] = dataset[ds_off];
        }

      return;
    }

  num_bytes = my_rand(buf_len / 100, seed) + 1;
  for (i = 0; i < num_bytes; i++)
    {
      offset = my_rand(buf_len - 1, seed);
      ds_off = my_rand(dataset_size, seed);
      buf[offset] = dataset[ds_off];
    }

  return;
}


static svn_error_t *
file_integrity_helper(apr_size_t filesize, apr_uint32_t *seed,
                      const svn_test_opts_t *opts, const char *fs_name,
                      apr_pool_t *pool)
{
  svn_fs_t *fs;
  svn_fs_txn_t *txn;
  svn_fs_root_t *txn_root, *rev_root;
  svn_revnum_t youngest_rev = 0;
  apr_pool_t *subpool = svn_pool_create(pool);
  svn_string_t contents;
  char *content_buffer;
  svn_checksum_t *checksum;
  svn_checksum_kind_t checksum_kind = svn_checksum_md5;
  svn_checksum_t *checksum_list[100];
  svn_txdelta_window_handler_t wh_func;
  void *wh_baton;
  svn_revnum_t j;

  /* Create a filesystem and repository. */
  SVN_ERR(svn_test__create_fs(&fs, fs_name, opts, pool));

  /* Set up our file contents string buffer. */
  content_buffer = apr_palloc(pool, filesize);

  contents.data = content_buffer;
  contents.len = filesize;

  /* THE PLAN:

     The plan here is simple.  We have a very large file (FILESIZE
     bytes) that we initialize with pseudo-random data and commit.
     Then we make pseudo-random modifications to that file's contents,
     committing after each mod.  Prior to each commit, we generate an
     MD5 checksum for the contents of the file, storing each of those
     checksums in an array.  After we've made a whole bunch of edits
     and commits, we'll re-check that file's contents as of each
     revision in the repository, recalculate a checksum for those
     contents, and make sure the "before" and "after" checksums
     match.  */

  /* Create a big, ugly, pseudo-random-filled file and commit it.  */
  SVN_ERR(svn_fs_begin_txn(&txn, fs, youngest_rev, subpool));
  SVN_ERR(svn_fs_txn_root(&txn_root, txn, subpool));
  SVN_ERR(svn_fs_make_file(txn_root, "bigfile", subpool));
  random_data_to_buffer(content_buffer, filesize, TRUE, seed);
  SVN_ERR(svn_checksum(&checksum, checksum_kind, contents.data, contents.len,
                       pool));
  SVN_ERR(svn_fs_apply_textdelta
          (&wh_func, &wh_baton, txn_root, "bigfile", NULL, NULL, subpool));
  SVN_ERR(svn_txdelta_send_string(&contents, wh_func, wh_baton, subpool));
  SVN_ERR(svn_fs_commit_txn(NULL, &youngest_rev, txn, subpool));
  SVN_ERR(svn_fs_deltify_revision(fs, youngest_rev, subpool));
  checksum_list[youngest_rev] = checksum;
  svn_pool_clear(subpool);

  /* Now, let's make some edits to the beginning of our file, and
     commit those. */
  SVN_ERR(svn_fs_begin_txn(&txn, fs, youngest_rev, subpool));
  SVN_ERR(svn_fs_txn_root(&txn_root, txn, subpool));
  random_data_to_buffer(content_buffer, 20, TRUE, seed);
  SVN_ERR(svn_checksum(&checksum, checksum_kind, contents.data, contents.len,
                       pool));
  SVN_ERR(svn_fs_apply_textdelta
          (&wh_func, &wh_baton, txn_root, "bigfile", NULL, NULL, subpool));
  SVN_ERR(svn_txdelta_send_string(&contents, wh_func, wh_baton, subpool));
  SVN_ERR(svn_fs_commit_txn(NULL, &youngest_rev, txn, subpool));
  SVN_ERR(svn_fs_deltify_revision(fs, youngest_rev, subpool));
  checksum_list[youngest_rev] = checksum;
  svn_pool_clear(subpool);

  /* Now, let's make some edits to the end of our file. */
  SVN_ERR(svn_fs_begin_txn(&txn, fs, youngest_rev, subpool));
  SVN_ERR(svn_fs_txn_root(&txn_root, txn, subpool));
  random_data_to_buffer(content_buffer + (filesize - 20), 20, TRUE, seed);
  SVN_ERR(svn_checksum(&checksum, checksum_kind, contents.data, contents.len,
                       pool));
  SVN_ERR(svn_fs_apply_textdelta
          (&wh_func, &wh_baton, txn_root, "bigfile", NULL, NULL, subpool));
  SVN_ERR(svn_txdelta_send_string(&contents, wh_func, wh_baton, subpool));
  SVN_ERR(svn_fs_commit_txn(NULL, &youngest_rev, txn, subpool));
  SVN_ERR(svn_fs_deltify_revision(fs, youngest_rev, subpool));
  checksum_list[youngest_rev] = checksum;
  svn_pool_clear(subpool);

  /* How about some edits to both the beginning and the end of the
     file? */
  SVN_ERR(svn_fs_begin_txn(&txn, fs, youngest_rev, subpool));
  SVN_ERR(svn_fs_txn_root(&txn_root, txn, subpool));
  random_data_to_buffer(content_buffer, 20, TRUE, seed);
  random_data_to_buffer(content_buffer + (filesize - 20), 20, TRUE, seed);
  SVN_ERR(svn_checksum(&checksum, checksum_kind, contents.data, contents.len,
                       pool));
  SVN_ERR(svn_fs_apply_textdelta
          (&wh_func, &wh_baton, txn_root, "bigfile", NULL, NULL, subpool));
  SVN_ERR(svn_txdelta_send_string(&contents, wh_func, wh_baton, subpool));
  SVN_ERR(svn_fs_commit_txn(NULL, &youngest_rev, txn, subpool));
  SVN_ERR(svn_fs_deltify_revision(fs, youngest_rev, subpool));
  checksum_list[youngest_rev] = checksum;
  svn_pool_clear(subpool);

  /* Alright, now we're just going to go crazy.  Let's make many more
     edits -- pseudo-random numbers and offsets of bytes changed to
     more pseudo-random values.  */
  for (j = youngest_rev; j < 30; j = youngest_rev)
    {
      SVN_ERR(svn_fs_begin_txn(&txn, fs, youngest_rev, subpool));
      SVN_ERR(svn_fs_txn_root(&txn_root, txn, subpool));
      random_data_to_buffer(content_buffer, filesize, FALSE, seed);
      SVN_ERR(svn_checksum(&checksum, checksum_kind, contents.data,
                           contents.len, pool));
      SVN_ERR(svn_fs_apply_textdelta(&wh_func, &wh_baton, txn_root,
                                     "bigfile", NULL, NULL, subpool));
      SVN_ERR(svn_txdelta_send_string
              (&contents, wh_func, wh_baton, subpool));
      SVN_ERR(svn_fs_commit_txn(NULL, &youngest_rev, txn, subpool));
      SVN_ERR(svn_fs_deltify_revision(fs, youngest_rev, subpool));
      checksum_list[youngest_rev] = checksum;
      svn_pool_clear(subpool);
    }

  /* Now, calculate an MD5 digest for the contents of our big ugly
     file in each revision currently in existence, and make the sure
     the checksum matches the checksum of the data prior to its
     commit. */
  for (j = youngest_rev; j > 0; j--)
    {
      SVN_ERR(svn_fs_revision_root(&rev_root, fs, j, subpool));
      SVN_ERR(get_file_checksum(&checksum, checksum_kind, rev_root, "bigfile",
                                subpool));
      if (!svn_checksum_match(checksum, checksum_list[j]))
        return svn_error_createf
          (SVN_ERR_FS_GENERAL, NULL,
           "verify-checksum: checksum mismatch, revision %ld:\n"
           "   expected:  %s\n"
           "     actual:  %s\n", j,
        svn_checksum_to_cstring(checksum_list[j], pool),
        svn_checksum_to_cstring(checksum, pool));

      svn_pool_clear(subpool);
    }

  svn_pool_destroy(subpool);
  return SVN_NO_ERROR;
}


static svn_error_t *
small_file_integrity(const svn_test_opts_t *opts,
                     apr_pool_t *pool)
{
  apr_uint32_t seed = (apr_uint32_t) apr_time_now();

  /* Just use a really small file size... */
  return file_integrity_helper(20, &seed, opts,
                               "test-repo-small-file-integrity", pool);
}


static svn_error_t *
medium_file_integrity(const svn_test_opts_t *opts,
                      apr_pool_t *pool)
{
  apr_uint32_t seed = (apr_uint32_t) apr_time_now();

  /* Being no larger than the standard delta window size affects
     deltification internally, so test that. */
  return file_integrity_helper(SVN_DELTA_WINDOW_SIZE, &seed, opts,
                               "test-repo-medium-file-integrity", pool);
}


static svn_error_t *
large_file_integrity(const svn_test_opts_t *opts,
                     apr_pool_t *pool)
{
  apr_uint32_t seed = (apr_uint32_t) apr_time_now();

  /* Being larger than the standard delta window size affects
     deltification internally, so test that. */
  return file_integrity_helper(SVN_DELTA_WINDOW_SIZE + 1, &seed, opts,
                               "test-repo-large-file-integrity", pool);
}


static svn_error_t *
check_root_revision(const svn_test_opts_t *opts,
                    apr_pool_t *pool)
{
  svn_fs_t *fs;
  svn_fs_txn_t *txn;
  svn_fs_root_t *txn_root, *rev_root;
  svn_revnum_t youngest_rev, test_rev;
  apr_pool_t *subpool = svn_pool_create(pool);
  int i;

  /* Create a filesystem and repository. */
  SVN_ERR(svn_test__create_fs(&fs, "test-repo-check-root-revision",
                              opts, pool));

  /* Create and commit the greek tree. */
  SVN_ERR(svn_fs_begin_txn(&txn, fs, 0, subpool));
  SVN_ERR(svn_fs_txn_root(&txn_root, txn, subpool));
  SVN_ERR(svn_test__create_greek_tree(txn_root, subpool));
  SVN_ERR(svn_fs_commit_txn(NULL, &youngest_rev, txn, subpool));

  /* Root node's revision should be the same as YOUNGEST_REV. */
  SVN_ERR(svn_fs_revision_root(&rev_root, fs, youngest_rev, subpool));
  SVN_ERR(svn_fs_node_created_rev(&test_rev, rev_root, "", subpool));
  if (test_rev != youngest_rev)
    return svn_error_createf
      (SVN_ERR_FS_GENERAL, NULL,
       "Root node in revision %ld has unexpected stored revision %ld",
       youngest_rev, test_rev);
  svn_pool_clear(subpool);

  for (i = 0; i < 10; i++)
    {
      /* Create and commit the greek tree. */
      SVN_ERR(svn_fs_begin_txn(&txn, fs, youngest_rev, subpool));
      SVN_ERR(svn_fs_txn_root(&txn_root, txn, subpool));
      SVN_ERR(svn_test__set_file_contents
              (txn_root, "iota",
               apr_psprintf(subpool, "iota version %d", i + 2), subpool));

      SVN_ERR(svn_fs_commit_txn(NULL, &youngest_rev, txn, subpool));

      /* Root node's revision should be the same as YOUNGEST_REV. */
      SVN_ERR(svn_fs_revision_root(&rev_root, fs, youngest_rev, subpool));
      SVN_ERR(svn_fs_node_created_rev(&test_rev, rev_root, "", subpool));
      if (test_rev != youngest_rev)
        return svn_error_createf
          (SVN_ERR_FS_GENERAL, NULL,
           "Root node in revision %ld has unexpected stored revision %ld",
           youngest_rev, test_rev);
      svn_pool_clear(subpool);
    }

  svn_pool_destroy(subpool);
  return SVN_NO_ERROR;
}


struct node_created_rev_args {
  const char *path;
  svn_revnum_t rev;
};


static svn_error_t *
verify_path_revs(svn_fs_root_t *root,
                 struct node_created_rev_args *args,
                 int num_path_revs,
                 apr_pool_t *pool)
{
  apr_pool_t *subpool = svn_pool_create(pool);
  int i;
  svn_revnum_t rev;

  for (i = 0; i < num_path_revs; i++)
    {
      svn_pool_clear(subpool);
      SVN_ERR(svn_fs_node_created_rev(&rev, root, args[i].path, subpool));
      if (rev != args[i].rev)
        return svn_error_createf
          (SVN_ERR_FS_GENERAL, NULL,
           "verify_path_revs: '%s' has created rev '%ld' "
           "(expected '%ld')",
           args[i].path, rev, args[i].rev);
    }

  svn_pool_destroy(subpool);
  return SVN_NO_ERROR;
}


static svn_error_t *
test_node_created_rev(const svn_test_opts_t *opts,
                      apr_pool_t *pool)
{
  apr_pool_t *subpool = svn_pool_create(pool);
  svn_fs_t *fs;
  svn_fs_txn_t *txn;
  svn_fs_root_t *txn_root, *rev_root;
  svn_revnum_t youngest_rev = 0;
  int i;
  struct node_created_rev_args path_revs[21];
  const char *greek_paths[21] = {
    /*  0 */ "",
    /*  1 */ "iota",
    /*  2 */ "A",
    /*  3 */ "A/mu",
    /*  4 */ "A/B",
    /*  5 */ "A/B/lambda",
    /*  6 */ "A/B/E",
    /*  7 */ "A/B/E/alpha",
    /*  8 */ "A/B/E/beta",
    /*  9 */ "A/B/F",
    /* 10 */ "A/C",
    /* 11 */ "A/D",
    /* 12 */ "A/D/gamma",
    /* 13 */ "A/D/G",
    /* 14 */ "A/D/G/pi",
    /* 15 */ "A/D/G/rho",
    /* 16 */ "A/D/G/tau",
    /* 17 */ "A/D/H",
    /* 18 */ "A/D/H/chi",
    /* 19 */ "A/D/H/psi",
    /* 20 */ "A/D/H/omega",
  };

  /* Initialize the paths in our args list. */
  for (i = 0; i < 20; i++)
    path_revs[i].path = greek_paths[i];

  /* Create a filesystem and repository. */
  SVN_ERR(svn_test__create_fs(&fs, "test-repo-node-created-rev",
                              opts, pool));

  /* Created the greek tree in revision 1. */
  SVN_ERR(svn_fs_begin_txn(&txn, fs, youngest_rev, subpool));
  SVN_ERR(svn_fs_txn_root(&txn_root, txn, subpool));
  SVN_ERR(svn_test__create_greek_tree(txn_root, subpool));

  /* Now, prior to committing, all these nodes should have an invalid
     created rev.  After all, the rev has been created yet.  Verify
     this. */
  for (i = 0; i < 20; i++)
    path_revs[i].rev = SVN_INVALID_REVNUM;
  SVN_ERR(verify_path_revs(txn_root, path_revs, 20, subpool));

  /* Now commit the transaction. */
  SVN_ERR(svn_fs_commit_txn(NULL, &youngest_rev, txn, subpool));

  /* Now, we have a new revision, and all paths in it should have a
     created rev of 1.  Verify this. */
  SVN_ERR(svn_fs_revision_root(&rev_root, fs, youngest_rev, subpool));
  for (i = 0; i < 20; i++)
    path_revs[i].rev = 1;
  SVN_ERR(verify_path_revs(rev_root, path_revs, 20, subpool));

  /*** Let's make some changes/commits here and there, and make sure
       we can keep this whole created rev thing in good standing.  The
       general rule here is that prior to commit, mutable things have
       an invalid created rev, immutable things have their original
       created rev.  After the commit, those things which had invalid
       created revs in the transaction now have the youngest revision
       as their created rev.

       ### NOTE: Bubble-up currently affect the created revisions for
       directory nodes.  I'm not sure if this is the behavior we've
       settled on as desired.
  */

  /*** clear the per-commit pool */
  svn_pool_clear(subpool);
  /* begin a new transaction */
  SVN_ERR(svn_fs_begin_txn(&txn, fs, youngest_rev, subpool));
  SVN_ERR(svn_fs_txn_root(&txn_root, txn, subpool));
  /* The created revs on a txn root should be the same as on the rev
     root it came from, if we haven't made changes yet.  (See issue
     #2608.) */
  SVN_ERR(verify_path_revs(txn_root, path_revs, 20, subpool));
  /* make mods */
  SVN_ERR(svn_test__set_file_contents
          (txn_root, "iota", "pointless mod here", subpool));
  /* verify created revs */
  path_revs[0].rev = SVN_INVALID_REVNUM; /* (root) */
  path_revs[1].rev = SVN_INVALID_REVNUM; /* iota */
  SVN_ERR(verify_path_revs(txn_root, path_revs, 20, subpool));
  /* commit transaction */
  SVN_ERR(svn_fs_commit_txn(NULL, &youngest_rev, txn, subpool));
  /* get a revision root for the new revision */
  SVN_ERR(svn_fs_revision_root(&rev_root, fs, youngest_rev, subpool));
  /* verify created revs */
  path_revs[0].rev = 2; /* (root) */
  path_revs[1].rev = 2; /* iota */
  SVN_ERR(verify_path_revs(rev_root, path_revs, 20, subpool));

  /*** clear the per-commit pool */
  svn_pool_clear(subpool);
  /* begin a new transaction */
  SVN_ERR(svn_fs_begin_txn(&txn, fs, youngest_rev, subpool));
  SVN_ERR(svn_fs_txn_root(&txn_root, txn, subpool));
  /* make mods */
  SVN_ERR(svn_test__set_file_contents
          (txn_root, "A/D/H/omega", "pointless mod here", subpool));
  /* verify created revs */
  path_revs[0].rev  = SVN_INVALID_REVNUM; /* (root) */
  path_revs[2].rev  = SVN_INVALID_REVNUM; /* A */
  path_revs[11].rev = SVN_INVALID_REVNUM; /* D */
  path_revs[17].rev = SVN_INVALID_REVNUM; /* H */
  path_revs[20].rev = SVN_INVALID_REVNUM; /* omega */
  SVN_ERR(verify_path_revs(txn_root, path_revs, 20, subpool));
  /* commit transaction */
  SVN_ERR(svn_fs_commit_txn(NULL, &youngest_rev, txn, subpool));
  /* get a revision root for the new revision */
  SVN_ERR(svn_fs_revision_root(&rev_root, fs, youngest_rev, subpool));
  /* verify created revs */
  path_revs[0].rev  = 3; /* (root) */
  path_revs[2].rev  = 3; /* A */
  path_revs[11].rev = 3; /* D */
  path_revs[17].rev = 3; /* H */
  path_revs[20].rev = 3; /* omega */
  SVN_ERR(verify_path_revs(rev_root, path_revs, 20, subpool));

  /* Destroy the per-commit subpool. */
  svn_pool_destroy(subpool);

  return SVN_NO_ERROR;
}


static svn_error_t *
check_related(const svn_test_opts_t *opts,
              apr_pool_t *pool)
{
  apr_pool_t *subpool = svn_pool_create(pool);
  svn_fs_t *fs;
  svn_fs_txn_t *txn;
  svn_fs_root_t *txn_root, *rev_root;
  svn_revnum_t youngest_rev = 0;

  /* Create a filesystem and repository. */
  SVN_ERR(svn_test__create_fs(&fs, "test-repo-check-related",
                              opts, pool));

  /*** Step I: Build up some state in our repository through a series
       of commits */

  /* Using files because bubble-up complicates the testing.  However,
     the algorithm itself is ambivalent about what type of node is
     being examined.

     - New files show up in this order (through time): A,B,C,D,E,F
     - Number following filename is the revision.
     - Vertical motion shows revision history
     - Horizontal motion show copy history.

     A1---------C4         E7
     |          |          |
     A2         C5         E8---F9
     |          |               |
     A3---B4    C6              F10
     |    |
     A4   B5----------D6
          |           |
          B6          D7
  */
  /* Revision 1 */
  SVN_ERR(svn_fs_begin_txn(&txn, fs, youngest_rev, subpool));
  SVN_ERR(svn_fs_txn_root(&txn_root, txn, subpool));
  SVN_ERR(svn_fs_make_file(txn_root, "A", subpool));
  SVN_ERR(svn_test__set_file_contents(txn_root, "A", "1", subpool));
  SVN_ERR(svn_fs_commit_txn(NULL, &youngest_rev, txn, subpool));
  svn_pool_clear(subpool);
  /* Revision 2 */
  SVN_ERR(svn_fs_begin_txn(&txn, fs, youngest_rev, subpool));
  SVN_ERR(svn_fs_txn_root(&txn_root, txn, subpool));
  SVN_ERR(svn_test__set_file_contents(txn_root, "A", "2", subpool));
  SVN_ERR(svn_fs_commit_txn(NULL, &youngest_rev, txn, subpool));
  svn_pool_clear(subpool);
  /* Revision 3 */
  SVN_ERR(svn_fs_begin_txn(&txn, fs, youngest_rev, subpool));
  SVN_ERR(svn_fs_txn_root(&txn_root, txn, subpool));
  SVN_ERR(svn_test__set_file_contents(txn_root, "A", "3", subpool));
  SVN_ERR(svn_fs_commit_txn(NULL, &youngest_rev, txn, subpool));
  svn_pool_clear(subpool);
  /* Revision 4 */
  SVN_ERR(svn_fs_begin_txn(&txn, fs, youngest_rev, subpool));
  SVN_ERR(svn_fs_txn_root(&txn_root, txn, subpool));
  SVN_ERR(svn_test__set_file_contents(txn_root, "A", "4", subpool));
  SVN_ERR(svn_fs_revision_root(&rev_root, fs, 3, subpool));
  SVN_ERR(svn_fs_copy(rev_root, "A", txn_root, "B", subpool));
  SVN_ERR(svn_test__set_file_contents(txn_root, "B", "4", subpool));
  SVN_ERR(svn_fs_revision_root(&rev_root, fs, 1, subpool));
  SVN_ERR(svn_fs_copy(rev_root, "A", txn_root, "C", subpool));
  SVN_ERR(svn_test__set_file_contents(txn_root, "C", "4", subpool));
  SVN_ERR(svn_fs_commit_txn(NULL, &youngest_rev, txn, subpool));
  svn_pool_clear(subpool);
  /* Revision 5 */
  SVN_ERR(svn_fs_begin_txn(&txn, fs, youngest_rev, subpool));
  SVN_ERR(svn_fs_txn_root(&txn_root, txn, subpool));
  SVN_ERR(svn_test__set_file_contents(txn_root, "B", "5", subpool));
  SVN_ERR(svn_test__set_file_contents(txn_root, "C", "5", subpool));
  SVN_ERR(svn_fs_commit_txn(NULL, &youngest_rev, txn, subpool));
  svn_pool_clear(subpool);
  /* Revision 6 */
  SVN_ERR(svn_fs_begin_txn(&txn, fs, youngest_rev, subpool));
  SVN_ERR(svn_fs_txn_root(&txn_root, txn, subpool));
  SVN_ERR(svn_test__set_file_contents(txn_root, "B", "6", subpool));
  SVN_ERR(svn_test__set_file_contents(txn_root, "C", "6", subpool));
  SVN_ERR(svn_fs_revision_root(&rev_root, fs, 5, subpool));
  SVN_ERR(svn_fs_copy(rev_root, "B", txn_root, "D", subpool));
  SVN_ERR(svn_test__set_file_contents(txn_root, "D", "5", subpool));
  SVN_ERR(svn_fs_commit_txn(NULL, &youngest_rev, txn, subpool));
  svn_pool_clear(subpool);
  /* Revision 7 */
  SVN_ERR(svn_fs_begin_txn(&txn, fs, youngest_rev, subpool));
  SVN_ERR(svn_fs_txn_root(&txn_root, txn, subpool));
  SVN_ERR(svn_test__set_file_contents(txn_root, "D", "7", subpool));
  SVN_ERR(svn_fs_make_file(txn_root, "E", subpool));
  SVN_ERR(svn_test__set_file_contents(txn_root, "E", "7", subpool));
  SVN_ERR(svn_fs_commit_txn(NULL, &youngest_rev, txn, subpool));
  svn_pool_clear(subpool);
  /* Revision 8 */
  SVN_ERR(svn_fs_begin_txn(&txn, fs, youngest_rev, subpool));
  SVN_ERR(svn_fs_txn_root(&txn_root, txn, subpool));
  SVN_ERR(svn_test__set_file_contents(txn_root, "E", "8", subpool));
  SVN_ERR(svn_fs_commit_txn(NULL, &youngest_rev, txn, subpool));
  svn_pool_clear(subpool);
  /* Revision 9 */
  SVN_ERR(svn_fs_begin_txn(&txn, fs, youngest_rev, subpool));
  SVN_ERR(svn_fs_txn_root(&txn_root, txn, subpool));
  SVN_ERR(svn_fs_revision_root(&rev_root, fs, 8, subpool));
  SVN_ERR(svn_fs_copy(rev_root, "E", txn_root, "F", subpool));
  SVN_ERR(svn_test__set_file_contents(txn_root, "F", "9", subpool));
  SVN_ERR(svn_fs_commit_txn(NULL, &youngest_rev, txn, subpool));
  svn_pool_clear(subpool);
  /* Revision 10 */
  SVN_ERR(svn_fs_begin_txn(&txn, fs, youngest_rev, subpool));
  SVN_ERR(svn_fs_txn_root(&txn_root, txn, subpool));
  SVN_ERR(svn_test__set_file_contents(txn_root, "F", "10", subpool));
  SVN_ERR(svn_fs_commit_txn(NULL, &youngest_rev, txn, subpool));
  svn_pool_clear(subpool);

  /*** Step II: Exhaustively verify relationship between all nodes in
       existence. */
  {
    int i, j;

    struct path_rev_t
    {
      const char *path;
      svn_revnum_t rev;
    };

    /* Our 16 existing files/revisions. */
    struct path_rev_t path_revs[16] = {
      { "A", 1 }, { "A", 2 }, { "A", 3 }, { "A", 4 },
      { "B", 4 }, { "B", 5 }, { "B", 6 }, { "C", 4 },
      { "C", 5 }, { "C", 6 }, { "D", 6 }, { "D", 7 },
      { "E", 7 }, { "E", 8 }, { "F", 9 }, { "F", 10 }
    };

    int related_matrix[16][16] = {
      /* A1 ... F10 across the top here*/
      { 1, 1, 1, 1, 1, 1, 1, 1, 1, 1, 1, 1, 0, 0, 0, 0 }, /* A1 */
      { 1, 1, 1, 1, 1, 1, 1, 1, 1, 1, 1, 1, 0, 0, 0, 0 }, /* A2 */
      { 1, 1, 1, 1, 1, 1, 1, 1, 1, 1, 1, 1, 0, 0, 0, 0 }, /* A3 */
      { 1, 1, 1, 1, 1, 1, 1, 1, 1, 1, 1, 1, 0, 0, 0, 0 }, /* A4 */
      { 1, 1, 1, 1, 1, 1, 1, 1, 1, 1, 1, 1, 0, 0, 0, 0 }, /* B4 */
      { 1, 1, 1, 1, 1, 1, 1, 1, 1, 1, 1, 1, 0, 0, 0, 0 }, /* B5 */
      { 1, 1, 1, 1, 1, 1, 1, 1, 1, 1, 1, 1, 0, 0, 0, 0 }, /* B6 */
      { 1, 1, 1, 1, 1, 1, 1, 1, 1, 1, 1, 1, 0, 0, 0, 0 }, /* C4 */
      { 1, 1, 1, 1, 1, 1, 1, 1, 1, 1, 1, 1, 0, 0, 0, 0 }, /* C5 */
      { 1, 1, 1, 1, 1, 1, 1, 1, 1, 1, 1, 1, 0, 0, 0, 0 }, /* C6 */
      { 1, 1, 1, 1, 1, 1, 1, 1, 1, 1, 1, 1, 0, 0, 0, 0 }, /* D6 */
      { 1, 1, 1, 1, 1, 1, 1, 1, 1, 1, 1, 1, 0, 0, 0, 0 }, /* D7 */
      { 0, 0, 0, 0, 0, 0, 0, 0, 0, 0, 0, 0, 1, 1, 1, 1 }, /* E7 */
      { 0, 0, 0, 0, 0, 0, 0, 0, 0, 0, 0, 0, 1, 1, 1, 1 }, /* E8 */
      { 0, 0, 0, 0, 0, 0, 0, 0, 0, 0, 0, 0, 1, 1, 1, 1 }, /* F9 */
      { 0, 0, 0, 0, 0, 0, 0, 0, 0, 0, 0, 0, 1, 1, 1, 1 }  /* F10 */
    };

    /* Here's the fun part.  Running the tests. */
    for (i = 0; i < 16; i++)
      {
        for (j = 0; j < 16; j++)
          {
            struct path_rev_t pr1 = path_revs[i];
            struct path_rev_t pr2 = path_revs[j];
            const svn_fs_id_t *id1, *id2;
            int related = 0;

            /* Get the ID for the first path/revision combination. */
            SVN_ERR(svn_fs_revision_root(&rev_root, fs, pr1.rev, pool));
            SVN_ERR(svn_fs_node_id(&id1, rev_root, pr1.path, pool));

            /* Get the ID for the second path/revision combination. */
            SVN_ERR(svn_fs_revision_root(&rev_root, fs, pr2.rev, pool));
            SVN_ERR(svn_fs_node_id(&id2, rev_root, pr2.path, pool));

            /* <exciting> Now, run the relationship check! </exciting> */
            related = svn_fs_check_related(id1, id2) ? 1 : 0;
            if (related == related_matrix[i][j])
              {
                /* xlnt! */
              }
            else if (related && (! related_matrix[i][j]))
              {
                return svn_error_createf
                  (SVN_ERR_TEST_FAILED, NULL,
                   "expected '%s:%d' to be related to '%s:%d'; it was not",
                   pr1.path, (int)pr1.rev, pr2.path, (int)pr2.rev);
              }
            else if ((! related) && related_matrix[i][j])
              {
                return svn_error_createf
                  (SVN_ERR_TEST_FAILED, NULL,
                   "expected '%s:%d' to not be related to '%s:%d'; it was",
                   pr1.path, (int)pr1.rev, pr2.path, (int)pr2.rev);
              }

            svn_pool_clear(subpool);
          } /* for ... */
      } /* for ... */
  }

  /* Destroy the subpool. */
  svn_pool_destroy(subpool);

  return SVN_NO_ERROR;
}


static svn_error_t *
branch_test(const svn_test_opts_t *opts,
            apr_pool_t *pool)
{
  apr_pool_t *spool = svn_pool_create(pool);
  svn_fs_t *fs;
  svn_fs_txn_t *txn;
  svn_fs_root_t *txn_root, *rev_root;
  svn_revnum_t youngest_rev = 0;

  /* Create a filesystem and repository. */
  SVN_ERR(svn_test__create_fs(&fs, "test-repo-branch-test",
                              opts, pool));

  /*** Revision 1:  Create the greek tree in revision.  ***/
  SVN_ERR(svn_fs_begin_txn(&txn, fs, youngest_rev, spool));
  SVN_ERR(svn_fs_txn_root(&txn_root, txn, spool));
  SVN_ERR(svn_test__create_greek_tree(txn_root, spool));
  SVN_ERR(svn_fs_commit_txn(NULL, &youngest_rev, txn, spool));
  svn_pool_clear(spool);

  /*** Revision 2:  Copy A/D/G/rho to A/D/G/rho2.  ***/
  SVN_ERR(svn_fs_begin_txn(&txn, fs, youngest_rev, spool));
  SVN_ERR(svn_fs_txn_root(&txn_root, txn, spool));
  SVN_ERR(svn_fs_revision_root(&rev_root, fs, youngest_rev, spool));
  SVN_ERR(svn_fs_copy(rev_root, "A/D/G/rho", txn_root, "A/D/G/rho2", spool));
  SVN_ERR(svn_fs_commit_txn(NULL, &youngest_rev, txn, spool));
  svn_pool_clear(spool);

  /*** Revision 3:  Copy A/D/G to A/D/G2.  ***/
  SVN_ERR(svn_fs_begin_txn(&txn, fs, youngest_rev, spool));
  SVN_ERR(svn_fs_txn_root(&txn_root, txn, spool));
  SVN_ERR(svn_fs_revision_root(&rev_root, fs, youngest_rev, spool));
  SVN_ERR(svn_fs_copy(rev_root, "A/D/G", txn_root, "A/D/G2", spool));
  SVN_ERR(svn_fs_commit_txn(NULL, &youngest_rev, txn, spool));
  svn_pool_clear(spool);

  /*** Revision 4:  Copy A/D to A/D2.  ***/
  SVN_ERR(svn_fs_begin_txn(&txn, fs, youngest_rev, spool));
  SVN_ERR(svn_fs_txn_root(&txn_root, txn, spool));
  SVN_ERR(svn_fs_revision_root(&rev_root, fs, youngest_rev, spool));
  SVN_ERR(svn_fs_copy(rev_root, "A/D", txn_root, "A/D2", spool));
  SVN_ERR(svn_fs_commit_txn(NULL, &youngest_rev, txn, spool));
  svn_pool_clear(spool);

  /*** Revision 5:  Edit all the rho's! ***/
  SVN_ERR(svn_fs_begin_txn(&txn, fs, youngest_rev, spool));
  SVN_ERR(svn_fs_txn_root(&txn_root, txn, spool));
  SVN_ERR(svn_fs_revision_root(&rev_root, fs, youngest_rev, spool));
  SVN_ERR(svn_test__set_file_contents(txn_root, "A/D/G/rho",
                                      "Edited text.", spool));
  SVN_ERR(svn_test__set_file_contents(txn_root, "A/D/G/rho2",
                                      "Edited text.", spool));
  SVN_ERR(svn_test__set_file_contents(txn_root, "A/D/G2/rho",
                                      "Edited text.", spool));
  SVN_ERR(svn_test__set_file_contents(txn_root, "A/D/G2/rho2",
                                      "Edited text.", spool));
  SVN_ERR(svn_test__set_file_contents(txn_root, "A/D2/G/rho",
                                      "Edited text.", spool));
  SVN_ERR(svn_test__set_file_contents(txn_root, "A/D2/G/rho2",
                                      "Edited text.", spool));
  SVN_ERR(svn_test__set_file_contents(txn_root, "A/D2/G2/rho",
                                      "Edited text.", spool));
  SVN_ERR(svn_test__set_file_contents(txn_root, "A/D2/G2/rho2",
                                      "Edited text.", spool));
  SVN_ERR(svn_fs_commit_txn(NULL, &youngest_rev, txn, spool));

  svn_pool_destroy(spool);

  return SVN_NO_ERROR;
}


static svn_error_t *
verify_checksum(const svn_test_opts_t *opts,
                apr_pool_t *pool)
{
  svn_fs_t *fs;
  svn_fs_txn_t *txn;
  svn_fs_root_t *txn_root;
  svn_stringbuf_t *str;
  svn_checksum_t *expected_checksum, *actual_checksum;

  /* Write a file, compare the repository's idea of its checksum
     against our idea of its checksum.  They should be the same. */

  str = svn_stringbuf_create("My text editor charges me rent.", pool);
  svn_checksum(&expected_checksum, svn_checksum_md5, str->data, str->len, pool);

  SVN_ERR(svn_test__create_fs(&fs, "test-repo-verify-checksum",
                              opts, pool));
  SVN_ERR(svn_fs_begin_txn(&txn, fs, 0, pool));
  SVN_ERR(svn_fs_txn_root(&txn_root, txn, pool));
  SVN_ERR(svn_fs_make_file(txn_root, "fact", pool));
  SVN_ERR(svn_test__set_file_contents(txn_root, "fact", str->data, pool));
  SVN_ERR(svn_fs_file_checksum(&actual_checksum, svn_checksum_md5, txn_root,
                               "fact", TRUE, pool));

  if (!svn_checksum_match(expected_checksum, actual_checksum))
    return svn_error_createf
      (SVN_ERR_FS_GENERAL, NULL,
       "verify-checksum: checksum mismatch:\n"
       "   expected:  %s\n"
       "     actual:  %s\n",
       svn_checksum_to_cstring(expected_checksum, pool),
       svn_checksum_to_cstring(actual_checksum, pool));

  return SVN_NO_ERROR;
}


/* Helper for closest_copy_test().  Verify that CLOSEST_PATH and the
   revision associated with CLOSEST_ROOT match the EXPECTED_PATH and
   EXPECTED_REVISION, respectively. */
static svn_error_t *
test_closest_copy_pair(svn_fs_root_t *closest_root,
                       const char *closest_path,
                       svn_revnum_t expected_revision,
                       const char *expected_path)
{
  svn_revnum_t closest_rev = SVN_INVALID_REVNUM;

  /* Callers must pass valid -- EXPECTED_PATH and EXPECTED_REVISION
     come as a both-or-nothing pair. */
  assert(((! expected_path) && (! SVN_IS_VALID_REVNUM(expected_revision)))
         || (expected_path && SVN_IS_VALID_REVNUM(expected_revision)));

  /* CLOSEST_PATH and CLOSEST_ROOT come as a both-or-nothing pair, too. */
  if (closest_path && (! closest_root))
    return svn_error_create(SVN_ERR_FS_GENERAL, NULL,
                            "got closest path but no closest root");
  if ((! closest_path) && closest_root)
    return svn_error_create(SVN_ERR_FS_GENERAL, NULL,
                            "got closest root but no closest path");

  /* Now that our pairs are known sane, we can compare them. */
  if (closest_path && (! expected_path))
    return svn_error_createf(SVN_ERR_FS_GENERAL, NULL,
                             "got closest path ('%s') when none expected",
                             closest_path);
  if ((! closest_path) && expected_path)
    return svn_error_createf(SVN_ERR_FS_GENERAL, NULL,
                             "got no closest path; expected '%s'",
                             expected_path);
  if (closest_path && (strcmp(closest_path, expected_path) != 0))
    return svn_error_createf(SVN_ERR_FS_GENERAL, NULL,
                             "got a different closest path than expected:\n"
                             "   expected:  %s\n"
                             "     actual:  %s",
                             expected_path, closest_path);
  if (closest_root)
    closest_rev = svn_fs_revision_root_revision(closest_root);
  if (closest_rev != expected_revision)
    return svn_error_createf(SVN_ERR_FS_GENERAL, NULL,
                             "got a different closest rev than expected:\n"
                             "   expected:  %ld\n"
                             "     actual:  %ld",
                             expected_revision, closest_rev);

  return SVN_NO_ERROR;
}


static svn_error_t *
closest_copy_test(const svn_test_opts_t *opts,
                  apr_pool_t *pool)
{
  svn_fs_t *fs;
  svn_fs_txn_t *txn;
  svn_fs_root_t *txn_root, *rev_root, *croot;
  svn_revnum_t after_rev;
  const char *cpath;
  apr_pool_t *spool = svn_pool_create(pool);

  /* Prepare a filesystem. */
  SVN_ERR(svn_test__create_fs(&fs, "test-repo-closest-copy",
                              opts, pool));

  /* In first txn, create and commit the greek tree. */
  SVN_ERR(svn_fs_begin_txn(&txn, fs, 0, spool));
  SVN_ERR(svn_fs_txn_root(&txn_root, txn, spool));
  SVN_ERR(svn_test__create_greek_tree(txn_root, spool));
  SVN_ERR(test_commit_txn(&after_rev, txn, NULL, spool));
  SVN_ERR(svn_fs_revision_root(&rev_root, fs, after_rev, spool));

  /* Copy A to Z, and commit. */
  SVN_ERR(svn_fs_begin_txn(&txn, fs, after_rev, spool));
  SVN_ERR(svn_fs_txn_root(&txn_root, txn, spool));
  SVN_ERR(svn_fs_copy(rev_root, "A", txn_root, "Z", spool));
  SVN_ERR(test_commit_txn(&after_rev, txn, NULL, spool));
  SVN_ERR(svn_fs_revision_root(&rev_root, fs, after_rev, spool));

  /* Anything under Z should have a closest copy pair of ("/Z", 2), so
     we'll pick some spots to test.  Stuff under A should have no
     relevant closest copy. */
  SVN_ERR(svn_fs_closest_copy(&croot, &cpath, rev_root, "Z", spool));
  SVN_ERR(test_closest_copy_pair(croot, cpath, 2, "/Z"));
  SVN_ERR(svn_fs_closest_copy(&croot, &cpath, rev_root, "Z/D/G", spool));
  SVN_ERR(test_closest_copy_pair(croot, cpath, 2, "/Z"));
  SVN_ERR(svn_fs_closest_copy(&croot, &cpath, rev_root, "Z/mu", spool));
  SVN_ERR(test_closest_copy_pair(croot, cpath, 2, "/Z"));
  SVN_ERR(svn_fs_closest_copy(&croot, &cpath, rev_root, "Z/B/E/beta", spool));
  SVN_ERR(test_closest_copy_pair(croot, cpath, 2, "/Z"));
  SVN_ERR(svn_fs_closest_copy(&croot, &cpath, rev_root, "A", spool));
  SVN_ERR(test_closest_copy_pair(croot, cpath, SVN_INVALID_REVNUM, NULL));
  SVN_ERR(svn_fs_closest_copy(&croot, &cpath, rev_root, "A/D/G", spool));
  SVN_ERR(test_closest_copy_pair(croot, cpath, SVN_INVALID_REVNUM, NULL));
  SVN_ERR(svn_fs_closest_copy(&croot, &cpath, rev_root, "A/mu", spool));
  SVN_ERR(test_closest_copy_pair(croot, cpath, SVN_INVALID_REVNUM, NULL));
  SVN_ERR(svn_fs_closest_copy(&croot, &cpath, rev_root, "A/B/E/beta", spool));
  SVN_ERR(test_closest_copy_pair(croot, cpath, SVN_INVALID_REVNUM, NULL));

  /* Okay, so let's do some more stuff.  We'll edit Z/mu, copy A to
     Z2, copy A/D/H to Z2/D/H2, and edit Z2/D/H2/chi.  We'll also make
     new Z/t and Z2/D/H2/t files. */
  SVN_ERR(svn_fs_begin_txn(&txn, fs, after_rev, spool));
  SVN_ERR(svn_fs_txn_root(&txn_root, txn, spool));
  SVN_ERR(svn_test__set_file_contents(txn_root, "Z/mu",
                                      "Edited text.", spool));
  SVN_ERR(svn_fs_copy(rev_root, "A", txn_root, "Z2", spool));
  SVN_ERR(svn_fs_copy(rev_root, "A/D/H", txn_root, "Z2/D/H2", spool));
  SVN_ERR(svn_test__set_file_contents(txn_root, "Z2/D/H2/chi",
                                      "Edited text.", spool));
  SVN_ERR(svn_fs_make_file(txn_root, "Z/t", pool));
  SVN_ERR(svn_fs_make_file(txn_root, "Z2/D/H2/t", pool));
  SVN_ERR(test_commit_txn(&after_rev, txn, NULL, spool));
  SVN_ERR(svn_fs_revision_root(&rev_root, fs, after_rev, spool));

  /* Okay, just for kicks, let's modify Z2/D/H2/t.  Shouldn't affect
     its closest-copy-ness, right?  */
  SVN_ERR(svn_fs_begin_txn(&txn, fs, after_rev, spool));
  SVN_ERR(svn_fs_txn_root(&txn_root, txn, spool));
  SVN_ERR(svn_test__set_file_contents(txn_root, "Z2/D/H2/t",
                                      "Edited text.", spool));
  SVN_ERR(test_commit_txn(&after_rev, txn, NULL, spool));
  SVN_ERR(svn_fs_revision_root(&rev_root, fs, after_rev, spool));

  /* Now, we expect Z2/D/H2 to have a closest copy of ("/Z2/D/H2", 3)
     because of the deepest path rule.  We expected Z2/D to have a
     closest copy of ("/Z2", 3).  Z/mu should still have a closest
     copy of ("/Z", 2).  As for the two new files (Z/t and Z2/D/H2/t),
     neither should have a closest copy. */
  SVN_ERR(svn_fs_closest_copy(&croot, &cpath, rev_root, "A/mu", spool));
  SVN_ERR(test_closest_copy_pair(croot, cpath, SVN_INVALID_REVNUM, NULL));
  SVN_ERR(svn_fs_closest_copy(&croot, &cpath, rev_root, "Z/mu", spool));
  SVN_ERR(test_closest_copy_pair(croot, cpath, 2, "/Z"));
  SVN_ERR(svn_fs_closest_copy(&croot, &cpath, rev_root, "Z2/D/H2", spool));
  SVN_ERR(test_closest_copy_pair(croot, cpath, 3, "/Z2/D/H2"));
  SVN_ERR(svn_fs_closest_copy(&croot, &cpath, rev_root, "Z2/D", spool));
  SVN_ERR(test_closest_copy_pair(croot, cpath, 3, "/Z2"));
  SVN_ERR(svn_fs_closest_copy(&croot, &cpath, rev_root, "Z/t", spool));
  SVN_ERR(test_closest_copy_pair(croot, cpath, SVN_INVALID_REVNUM, NULL));
  SVN_ERR(svn_fs_closest_copy(&croot, &cpath, rev_root, "Z2/D/H2/t", spool));
  SVN_ERR(test_closest_copy_pair(croot, cpath, SVN_INVALID_REVNUM, NULL));

  return SVN_NO_ERROR;
}

static svn_error_t *
<<<<<<< HEAD
root_revisions(const char **msg,
               svn_boolean_t msg_only,
               svn_test_opts_t *opts,
=======
root_revisions(const svn_test_opts_t *opts,
>>>>>>> 79d0a718
               apr_pool_t *pool)
{
  svn_fs_t *fs;
  svn_fs_txn_t *txn;
  svn_fs_root_t *txn_root, *rev_root;
  svn_revnum_t after_rev, fetched_rev;
  apr_pool_t *spool = svn_pool_create(pool);

  /* Prepare a filesystem. */
  SVN_ERR(svn_test__create_fs(&fs, "test-repo-root-revisions",
                              opts, pool));

  /* In first txn, create and commit the greek tree. */
  SVN_ERR(svn_fs_begin_txn(&txn, fs, 0, spool));
  SVN_ERR(svn_fs_txn_root(&txn_root, txn, spool));
  SVN_ERR(svn_test__create_greek_tree(txn_root, spool));
  SVN_ERR(test_commit_txn(&after_rev, txn, NULL, spool));

  /* First, verify that a revision root based on our new revision
     reports the correct associated revision. */
  SVN_ERR(svn_fs_revision_root(&rev_root, fs, after_rev, spool));
  fetched_rev = svn_fs_revision_root_revision(rev_root);
  if (after_rev != fetched_rev)
    return svn_error_createf
      (SVN_ERR_TEST_FAILED, NULL,
       "expected revision '%d'; "
       "got '%d' from svn_fs_revision_root_revision(rev_root)",
       (int)after_rev, (int)fetched_rev);

  /* Then verify that we can't ask about the txn-base-rev from a
     revision root. */
  fetched_rev = svn_fs_txn_root_base_revision(rev_root);
  if (fetched_rev != SVN_INVALID_REVNUM)
    return svn_error_createf
      (SVN_ERR_TEST_FAILED, NULL,
       "expected SVN_INVALID_REVNUM; "
       "got '%d' from svn_fs_txn_root_base_revision(rev_root)",
       (int)fetched_rev);

  /* Now, create a second txn based on AFTER_REV. */
  SVN_ERR(svn_fs_begin_txn(&txn, fs, after_rev, spool));
  SVN_ERR(svn_fs_txn_root(&txn_root, txn, spool));

  /* Verify that it reports the right base revision. */
  fetched_rev = svn_fs_txn_root_base_revision(txn_root);
  if (after_rev != fetched_rev)
    return svn_error_createf
      (SVN_ERR_TEST_FAILED, NULL,
       "expected '%d'; "
       "got '%d' from svn_fs_txn_root_base_revision(txn_root)",
       (int)after_rev, (int)fetched_rev);

  /* Then verify that we can't ask about the rev-root-rev from a
     txn root. */
  fetched_rev = svn_fs_revision_root_revision(txn_root);
  if (fetched_rev != SVN_INVALID_REVNUM)
    return svn_error_createf
      (SVN_ERR_TEST_FAILED, NULL,
       "expected SVN_INVALID_REVNUM; "
       "got '%d' from svn_fs_revision_root_revision(txn_root)",
       (int)fetched_rev);

  return SVN_NO_ERROR;
}


static svn_error_t *
unordered_txn_dirprops(const svn_test_opts_t *opts,
                       apr_pool_t *pool)
{
  svn_fs_t *fs;
  svn_fs_txn_t *txn, *txn2;
  svn_fs_root_t *txn_root, *txn_root2;
  svn_string_t pval;
  svn_revnum_t new_rev, not_rev;

  /* This is a regression test for issue #2751. */

  /* Prepare a filesystem. */
  SVN_ERR(svn_test__create_fs(&fs, "test-repo-unordered-txn-dirprops",
                              opts, pool));

  /* Create and commit the greek tree. */
  SVN_ERR(svn_fs_begin_txn(&txn, fs, 0, pool));
  SVN_ERR(svn_fs_txn_root(&txn_root, txn, pool));
  SVN_ERR(svn_test__create_greek_tree(txn_root, pool));
  SVN_ERR(test_commit_txn(&new_rev, txn, NULL, pool));

  /* Open two transactions */
  SVN_ERR(svn_fs_begin_txn(&txn, fs, new_rev, pool));
  SVN_ERR(svn_fs_txn_root(&txn_root, txn, pool));
  SVN_ERR(svn_fs_begin_txn(&txn2, fs, new_rev, pool));
  SVN_ERR(svn_fs_txn_root(&txn_root2, txn2, pool));

  /* Change a child file in one. */
  SVN_ERR(svn_test__set_file_contents(txn_root, "/A/B/E/alpha",
                                      "New contents", pool));

  /* Change dir props in the other.  (We're using svn:mergeinfo
     property just to make sure special handling logic for that
     property doesn't croak.) */
  SET_STR(&pval, "/A/C:1");
  SVN_ERR(svn_fs_change_node_prop(txn_root2, "/A/B", "svn:mergeinfo",
                                  &pval, pool));

  /* Commit the second one first. */
  SVN_ERR(test_commit_txn(&new_rev, txn2, NULL, pool));

  /* Then commit the first -- but expect a conflict due to the
     propchanges made by the other txn. */
  SVN_ERR(test_commit_txn(&not_rev, txn, "/A/B", pool));
  SVN_ERR(svn_fs_abort_txn(txn, pool));

  /* Now, let's try those in reverse.  Open two transactions */
  SVN_ERR(svn_fs_begin_txn(&txn, fs, new_rev, pool));
  SVN_ERR(svn_fs_txn_root(&txn_root, txn, pool));
  SVN_ERR(svn_fs_begin_txn(&txn2, fs, new_rev, pool));
  SVN_ERR(svn_fs_txn_root(&txn_root2, txn2, pool));

  /* Change a child file in one. */
  SVN_ERR(svn_test__set_file_contents(txn_root, "/A/B/E/alpha",
                                      "New contents", pool));

  /* Change dir props in the other. */
  SET_STR(&pval, "/A/C:1");
  SVN_ERR(svn_fs_change_node_prop(txn_root2, "/A/B", "svn:mergeinfo",
                                  &pval, pool));

  /* Commit the first one first. */
  SVN_ERR(test_commit_txn(&new_rev, txn, NULL, pool));

  /* Then commit the second -- but expect an conflict because the
     directory wasn't up-to-date, which is required for propchanges. */
  SVN_ERR(test_commit_txn(&not_rev, txn2, "/A/B", pool));
  SVN_ERR(svn_fs_abort_txn(txn2, pool));

  return SVN_NO_ERROR;
}

static svn_error_t *
set_uuid(const svn_test_opts_t *opts,
         apr_pool_t *pool)
{
  svn_fs_t *fs;
  const char *fixed_uuid = svn_uuid_generate(pool);
  const char *fetched_uuid;
<<<<<<< HEAD

  *msg = "test svn_fs_set_uuid";

  if (msg_only)
    return SVN_NO_ERROR;
=======
>>>>>>> 79d0a718

  /* Prepare a filesystem. */
  SVN_ERR(svn_test__create_fs(&fs, "test-repo-set-uuid",
                              opts, pool));

  /* Set the repository UUID to something fixed. */
  SVN_ERR(svn_fs_set_uuid(fs, fixed_uuid, pool));

  /* Make sure we get back what we set. */
  SVN_ERR(svn_fs_get_uuid(fs, &fetched_uuid, pool));
  if (strcmp(fixed_uuid, fetched_uuid) != 0)
    return svn_error_createf
      (SVN_ERR_TEST_FAILED, NULL, "expected UUID '%s'; got '%s'",
       fixed_uuid, fetched_uuid);

  /* Set the repository UUID to something new (and unknown). */
  SVN_ERR(svn_fs_set_uuid(fs, NULL, pool));

  /* Make sure we *don't* get back what we previously set (after all,
     this stuff is supposed to be universally unique!). */
  SVN_ERR(svn_fs_get_uuid(fs, &fetched_uuid, pool));
  if (strcmp(fixed_uuid, fetched_uuid) == 0)
    return svn_error_createf
      (SVN_ERR_TEST_FAILED, NULL,
       "expected something other than UUID '%s', but got that one",
       fixed_uuid);

  return SVN_NO_ERROR;
}

static svn_error_t *
<<<<<<< HEAD
node_origin_rev(const char **msg,
                svn_boolean_t msg_only,
                svn_test_opts_t *opts,
=======
node_origin_rev(const svn_test_opts_t *opts,
>>>>>>> 79d0a718
                apr_pool_t *pool)
{
  apr_pool_t *subpool = svn_pool_create(pool);
  svn_fs_t *fs;
  svn_fs_txn_t *txn;
  svn_fs_root_t *txn_root, *root;
  svn_revnum_t youngest_rev = 0;
  int i;

  struct path_rev_t {
    const char *path;
    svn_revnum_t rev;
  };

<<<<<<< HEAD
  *msg = "test svn_fs_node_origin_rev";
  if (msg_only)
    return SVN_NO_ERROR;

  /* Create the repository. */
  SVN_ERR(svn_test__create_fs(&fs, "test-repo-node-origin-rev", 
                              opts->fs_type, pool));
=======
  /* Create the repository. */
  SVN_ERR(svn_test__create_fs(&fs, "test-repo-node-origin-rev",
                              opts, pool));
>>>>>>> 79d0a718

  /* Revision 1: Create the Greek tree.  */
  SVN_ERR(svn_fs_begin_txn(&txn, fs, 0, subpool));
  SVN_ERR(svn_fs_txn_root(&txn_root, txn, subpool));
  SVN_ERR(svn_test__create_greek_tree(txn_root, subpool));
  SVN_ERR(svn_fs_commit_txn(NULL, &youngest_rev, txn, subpool));
  svn_pool_clear(subpool);

  /* Revision 2: Modify A/D/H/chi and A/B/E/alpha.  */
  SVN_ERR(svn_fs_begin_txn(&txn, fs, youngest_rev, subpool));
  SVN_ERR(svn_fs_txn_root(&txn_root, txn, subpool));
  SVN_ERR(svn_test__set_file_contents(txn_root, "A/D/H/chi", "2", subpool));
  SVN_ERR(svn_test__set_file_contents(txn_root, "A/B/E/alpha", "2", subpool));
  SVN_ERR(svn_fs_commit_txn(NULL, &youngest_rev, txn, subpool));
  svn_pool_clear(subpool);

  /* Revision 3: Copy A/D to A/D2, and create A/D2/floop new.  */
  SVN_ERR(svn_fs_begin_txn(&txn, fs, youngest_rev, subpool));
  SVN_ERR(svn_fs_txn_root(&txn_root, txn, subpool));
  SVN_ERR(svn_fs_revision_root(&root, fs, youngest_rev, subpool));
  SVN_ERR(svn_fs_copy(root, "A/D", txn_root, "A/D2", subpool));
  SVN_ERR(svn_fs_make_file(txn_root, "A/D2/floop", subpool));
  SVN_ERR(svn_fs_commit_txn(NULL, &youngest_rev, txn, subpool));
  svn_pool_clear(subpool);

  /* Revision 4: Modify A/D/H/chi and A/D2/H/chi.  */
  SVN_ERR(svn_fs_begin_txn(&txn, fs, youngest_rev, subpool));
  SVN_ERR(svn_fs_txn_root(&txn_root, txn, subpool));
  SVN_ERR(svn_test__set_file_contents(txn_root, "A/D/H/chi", "4", subpool));
  SVN_ERR(svn_test__set_file_contents(txn_root, "A/D2/H/chi", "4", subpool));
  SVN_ERR(svn_fs_commit_txn(NULL, &youngest_rev, txn, subpool));
  svn_pool_clear(subpool);

  /* Revision 5: Delete A/D2/G, add A/B/E/alfalfa.  */
  SVN_ERR(svn_fs_begin_txn(&txn, fs, youngest_rev, subpool));
  SVN_ERR(svn_fs_txn_root(&txn_root, txn, subpool));
  SVN_ERR(svn_fs_delete(txn_root, "A/D2/G", subpool));
  SVN_ERR(svn_fs_make_file(txn_root, "A/B/E/alfalfa", subpool));
  SVN_ERR(svn_fs_commit_txn(NULL, &youngest_rev, txn, subpool));
  svn_pool_clear(subpool);

  /* Revision 6: Restore A/D2/G (from version 4).  */
  SVN_ERR(svn_fs_begin_txn(&txn, fs, youngest_rev, subpool));
  SVN_ERR(svn_fs_txn_root(&txn_root, txn, subpool));
  SVN_ERR(svn_fs_revision_root(&root, fs, 4, subpool));
  SVN_ERR(svn_fs_copy(root, "A/D2/G", txn_root, "A/D2/G", subpool));
  SVN_ERR(svn_fs_commit_txn(NULL, &youngest_rev, txn, subpool));
  svn_pool_clear(subpool);

<<<<<<< HEAD
  /* Revision 7: Move A/D2 to A/D (replacing it), and tweak A/D/floop.  */
=======
  /* Revision 7: Move A/D2 to A/D (replacing it), Add a new file A/D2,
     and tweak A/D/floop.  */
>>>>>>> 79d0a718
  SVN_ERR(svn_fs_begin_txn(&txn, fs, youngest_rev, subpool));
  SVN_ERR(svn_fs_txn_root(&txn_root, txn, subpool));
  SVN_ERR(svn_fs_revision_root(&root, fs, youngest_rev, subpool));
  SVN_ERR(svn_fs_delete(txn_root, "A/D", subpool));
  SVN_ERR(svn_fs_copy(root, "A/D2", txn_root, "A/D", subpool));
  SVN_ERR(svn_fs_delete(txn_root, "A/D2", subpool));
<<<<<<< HEAD
=======
  SVN_ERR(svn_fs_make_file(txn_root, "A/D2", subpool));
>>>>>>> 79d0a718
  SVN_ERR(svn_test__set_file_contents(txn_root, "A/D/floop", "7", subpool));
  SVN_ERR(svn_fs_commit_txn(NULL, &youngest_rev, txn, subpool));
  svn_pool_clear(subpool);

  /* Now test some origin revisions. */
  {
<<<<<<< HEAD
    struct path_rev_t pathrevs[4] = { { "A/D",             1 },
                                      { "A/D/floop",       3 },
=======
    struct path_rev_t pathrevs[5] = { { "A/D",             1 },
                                      { "A/D/floop",       3 },
                                      { "A/D2",            7 },
>>>>>>> 79d0a718
                                      { "iota",            1 },
                                      { "A/B/E/alfalfa",   5 } };

    SVN_ERR(svn_fs_revision_root(&root, fs, youngest_rev, pool));
    for (i = 0; i < (sizeof(pathrevs) / sizeof(struct path_rev_t)); i++)
      {
        struct path_rev_t path_rev = pathrevs[i];
        svn_revnum_t revision;
        SVN_ERR(svn_fs_node_origin_rev(&revision, root, path_rev.path, pool));
        if (path_rev.rev != revision)
          return svn_error_createf
            (SVN_ERR_TEST_FAILED, NULL,
             "expected origin revision of '%ld' for '%s'; got '%ld'",
             path_rev.rev, path_rev.path, revision);
      }
  }

  /* Also, we'll check a couple of queries into a transaction root. */
  SVN_ERR(svn_fs_begin_txn(&txn, fs, youngest_rev, subpool));
  SVN_ERR(svn_fs_txn_root(&txn_root, txn, subpool));
  SVN_ERR(svn_fs_make_file(txn_root, "bloop", subpool));
  SVN_ERR(svn_fs_make_dir(txn_root, "A/D/blarp", subpool));

  {
    struct path_rev_t pathrevs[6] = { { "A/D",             1 },
                                      { "A/D/floop",       3 },
                                      { "bloop",          -1 },
                                      { "A/D/blarp",      -1 },
                                      { "iota",            1 },
                                      { "A/B/E/alfalfa",   5 } };

    root = txn_root;
    for (i = 0; i < (sizeof(pathrevs) / sizeof(struct path_rev_t)); i++)
      {
        struct path_rev_t path_rev = pathrevs[i];
        svn_revnum_t revision;
        SVN_ERR(svn_fs_node_origin_rev(&revision, root, path_rev.path, pool));
        if (! SVN_IS_VALID_REVNUM(revision))
          revision = -1;
        if (path_rev.rev != revision)
          return svn_error_createf
            (SVN_ERR_TEST_FAILED, NULL,
             "expected origin revision of '%ld' for '%s'; got '%ld'",
             path_rev.rev, path_rev.path, revision);
      }
  }

  return SVN_NO_ERROR;
}
<<<<<<< HEAD
=======

static svn_error_t *
obliterate_1(const svn_test_opts_t *opts,
             apr_pool_t *pool)
{
  apr_pool_t *subpool = svn_pool_create(pool);
  svn_fs_t *fs;
  svn_fs_txn_t *txn;
  svn_fs_root_t *txn_root, *root;
  svn_revnum_t youngest_rev = 0;

  /* Create the repository. */
  SVN_ERR(svn_test__create_fs(&fs, "test-repo-obliterate-1",
                              opts, pool));

  /* Revision 1: Create the Greek tree.  */
  SVN_ERR(svn_fs_begin_txn(&txn, fs, 0, subpool));
  SVN_ERR(svn_fs_txn_root(&txn_root, txn, subpool));
  SVN_ERR(svn_test__create_greek_tree(txn_root, subpool));
  SVN_ERR(svn_fs_commit_txn(NULL, &youngest_rev, txn, subpool));
  svn_pool_clear(subpool);

  /* Revision 2: Modify A/D/H/chi and A/B/E/alpha.  */
  SVN_ERR(svn_fs_begin_txn(&txn, fs, youngest_rev, subpool));
  SVN_ERR(svn_fs_txn_root(&txn_root, txn, subpool));
  SVN_ERR(svn_test__set_file_contents(txn_root, "A/D/H/chi", "2", subpool));
  SVN_ERR(svn_test__set_file_contents(txn_root, "A/B/E/alpha", "2", subpool));
  SVN_ERR(svn_fs_commit_txn(NULL, &youngest_rev, txn, subpool));
  svn_pool_clear(subpool);

  /* Revision 3: Copy A/D to A/D2, and create A/D2/floop new.  */
  SVN_ERR(svn_fs_begin_txn(&txn, fs, youngest_rev, subpool));
  SVN_ERR(svn_fs_txn_root(&txn_root, txn, subpool));
  SVN_ERR(svn_fs_revision_root(&root, fs, youngest_rev, subpool));
  SVN_ERR(svn_fs_copy(root, "A/D", txn_root, "A/D2", subpool));
  SVN_ERR(svn_fs_make_file(txn_root, "A/D2/floop", subpool));
  SVN_ERR(svn_fs_commit_txn(NULL, &youngest_rev, txn, subpool));
  svn_pool_clear(subpool);

  /* Test obliteration in that repository. */

  /* In revision 3: ...  */
  SVN_ERR(svn_fs__begin_obliteration_txn(&txn, fs, 3, subpool));
  SVN_ERR(svn_fs_txn_root(&txn_root, txn, subpool));
  SVN_ERR(svn_fs_revision_root(&root, fs, 3, subpool));
  /* try svn_fs_fs__dag_clone_root(&dag_node, root->fs, root->txn, pool); */
  SVN_ERR(svn_fs_revision_link(root, txn_root, "", subpool));
  SVN_ERR(svn_fs_delete(txn_root, "A/D/H/chi", subpool));
  SVN_ERR(svn_fs__commit_obliteration_txn(3, txn, subpool));
  svn_pool_clear(subpool);

  return SVN_NO_ERROR;
}
>>>>>>> 79d0a718

/* ------------------------------------------------------------------------ */

/* The test table.  */

struct svn_test_descriptor_t test_funcs[] =
  {
    SVN_TEST_NULL,
<<<<<<< HEAD
    SVN_TEST_PASS(trivial_transaction),
    SVN_TEST_PASS(reopen_trivial_transaction),
    SVN_TEST_PASS(create_file_transaction),
    SVN_TEST_PASS(verify_txn_list),
    SVN_TEST_PASS(txn_names_are_not_reused),
    SVN_TEST_PASS(write_and_read_file),
    SVN_TEST_PASS(create_mini_tree_transaction),
    SVN_TEST_PASS(create_greek_tree_transaction),
    SVN_TEST_PASS(list_directory),
    SVN_TEST_PASS(revision_props),
    SVN_TEST_PASS(transaction_props),
    SVN_TEST_PASS(node_props),
    SVN_TEST_PASS(delete_mutables),
    SVN_TEST_PASS(delete),
    SVN_TEST_PASS(fetch_youngest_rev),
    SVN_TEST_PASS(basic_commit),
    SVN_TEST_PASS(test_tree_node_validation),
    SVN_TEST_XFAIL(merging_commit), /* Needs to be written to match new
                                        merge() algorithm expectations */
    SVN_TEST_PASS(copy_test),
    SVN_TEST_PASS(commit_date),
    SVN_TEST_PASS(check_old_revisions),
    SVN_TEST_PASS(check_all_revisions),
    SVN_TEST_PASS(medium_file_integrity),
    SVN_TEST_PASS(large_file_integrity),
    SVN_TEST_PASS(check_root_revision),
    SVN_TEST_PASS(test_node_created_rev),
    SVN_TEST_PASS(check_related),
    SVN_TEST_PASS(branch_test),
    SVN_TEST_PASS(verify_checksum),
    SVN_TEST_PASS(closest_copy_test),
    SVN_TEST_PASS(root_revisions),
    SVN_TEST_PASS(unordered_txn_dirprops),
    SVN_TEST_PASS(set_uuid),
    SVN_TEST_PASS(node_origin_rev),
=======
    SVN_TEST_OPTS_PASS(trivial_transaction,
                       "begin a txn, check its name, then close it"),
    SVN_TEST_OPTS_PASS(reopen_trivial_transaction,
                       "open an existing transaction by name"),
    SVN_TEST_OPTS_PASS(create_file_transaction,
                       "begin a txn, get the txn root, and add a file"),
    SVN_TEST_OPTS_PASS(verify_txn_list,
                       "create 2 txns, list them, and verify the list"),
    SVN_TEST_OPTS_PASS(txn_names_are_not_reused,
                       "check that transaction names are not reused"),
    SVN_TEST_OPTS_PASS(write_and_read_file,
                       "write and read a file's contents"),
    SVN_TEST_OPTS_PASS(create_mini_tree_transaction,
                       "test basic file and subdirectory creation"),
    SVN_TEST_OPTS_PASS(create_greek_tree_transaction,
                       "make The Official Subversion Test Tree"),
    SVN_TEST_OPTS_PASS(list_directory,
                       "fill a directory, then list it"),
    SVN_TEST_OPTS_PASS(revision_props,
                       "set and get some revision properties"),
    SVN_TEST_OPTS_PASS(transaction_props,
                       "set/get txn props, commit, validate new rev props"),
    SVN_TEST_OPTS_PASS(node_props,
                       "set and get some node properties"),
    SVN_TEST_OPTS_PASS(delete_mutables,
                       "delete mutable nodes from directories"),
    SVN_TEST_OPTS_PASS(delete,
                       "delete nodes tree"),
    SVN_TEST_OPTS_PASS(fetch_youngest_rev,
                       "fetch the youngest revision from a filesystem"),
    SVN_TEST_OPTS_PASS(basic_commit,
                       "basic commit"),
    SVN_TEST_OPTS_PASS(test_tree_node_validation,
                       "testing tree validation helper"),
    SVN_TEST_OPTS_WIMP(merging_commit,
                       "merging commit",
                       "needs to be written to match new"
                       " merge() algorithm expectations"),
    SVN_TEST_OPTS_PASS(copy_test,
                       "copying and tracking copy history"),
    SVN_TEST_OPTS_PASS(commit_date,
                       "commit datestamps"),
    SVN_TEST_OPTS_PASS(check_old_revisions,
                       "check old revisions"),
    SVN_TEST_OPTS_PASS(check_all_revisions,
                       "after each commit, check all revisions"),
    SVN_TEST_OPTS_PASS(medium_file_integrity,
                       "create and modify medium file"),
    SVN_TEST_OPTS_PASS(large_file_integrity,
                       "create and modify large file"),
    SVN_TEST_OPTS_PASS(check_root_revision,
                       "ensure accurate storage of root node"),
    SVN_TEST_OPTS_PASS(test_node_created_rev,
                       "svn_fs_node_created_rev test"),
    SVN_TEST_OPTS_PASS(check_related,
                       "test svn_fs_check_related"),
    SVN_TEST_OPTS_PASS(branch_test,
                       "test complex copies (branches)"),
    SVN_TEST_OPTS_PASS(verify_checksum,
                       "test checksums"),
    SVN_TEST_OPTS_PASS(closest_copy_test,
                       "calculating closest history-affecting copies"),
    SVN_TEST_OPTS_PASS(root_revisions,
                       "svn_fs_root_t (base) revisions"),
    SVN_TEST_OPTS_PASS(unordered_txn_dirprops,
                       "test dir prop preservation in unordered txns"),
    SVN_TEST_OPTS_PASS(set_uuid,
                       "test svn_fs_set_uuid"),
    SVN_TEST_OPTS_PASS(node_origin_rev,
                       "test svn_fs_node_origin_rev"),
    SVN_TEST_OPTS_PASS(small_file_integrity,
                       "create and modify small file"),
    SVN_TEST_OPTS_SKIP(obliterate_1, TRUE,  /* Skipped as not impl. yet */
                       "obliterate 1"),
>>>>>>> 79d0a718
    SVN_TEST_NULL
  };<|MERGE_RESOLUTION|>--- conflicted
+++ resolved
@@ -4385,13 +4385,7 @@
 }
 
 static svn_error_t *
-<<<<<<< HEAD
-root_revisions(const char **msg,
-               svn_boolean_t msg_only,
-               svn_test_opts_t *opts,
-=======
 root_revisions(const svn_test_opts_t *opts,
->>>>>>> 79d0a718
                apr_pool_t *pool)
 {
   svn_fs_t *fs;
@@ -4538,14 +4532,6 @@
   svn_fs_t *fs;
   const char *fixed_uuid = svn_uuid_generate(pool);
   const char *fetched_uuid;
-<<<<<<< HEAD
-
-  *msg = "test svn_fs_set_uuid";
-
-  if (msg_only)
-    return SVN_NO_ERROR;
-=======
->>>>>>> 79d0a718
 
   /* Prepare a filesystem. */
   SVN_ERR(svn_test__create_fs(&fs, "test-repo-set-uuid",
@@ -4577,13 +4563,7 @@
 }
 
 static svn_error_t *
-<<<<<<< HEAD
-node_origin_rev(const char **msg,
-                svn_boolean_t msg_only,
-                svn_test_opts_t *opts,
-=======
 node_origin_rev(const svn_test_opts_t *opts,
->>>>>>> 79d0a718
                 apr_pool_t *pool)
 {
   apr_pool_t *subpool = svn_pool_create(pool);
@@ -4598,19 +4578,9 @@
     svn_revnum_t rev;
   };
 
-<<<<<<< HEAD
-  *msg = "test svn_fs_node_origin_rev";
-  if (msg_only)
-    return SVN_NO_ERROR;
-
-  /* Create the repository. */
-  SVN_ERR(svn_test__create_fs(&fs, "test-repo-node-origin-rev", 
-                              opts->fs_type, pool));
-=======
   /* Create the repository. */
   SVN_ERR(svn_test__create_fs(&fs, "test-repo-node-origin-rev",
                               opts, pool));
->>>>>>> 79d0a718
 
   /* Revision 1: Create the Greek tree.  */
   SVN_ERR(svn_fs_begin_txn(&txn, fs, 0, subpool));
@@ -4660,36 +4630,24 @@
   SVN_ERR(svn_fs_commit_txn(NULL, &youngest_rev, txn, subpool));
   svn_pool_clear(subpool);
 
-<<<<<<< HEAD
-  /* Revision 7: Move A/D2 to A/D (replacing it), and tweak A/D/floop.  */
-=======
   /* Revision 7: Move A/D2 to A/D (replacing it), Add a new file A/D2,
      and tweak A/D/floop.  */
->>>>>>> 79d0a718
   SVN_ERR(svn_fs_begin_txn(&txn, fs, youngest_rev, subpool));
   SVN_ERR(svn_fs_txn_root(&txn_root, txn, subpool));
   SVN_ERR(svn_fs_revision_root(&root, fs, youngest_rev, subpool));
   SVN_ERR(svn_fs_delete(txn_root, "A/D", subpool));
   SVN_ERR(svn_fs_copy(root, "A/D2", txn_root, "A/D", subpool));
   SVN_ERR(svn_fs_delete(txn_root, "A/D2", subpool));
-<<<<<<< HEAD
-=======
   SVN_ERR(svn_fs_make_file(txn_root, "A/D2", subpool));
->>>>>>> 79d0a718
   SVN_ERR(svn_test__set_file_contents(txn_root, "A/D/floop", "7", subpool));
   SVN_ERR(svn_fs_commit_txn(NULL, &youngest_rev, txn, subpool));
   svn_pool_clear(subpool);
 
   /* Now test some origin revisions. */
   {
-<<<<<<< HEAD
-    struct path_rev_t pathrevs[4] = { { "A/D",             1 },
-                                      { "A/D/floop",       3 },
-=======
     struct path_rev_t pathrevs[5] = { { "A/D",             1 },
                                       { "A/D/floop",       3 },
                                       { "A/D2",            7 },
->>>>>>> 79d0a718
                                       { "iota",            1 },
                                       { "A/B/E/alfalfa",   5 } };
 
@@ -4739,8 +4697,6 @@
 
   return SVN_NO_ERROR;
 }
-<<<<<<< HEAD
-=======
 
 static svn_error_t *
 obliterate_1(const svn_test_opts_t *opts,
@@ -4794,7 +4750,6 @@
 
   return SVN_NO_ERROR;
 }
->>>>>>> 79d0a718
 
 /* ------------------------------------------------------------------------ */
 @@ -4804,43 +4759,6 @@
 struct svn_test_descriptor_t test_funcs[] =
   {
     SVN_TEST_NULL,
-<<<<<<< HEAD
-    SVN_TEST_PASS(trivial_transaction),
-    SVN_TEST_PASS(reopen_trivial_transaction),
-    SVN_TEST_PASS(create_file_transaction),
-    SVN_TEST_PASS(verify_txn_list),
-    SVN_TEST_PASS(txn_names_are_not_reused),
-    SVN_TEST_PASS(write_and_read_file),
-    SVN_TEST_PASS(create_mini_tree_transaction),
-    SVN_TEST_PASS(create_greek_tree_transaction),
-    SVN_TEST_PASS(list_directory),
-    SVN_TEST_PASS(revision_props),
-    SVN_TEST_PASS(transaction_props),
-    SVN_TEST_PASS(node_props),
-    SVN_TEST_PASS(delete_mutables),
-    SVN_TEST_PASS(delete),
-    SVN_TEST_PASS(fetch_youngest_rev),
-    SVN_TEST_PASS(basic_commit),
-    SVN_TEST_PASS(test_tree_node_validation),
-    SVN_TEST_XFAIL(merging_commit), /* Needs to be written to match new
-                                        merge() algorithm expectations */
-    SVN_TEST_PASS(copy_test),
-    SVN_TEST_PASS(commit_date),
-    SVN_TEST_PASS(check_old_revisions),
-    SVN_TEST_PASS(check_all_revisions),
-    SVN_TEST_PASS(medium_file_integrity),
-    SVN_TEST_PASS(large_file_integrity),
-    SVN_TEST_PASS(check_root_revision),
-    SVN_TEST_PASS(test_node_created_rev),
-    SVN_TEST_PASS(check_related),
-    SVN_TEST_PASS(branch_test),
-    SVN_TEST_PASS(verify_checksum),
-    SVN_TEST_PASS(closest_copy_test),
-    SVN_TEST_PASS(root_revisions),
-    SVN_TEST_PASS(unordered_txn_dirprops),
-    SVN_TEST_PASS(set_uuid),
-    SVN_TEST_PASS(node_origin_rev),
-=======
     SVN_TEST_OPTS_PASS(trivial_transaction,
                        "begin a txn, check its name, then close it"),
     SVN_TEST_OPTS_PASS(reopen_trivial_transaction,
@@ -4915,6 +4833,5 @@
                        "create and modify small file"),
     SVN_TEST_OPTS_SKIP(obliterate_1, TRUE,  /* Skipped as not impl. yet */
                        "obliterate 1"),
->>>>>>> 79d0a718
     SVN_TEST_NULL
   };