--- conflicted
+++ resolved
@@ -7108,7 +7108,67 @@
 }
 
 static svn_error_t *
-<<<<<<< HEAD
+test_rep_sharing_strict_content_check(const svn_test_opts_t *opts,
+                                      apr_pool_t *pool)
+{
+  svn_fs_t *fs;
+  svn_fs_txn_t *txn;
+  svn_fs_root_t *txn_root;
+  svn_revnum_t new_rev;
+  const char *fs_path, *fs_path2;
+  apr_pool_t *subpool = svn_pool_create(pool);
+  svn_error_t *err;
+
+  /* Bail (with success) on known-untestable scenarios */
+  if (strcmp(opts->fs_type, SVN_FS_TYPE_BDB) == 0)
+    return svn_error_create(SVN_ERR_TEST_SKIPPED, NULL,
+                            "BDB repositories don't support rep-sharing");
+
+  /* Create 2 repos with same structure & size but different contents */
+  fs_path = "test-rep-sharing-strict-content-check1";
+  fs_path2 = "test-rep-sharing-strict-content-check2";
+
+  SVN_ERR(svn_test__create_fs(&fs, fs_path, opts, subpool));
+
+  SVN_ERR(svn_fs_begin_txn2(&txn, fs, 0, 0, subpool));
+  SVN_ERR(svn_fs_txn_root(&txn_root, txn, subpool));
+  SVN_ERR(svn_fs_make_file(txn_root, "/foo", subpool));
+  SVN_ERR(svn_test__set_file_contents(txn_root, "foo", "quite bad", subpool));
+  SVN_ERR(test_commit_txn(&new_rev, txn, NULL, subpool));
+  SVN_TEST_INT_ASSERT(new_rev, 1);
+
+  SVN_ERR(svn_test__create_fs(&fs, fs_path2, opts, subpool));
+
+  SVN_ERR(svn_fs_begin_txn2(&txn, fs, 0, 0, subpool));
+  SVN_ERR(svn_fs_txn_root(&txn_root, txn, subpool));
+  SVN_ERR(svn_fs_make_file(txn_root, "foo", subpool));
+  SVN_ERR(svn_test__set_file_contents(txn_root, "foo", "very good", subpool));
+  SVN_ERR(test_commit_txn(&new_rev, txn, NULL, subpool));
+  SVN_TEST_INT_ASSERT(new_rev, 1);
+
+  /* Close both repositories. */
+  svn_pool_clear(subpool);
+
+  /* Doctor the first repo such that it uses the wrong rep-cache. */
+  SVN_ERR(svn_io_copy_file(svn_relpath_join(fs_path2, "rep-cache.db", pool),
+                           svn_relpath_join(fs_path, "rep-cache.db", pool),
+                           FALSE, pool));
+
+  /* Changing the file contents such that rep-sharing would kick in if
+     the file contents was not properly compared. */
+  SVN_ERR(svn_fs_open2(&fs, fs_path, NULL, subpool, subpool));
+
+  SVN_ERR(svn_fs_begin_txn2(&txn, fs, 1, 0, subpool));
+  SVN_ERR(svn_fs_txn_root(&txn_root, txn, subpool));
+  err = svn_test__set_file_contents(txn_root, "foo", "very good", subpool);
+  SVN_TEST_ASSERT_ERROR(err, SVN_ERR_FS_GENERAL);
+
+  svn_pool_destroy(subpool);
+
+  return SVN_NO_ERROR;
+}
+
+static svn_error_t *
 closest_copy_test_svn_4677(const svn_test_opts_t *opts,
                            apr_pool_t *pool)
 {
@@ -7156,64 +7216,6 @@
   SVN_ERR(svn_fs_closest_copy(&croot, &cpath, rev_root, "B/foo/bar", spool));
   SVN_TEST_ASSERT(cpath == NULL);
   SVN_TEST_ASSERT(croot == NULL);
-=======
-test_rep_sharing_strict_content_check(const svn_test_opts_t *opts,
-                                      apr_pool_t *pool)
-{
-  svn_fs_t *fs;
-  svn_fs_txn_t *txn;
-  svn_fs_root_t *txn_root;
-  svn_revnum_t new_rev;
-  const char *fs_path, *fs_path2;
-  apr_pool_t *subpool = svn_pool_create(pool);
-  svn_error_t *err;
-
-  /* Bail (with success) on known-untestable scenarios */
-  if (strcmp(opts->fs_type, SVN_FS_TYPE_BDB) == 0)
-    return svn_error_create(SVN_ERR_TEST_SKIPPED, NULL,
-                            "BDB repositories don't support rep-sharing");
-
-  /* Create 2 repos with same structure & size but different contents */
-  fs_path = "test-rep-sharing-strict-content-check1";
-  fs_path2 = "test-rep-sharing-strict-content-check2";
-
-  SVN_ERR(svn_test__create_fs(&fs, fs_path, opts, subpool));
-
-  SVN_ERR(svn_fs_begin_txn2(&txn, fs, 0, 0, subpool));
-  SVN_ERR(svn_fs_txn_root(&txn_root, txn, subpool));
-  SVN_ERR(svn_fs_make_file(txn_root, "/foo", subpool));
-  SVN_ERR(svn_test__set_file_contents(txn_root, "foo", "quite bad", subpool));
-  SVN_ERR(test_commit_txn(&new_rev, txn, NULL, subpool));
-  SVN_TEST_INT_ASSERT(new_rev, 1);
-
-  SVN_ERR(svn_test__create_fs(&fs, fs_path2, opts, subpool));
-
-  SVN_ERR(svn_fs_begin_txn2(&txn, fs, 0, 0, subpool));
-  SVN_ERR(svn_fs_txn_root(&txn_root, txn, subpool));
-  SVN_ERR(svn_fs_make_file(txn_root, "foo", subpool));
-  SVN_ERR(svn_test__set_file_contents(txn_root, "foo", "very good", subpool));
-  SVN_ERR(test_commit_txn(&new_rev, txn, NULL, subpool));
-  SVN_TEST_INT_ASSERT(new_rev, 1);
-
-  /* Close both repositories. */
-  svn_pool_clear(subpool);
-
-  /* Doctor the first repo such that it uses the wrong rep-cache. */
-  SVN_ERR(svn_io_copy_file(svn_relpath_join(fs_path2, "rep-cache.db", pool),
-                           svn_relpath_join(fs_path, "rep-cache.db", pool),
-                           FALSE, pool));
-
-  /* Changing the file contents such that rep-sharing would kick in if
-     the file contents was not properly compared. */
-  SVN_ERR(svn_fs_open2(&fs, fs_path, NULL, subpool, subpool));
-
-  SVN_ERR(svn_fs_begin_txn2(&txn, fs, 1, 0, subpool));
-  SVN_ERR(svn_fs_txn_root(&txn_root, txn, subpool));
-  err = svn_test__set_file_contents(txn_root, "foo", "very good", subpool);
-  SVN_TEST_ASSERT_ERROR(err, SVN_ERR_FS_GENERAL);
-
-  svn_pool_destroy(subpool);
->>>>>>> b1a68690
 
   return SVN_NO_ERROR;
 }
@@ -7358,14 +7360,11 @@
                        "freeze and commit"),
     SVN_TEST_OPTS_PASS(commit_with_locked_rep_cache,
                        "test commit with locked rep-cache"),
-<<<<<<< HEAD
-    SVN_TEST_OPTS_PASS(closest_copy_test_svn_4677,
-                       "test issue SVN-4677 regression"),
-=======
     SVN_TEST_OPTS_XFAIL_OTOH(test_rep_sharing_strict_content_check,
                              "test rep-sharing on content rather than SHA1",
                              SVN_TEST_PASS_IF_FS_TYPE_IS(SVN_FS_TYPE_FSFS)),
->>>>>>> b1a68690
+    SVN_TEST_OPTS_PASS(closest_copy_test_svn_4677,
+                       "test issue SVN-4677 regression"),
     SVN_TEST_NULL
   };
 
