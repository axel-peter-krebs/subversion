<<<<<<< HEAD
/* key-test.c --- tests for the key gen functions
 *
 * ====================================================================
 * Copyright (c) 2000-2003 CollabNet.  All rights reserved.
 *
 * This software is licensed as described in the file COPYING, which
 * you should have received as part of this distribution.  The terms
 * are also available at http://subversion.tigris.org/license-1.html.
 * If newer versions of this license are posted there, you may use a
 * newer version instead, at your option.
 *
 * This software consists of voluntary contributions made by many
 * individuals.  For exact contribution history, see the revision
 * history and logs, available at http://subversion.tigris.org/.
 * ====================================================================
 */

#include <stdlib.h>
#include <stdarg.h>
#include <string.h>
#include <stdio.h>

#include <apr.h>

#include "svn_error.h"
#include "svn_test.h"
#include "../../libsvn_fs/key-gen.h"



static svn_error_t *
next_key (const char **msg, 
          svn_boolean_t msg_only,
          apr_pool_t *pool)
{
  apr_size_t len, olen;

  const char this_1[] = "0";
  const char expected_1[] = "1";
  char next_1[3];

  const char this_2[] = "9";
  const char expected_2[] = "a";
  char next_2[3];

  const char this_3[] = "zzzzz";
  const char expected_3[] = "100000";
  char next_3[7];

  const char this_4[] = "z000000zzzzzz";
  const char expected_4[] = "z000001000000";
  char next_4[15];

  const char this_5[] = "97hnq33jx2a";
  const char expected_5[] = "97hnq33jx2b";
  char next_5[13];

  const char this_6[] = "97hnq33jx2z";
  const char expected_6[] = "97hnq33jx30";
  char next_6[13];

  const char this_7[] = "999";
  const char expected_7[] = "99a";
  char next_7[5];

  const char this_8[] = "a9z";
  const char expected_8[] = "aa0";
  char next_8[5];

  const char this_9[] = "z";
  const char expected_9[] = "10";
  char next_9[4];


  *msg = "testing sequential alphanumeric key generation";

  if (msg_only)
    return SVN_NO_ERROR;

  len = strlen (this_1);
  olen = len;
  svn_fs__next_key (this_1, &len, next_1);
  if (! (((len == olen) || (len == (olen + 1)))
         && (strlen (next_1) == len)
         && (strcmp (next_1, expected_1) == 0)))
    {
      return svn_error_createf (SVN_ERR_FS_GENERAL, NULL,
                                "failed to increment key \"%s\" correctly",
                                this_1);
    }
  
  len = strlen (this_2);
  olen = len;
  svn_fs__next_key (this_2, &len, next_2);
  if (! (((len == olen) || (len == (olen + 1)))
         && (strlen (next_2) == len)
         && (strcmp (next_2, expected_2) == 0)))
    {
      return svn_error_createf (SVN_ERR_FS_GENERAL, NULL,
                                "failed to increment key \"%s\" correctly",
                                this_2);
    }

  len = strlen (this_3);
  olen = len;
  svn_fs__next_key (this_3, &len, next_3);
  if (! (((len == olen) || (len == (olen + 1)))
         && (strlen (next_3) == len)
         && (strcmp (next_3, expected_3) == 0)))
    {
      return svn_error_createf (SVN_ERR_FS_GENERAL, NULL,
                                "failed to increment key \"%s\" correctly",
                                this_3);
    }

  len = strlen (this_4);
  olen = len;
  svn_fs__next_key (this_4, &len, next_4);
  if (! (((len == olen) || (len == (olen + 1)))
         && (strlen (next_4) == len)
         && (strcmp (next_4, expected_4) == 0)))
    {
      return svn_error_createf (SVN_ERR_FS_GENERAL, NULL,
                                "failed to increment key \"%s\" correctly",
                                this_4);
    }

  len = strlen (this_5);
  olen = len;
  svn_fs__next_key (this_5, &len, next_5);
  if (! (((len == olen) || (len == (olen + 1)))
         && (strlen (next_5) == len)
         && (strcmp (next_5, expected_5) == 0)))
    {
      return svn_error_createf (SVN_ERR_FS_GENERAL, NULL,
                                "failed to increment key \"%s\" correctly",
                                this_5);
    }

  len = strlen (this_6);
  olen = len;
  svn_fs__next_key (this_6, &len, next_6);
  if (! (((len == olen) || (len == (olen + 1)))
         && (strlen (next_6) == len)
         && (strcmp (next_6, expected_6) == 0)))
    {
      return svn_error_createf (SVN_ERR_FS_GENERAL, NULL,
                                "failed to increment key \"%s\" correctly",
                                this_6);
    }

  len = strlen (this_7);
  olen = len;
  svn_fs__next_key (this_7, &len, next_7);
  if (! (((len == olen) || (len == (olen + 1)))
         && (strlen (next_7) == len)
         && (strcmp (next_7, expected_7) == 0)))
    {
      return svn_error_createf (SVN_ERR_FS_GENERAL, NULL,
                                "failed to increment key \"%s\" correctly",
                                this_7);
    }

  len = strlen (this_8);
  olen = len;
  svn_fs__next_key (this_8, &len, next_8);
  if (! (((len == olen) || (len == (olen + 1)))
         && (strlen (next_8) == len)
         && (strcmp (next_8, expected_8) == 0)))
    {
      return svn_error_createf (SVN_ERR_FS_GENERAL, NULL,
                                "failed to increment key \"%s\" correctly",
                                this_8);
    }

  len = strlen (this_9);
  olen = len;
  svn_fs__next_key (this_9, &len, next_9);
  if (! (((len == olen) || (len == (olen + 1)))
         && (strlen (next_9) == len)
         && (strcmp (next_9, expected_9) == 0)))
    {
      return svn_error_createf (SVN_ERR_FS_GENERAL, NULL,
                                "failed to increment key \"%s\" correctly",
                                this_9);
    }

  return SVN_NO_ERROR;
}


/* The test table.  */

struct svn_test_descriptor_t test_funcs[] =
  {
    SVN_TEST_NULL,
    SVN_TEST_PASS (next_key),
    SVN_TEST_NULL
  };
=======
/* key-test.c --- tests for the key gen functions
 *
 * ====================================================================
 * Copyright (c) 2000-2003 CollabNet.  All rights reserved.
 *
 * This software is licensed as described in the file COPYING, which
 * you should have received as part of this distribution.  The terms
 * are also available at http://subversion.tigris.org/license-1.html.
 * If newer versions of this license are posted there, you may use a
 * newer version instead, at your option.
 *
 * This software consists of voluntary contributions made by many
 * individuals.  For exact contribution history, see the revision
 * history and logs, available at http://subversion.tigris.org/.
 * ====================================================================
 */

#include <stdlib.h>
#include <stdarg.h>
#include <string.h>
#include <stdio.h>

#include <apr.h>

#include "svn_error.h"
#include "svn_test.h"
#include "../../libsvn_fs/key-gen.h"



static svn_error_t *
next_key (const char **msg, 
          svn_boolean_t msg_only,
          apr_pool_t *pool)
{
  apr_size_t len, olen;

  const char this_1[] = "0";
  const char expected_1[] = "1";
  char next_1[3];

  const char this_2[] = "9";
  const char expected_2[] = "a";
  char next_2[3];

  const char this_3[] = "zzzzz";
  const char expected_3[] = "100000";
  char next_3[7];

  const char this_4[] = "z000000zzzzzz";
  const char expected_4[] = "z000001000000";
  char next_4[15];

  const char this_5[] = "97hnq33jx2a";
  const char expected_5[] = "97hnq33jx2b";
  char next_5[13];

  const char this_6[] = "97hnq33jx2z";
  const char expected_6[] = "97hnq33jx30";
  char next_6[13];

  const char this_7[] = "999";
  const char expected_7[] = "99a";
  char next_7[5];

  const char this_8[] = "a9z";
  const char expected_8[] = "aa0";
  char next_8[5];

  const char this_9[] = "z";
  const char expected_9[] = "10";
  char next_9[4];


  *msg = "testing sequential alphanumeric key generation";

  if (msg_only)
    return SVN_NO_ERROR;

  len = strlen (this_1);
  olen = len;
  svn_fs__next_key (this_1, &len, next_1);
  if (! (((len == olen) || (len == (olen + 1)))
         && (strlen (next_1) == len)
         && (strcmp (next_1, expected_1) == 0)))
    {
      return svn_error_createf (SVN_ERR_FS_GENERAL, NULL,
                                "failed to increment key \"%s\" correctly",
                                this_1);
    }
  
  len = strlen (this_2);
  olen = len;
  svn_fs__next_key (this_2, &len, next_2);
  if (! (((len == olen) || (len == (olen + 1)))
         && (strlen (next_2) == len)
         && (strcmp (next_2, expected_2) == 0)))
    {
      return svn_error_createf (SVN_ERR_FS_GENERAL, NULL,
                                "failed to increment key \"%s\" correctly",
                                this_2);
    }

  len = strlen (this_3);
  olen = len;
  svn_fs__next_key (this_3, &len, next_3);
  if (! (((len == olen) || (len == (olen + 1)))
         && (strlen (next_3) == len)
         && (strcmp (next_3, expected_3) == 0)))
    {
      return svn_error_createf (SVN_ERR_FS_GENERAL, NULL,
                                "failed to increment key \"%s\" correctly",
                                this_3);
    }

  len = strlen (this_4);
  olen = len;
  svn_fs__next_key (this_4, &len, next_4);
  if (! (((len == olen) || (len == (olen + 1)))
         && (strlen (next_4) == len)
         && (strcmp (next_4, expected_4) == 0)))
    {
      return svn_error_createf (SVN_ERR_FS_GENERAL, NULL,
                                "failed to increment key \"%s\" correctly",
                                this_4);
    }

  len = strlen (this_5);
  olen = len;
  svn_fs__next_key (this_5, &len, next_5);
  if (! (((len == olen) || (len == (olen + 1)))
         && (strlen (next_5) == len)
         && (strcmp (next_5, expected_5) == 0)))
    {
      return svn_error_createf (SVN_ERR_FS_GENERAL, NULL,
                                "failed to increment key \"%s\" correctly",
                                this_5);
    }

  len = strlen (this_6);
  olen = len;
  svn_fs__next_key (this_6, &len, next_6);
  if (! (((len == olen) || (len == (olen + 1)))
         && (strlen (next_6) == len)
         && (strcmp (next_6, expected_6) == 0)))
    {
      return svn_error_createf (SVN_ERR_FS_GENERAL, NULL,
                                "failed to increment key \"%s\" correctly",
                                this_6);
    }

  len = strlen (this_7);
  olen = len;
  svn_fs__next_key (this_7, &len, next_7);
  if (! (((len == olen) || (len == (olen + 1)))
         && (strlen (next_7) == len)
         && (strcmp (next_7, expected_7) == 0)))
    {
      return svn_error_createf (SVN_ERR_FS_GENERAL, NULL,
                                "failed to increment key \"%s\" correctly",
                                this_7);
    }

  len = strlen (this_8);
  olen = len;
  svn_fs__next_key (this_8, &len, next_8);
  if (! (((len == olen) || (len == (olen + 1)))
         && (strlen (next_8) == len)
         && (strcmp (next_8, expected_8) == 0)))
    {
      return svn_error_createf (SVN_ERR_FS_GENERAL, NULL,
                                "failed to increment key \"%s\" correctly",
                                this_8);
    }

  len = strlen (this_9);
  olen = len;
  svn_fs__next_key (this_9, &len, next_9);
  if (! (((len == olen) || (len == (olen + 1)))
         && (strlen (next_9) == len)
         && (strcmp (next_9, expected_9) == 0)))
    {
      return svn_error_createf (SVN_ERR_FS_GENERAL, NULL,
                                "failed to increment key \"%s\" correctly",
                                this_9);
    }

  return SVN_NO_ERROR;
}


/* The test table.  */

struct svn_test_descriptor_t test_funcs[] =
  {
    SVN_TEST_NULL,
    SVN_TEST_PASS (next_key),
    SVN_TEST_NULL
  };
>>>>>>> 568fa1e5
<|MERGE_RESOLUTION|>--- conflicted
+++ resolved
@@ -1,4 +1,3 @@
-<<<<<<< HEAD
 /* key-test.c --- tests for the key gen functions
  *
  * ====================================================================
@@ -199,207 +198,4 @@
     SVN_TEST_NULL,
     SVN_TEST_PASS (next_key),
     SVN_TEST_NULL
-  };
-=======
-/* key-test.c --- tests for the key gen functions
- *
- * ====================================================================
- * Copyright (c) 2000-2003 CollabNet.  All rights reserved.
- *
- * This software is licensed as described in the file COPYING, which
- * you should have received as part of this distribution.  The terms
- * are also available at http://subversion.tigris.org/license-1.html.
- * If newer versions of this license are posted there, you may use a
- * newer version instead, at your option.
- *
- * This software consists of voluntary contributions made by many
- * individuals.  For exact contribution history, see the revision
- * history and logs, available at http://subversion.tigris.org/.
- * ====================================================================
- */
-
-#include <stdlib.h>
-#include <stdarg.h>
-#include <string.h>
-#include <stdio.h>
-
-#include <apr.h>
-
-#include "svn_error.h"
-#include "svn_test.h"
-#include "../../libsvn_fs/key-gen.h"
-
--
-
-static svn_error_t *
-next_key (const char **msg, 
-          svn_boolean_t msg_only,
-          apr_pool_t *pool)
-{
-  apr_size_t len, olen;
-
-  const char this_1[] = "0";
-  const char expected_1[] = "1";
-  char next_1[3];
-
-  const char this_2[] = "9";
-  const char expected_2[] = "a";
-  char next_2[3];
-
-  const char this_3[] = "zzzzz";
-  const char expected_3[] = "100000";
-  char next_3[7];
-
-  const char this_4[] = "z000000zzzzzz";
-  const char expected_4[] = "z000001000000";
-  char next_4[15];
-
-  const char this_5[] = "97hnq33jx2a";
-  const char expected_5[] = "97hnq33jx2b";
-  char next_5[13];
-
-  const char this_6[] = "97hnq33jx2z";
-  const char expected_6[] = "97hnq33jx30";
-  char next_6[13];
-
-  const char this_7[] = "999";
-  const char expected_7[] = "99a";
-  char next_7[5];
-
-  const char this_8[] = "a9z";
-  const char expected_8[] = "aa0";
-  char next_8[5];
-
-  const char this_9[] = "z";
-  const char expected_9[] = "10";
-  char next_9[4];
-
-
-  *msg = "testing sequential alphanumeric key generation";
-
-  if (msg_only)
-    return SVN_NO_ERROR;
-
-  len = strlen (this_1);
-  olen = len;
-  svn_fs__next_key (this_1, &len, next_1);
-  if (! (((len == olen) || (len == (olen + 1)))
-         && (strlen (next_1) == len)
-         && (strcmp (next_1, expected_1) == 0)))
-    {
-      return svn_error_createf (SVN_ERR_FS_GENERAL, NULL,
-                                "failed to increment key \"%s\" correctly",
-                                this_1);
-    }
-  
-  len = strlen (this_2);
-  olen = len;
-  svn_fs__next_key (this_2, &len, next_2);
-  if (! (((len == olen) || (len == (olen + 1)))
-         && (strlen (next_2) == len)
-         && (strcmp (next_2, expected_2) == 0)))
-    {
-      return svn_error_createf (SVN_ERR_FS_GENERAL, NULL,
-                                "failed to increment key \"%s\" correctly",
-                                this_2);
-    }
-
-  len = strlen (this_3);
-  olen = len;
-  svn_fs__next_key (this_3, &len, next_3);
-  if (! (((len == olen) || (len == (olen + 1)))
-         && (strlen (next_3) == len)
-         && (strcmp (next_3, expected_3) == 0)))
-    {
-      return svn_error_createf (SVN_ERR_FS_GENERAL, NULL,
-                                "failed to increment key \"%s\" correctly",
-                                this_3);
-    }
-
-  len = strlen (this_4);
-  olen = len;
-  svn_fs__next_key (this_4, &len, next_4);
-  if (! (((len == olen) || (len == (olen + 1)))
-         && (strlen (next_4) == len)
-         && (strcmp (next_4, expected_4) == 0)))
-    {
-      return svn_error_createf (SVN_ERR_FS_GENERAL, NULL,
-                                "failed to increment key \"%s\" correctly",
-                                this_4);
-    }
-
-  len = strlen (this_5);
-  olen = len;
-  svn_fs__next_key (this_5, &len, next_5);
-  if (! (((len == olen) || (len == (olen + 1)))
-         && (strlen (next_5) == len)
-         && (strcmp (next_5, expected_5) == 0)))
-    {
-      return svn_error_createf (SVN_ERR_FS_GENERAL, NULL,
-                                "failed to increment key \"%s\" correctly",
-                                this_5);
-    }
-
-  len = strlen (this_6);
-  olen = len;
-  svn_fs__next_key (this_6, &len, next_6);
-  if (! (((len == olen) || (len == (olen + 1)))
-         && (strlen (next_6) == len)
-         && (strcmp (next_6, expected_6) == 0)))
-    {
-      return svn_error_createf (SVN_ERR_FS_GENERAL, NULL,
-                                "failed to increment key \"%s\" correctly",
-                                this_6);
-    }
-
-  len = strlen (this_7);
-  olen = len;
-  svn_fs__next_key (this_7, &len, next_7);
-  if (! (((len == olen) || (len == (olen + 1)))
-         && (strlen (next_7) == len)
-         && (strcmp (next_7, expected_7) == 0)))
-    {
-      return svn_error_createf (SVN_ERR_FS_GENERAL, NULL,
-                                "failed to increment key \"%s\" correctly",
-                                this_7);
-    }
-
-  len = strlen (this_8);
-  olen = len;
-  svn_fs__next_key (this_8, &len, next_8);
-  if (! (((len == olen) || (len == (olen + 1)))
-         && (strlen (next_8) == len)
-         && (strcmp (next_8, expected_8) == 0)))
-    {
-      return svn_error_createf (SVN_ERR_FS_GENERAL, NULL,
-                                "failed to increment key \"%s\" correctly",
-                                this_8);
-    }
-
-  len = strlen (this_9);
-  olen = len;
-  svn_fs__next_key (this_9, &len, next_9);
-  if (! (((len == olen) || (len == (olen + 1)))
-         && (strlen (next_9) == len)
-         && (strcmp (next_9, expected_9) == 0)))
-    {
-      return svn_error_createf (SVN_ERR_FS_GENERAL, NULL,
-                                "failed to increment key \"%s\" correctly",
-                                this_9);
-    }
-
-  return SVN_NO_ERROR;
-}
-
--
-/* The test table.  */
-
-struct svn_test_descriptor_t test_funcs[] =
-  {
-    SVN_TEST_NULL,
-    SVN_TEST_PASS (next_key),
-    SVN_TEST_NULL
-  };
->>>>>>> 568fa1e5
+  };