--- conflicted
+++ resolved
@@ -361,13 +361,8 @@
   mu_saved_tb_path = mu_tb_path + "-saved"
   tb_dir_saved_mode = os.stat(tb_dir_path)[stat.ST_MODE]
   mu_tb_saved_mode = os.stat(mu_tb_path)[stat.ST_MODE]
-<<<<<<< HEAD
-  os.chmod(tb_dir_path, 0o777)  # ### What's a more portable way to do this?
-  os.chmod(mu_tb_path, 0o666)   # ### Would rather not use hardcoded numbers.
-=======
-  os.chmod(tb_dir_path, 0777)  ### What's a more portable way to do this?
-  os.chmod(mu_tb_path, 0666)   ### Would rather not use hardcoded numbers.
->>>>>>> 3a736030
+  os.chmod(tb_dir_path, 0o777)  ### What's a more portable way to do this?
+  os.chmod(mu_tb_path, 0o666)   ### Would rather not use hardcoded numbers.
   shutil.copyfile(mu_tb_path, mu_saved_tb_path)
   svntest.main.file_append(mu_tb_path, 'Aaagggkkk, corruption!')
   os.chmod(tb_dir_path, tb_dir_saved_mode)
