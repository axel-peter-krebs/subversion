--- conflicted
+++ resolved
@@ -2490,7 +2490,28 @@
                                         "Must give local path",
                                         repos_url)
 
-<<<<<<< HEAD
+# Test for issue #3198
+def commit_added_missing(sbox):
+  "commit a missing to-be-added file should fail"
+
+  sbox.build()
+  wc_dir = sbox.wc_dir
+  mu_path = os.path.join(wc_dir, 'A', 'mu')
+  a_path = os.path.join(wc_dir, 'A', 'a.txt')
+  b_path = os.path.join(wc_dir, 'A', 'b.txt')
+
+  # Make two copies of mu: a and b
+  svntest.main.run_svn(None, 'cp', mu_path, a_path)
+  svntest.main.run_svn(None, 'cp', mu_path, b_path)
+
+  # remove b, make it missing
+  os.remove(b_path)
+
+  # Commit, hoping to see an error
+  svntest.actions.run_and_verify_svn("Commit should have failed",
+                                     [], ".* is scheduled for addition, but is missing",
+                                     'commit', '-m', 'logmsg', wc_dir)
+
 #----------------------------------------------------------------------
 
 # Helper for commit-failure tests
@@ -2567,29 +2588,6 @@
   expected_status.wc_dir = wc_dir_3
   svntest.actions.run_and_verify_status(wc_dir_3, expected_status)
 
-=======
-# Test for issue #3198
-def commit_added_missing(sbox):
-  "commit a missing to-be-added file should fail"
-
-  sbox.build()
-  wc_dir = sbox.wc_dir
-  mu_path = os.path.join(wc_dir, 'A', 'mu')
-  a_path = os.path.join(wc_dir, 'A', 'a.txt')
-  b_path = os.path.join(wc_dir, 'A', 'b.txt')
-
-  # Make two copies of mu: a and b
-  svntest.main.run_svn(None, 'cp', mu_path, a_path)
-  svntest.main.run_svn(None, 'cp', mu_path, b_path)
-
-  # remove b, make it missing
-  os.remove(b_path)
-
-  # Commit, hoping to see an error
-  svntest.actions.run_and_verify_svn("Commit should have failed",
-                                     [], ".* is scheduled for addition, but is missing",
-                                     'commit', '-m', 'logmsg', wc_dir)
->>>>>>> afbb7d41
 
 ########################################################################
 # Run the tests
@@ -2654,12 +2652,9 @@
               SkipUnless(start_commit_detect_capabilities,
                          server_gets_client_capabilities),
               commit_url,
-<<<<<<< HEAD
+              commit_added_missing,
               tree_conflicts_block_commit,
               tree_conflicts_resolved,
-=======
-              commit_added_missing,
->>>>>>> afbb7d41
              ]
 
 if __name__ == '__main__':
