#!/usr/bin/env python
#
#  commit_tests.py:  testing fancy commit cases.
#
#  Subversion is a tool for revision control. 
#  See http://subversion.tigris.org for more information.
#    
# ====================================================================
# Copyright (c) 2000-2004 CollabNet.  All rights reserved.
#
# This software is licensed as described in the file COPYING, which
# you should have received as part of this distribution.  The terms
# are also available at http://subversion.tigris.org/license-1.html.
# If newer versions of this license are posted there, you may use a
# newer version instead, at your option.
#
######################################################################

# General modules
import string, sys, os, re

# Our testing module
import svntest
from svntest import SVNAnyOutput

# (abbreviation)
Skip = svntest.testcase.Skip
XFail = svntest.testcase.XFail
Item = svntest.wc.StateItem


######################################################################
# Utilities
#

def get_standard_state(wc_dir):
  """Return a status list reflecting the local mods made by
  make_standard_slew_of_changes()."""

  state = svntest.actions.get_virginal_state(wc_dir, 1)

  state.tweak('', status=' M')
  state.tweak('A/B/lambda', status='M ')
  state.tweak('A/B/E', 'A/D/H/chi', status='R ')
  state.tweak('A/B/E/alpha', 'A/B/E/beta', 'A/C', 'A/D/gamma',
              'A/D/G/rho', status='D ')
  state.tweak('A/D', 'A/D/G/pi', status=' M')
  state.tweak('A/D/H/omega', status='MM')

  # New things
  state.add({
    'Q' : Item(status='A ', wc_rev=0),
    'Q/floo' : Item(status='A ', wc_rev=0),
    'A/D/H/gloo' : Item(status='A ', wc_rev=0),
    'A/B/E/bloo' : Item(status='A ', wc_rev=0),
    })

  return state
  

def make_standard_slew_of_changes(wc_dir):
  """Make a specific set of local mods to WC_DIR.  These will be used
  by every commit-test.  Verify the 'svn status' output, return on
  success."""

  # Cache current working directory, move into wc_dir
  was_cwd = os.getcwd()
  os.chdir(wc_dir)

  # Add a directory
  os.mkdir('Q')
  svntest.main.run_svn(None, 'add', 'Q')
  
  # Remove two directories
  svntest.main.run_svn(None, 'rm', os.path.join('A', 'B', 'E'))
  svntest.main.run_svn(None, 'rm', os.path.join('A', 'C'))
  
  # Replace one of the removed directories
  svntest.main.run_svn(None, 'add', os.path.join('A', 'B', 'E'))
  
  # Make property mods to two directories
  svntest.main.run_svn(None, 'propset', 'foo', 'bar', os.curdir)
  svntest.main.run_svn(None, 'propset', 'foo2', 'bar2', os.path.join('A', 'D'))
  
  # Add three files
  svntest.main.file_append(os.path.join('A', 'B', 'E', 'bloo'), "hi")
  svntest.main.file_append(os.path.join('A', 'D', 'H', 'gloo'), "hello")
  svntest.main.file_append(os.path.join('Q', 'floo'), "yo")
  svntest.main.run_svn(None, 'add', os.path.join('A', 'B', 'E', 'bloo'))
  svntest.main.run_svn(None, 'add', os.path.join('A', 'D', 'H', 'gloo'))
  svntest.main.run_svn(None, 'add', os.path.join('Q', 'floo'))
  
  # Remove three files
  svntest.main.run_svn(None, 'rm', os.path.join('A', 'D', 'G', 'rho'))
  svntest.main.run_svn(None, 'rm', os.path.join('A', 'D', 'H', 'chi'))
  svntest.main.run_svn(None, 'rm', os.path.join('A', 'D', 'gamma'))
  
  # Replace one of the removed files
  svntest.main.file_append(os.path.join('A', 'D', 'H', 'chi'), "chi")
  svntest.main.run_svn(None, 'add', os.path.join('A', 'D', 'H', 'chi'))
  
  # Make textual mods to two files
  svntest.main.file_append(os.path.join('A', 'B', 'lambda'), "new ltext")
  svntest.main.file_append(os.path.join('A', 'D', 'H', 'omega'), "new otext")
  
  # Make property mods to three files
  svntest.main.run_svn(None, 'propset', 'blue', 'azul',
                       os.path.join('A', 'D', 'H', 'omega'))  
  svntest.main.run_svn(None, 'propset', 'green', 'verde',
                       os.path.join('Q', 'floo'))
  svntest.main.run_svn(None, 'propset', 'red', 'rojo',
                       os.path.join('A', 'D', 'G', 'pi'))  

  # Restore the CWD.
  os.chdir(was_cwd)
  
  # Build an expected status tree.
  expected_status = get_standard_state(wc_dir)

  # Verify status -- all local mods should be present.
  svntest.actions.run_and_verify_status(wc_dir, expected_status)


######################################################################
# Tests
#
#   Each test must return on success or raise on failure.


#----------------------------------------------------------------------

def commit_one_file(sbox):
  "commit one file"

  sbox.build()
  wc_dir = sbox.wc_dir

  # Make standard slew of changes to working copy.
  make_standard_slew_of_changes(wc_dir)

  omega_path = os.path.join(wc_dir, 'A', 'D', 'H', 'omega') 

  # Create expected output tree.
  expected_output = svntest.wc.State(wc_dir, {
    'A/D/H/omega' : Item(verb='Sending'),
    })

  # Created expected status tree.
  expected_status = get_standard_state(wc_dir) # pre-commit status
  expected_status.tweak('A/D/H/omega', wc_rev=2, status='  ')

  # Commit the one file.
  svntest.actions.run_and_verify_commit (wc_dir,
                                         expected_output,
                                         expected_status,
                                         None,
                                         None, None,
                                         None, None,
                                         omega_path)

  
#----------------------------------------------------------------------

def commit_one_new_file(sbox):
  "commit one newly added file"

  sbox.build()
  wc_dir = sbox.wc_dir

  # Make standard slew of changes to working copy.
  make_standard_slew_of_changes(wc_dir)

  gloo_path = os.path.join(wc_dir, 'A', 'D', 'H', 'gloo') 

  # Create expected output tree.
  expected_output = svntest.wc.State(wc_dir, {
    'A/D/H/gloo' : Item(verb='Adding'),
    })

  # Created expected status tree.
  expected_status = get_standard_state(wc_dir) # pre-commit status
  expected_status.tweak('A/D/H/gloo', wc_rev=2, status='  ')

  # Commit the one file.
  svntest.actions.run_and_verify_commit (wc_dir,
                                         expected_output,
                                         expected_status,
                                         None,
                                         None, None,
                                         None, None,
                                         gloo_path)


#----------------------------------------------------------------------

def commit_one_new_binary_file(sbox):
  "commit one newly added binary file"

  sbox.build()
  wc_dir = sbox.wc_dir

  # Make standard slew of changes to working copy.
  make_standard_slew_of_changes(wc_dir)

  gloo_path = os.path.join(wc_dir, 'A', 'D', 'H', 'gloo')
  svntest.main.run_svn(None, 'propset', 'svn:mime-type',
                       'application/octet-stream', gloo_path)

  # Create expected output tree.
  expected_output = svntest.wc.State(wc_dir, {
    'A/D/H/gloo' : Item(verb='Adding  (bin)'),
    })

  # Created expected status tree.
  expected_status = get_standard_state(wc_dir) # pre-commit status
  expected_status.tweak('A/D/H/gloo', wc_rev=2, status='  ')

  # Commit the one file.
  svntest.actions.run_and_verify_commit (wc_dir,
                                         expected_output,
                                         expected_status,
                                         None,
                                         None, None,
                                         None, None,
                                         gloo_path)


#----------------------------------------------------------------------

def commit_multiple_targets(sbox):
  "commit multiple targets"

  sbox.build()
  wc_dir = sbox.wc_dir

  # This test will commit three targets:  psi, B, and pi.  In that order.

  # Make local mods to many files.
  AB_path = os.path.join(wc_dir, 'A', 'B')
  lambda_path = os.path.join(wc_dir, 'A', 'B', 'lambda')
  rho_path = os.path.join(wc_dir, 'A', 'D', 'G', 'rho')
  pi_path = os.path.join(wc_dir, 'A', 'D', 'G', 'pi')
  omega_path = os.path.join(wc_dir, 'A', 'D', 'H', 'omega')
  psi_path = os.path.join(wc_dir, 'A', 'D', 'H', 'psi')
  svntest.main.file_append (lambda_path, 'new appended text for lambda')
  svntest.main.file_append (rho_path, 'new appended text for rho')
  svntest.main.file_append (pi_path, 'new appended text for pi')
  svntest.main.file_append (omega_path, 'new appended text for omega')
  svntest.main.file_append (psi_path, 'new appended text for psi')

  # Just for kicks, add a property to A/D/G as well.  We'll make sure
  # that it *doesn't* get committed.
  ADG_path = os.path.join(wc_dir, 'A', 'D', 'G')
  svntest.main.run_svn(None, 'propset', 'foo', 'bar', ADG_path)

  # Created expected output tree for 'svn ci'.  We should see changes
  # only on these three targets, no others.  
  expected_output = svntest.wc.State(wc_dir, {
    'A/D/H/psi' : Item(verb='Sending'),
    'A/B/lambda' : Item(verb='Sending'),
    'A/D/G/pi' : Item(verb='Sending'),
    })

  # Create expected status tree; all local revisions should be at 1,
  # but our three targets should be at 2.
  expected_status = svntest.actions.get_virginal_state(wc_dir, 2)
  expected_status.tweak(wc_rev=1)
  expected_status.tweak('A/D/H/psi', 'A/B/lambda', 'A/D/G/pi', wc_rev=2)

  # rho and omega should still display as locally modified:
  expected_status.tweak('A/D/G/rho', 'A/D/H/omega', status='M ')

  # A/D/G should still have a local property set, too.
  expected_status.tweak('A/D/G', status=' M')

  svntest.actions.run_and_verify_commit (wc_dir,
                                         expected_output,
                                         expected_status,
                                         None,
                                         None, None,
                                         None, None,
                                         psi_path, AB_path, pi_path)

#----------------------------------------------------------------------


def commit_multiple_targets_2(sbox):
  "commit multiple targets, 2nd variation"

  sbox.build()
  wc_dir = sbox.wc_dir

  # This test will commit three targets:  psi, B, omega and pi.  In that order.

  # Make local mods to many files.
  AB_path = os.path.join(wc_dir, 'A', 'B')
  lambda_path = os.path.join(wc_dir, 'A', 'B', 'lambda')
  rho_path = os.path.join(wc_dir, 'A', 'D', 'G', 'rho')
  pi_path = os.path.join(wc_dir, 'A', 'D', 'G', 'pi')
  omega_path = os.path.join(wc_dir, 'A', 'D', 'H', 'omega')
  psi_path = os.path.join(wc_dir, 'A', 'D', 'H', 'psi')
  svntest.main.file_append (lambda_path, 'new appended text for lambda')
  svntest.main.file_append (rho_path, 'new appended text for rho')
  svntest.main.file_append (pi_path, 'new appended text for pi')
  svntest.main.file_append (omega_path, 'new appended text for omega')
  svntest.main.file_append (psi_path, 'new appended text for psi')

  # Just for kicks, add a property to A/D/G as well.  We'll make sure
  # that it *doesn't* get committed.
  ADG_path = os.path.join(wc_dir, 'A', 'D', 'G')
  svntest.main.run_svn(None, 'propset', 'foo', 'bar', ADG_path)

  # Created expected output tree for 'svn ci'.  We should see changes
  # only on these three targets, no others.  
  expected_output = svntest.wc.State(wc_dir, {
    'A/D/H/psi' : Item(verb='Sending'),
    'A/B/lambda' : Item(verb='Sending'),
    'A/D/H/omega' : Item(verb='Sending'),
    'A/D/G/pi' : Item(verb='Sending'),
    })

  # Create expected status tree; all local revisions should be at 1,
  # but our four targets should be at 2.
  expected_status = svntest.actions.get_virginal_state(wc_dir, 2)
  expected_status.tweak(wc_rev=1)
  expected_status.tweak('A/D/H/psi', 'A/B/lambda', 'A/D/G/pi', 'A/D/H/omega',
                        wc_rev=2)

  # rho should still display as locally modified:
  expected_status.tweak('A/D/G/rho', status='M ')

  # A/D/G should still have a local property set, too.
  expected_status.tweak('A/D/G', status=' M')

  svntest.actions.run_and_verify_commit (wc_dir,
                                         expected_output,
                                         expected_status,
                                         None,
                                         None, None,
                                         None, None,
                                         psi_path, AB_path,
                                         omega_path, pi_path)

#----------------------------------------------------------------------

def commit_inclusive_dir(sbox):
  "commit wc_dir/A/D -- includes D. (anchor=A, tgt=D)"

  sbox.build()
  wc_dir = sbox.wc_dir

  # Make standard slew of changes to working copy.
  make_standard_slew_of_changes(wc_dir)

  # Create expected output tree.
  D_path = os.path.join(wc_dir, 'A', 'D')
  pi_path = os.path.join(wc_dir, 'A', 'D', 'G', 'pi')
  rho_path = os.path.join(wc_dir, 'A', 'D', 'G', 'rho')
  gloo_path = os.path.join(wc_dir, 'A', 'D', 'H', 'gloo')
  chi_path = os.path.join(wc_dir, 'A', 'D', 'H', 'chi')
  omega_path = os.path.join(wc_dir, 'A', 'D', 'H', 'omega')
  gamma_path = os.path.join(wc_dir, 'A', 'D', 'gamma')
  
  expected_output = svntest.wc.State(wc_dir, {
    'A/D' : Item(verb='Sending'),
    'A/D/G/pi' : Item(verb='Sending'),
    'A/D/G/rho' : Item(verb='Deleting'),
    'A/D/H/gloo' : Item(verb='Adding'),
    'A/D/H/chi' : Item(verb='Replacing'),
    'A/D/H/omega' : Item(verb='Sending'),
    'A/D/gamma' : Item(verb='Deleting'),
    })

  # Created expected status tree.
  expected_status = get_standard_state(wc_dir) # pre-commit status

  expected_status.remove('A/D/G/rho', 'A/D/gamma')
  expected_status.tweak('A/D', 'A/D/G/pi', 'A/D/H/omega',
                        wc_rev=2, status='  ')
  expected_status.tweak('A/D/H/chi', 'A/D/H/gloo', wc_rev=2, status='  ')

  # Commit the one file.
  svntest.actions.run_and_verify_commit (wc_dir,
                                         expected_output,
                                         expected_status,
                                         None,
                                         None, None,
                                         None, None,
                                         D_path)

#----------------------------------------------------------------------

def commit_top_dir(sbox):
  "commit wc_dir -- (anchor=wc_dir, tgt={})"

  sbox.build()
  wc_dir = sbox.wc_dir

  # Make standard slew of changes to working copy.
  make_standard_slew_of_changes(wc_dir)

  # Create expected output tree.
  top_path = wc_dir
  Q_path = os.path.join(wc_dir, 'Q')
  floo_path = os.path.join(wc_dir, 'Q', 'floo')
  E_path = os.path.join(wc_dir, 'A', 'B', 'E')
  bloo_path = os.path.join(wc_dir, 'A', 'B', 'E', 'bloo')
  lambda_path = os.path.join(wc_dir, 'A', 'B', 'lambda')
  C_path = os.path.join(wc_dir, 'A', 'C')
  D_path = os.path.join(wc_dir, 'A', 'D')
  pi_path = os.path.join(wc_dir, 'A', 'D', 'G', 'pi')
  rho_path = os.path.join(wc_dir, 'A', 'D', 'G', 'rho')
  gloo_path = os.path.join(wc_dir, 'A', 'D', 'H', 'gloo')
  chi_path = os.path.join(wc_dir, 'A', 'D', 'H', 'chi')
  omega_path = os.path.join(wc_dir, 'A', 'D', 'H', 'omega')
  gamma_path = os.path.join(wc_dir, 'A', 'D', 'gamma')
  
  expected_output = svntest.wc.State(wc_dir, {
    '' : Item(verb='Sending'),
    'Q' : Item(verb='Adding'),
    'Q/floo' : Item(verb='Adding'),
    'A/B/E' : Item(verb='Replacing'),
    'A/B/E/bloo' : Item(verb='Adding'),
    'A/B/lambda' : Item(verb='Sending'),
    'A/C' : Item(verb='Deleting'),
    'A/D' : Item(verb='Sending'),
    'A/D/G/pi' : Item(verb='Sending'),
    'A/D/G/rho' : Item(verb='Deleting'),
    'A/D/H/gloo' : Item(verb='Adding'),
    'A/D/H/chi' : Item(verb='Replacing'),
    'A/D/H/omega' : Item(verb='Sending'),
    'A/D/gamma' : Item(verb='Deleting'),
    })

  # Created expected status tree.
  expected_status = get_standard_state(wc_dir) # pre-commit status
  expected_status.remove('A/D/G/rho', 'A/D/gamma', 'A/C',
                         'A/B/E/alpha', 'A/B/E/beta')
  expected_status.tweak('A/D', 'A/D/G/pi', 'A/D/H/omega', 'Q/floo', '',
                        wc_rev=2, status='  ')
  expected_status.tweak('A/D/H/chi', 'Q', 'A/B/E', 'A/B/E/bloo', 'A/B/lambda',
                        'A/D/H/gloo', wc_rev=2, status='  ')

  # Commit the one file.
  svntest.actions.run_and_verify_commit (wc_dir,
                                         expected_output,
                                         expected_status,
                                         None,
                                         None, None,
                                         None, None,
                                         wc_dir)

#----------------------------------------------------------------------

# Regression test for bug reported by Jon Trowbridge:
# 
#    From: Jon Trowbridge <trow@ximian.com>
#    Subject:  svn segfaults if you commit a file that hasn't been added
#    To: dev@subversion.tigris.org
#    Date: 17 Jul 2001 03:20:55 -0500
#    Message-Id: <995358055.16975.5.camel@morimoto>
#   
#    The problem is that report_single_mod in libsvn_wc/adm_crawler.c is
#    called with its entry parameter as NULL, but the code doesn't
#    check that entry is non-NULL before trying to dereference it.
#
# This bug never had an issue number.
#
def commit_unversioned_thing(sbox):
  "committing unversioned object produces error"

  sbox.build()
  wc_dir = sbox.wc_dir

  # Create an unversioned file in the wc.
  svntest.main.file_append(os.path.join(wc_dir, 'blorg'), "nothing to see")

  # Commit a non-existent file and *expect* failure:
  svntest.actions.run_and_verify_commit (wc_dir,
                                         None,
                                         None,
                                         "is not under version control",
                                         None, None,
                                         None, None,
                                         os.path.join(wc_dir,'blorg'))
  
#----------------------------------------------------------------------

# regression test for bug #391

def nested_dir_replacements(sbox):
  "replace two nested dirs, verify empty contents"

  sbox.build()
  wc_dir = sbox.wc_dir

  # Delete and re-add A/D (a replacement), and A/D/H (another replace).
  svntest.main.run_svn(None, 'rm', os.path.join(wc_dir, 'A', 'D'))
  svntest.main.run_svn(None, 'add', '-N', os.path.join(wc_dir, 'A', 'D'))
  svntest.main.run_svn(None, 'add', '-N', os.path.join(wc_dir, 'A', 'D', 'H'))
                       
  # For kicks, add new file A/D/bloo.
  svntest.main.file_append(os.path.join(wc_dir, 'A', 'D', 'bloo'), "hi")
  svntest.main.run_svn(None, 'add', os.path.join(wc_dir, 'A', 'D', 'bloo'))
  
  # Verify pre-commit status:
  #
  #    - A/D and A/D/H should both be scheduled as "R" at rev 1
  #         (rev 1 because they both existed before at rev 1)
  #
  #    - A/D/bloo scheduled as "A" at rev 0
  #         (rev 0 because it did not exist before)
  #
  #    - ALL other children of A/D scheduled as "D" at rev 1

  expected_status = svntest.actions.get_virginal_state(wc_dir, 1)
  expected_status.tweak('A/D', 'A/D/H', status='R ', wc_rev=1)
  expected_status.add({
    'A/D/bloo' : Item(status='A ', wc_rev=0),
    })
  expected_status.tweak('A/D/G', 'A/D/G/pi', 'A/D/G/rho', 'A/D/G/tau',
                        'A/D/H/chi', 'A/D/H/omega', 'A/D/H/psi', 'A/D/gamma',
                        status='D ')

  svntest.actions.run_and_verify_status(wc_dir, expected_status)

  # Build expected post-commit trees:

  # Create expected output tree.
  expected_output = svntest.wc.State(wc_dir, {
    'A/D' : Item(verb='Replacing'),
    'A/D/H' : Item(verb='Adding'),
    'A/D/bloo' : Item(verb='Adding'),
    })

  # Created expected status tree.
  expected_status = svntest.actions.get_virginal_state(wc_dir, 2)
  expected_status.tweak(wc_rev=1)
  expected_status.tweak('A/D', 'A/D/H', wc_rev=2)
  expected_status.add({
    'A/D/bloo' : Item(status='  ', wc_rev=2),
    })
  expected_status.remove('A/D/G', 'A/D/G/pi', 'A/D/G/rho', 'A/D/G/tau',
                        'A/D/H/chi', 'A/D/H/omega', 'A/D/H/psi', 'A/D/gamma')

  # Commit from the top of the working copy and verify output & status.
  svntest.actions.run_and_verify_commit (wc_dir,
                                         expected_output,
                                         expected_status,
                                         None,
                                         None, None,
                                         None, None,
                                         wc_dir)

#----------------------------------------------------------------------

# Testing part 1 of the "Greg Hudson" problem -- specifically, that
# our use of the "existence=deleted" flag is working properly in cases
# where the parent directory's revision lags behind a deleted child's
# revision.

def hudson_part_1(sbox):
  "hudson prob 1.0:  delete file, commit, update"

  sbox.build()
  wc_dir = sbox.wc_dir

  # Remove gamma from the working copy.
  gamma_path = os.path.join(wc_dir, 'A', 'D', 'gamma') 
  svntest.main.run_svn(None, 'rm', gamma_path)

  # Create expected commit output.
  expected_output = svntest.wc.State(wc_dir, {
    'A/D/gamma' : Item(verb='Deleting'),
    })
  
  # After committing, status should show no sign of gamma.
  expected_status = svntest.actions.get_virginal_state(wc_dir, 2)
  expected_status.tweak(wc_rev=1)
  expected_status.remove('A/D/gamma')
  
  # Commit the deletion of gamma and verify.
  svntest.actions.run_and_verify_commit (wc_dir,
                                         expected_output,
                                         expected_status,
                                         None, None, None, None, None,
                                         wc_dir)

  # Now gamma should be marked as `deleted' under the hood.  When we
  # update, we should no output, and a perfect, virginal status list
  # at revision 2.  (The `deleted' entry should be removed.)
  
  # Expected output of update:  nothing.
  expected_output = svntest.wc.State(wc_dir, {})

  # Expected disk tree:  everything but gamma
  expected_disk = svntest.main.greek_state.copy()
  expected_disk.remove('A/D/gamma')
  
  # Expected status after update:  totally clean revision 2, minus gamma.
  expected_status = svntest.actions.get_virginal_state(wc_dir, 2)
  expected_status.remove('A/D/gamma')

  svntest.actions.run_and_verify_update(wc_dir,
                                        expected_output,
                                        expected_disk,
                                        expected_status)


#----------------------------------------------------------------------

# Testing part 1 of the "Greg Hudson" problem -- variation on previous
# test, removing a directory instead of a file this time.

def hudson_part_1_variation_1(sbox):
  "hudson prob 1.1:  delete dir, commit, update"

  sbox.build()
  wc_dir = sbox.wc_dir

  # Remove H from the working copy.
  H_path = os.path.join(wc_dir, 'A', 'D', 'H')
  svntest.main.run_svn(None, 'rm', H_path)

  # Create expected commit output.
  expected_output = svntest.wc.State(wc_dir, {
    'A/D/H' : Item(verb='Deleting'),
    })
  
  # After committing, status should show no sign of H or its contents
  expected_status = svntest.actions.get_virginal_state(wc_dir, 2)
  expected_status.tweak(wc_rev=1)
  expected_status.remove('A/D/H', 'A/D/H/chi', 'A/D/H/omega', 'A/D/H/psi')
  
  # Commit the deletion of H and verify.
  svntest.actions.run_and_verify_commit (wc_dir,
                                         expected_output,
                                         expected_status,
                                         None, None, None, None, None,
                                         wc_dir)

  # Now H should be marked as `deleted' under the hood.  When we
  # update, we should no see output, and a perfect, virginal status
  # list at revision 2.  (The `deleted' entry should be removed.)
  
  # Expected output of update:  H gets a no-op deletion.
  expected_output = svntest.wc.State(wc_dir, {})

  # Expected disk tree:  everything except files in H
  expected_disk = svntest.main.greek_state.copy()
  expected_disk.remove('A/D/H', 'A/D/H/chi', 'A/D/H/omega', 'A/D/H/psi')

  # Expected status after update:  totally clean revision 2, minus H.
  expected_status = svntest.actions.get_virginal_state(wc_dir, 2)
  expected_status.remove('A/D/H', 'A/D/H/chi', 'A/D/H/omega', 'A/D/H/psi')

  svntest.actions.run_and_verify_update(wc_dir,
                                        expected_output,
                                        expected_disk,
                                        expected_status)

#----------------------------------------------------------------------

# Testing part 1 of the "Greg Hudson" problem -- variation 2.  In this
# test, we make sure that a file that is BOTH `deleted' and scheduled
# for addition can be correctly committed & merged.

def hudson_part_1_variation_2(sbox):
  "hudson prob 1.2:  delete, commit, re-add, commit"

  sbox.build()
  wc_dir = sbox.wc_dir

  # Remove gamma from the working copy.
  gamma_path = os.path.join(wc_dir, 'A', 'D', 'gamma') 
  svntest.main.run_svn(None, 'rm', gamma_path)

  # Create expected commit output.
  expected_output = svntest.wc.State(wc_dir, {
    'A/D/gamma' : Item(verb='Deleting'),
    })
  
  # After committing, status should show no sign of gamma.
  expected_status = svntest.actions.get_virginal_state(wc_dir, 2)
  expected_status.tweak(wc_rev=1)
  expected_status.remove('A/D/gamma')
  
  # Commit the deletion of gamma and verify.
  svntest.actions.run_and_verify_commit (wc_dir,
                                         expected_output,
                                         expected_status,
                                         None, None, None, None, None,
                                         wc_dir)

  # Now gamma should be marked as `deleted' under the hood.
  # Go ahead and re-add gamma, so that is *also* scheduled for addition.
  svntest.main.file_append(gamma_path, "added gamma")
  svntest.main.run_svn(None, 'add', gamma_path)

  # For sanity, examine status: it should show a revision 2 tree with
  # gamma scheduled for addition.
  expected_status = svntest.actions.get_virginal_state(wc_dir, 2)
  expected_status.tweak(wc_rev=1)
  expected_status.tweak('A/D/gamma', wc_rev=0, status='A ')

  svntest.actions.run_and_verify_status(wc_dir, expected_status)

  # Create expected commit output.
  expected_output = svntest.wc.State(wc_dir, {
    'A/D/gamma' : Item(verb='Adding'),
    })
  
  # After committing, status should show only gamma at revision 3.
  expected_status = svntest.actions.get_virginal_state(wc_dir, 3)
  expected_status.tweak(wc_rev=1)
  expected_status.tweak('A/D/gamma', wc_rev=3)

  svntest.actions.run_and_verify_commit (wc_dir,
                                         expected_output,
                                         expected_status,
                                         None, None, None, None, None,
                                         wc_dir)


#----------------------------------------------------------------------

# Testing part 2 of the "Greg Hudson" problem.
#
# In this test, we make sure that we're UNABLE to commit a propchange
# on an out-of-date directory.

def hudson_part_2(sbox):
  "hudson prob 2.0:  prop commit on old dir fails"

  sbox.build()
  wc_dir = sbox.wc_dir

  # Remove gamma from the working copy.
  D_path = os.path.join(wc_dir, 'A', 'D')
  gamma_path = os.path.join(wc_dir, 'A', 'D', 'gamma') 
  svntest.main.run_svn(None, 'rm', gamma_path)

  # Create expected commit output.
  expected_output = svntest.wc.State(wc_dir, {
    'A/D/gamma' : Item(verb='Deleting'),
    })
  
  # After committing, status should show no sign of gamma.
  expected_status = svntest.actions.get_virginal_state(wc_dir, 2)
  expected_status.tweak(wc_rev=1)
  expected_status.remove('A/D/gamma')
  
  # Commit the deletion of gamma and verify.
  svntest.actions.run_and_verify_commit (wc_dir,
                                         expected_output,
                                         expected_status,
                                         None, None, None, None, None,
                                         wc_dir)

  # Now gamma should be marked as `deleted' under the hood, at
  # revision 2.  Meanwhile, A/D is still lagging at revision 1.

  # Make a propchange on A/D
  svntest.main.run_svn(None, 'ps', 'foo', 'bar', D_path)

  # Commit and *expect* a repository Merge failure:
  svntest.actions.run_and_verify_commit (wc_dir,
                                         None,
                                         None,
                                         "[Oo]ut.of.date",
                                         None, None,
                                         None, None,
                                         wc_dir)

#----------------------------------------------------------------------

# Test a possible regression in our 'deleted' post-commit handling.
#
# This test moves files from one subdir to another, commits, then
# updates the empty directory.  Nothing should be printed, assuming
# all the moved files are properly marked as 'deleted' and reported to
# the server.

def hudson_part_2_1(sbox):
  "hudson prob 2.1:  move files, update empty dir"

  sbox.build()
  wc_dir = sbox.wc_dir

  # Move all the files in H to G
  H_path = os.path.join(wc_dir, 'A', 'D', 'H')
  G_path = os.path.join(wc_dir, 'A', 'D', 'G')
  chi_path = os.path.join(H_path, 'chi')
  psi_path = os.path.join(H_path, 'psi')
  omega_path = os.path.join(H_path, 'omega') 

  svntest.main.run_svn(None, 'mv', chi_path, G_path)
  svntest.main.run_svn(None, 'mv', psi_path, G_path)
  svntest.main.run_svn(None, 'mv', omega_path, G_path)
  
  # Create expected commit output.
  expected_output = svntest.wc.State(wc_dir, {
    'A/D/H/chi' : Item(verb='Deleting'),
    'A/D/H/omega' : Item(verb='Deleting'),
    'A/D/H/psi' : Item(verb='Deleting'),
    'A/D/G/chi' : Item(verb='Adding'),
    'A/D/G/omega' : Item(verb='Adding'),
    'A/D/G/psi' : Item(verb='Adding'),
    })
  
  expected_status = svntest.actions.get_virginal_state(wc_dir, 2)
  expected_status.tweak(wc_rev=1)
  expected_status.remove('A/D/H/chi')
  expected_status.remove('A/D/H/omega')
  expected_status.remove('A/D/H/psi')
  expected_status.add({ 'A/D/G/chi' :
                        Item(wc_rev=2, status='  ') })
  expected_status.add({ 'A/D/G/omega' :
                        Item(wc_rev=2, status='  ') })
  expected_status.add({ 'A/D/G/psi' :
                        Item(wc_rev=2, status='  ') })

  svntest.actions.run_and_verify_commit(wc_dir,
                                        expected_output,
                                        expected_status,
                                        None, None, None, None, None,
                                        wc_dir)

  # Now, assuming all three files in H are marked as 'deleted', an
  # update of H should print absolutely nothing.
  expected_output = svntest.wc.State(wc_dir, { })

  # Reuse expected_status
  expected_status.tweak(wc_rev=2)

  expected_disk = svntest.main.greek_state.copy()
  expected_disk.remove('A/D/H/chi', 'A/D/H/omega', 'A/D/H/psi')
  expected_disk.add({
    'A/D/G/chi' : Item("This is the file 'chi'.\n"),
    })
  expected_disk.add({
    'A/D/G/omega' : Item("This is the file 'omega'.\n"),
    })
  expected_disk.add({
    'A/D/G/psi' : Item("This is the file 'psi'.\n"),
    })

  svntest.actions.run_and_verify_update(wc_dir,
                                        expected_output,
                                        expected_disk,
                                        expected_status)  

#----------------------------------------------------------------------

def hook_test(sbox):
  "hook testing"

  sbox.build()

  # Get paths to the working copy and repository
  wc_dir = sbox.wc_dir
  repo_dir = sbox.repo_dir

  # Setup the hook configs to echo data back
  start_commit_hook = svntest.main.get_start_commit_hook_path (repo_dir)
  svntest.main.file_append (start_commit_hook,
                            """#!/bin/sh
                            echo $1""")
  os.chmod (start_commit_hook, 0755)

  pre_commit_hook = svntest.main.get_pre_commit_hook_path (repo_dir)
  svntest.main.file_append (pre_commit_hook,
                            """#!/bin/sh
                            echo $1 $2 """)
  os.chmod (pre_commit_hook, 0755)

  post_commit_hook = svntest.main.get_post_commit_hook_path (repo_dir)
  svntest.main.file_append (post_commit_hook,
                            """#!/bin/sh
                            echo $1 $2 """)
  os.chmod (post_commit_hook, 0755)

  # Modify iota just so there is something to commit.
  iota_path = os.path.join (wc_dir, "iota")
  svntest.main.file_append (iota_path, "More stuff in iota")

  # Now, commit and examine the output (we happen to know that the
  # filesystem will report an absolute path because that's the way the
  # filesystem is created by this test suite.
  abs_repo_dir = os.path.abspath (repo_dir)
  expected_output = [abs_repo_dir + "\n",
                     abs_repo_dir + " 1\n",
                     abs_repo_dir + " 2\n"]
  svntest.actions.run_and_verify_svn (None, expected_output, [],
                                      'ci', '--quiet',
                                      '-m', 'log msg', wc_dir)


#----------------------------------------------------------------------

# Regression test for bug #469, whereby merge() was once reporting
# erroneous conflicts due to Ancestor < Target < Source, in terms of
# node-rev-id parentage.

def merge_mixed_revisions(sbox):
  "commit mixed-rev wc (no erroneous merge error)"

  sbox.build()
  wc_dir = sbox.wc_dir

  # Make some convenient paths.
  iota_path = os.path.join(wc_dir, 'iota')
  H_path = os.path.join(wc_dir, 'A', 'D', 'H')
  chi_path = os.path.join(wc_dir, 'A', 'D', 'H', 'chi')
  omega_path = os.path.join(wc_dir, 'A', 'D', 'H', 'omega')
  psi_path = os.path.join(wc_dir, 'A', 'D', 'H', 'psi')

  # Here's the reproduction formula, in 5 parts.
  # Hoo, what a buildup of state!
  
  # 1. echo "moo" >> iota; echo "moo" >> A/D/H/chi; svn ci
  svntest.main.file_append(iota_path, "moo")
  svntest.main.file_append(chi_path, "moo")

  expected_output = svntest.wc.State(wc_dir, {
    'iota' : Item(verb='Sending'),
    'A/D/H/chi' : Item(verb='Sending'),
    })

  expected_status = svntest.actions.get_virginal_state(wc_dir, 2)
  expected_status.tweak(wc_rev=1)
  expected_status.tweak('iota', 'A/D/H/chi', wc_rev=2)

  svntest.actions.run_and_verify_commit (wc_dir,
                                         expected_output,
                                         expected_status,
                                         None, None, None, None, None,
                                         wc_dir)


  # 2. svn up A/D/H
  expected_status = svntest.wc.State(wc_dir, {
    'A/D/H' : Item(status='  ', wc_rev=2),
    'A/D/H/chi' : Item(status='  ', wc_rev=2),
    'A/D/H/omega' : Item(status='  ', wc_rev=2),
    'A/D/H/psi' : Item(status='  ', wc_rev=2),
    })
  expected_disk = svntest.wc.State('', {
    'omega' : Item("This is the file 'omega'.\n"),
    'chi' : Item("This is the file 'chi'.\nmoo"),
    'psi' : Item("This is the file 'psi'.\n"),
    })
  expected_output = svntest.wc.State(wc_dir, { })
  svntest.actions.run_and_verify_update (H_path,
                                         expected_output,
                                         expected_disk,
                                         expected_status)


  # 3. echo "moo" >> iota; svn ci iota
  svntest.main.file_append(iota_path, "moo2")
  expected_output = svntest.wc.State(wc_dir, {
    'iota' : Item(verb='Sending'),
    })
  expected_status = svntest.actions.get_virginal_state(wc_dir, 3)
  expected_status.tweak(wc_rev=1)
  expected_status.tweak('A/D/H', 'A/D/H/omega', 'A/D/H/chi', 'A/D/H/psi',
                        wc_rev=2)
  expected_status.tweak('iota', wc_rev=3)

  svntest.actions.run_and_verify_commit (wc_dir,
                                         expected_output,
                                         expected_status,
                                         None, None, None, None, None,
                                         wc_dir)


  # 4. echo "moo" >> A/D/H/chi; svn ci A/D/H/chi
  svntest.main.file_append(chi_path, "moo3")
  expected_output = svntest.wc.State(wc_dir, {
    'A/D/H/chi' : Item(verb='Sending'),
    })
  expected_status = svntest.actions.get_virginal_state(wc_dir, 4)
  expected_status.tweak(wc_rev=1)
  expected_status.tweak('A/D/H/chi', wc_rev=4)
  expected_status.tweak('A/D/H', 'A/D/H/omega', 'A/D/H/psi', wc_rev=2)
  expected_status.tweak('iota', wc_rev=3)
  svntest.actions.run_and_verify_commit (wc_dir,
                                         expected_output,
                                         expected_status,
                                         None, None, None, None, None,
                                         wc_dir)

  # 5. echo "moo" >> iota; svn ci iota
  svntest.main.file_append(iota_path, "moomoo")
  expected_output = svntest.wc.State(wc_dir, {
    'iota' : Item(verb='Sending'),
    })
  expected_status = svntest.actions.get_virginal_state(wc_dir, 5)
  expected_status.tweak(wc_rev=1)
  expected_status.tweak('A/D/H', 'A/D/H/omega', 'A/D/H/psi', wc_rev=2)
  expected_status.tweak('A/D/H/chi', wc_rev=4)
  expected_status.tweak('iota', wc_rev=5)
  svntest.actions.run_and_verify_commit (wc_dir,
                                         expected_output,
                                         expected_status,
                                         None, None, None, None, None,
                                         wc_dir)

  # At this point, here is what our tree should look like:
  # _    1       (     5)  working_copies/commit_tests-10
  # _    1       (     5)  working_copies/commit_tests-10/A
  # _    1       (     5)  working_copies/commit_tests-10/A/B
  # _    1       (     5)  working_copies/commit_tests-10/A/B/E
  # _    1       (     5)  working_copies/commit_tests-10/A/B/E/alpha
  # _    1       (     5)  working_copies/commit_tests-10/A/B/E/beta
  # _    1       (     5)  working_copies/commit_tests-10/A/B/F
  # _    1       (     5)  working_copies/commit_tests-10/A/B/lambda
  # _    1       (     5)  working_copies/commit_tests-10/A/C
  # _    1       (     5)  working_copies/commit_tests-10/A/D
  # _    1       (     5)  working_copies/commit_tests-10/A/D/G
  # _    1       (     5)  working_copies/commit_tests-10/A/D/G/pi
  # _    1       (     5)  working_copies/commit_tests-10/A/D/G/rho
  # _    1       (     5)  working_copies/commit_tests-10/A/D/G/tau
  # _    2       (     5)  working_copies/commit_tests-10/A/D/H
  # _    4       (     5)  working_copies/commit_tests-10/A/D/H/chi
  # _    2       (     5)  working_copies/commit_tests-10/A/D/H/omega
  # _    2       (     5)  working_copies/commit_tests-10/A/D/H/psi
  # _    1       (     5)  working_copies/commit_tests-10/A/D/gamma
  # _    1       (     5)  working_copies/commit_tests-10/A/mu
  # _    5       (     5)  working_copies/commit_tests-10/iota

  # At this point, we're ready to modify omega and iota, and commit
  # from the top.  We should *not* get a conflict!

  svntest.main.file_append(iota_path, "finalmoo")
  svntest.main.file_append(omega_path, "finalmoo")

  expected_output = svntest.wc.State(wc_dir, {
    'iota' : Item(verb='Sending'),
    'A/D/H/omega' : Item(verb='Sending'),
    })
  expected_status = svntest.actions.get_virginal_state(wc_dir, 6)
  expected_status.tweak(wc_rev=1)
  expected_status.tweak('iota', 'A/D/H/omega', wc_rev=6)
  expected_status.tweak('A/D/H', 'A/D/H/psi', wc_rev=2)
  expected_status.tweak('A/D/H/chi', wc_rev=4)
  svntest.actions.run_and_verify_commit (wc_dir,
                                         expected_output,
                                         expected_status,
                                         None, None, None, None, None,
                                         wc_dir)

#----------------------------------------------------------------------

def commit_uri_unsafe(sbox):
  "commit files and dirs with URI-unsafe characters"

  sbox.build()
  wc_dir = sbox.wc_dir

  # Note: on Windows, files can't have angle brackets in them, so we
  # don't tests that case.
  if svntest.main.windows or sys.platform == 'cygwin':
    angle_name = '_angle_'
    nasty_name = '#![]{}()__%'
  else:
    angle_name = '<angle>'
    nasty_name = '#![]{}()<>%'
  
  # Make some convenient paths.
  hash_dir = os.path.join(wc_dir, '#hash#')
  nasty_dir = os.path.join(wc_dir, nasty_name)
  space_path = os.path.join(wc_dir, 'A', 'D', 'space path')
  bang_path = os.path.join(wc_dir, 'A', 'D', 'H', 'bang!')
  bracket_path = os.path.join(wc_dir, 'A', 'D', 'H', 'bra[ket')
  brace_path = os.path.join(wc_dir, 'A', 'D', 'H', 'bra{e')
  angle_path = os.path.join(wc_dir, 'A', 'D', 'H', angle_name)
  paren_path = os.path.join(wc_dir, 'A', 'D', 'pare)(theses')
  percent_path = os.path.join(wc_dir, '#hash#', 'percen%')
  nasty_path = os.path.join(wc_dir, 'A', nasty_name)

  os.mkdir(hash_dir)
  os.mkdir(nasty_dir)
  svntest.main.file_append(space_path, "This path has a space in it.")
  svntest.main.file_append(bang_path, "This path has a bang in it.")
  svntest.main.file_append(bracket_path, "This path has a bracket in it.")
  svntest.main.file_append(brace_path, "This path has a brace in it.")
  svntest.main.file_append(angle_path, "This path has angle brackets in it.")
  svntest.main.file_append(paren_path, "This path has parentheses in it.")
  svntest.main.file_append(percent_path, "This path has a percent in it.")
  svntest.main.file_append(nasty_path, "This path has all sorts of ick in it.")

  add_list = [hash_dir,
              nasty_dir, # not xml-safe
              space_path,
              bang_path,
              bracket_path,
              brace_path,
              angle_path, # not xml-safe
              paren_path,
              percent_path,
              nasty_path, # not xml-safe
              ]
  for item in add_list:
    svntest.main.run_svn(None, 'add', '--non-recursive', item)

  expected_output = svntest.wc.State(wc_dir, {
    '#hash#' : Item(verb='Adding'),
    nasty_name : Item(verb='Adding'),
    'A/D/space path' : Item(verb='Adding'),
    'A/D/H/bang!' : Item(verb='Adding'),
    'A/D/H/bra[ket' : Item(verb='Adding'),
    'A/D/H/bra{e' : Item(verb='Adding'),
    'A/D/H/' + angle_name : Item(verb='Adding'),
    'A/D/pare)(theses' : Item(verb='Adding'),
    '#hash#/percen%' : Item(verb='Adding'),
    'A/' + nasty_name : Item(verb='Adding'),
    })

  expected_status = svntest.actions.get_virginal_state(wc_dir, 2)
  
  # Items in the status list are all at rev 1
  expected_status.tweak(wc_rev=1)

  # Items in our add list will be at rev 2
  for item in expected_output.desc.keys():
    expected_status.add({ item : Item(wc_rev=2, status='  ') })

  svntest.actions.run_and_verify_commit (wc_dir,
                                         expected_output,
                                         expected_status,
                                         None, None, None, None, None,
                                         wc_dir)


#----------------------------------------------------------------------

def commit_deleted_edited(sbox):
  "commit deleted yet edited files"

  sbox.build()
  wc_dir = sbox.wc_dir

  # Make some convenient paths.
  iota_path = os.path.join(wc_dir, 'iota')
  mu_path = os.path.join(wc_dir, 'A', 'mu')

  # Edit the files.
  svntest.main.file_append(iota_path, "This file has been edited.")
  svntest.main.file_append(mu_path, "This file has been edited.")

  # Schedule the files for removal.
  svntest.main.run_svn(None, 'remove', '--force', iota_path)
  svntest.main.run_svn(None, 'remove', '--force', mu_path)

  # Make our output list
  expected_output = svntest.wc.State(wc_dir, {
    'iota' : Item(verb='Deleting'),
    'A/mu' : Item(verb='Deleting'),
    })

  # Items in the status list are all at rev 1, except the two things
  # we changed...but then, they don't exist at all.
  expected_status = svntest.actions.get_virginal_state(wc_dir, 2)
  expected_status.remove('iota', 'A/mu')
  expected_status.tweak(wc_rev=1)

  svntest.actions.run_and_verify_commit (wc_dir,
                                         expected_output,
                                         expected_status,
                                         None, None, None, None, None,
                                         wc_dir)
  
#----------------------------------------------------------------------

def commit_in_dir_scheduled_for_addition(sbox):
  "commit a file inside dir scheduled for addition"

  sbox.build()
  wc_dir = sbox.wc_dir

  A_path = os.path.join(wc_dir, 'A')
  Z_path = os.path.join(wc_dir, 'Z')
  mu_path = os.path.join(wc_dir, 'Z', 'mu')

  svntest.main.run_svn(None, 'move', A_path, Z_path)

  # Commit a copied thing inside an added-with-history directory,
  # expecting a specific error to occur!
  svntest.actions.run_and_verify_commit (wc_dir,
                                         None,
                                         None,
                                         "unversioned",
                                         None, None,
                                         None, None,
                                         mu_path)
  
  Q_path = os.path.join(wc_dir, 'Q')
  bloo_path = os.path.join(Q_path, 'bloo')

  os.mkdir(Q_path)
  svntest.main.file_append(bloo_path, "New contents.")
  svntest.main.run_svn(None, 'add', Q_path)
  
  # Commit a regular added thing inside an added directory,
  # expecting a specific error to occur!
  svntest.actions.run_and_verify_commit (wc_dir,
                                         None,
                                         None,
                                         "not under version control",
                                         None, None,
                                         None, None,
                                         bloo_path)
  
#----------------------------------------------------------------------

# Does this make sense now that deleted files are always removed from the wc?
def commit_rmd_and_deleted_file(sbox):
  "commit deleted (and missing) file"

  sbox.build()
  wc_dir = sbox.wc_dir
  mu_path = os.path.join(wc_dir, 'A', 'mu')

  # 'svn remove' mu
  svntest.main.run_svn(None, 'rm', mu_path)

  # Commit, hoping to see no errors
  svntest.actions.run_and_verify_svn("Output on stderr where none expected",
                                     SVNAnyOutput, [],
                                     'commit', '-m', 'logmsg', mu_path)

#----------------------------------------------------------------------

# Issue #644 which failed over ra_dav.
def commit_add_file_twice(sbox):
  "issue 644 attempt to add a file twice"

  sbox.build()
  wc_dir = sbox.wc_dir

  # Create a file
  gloo_path = os.path.join(wc_dir, 'A', 'D', 'H', 'gloo') 
  svntest.main.file_append(gloo_path, "hello")
  svntest.main.run_svn(None, 'add', gloo_path)

  # Create expected output tree.
  expected_output = svntest.wc.State(wc_dir, {
    'A/D/H/gloo' : Item(verb='Adding'),
    })

  # Created expected status tree.
  expected_status = svntest.actions.get_virginal_state(wc_dir, 1)
  expected_status.add({
    'A/D/H/gloo' : Item(status='A ', wc_rev=0),
    })
  expected_status.tweak('A/D/H/gloo', wc_rev=2, status='  ')

  # Commit should succeed
  svntest.actions.run_and_verify_commit (wc_dir,
                                         expected_output,
                                         expected_status,
                                         None,
                                         None, None,
                                         None, None,
                                         wc_dir)

  # Update to state before commit
  svntest.main.run_svn(None, 'up', '-r', '1', wc_dir)

  # Create the file again
  gloo_path = os.path.join(wc_dir, 'A', 'D', 'H', 'gloo') 
  svntest.main.file_append(gloo_path, "hello")
  svntest.main.run_svn(None, 'add', gloo_path)

  # Commit and *expect* a failure:
  svntest.actions.run_and_verify_commit (wc_dir,
                                         None,
                                         None,
                                         "already exists",
                                         None, None,
                                         None, None,
                                         wc_dir)

#----------------------------------------------------------------------

# There was a problem that committing from a directory that had a
# longer name than the working copy directory caused the commit notify
# messages to display truncated/random filenames.

def commit_from_long_dir(sbox):
  "commit from a dir with a longer name than the wc"

  sbox.build()
  wc_dir = sbox.wc_dir

  was_dir = os.getcwd()
  abs_wc_dir = os.path.join(was_dir, wc_dir)
  
  # something to commit
  svntest.main.file_append(os.path.join(wc_dir, 'iota'), "modified iota")

  # Create expected output tree.
  expected_output = svntest.wc.State('', {
    'iota' : Item(verb='Sending'),
    })

  # Any length name was enough to provoke the original bug, but
  # keeping it's length less than that of the filename 'iota' avoided
  # random behaviour, but still caused the test to fail
  extra_name = 'xx'

  try:
    os.chdir(wc_dir)
    os.mkdir(extra_name)
    os.chdir(extra_name)

    svntest.actions.run_and_verify_commit (abs_wc_dir,
                                           expected_output,
                                           None,
                                           None,
                                           None, None,
                                           None, None,
                                           abs_wc_dir)
  finally:
    os.chdir(was_dir)
  
#----------------------------------------------------------------------

def commit_with_lock(sbox):
  "try to commit when directory is locked"

  sbox.build()
  # modify gamma and lock its directory
  wc_dir = sbox.wc_dir

  D_path = os.path.join(wc_dir, 'A', 'D')
  gamma_path = os.path.join(D_path, 'gamma')
  svntest.main.file_append(gamma_path, "modified gamma")
  svntest.actions.lock_admin_dir(D_path)

  # this commit should fail
  svntest.actions.run_and_verify_commit(wc_dir,
                                        None,
                                        None,
                                        'svn: Working copy \'.*\' locked',
                                        None, None,
                                        None, None,
                                        wc_dir)
                                           
  # unlock directory
  svntest.actions.run_and_verify_svn("Output on stderr where none expected",
                                     [], [],
                                     'cleanup', D_path)

  # this commit should succeed
  expected_output = svntest.wc.State(wc_dir, {
    'A/D/gamma' : Item(verb='Sending'),
    })
  expected_status = svntest.actions.get_virginal_state(wc_dir, 1)
  expected_status.tweak('A/D/gamma', wc_rev=2)
  svntest.actions.run_and_verify_commit(wc_dir,
                                        expected_output,
                                        expected_status,
                                        None,
                                        None, None,
                                        None, None,
                                        wc_dir)

#----------------------------------------------------------------------

# Explicitly commit the current directory.  This did at one point fail
# in post-commit processing due to a path canonicalization problem.

def commit_current_dir(sbox):
  "commit the current directory"

  sbox.build()

  wc_dir = sbox.wc_dir
  svntest.main.run_svn(None, 'propset', 'pname', 'pval', wc_dir)

  was_cwd = os.getcwd()
  try:
    os.chdir(wc_dir)

    expected_output = svntest.wc.State('.', {
      '.' : Item(verb='Sending'),
      })
    svntest.actions.run_and_verify_commit('.',
                                          expected_output,
                                          None,
                                          None,
                                          None, None,
                                          None, None,
                                          '.')
  finally:
    os.chdir(was_cwd)

  # I can't get the status check to work as part of run_and_verify_commit.
  expected_status = svntest.actions.get_virginal_state(wc_dir, 1)
  expected_status.tweak('', wc_rev=2, status='  ')
  svntest.actions.run_and_verify_status(wc_dir, expected_status)

#----------------------------------------------------------------------

# Check that the pending txn gets removed from the repository after
# a failed commit.

def failed_commit(sbox):
  "commit with conflicts and check txn in repo"

  sbox.build()
  wc_dir = sbox.wc_dir

  # Make the other working copy
  other_wc_dir = sbox.add_wc_path('other')
  svntest.actions.duplicate_dir(wc_dir, other_wc_dir)

  # Make different changes in the two working copies
  iota_path = os.path.join (wc_dir, "iota")
  svntest.main.file_append (iota_path, "More stuff in iota")

  other_iota_path = os.path.join (other_wc_dir, "iota")
  svntest.main.file_append (other_iota_path, "More different stuff in iota")

  # Commit both working copies. The second commit should fail.
  svntest.actions.run_and_verify_svn("Output on stderr where none expected",
                                     SVNAnyOutput, [],
                                     'commit', '-m', 'log', wc_dir)

  svntest.actions.run_and_verify_svn("Output on stderr expected",
                                     None, SVNAnyOutput,
                                     'commit', '-m', 'log', other_wc_dir)

  # Now list the txns in the repo. The list should be empty.
  output, errput = svntest.main.run_svnadmin('lstxns', sbox.repo_dir)
  svntest.actions.compare_and_display_lines(
    "Error running 'svnadmin lstxns'.",
    'STDERR', [], errput)
  svntest.actions.compare_and_display_lines(
    "Output of 'svnadmin lstxns' is unexpected.",
    'STDOUT', [], output)

#----------------------------------------------------------------------

# Commit from multiple working copies is not yet supported.  At
# present an error is generated and none of the working copies change.
# Related to issue 959, this test here doesn't use svn:externals but the
# behaviour needs to be considered.

def commit_multiple_wc(sbox):
  "attempted commit from multiple wc fails"

  sbox.build()
  wc_dir = sbox.wc_dir

  # Checkout a second working copy
  wc2_dir = os.path.join(wc_dir, 'A', 'wc2')
  url = svntest.main.current_repo_url
  svntest.actions.run_and_verify_svn ("Output on stderr where none expected",
                                      SVNAnyOutput, [],
                                      'checkout',
                                      '--username',
                                      svntest.main.wc_author,
                                      '--password',
                                      svntest.main.wc_passwd,
                                      url, wc2_dir)

  # Modify both working copies
  mu_path = os.path.join(wc_dir, 'A', 'mu')
  svntest.main.file_append(mu_path, 'appended mu text')
  lambda2_path = os.path.join(wc2_dir, 'A', 'B', 'lambda')
  svntest.main.file_append(lambda2_path, 'appended lambda2 text')

  # Verify modified status
  expected_status = svntest.actions.get_virginal_state(wc_dir, 1)
  expected_status.tweak('A/mu', status='M ')
  svntest.actions.run_and_verify_status(wc_dir, expected_status)
  expected_status2 = svntest.actions.get_virginal_state(wc2_dir, 1)
  expected_status2.tweak('A/B/lambda', status='M ')
  svntest.actions.run_and_verify_status(wc2_dir, expected_status2)

  # Commit should fail, even though one target is a "child" of the other.
  svntest.actions.run_and_verify_svn("Unexpectedly not locked",
                                     None, SVNAnyOutput,
                                     'commit', '-m', 'log',
                                     wc_dir, wc2_dir)

  # Verify status unchanged
  svntest.actions.run_and_verify_status(wc_dir, expected_status)
  svntest.actions.run_and_verify_status(wc2_dir, expected_status2)


def commit_nonrecursive(sbox):
  "commit named targets with -N (issues #1195, #1239)"
  
  sbox.build()
  wc_dir = sbox.wc_dir

  #####################################################
  ### Issue #1195:
  ###
  ### 1. Create these directories and files:
  ###
  ###    file1
  ###    dir1
  ###    dir1/file2
  ###    dir1/file3
  ###    dir1/dir2
  ###    dir1/dir2/file4
  ###   
  ### 2. run 'svn add -N <all of the above>'
  ###
  ### 3. run 'svn ci -N <all of the above>'
  ###
  ### (The bug was that only 4 entities would get committed, when it
  ### should be 6: dir2/ and file4 were left out.)

  # These paths are relative to the top of the test's working copy.
  file1_path = 'file1'
  dir1_path  = 'dir1'
  file2_path = os.path.join('dir1', 'file2')
  file3_path = os.path.join('dir1', 'file3')
  dir2_path  = os.path.join('dir1', 'dir2')
  file4_path = os.path.join('dir1', 'dir2', 'file4')

  # Create the new files and directories.
  svntest.main.file_append(os.path.join(wc_dir, file1_path), 'this is file1')
  os.mkdir(os.path.join(wc_dir, dir1_path))
  svntest.main.file_append(os.path.join(wc_dir, file2_path), 'this is file2')
  svntest.main.file_append(os.path.join(wc_dir, file3_path), 'this is file3')
  os.mkdir(os.path.join(wc_dir, dir2_path))
  svntest.main.file_append(os.path.join(wc_dir, file4_path), 'this is file4')

  # Add them to version control.
  svntest.actions.run_and_verify_svn("", SVNAnyOutput, [],
                                     'add', '-N',
                                     os.path.join(wc_dir, file1_path),
                                     os.path.join(wc_dir, dir1_path),
                                     os.path.join(wc_dir, file2_path),
                                     os.path.join(wc_dir, file3_path),
                                     os.path.join(wc_dir, dir2_path),
                                     os.path.join(wc_dir, file4_path))

  # Commit.  We should see all 6 items (2 dirs, 4 files) get sent.
  expected_output = svntest.wc.State(
    wc_dir,
    { file1_path                    : Item(verb='Adding'),
      dir1_path                     : Item(verb='Adding'),
      file2_path                    : Item(verb='Adding'),
      file3_path                    : Item(verb='Adding'),
      dir2_path                     : Item(verb='Adding'),
      file4_path                    : Item(verb='Adding'),
      }
    )

  expected_status = svntest.actions.get_virginal_state(wc_dir, 1)
  expected_status.add({
    file1_path   : Item(status='  ', wc_rev=2),
    dir1_path    : Item(status='  ', wc_rev=2),
    file2_path   : Item(status='  ', wc_rev=2),
    file3_path   : Item(status='  ', wc_rev=2),
    dir2_path    : Item(status='  ', wc_rev=2),
    file4_path   : Item(status='  ', wc_rev=2),
    })

  svntest.actions.run_and_verify_commit(wc_dir,
                                        expected_output,
                                        expected_status,
                                        None,
                                        None, None,
                                        None, None,
                                        '-N',
                                        os.path.join(wc_dir, file1_path),
                                        os.path.join(wc_dir, dir1_path),
                                        os.path.join(wc_dir, file2_path),
                                        os.path.join(wc_dir, file3_path),
                                        os.path.join(wc_dir, dir2_path),
                                        os.path.join(wc_dir, file4_path))

  #####################################################
  ### Issue #1239:
  ###
  ### 1. Create these directories and files:
  ###
  ###    dirA
  ###    dirA/fileA
  ###    dirA/fileB
  ###    dirA/dirB
  ###    dirA/dirB/fileC
  ###    dirA/dirB/nocommit
  ###   
  ### 2. run 'svn add -N <all of the above>'
  ###
  ### 3. run 'svn ci -N <all but nocommit>'
  ###
  ### The bug was that it would attempt to commit the file `nocommit',
  ### when it shouldn't, and then get an error anyway:
  ###
  ###    Adding         wc/dirA
  ###    Adding         wc/dirA/fileA
  ###    Adding         wc/dirA/fileB
  ###    Adding         wc/dirA/dirB
  ###    Adding         wc/dirA/dirB/nocommit
  ###    Adding         wc/dirA/dirB/fileC
  ###    Transmitting file data ....svn: A problem occurred; see later errors
  ###    for details
  ###    svn: Commit succeeded, but other errors follow:
  ###    svn: Problem running log
  ###    svn: Error bumping revisions post-commit (details follow):
  ###    svn: in directory
  ###    'F:/Programmation/Projets/subversion/svnant/test/wc/dirA'
  ###    svn: start_handler: error processing command 'committed' in
  ###    'F:/Programmation/Projets/subversion/svnant/test/wc/dirA'
  ###    svn: Working copy not locked
  ###    svn: directory not locked
  ###    (F:/Programmation/Projets/subversion/svnant/test/wc)  
  ### 

  # Now add these directories and files, except the last:
  dirA_path  = 'dirA'
  fileA_path = os.path.join('dirA', 'fileA')
  fileB_path = os.path.join('dirA', 'fileB')
  dirB_path  = os.path.join('dirA', 'dirB')
  fileC_path = os.path.join(dirB_path, 'fileC')
  nocommit_path = os.path.join(dirB_path, 'nocommit')

  # Create the new files and directories.
  os.mkdir(os.path.join(wc_dir, dirA_path))
  svntest.main.file_append(os.path.join(wc_dir, fileA_path), 'fileA')
  svntest.main.file_append(os.path.join(wc_dir, fileB_path), 'fileB')
  os.mkdir(os.path.join(wc_dir, dirB_path))
  svntest.main.file_append(os.path.join(wc_dir, fileC_path), 'fileC')
  svntest.main.file_append(os.path.join(wc_dir, nocommit_path), 'nocommit')

  # Add them to version control.
  svntest.actions.run_and_verify_svn("", SVNAnyOutput, [],
                                     'add', '-N',
                                     os.path.join(wc_dir, dirA_path),
                                     os.path.join(wc_dir, fileA_path),
                                     os.path.join(wc_dir, fileB_path),
                                     os.path.join(wc_dir, dirB_path),
                                     os.path.join(wc_dir, fileC_path),
                                     os.path.join(wc_dir, nocommit_path))

  expected_output = svntest.wc.State(
    wc_dir,
    { dirA_path  : Item(verb='Adding'),
      fileA_path : Item(verb='Adding'),
      fileB_path : Item(verb='Adding'),
      dirB_path  : Item(verb='Adding'),
      fileC_path : Item(verb='Adding'),
      }
    )

  expected_status = svntest.actions.get_virginal_state(wc_dir, 1)

  # Expect the leftovers from the first part of the test.
  expected_status.add({
    file1_path : Item(status='  ', wc_rev=2),
    dir1_path  : Item(status='  ', wc_rev=2),
    file2_path : Item(status='  ', wc_rev=2),
    file3_path : Item(status='  ', wc_rev=2),
    dir2_path  : Item(status='  ', wc_rev=2),
    file4_path : Item(status='  ', wc_rev=2),
    })

  # Expect the commits (and one noncommit) from this part of the test.
  expected_status.add({
    dirA_path     : Item(status='  ', wc_rev=3),
    fileA_path    : Item(status='  ', wc_rev=3),
    fileB_path    : Item(status='  ', wc_rev=3),
    dirB_path     : Item(status='  ', wc_rev=3),
    fileC_path    : Item(status='  ', wc_rev=3),
    nocommit_path : Item(status='A ', wc_rev=0)
    })

  svntest.actions.run_and_verify_commit(wc_dir,
                                        expected_output,
                                        expected_status,
                                        None,
                                        None, None,
                                        None, None,
                                        '-N',
                                        os.path.join(wc_dir, dirA_path),
                                        os.path.join(wc_dir, fileA_path),
                                        os.path.join(wc_dir, fileB_path),
                                        os.path.join(wc_dir, dirB_path),
                                        os.path.join(wc_dir, fileC_path))

#----------------------------------------------------------------------
# Regression for #1017: ra_dav was allowing the deletion of out-of-date
# files or dirs, which majorly violates Subversion's semantics.


def commit_out_of_date_deletions(sbox):
  "commit deletion of out-of-date file or dir"

  sbox.build()
  wc_dir = sbox.wc_dir

  # Make a backup copy of the working copy
  wc_backup = sbox.add_wc_path('backup')
  svntest.actions.duplicate_dir(wc_dir, wc_backup)

  # Change omega's text, and make a propchange to A/C directory
  omega_path = os.path.join(wc_dir, 'A', 'D', 'H', 'omega') 
  C_path = os.path.join(wc_dir, 'A', 'C')
  svntest.main.file_append (omega_path, 'appended omega text')
  svntest.main.run_svn(None, 'propset', 'fooprop', 'foopropval', C_path)

  # Commit revision 2.
  expected_output = svntest.wc.State(wc_dir, {
    'A/D/H/omega' : Item(verb='Sending'),
    'A/C' : Item(verb='Sending'),
    })
  expected_status =  svntest.actions.get_virginal_state(wc_dir, 2)
  expected_status.tweak(wc_rev=1)
  expected_status.tweak('A/D/H/omega', 'A/C', wc_rev=2, status='  ')

  svntest.actions.run_and_verify_commit (wc_dir,
                                         expected_output,
                                         expected_status,
                                         None,
                                         None, None,
                                         None, None,
                                         wc_dir)

  # Now, in the second working copy, schedule both omega and C for deletion.
  omega_path = os.path.join(wc_backup, 'A', 'D', 'H', 'omega') 
  C_path = os.path.join(wc_backup, 'A', 'C')
  svntest.main.run_svn(None, 'rm', omega_path, C_path) 

  # Attempt to delete omega.  This should return an (expected)
  # out-of-dateness error.
  outlines, errlines = svntest.main.run_svn(1, 'commit', '-m', 'blah',
                                            omega_path)
  for line in errlines:
    if re.match(".*[Oo]ut.of.date.*", line):
      break
  else:
    raise svntest.Failure

  # Attempt to delete directory C.  This should return an (expected)
  # out-of-dateness error.
  outlines, errlines = svntest.main.run_svn(1, 'commit', '-m', 'blah',
                                            C_path)
  for line in errlines:
    if re.match(".*[Oo]ut.of.date.*", line):
      break
  else:
    raise svntest.Failure

def commit_with_bad_log_message(sbox):
  "commit with a log message containing bad data"

  sbox.build()
  wc_dir = sbox.wc_dir
  
  iota_path = os.path.join(wc_dir, 'iota')
  log_msg_path = os.path.join(wc_dir, 'log-message') 

  # Make a random change, so there's something to commit.
  svntest.main.file_append(iota_path, 'fish')
  
  # Create a log message containing a zero-byte.
  svntest.main.file_append(log_msg_path, '\x00')

  # Commit and expect an error.
  svntest.actions.run_and_verify_commit(wc_dir,
                                        None, None,
                                        "contains a zero byte",
                                        None, None,
                                        None, None,
                                        '-F', log_msg_path,
                                        iota_path)

def from_wc_top_with_bad_editor(sbox):
  "commit with invalid external editor cmd"

  # Shortly after revision 5407, Vladimir Prus posted this bug recipe:
  #
  #   #!/bin/bash
  #   cd /tmp
  #   rm -rf repo wc
  #   svnadmin create repo
  #   svn mkdir file:///tmp/repo/foo -m ""
  #   svn co file:///tmp/repo/foo wc
  #   cd wc
  #   svn ps svn:externals "lib http://something.org/lib" .
  #   svn ci
  #
  # The final 'svn ci' would seg fault because of a problem in
  # calculating the paths to insert in the initial log message that
  # gets passed to the editor.
  #
  # So this regression test is primarily about making sure the seg
  # fault is gone, and only secondarily about testing that we get the
  # expected error from passing a bad editor cmd to Subversion.

  sbox.build()
  wc_dir = sbox.wc_dir
  
  svntest.actions.run_and_verify_svn("Unexpected failure from propset.",
                                     SVNAnyOutput, [],
                                     'pset', 'fish', 'food', wc_dir)
  was_cwd = os.getcwd()
  try:
    os.chdir(wc_dir)
    out, err = svntest.actions.run_and_verify_svn(
      "Commit succeeded when should have failed.",
      None, SVNAnyOutput,
      'ci', '--editor-cmd', 'no_such-editor')

    err = string.join(map(string.strip, err), ' ')
    if not (re.match(".*no_such-editor.*", err)
            and re.match(".*Commit failed.*", err)):
      print "Commit failed, but not in the way expected."
      raise svntest.Failure

  finally:
    os.chdir(was_cwd)
  

def mods_in_schedule_delete(sbox):
  "commit with mods in schedule delete"

  sbox.build()
  wc_dir = sbox.wc_dir

  # Schedule a delete, then put in local mods
  C_path = os.path.join(wc_dir, 'A', 'C')
  svntest.actions.run_and_verify_svn(None, SVNAnyOutput, [], 'rm', C_path)
  foo_path = os.path.join(C_path, 'foo')
  foo_contents = 'zig\nzag\n'
  svntest.main.file_append(foo_path, foo_contents)

  # Commit should succeed
  expected_status = svntest.actions.get_virginal_state(wc_dir, 1)
  expected_status.remove('A/C')
  expected_output = svntest.wc.State(wc_dir, {
    'A/C' : Item(verb='Deleting'),
    })
  svntest.actions.run_and_verify_commit(wc_dir,
                                        expected_output, expected_status,
                                        None, None, None, None, None, wc_dir)

  # Unversioned file still exists
  fp = open(foo_path)
  if fp.read() != foo_contents:
    raise svntest.Failure
  fp.close()


#----------------------------------------------------------------------

def tab_test(sbox):
  "tabs in paths"
  # For issue #1954.

  sbox.build()
  wc_dir = sbox.wc_dir

  tab_file = os.path.join(wc_dir, 'A', "tab\tfile")
  tab_dir  = os.path.join(wc_dir, 'A', "tab\tdir")
  source_url = svntest.main.current_repo_url + "/source_dir"
  tab_url = svntest.main.current_repo_url + "/tab%09dir"

  svntest.main.file_append(tab_file, "This file has a tab in it.")
  os.mkdir(tab_dir)

  def match_bad_tab_path(path, errlines):
    match_re = ".*: Invalid control character '0x09' in path .*"
    for line in errlines:
      if re.match (match_re, line):
        break
    else:
      raise svntest.Failure ("Failed to find match_re in " + str(errlines))
    
  # add file to wc
  outlines, errlines = svntest.main.run_svn(1, 'add', tab_file)
  match_bad_tab_path(tab_file, errlines)

  # add dir to wc
  outlines, errlines = svntest.main.run_svn(1, 'add', tab_dir)
  match_bad_tab_path(tab_dir, errlines)

  # mkdir URL
  outlines, errlines = svntest.main.run_svn(1, 'mkdir', '-m', 'msg', tab_url)
  match_bad_tab_path(tab_dir, errlines)

  # copy URL
  svntest.main.run_svn(1, 'mkdir', '-m', 'msg', source_url)
  outlines, errlines = svntest.main.run_svn(1, 'copy', '-m', 'msg',
                                            source_url, tab_url)
  match_bad_tab_path(tab_dir, errlines)

  # mv URL
  outlines, errlines = svntest.main.run_svn(1, 'mv', '-m', 'msg',
                                            source_url, tab_url)
  match_bad_tab_path(tab_dir, errlines)

#----------------------------------------------------------------------

def local_mods_are_not_commits(sbox):
  "local ops should not be treated like commits"

  # For issue #2285.
  #
  # Some commands can run on either a URL or a local path.  These
  # commands take a log message, intended for the URL case.
  # Therefore, they should make sure that getting a log message for
  # a local operation errors (because not committing).
  #
  # This is in commit_tests.py because the unifying theme is that
  # commits are *not* happening.  And because there was no better
  # place to put it :-).

  sbox.build()
  wc_dir = sbox.wc_dir
  expected_error = '.*Local, non-commit operations do not take a log message.*'

  # copy wc->wc
  svntest.actions.run_and_verify_svn(None, None, expected_error,
                                     'cp', '-m', 'log msg',
                                     os.path.join(wc_dir, 'iota'),
                                     os.path.join(wc_dir, 'iota2'))

  # copy repos->wc
  svntest.actions.run_and_verify_svn(None, None, expected_error,
                                     'cp', '-m', 'log msg',
                                     '--username',
                                     svntest.main.wc_author,
                                     '--password',
                                     svntest.main.wc_passwd,
                                     svntest.main.current_repo_url + "/iota",
                                     os.path.join(wc_dir, 'iota2'))

  # delete
  svntest.actions.run_and_verify_svn(None, None, expected_error,
                                     'rm', '-m', 'log msg',
                                     os.path.join(wc_dir, 'A', 'D', 'gamma'))

  # mkdir
  svntest.actions.run_and_verify_svn(None, None, expected_error,
                                     'mkdir', '-m', 'log msg',
                                     os.path.join(wc_dir, 'newdir'))

  # rename
  svntest.actions.run_and_verify_svn(None, None, expected_error,
                                     'cp', '-m', 'log msg',
                                     os.path.join(wc_dir, 'A', 'mu'),
                                     os.path.join(wc_dir, 'A', 'yu'))


#----------------------------------------------------------------------
# Test if the post-commit error message is returned back to the svn
# client and is displayed as a warning.
#
def post_commit_hook_test(sbox):
  "post commit hook failure case testing"

  sbox.build()

  # Get paths to the working copy and repository
  wc_dir = sbox.wc_dir
  repo_dir = sbox.repo_dir

  # Disable commits
  svntest.actions.create_failing_post_commit_hook (repo_dir)

  # Modify iota just so there is something to commit.
  iota_path = os.path.join (wc_dir, "iota")
  svntest.main.file_append (iota_path, "lakalakalakalaka")

  # Now, commit and examine the output (we happen to know that the
  # filesystem will report an absolute path because that's the way the
  # filesystem is created by this test suite.
  expected_output = [ "Sending        "+ iota_path + "\n",
                      "Transmitting file data .\n",
                      "Committed revision 2.\n",
                      "\n",
                      "Warning: 'post-commit' hook failed with error output:\n",
                      "Post-commit hook failed\n",
                    ]

  svntest.actions.run_and_verify_svn (None, expected_output, [],
                                      'ci', '-m', 'log msg', iota_path)

#----------------------------------------------------------------------
# Commit two targets non-recursively, but both targets should be the 
# same folder (in multiple variations). Test that svn handles this correctly.
def commit_same_folder_in_targets(sbox):
  "commit two targets, both the same folder"

  sbox.build()
  wc_dir = sbox.wc_dir

  iota_path = os.path.join(wc_dir, 'iota') 

  svntest.main.file_append (iota_path, "added extra line to file iota")
  
  # Create expected output tree.
  expected_output = svntest.wc.State(wc_dir, {
    'iota' : Item(verb='Sending'),
    })

  # Created expected status tree.
  expected_status = svntest.actions.get_virginal_state(wc_dir, 2)
  expected_status.tweak(wc_rev=1)
  expected_status.tweak('iota', wc_rev=2)

  # Commit the wc_dir and iota.
  svntest.actions.run_and_verify_commit (wc_dir,
                                         expected_output,
                                         expected_status,
                                         None,
                                         None, None,
                                         None, None,
                                         '-N',
                                         wc_dir,
                                         iota_path)
<<<<<<< HEAD

#----------------------------------------------------------------------
# test for issue 2459: verify that commit fails when a file with mixed
# eol-styles is included, and show an error message which includes the
# filename.
def commit_inconsistent_eol(sbox):
  "commit files with inconsistent eol should fail"

  sbox.build()
  wc_dir = sbox.wc_dir

  iota_path = os.path.join(wc_dir, 'iota')
  mu_path = os.path.join(wc_dir, 'A', 'mu') 

  svntest.main.run_svn(None, 'propset', 'svn:eol-style', 'native', iota_path)
  svntest.main.file_append_binary(iota_path, 
                                  "added extra line to file iota\012"
                                  "added extra line to file iota\015")
  svntest.main.file_append (mu_path, "added extra line to file mu\n"
                                     "added extra line to file mu\n")

  expected_err = ".*iota.*"

  svntest.actions.run_and_verify_svn(None, None, expected_err,
                                     'commit', '-m', 'log message',
                                     wc_dir)
=======
>>>>>>> 37c4630a

########################################################################
# Run the tests

# list all tests here, starting with None:
test_list = [ None,
              commit_one_file,
              commit_one_new_file,
              commit_one_new_binary_file,
              commit_multiple_targets,
              commit_multiple_targets_2,
              commit_inclusive_dir,
              commit_top_dir,
              commit_unversioned_thing,
              nested_dir_replacements,
              hudson_part_1,
              hudson_part_1_variation_1,
              hudson_part_1_variation_2,
              # issue #2578 causes the hudson_part_2 test to fail.
              XFail(hudson_part_2, svntest.main.is_ra_type_dav),
              hudson_part_2_1,
              XFail(hook_test),
              merge_mixed_revisions,
              commit_uri_unsafe,
              commit_deleted_edited,
              commit_in_dir_scheduled_for_addition,
              commit_rmd_and_deleted_file,
              commit_add_file_twice,
              commit_from_long_dir,
              commit_with_lock,
              commit_current_dir,
              commit_multiple_wc,
              commit_nonrecursive,
              failed_commit,
              commit_out_of_date_deletions,
              commit_with_bad_log_message,
              from_wc_top_with_bad_editor,
              mods_in_schedule_delete,
              Skip(tab_test, (os.name != 'posix' or sys.platform == 'cygwin')),
              local_mods_are_not_commits,
              post_commit_hook_test,
              commit_same_folder_in_targets,
<<<<<<< HEAD
              commit_inconsistent_eol
=======
>>>>>>> 37c4630a
             ]

if __name__ == '__main__':
  svntest.main.run_tests(test_list)
  # NOTREACHED


### End of file.<|MERGE_RESOLUTION|>--- conflicted
+++ resolved
@@ -2022,38 +2022,10 @@
                                          '-N',
                                          wc_dir,
                                          iota_path)
-<<<<<<< HEAD
-
-#----------------------------------------------------------------------
-# test for issue 2459: verify that commit fails when a file with mixed
-# eol-styles is included, and show an error message which includes the
-# filename.
-def commit_inconsistent_eol(sbox):
-  "commit files with inconsistent eol should fail"
-
-  sbox.build()
-  wc_dir = sbox.wc_dir
-
-  iota_path = os.path.join(wc_dir, 'iota')
-  mu_path = os.path.join(wc_dir, 'A', 'mu') 
-
-  svntest.main.run_svn(None, 'propset', 'svn:eol-style', 'native', iota_path)
-  svntest.main.file_append_binary(iota_path, 
-                                  "added extra line to file iota\012"
-                                  "added extra line to file iota\015")
-  svntest.main.file_append (mu_path, "added extra line to file mu\n"
-                                     "added extra line to file mu\n")
-
-  expected_err = ".*iota.*"
-
-  svntest.actions.run_and_verify_svn(None, None, expected_err,
-                                     'commit', '-m', 'log message',
-                                     wc_dir)
-=======
->>>>>>> 37c4630a
 
 ########################################################################
 # Run the tests
+
 
 # list all tests here, starting with None:
 test_list = [ None,
@@ -2069,8 +2041,7 @@
               hudson_part_1,
               hudson_part_1_variation_1,
               hudson_part_1_variation_2,
-              # issue #2578 causes the hudson_part_2 test to fail.
-              XFail(hudson_part_2, svntest.main.is_ra_type_dav),
+              hudson_part_2,
               hudson_part_2_1,
               XFail(hook_test),
               merge_mixed_revisions,
@@ -2093,10 +2064,6 @@
               local_mods_are_not_commits,
               post_commit_hook_test,
               commit_same_folder_in_targets,
-<<<<<<< HEAD
-              commit_inconsistent_eol
-=======
->>>>>>> 37c4630a
              ]
 
 if __name__ == '__main__':
