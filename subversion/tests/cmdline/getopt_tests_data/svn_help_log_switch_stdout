log: Show the log messages for a set of revision(s) and/or file(s).
usage: 1. log [PATH]
       2. log URL[@REV] [PATH...]

  1. Print the log messages for a local PATH (default: '.').
     The default revision range is BASE:1.

  2. Print the log messages for the PATHs (default: '.') under URL.
     If specified, REV determines in which revision the URL is first
     looked up, and the default revision range is REV:1; otherwise,
     the URL is looked up in HEAD, and the default revision range is
     HEAD:1.

  Multiple '-c' or '-r' options may be specified (but not a
  combination of '-c' and '-r' options), and mixing of forward and
  reverse ranges is allowed.

  With -v, also print all affected paths with each log message.
  With -q, don't print the log message body itself (note that this is
  compatible with -v).

  Each log message is printed just once, even if more than one of the
  affected paths for that revision were explicitly requested.  Logs
  follow copy history by default.  Use --stop-on-copy to disable this
  behavior, which can be useful for determining branchpoints.

  Examples:
    svn log
    svn log foo.c
    svn log http://www.example.com/repo/project/foo.c
    svn log http://www.example.com/repo/project foo.c bar.c

Valid options:
  -r [--revision] ARG      : ARG (some commands also take ARG1:ARG2 range)
                             A revision argument can be one of:
                                NUMBER       revision number
                                '{' DATE '}' revision at start of the date
                                'HEAD'       latest in repository
                                'BASE'       base rev of item's working copy
                                'COMMITTED'  last commit at or before BASE
                                'PREV'       revision just before COMMITTED
  -q [--quiet]             : print nothing, or only summary information
  -v [--verbose]           : print extra information
  -g [--use-merge-history] : use/display additional information from merge
                             history
<<<<<<< HEAD
  -c [--change] ARG        : the change made by ARG
=======
  -c [--change] ARG        : the change made in revision ARG
>>>>>>> 79d0a718
  --targets ARG            : pass contents of file ARG as additional args
  --stop-on-copy           : do not cross copies while traversing history
  --incremental            : give output suitable for concatenation
  --xml                    : output in XML
  -l [--limit] ARG         : maximum number of log entries
<<<<<<< HEAD
  --changelist ARG         : operate only on members of changelist ARG
  --with-all-revprops      : retrieve all revision properties
  --with-revprop ARG       : retrieve revision property ARG
=======
  --with-all-revprops      : retrieve all revision properties
  --with-no-revprops       : retrieve no revision properties
  --with-revprop ARG       : retrieve revision property ARG

Global options:
>>>>>>> 79d0a718
  --username ARG           : specify a username ARG
  --password ARG           : specify a password ARG
  --no-auth-cache          : do not cache authentication tokens
  --non-interactive        : do no interactive prompting
  --trust-server-cert      : accept unknown SSL server certificates without
                             prompting (but only with '--non-interactive')
  --config-dir ARG         : read user configuration files from directory ARG
<<<<<<< HEAD
=======
  --config-option ARG      : set user configuration option in the format:
                                 FILE:SECTION:OPTION=[VALUE]
                             For example:
                                 servers:global:http-library=serf

>>>>>>> 79d0a718

switch (sw): Update the working copy to a different URL.
usage: 1. switch URL[@PEGREV] [PATH]
       2. switch --relocate FROM TO [PATH...]

  1. Update the working copy to mirror a new URL within the repository.
     This behavior is similar to 'svn update', and is the way to
     move a working copy to a branch or tag within the same repository.
     If specified, PEGREV determines in which revision the target is first
     looked up.
<<<<<<< HEAD
=======

     If --force is used, unversioned obstructing paths in the working
     copy do not automatically cause a failure if the switch attempts to
     add the same path.  If the obstructing path is the same type (file
     or directory) as the corresponding path in the repository it becomes
     versioned but its contents are left 'as-is' in the working copy.
     This means that an obstructing directory's unversioned children may
     also obstruct and become versioned.  For files, any content differences
     between the obstruction and the repository are treated like a local
     modification to the working copy.  All properties from the repository
     are applied to the obstructing path.

     Use the --set-depth option to set a new working copy depth on the
     targets of this operation.  Currently, the depth of a working copy
     directory can only be increased (telescoped more deeply); you cannot
     make a directory more shallow.
>>>>>>> 79d0a718

  2. Rewrite working copy URL metadata to reflect a syntactic change only.
     This is used when repository's root URL changes (such as a scheme
     or hostname change) but your working copy still reflects the same
     directory within the same repository.

     FROM is the root URL which will be relocated from.
     You can use 'svn info' to determine the root URL of the current
     working copy directory (look for 'URL:' in its output).

     TO is the root URL which will be relocated to.

  See also 'svn help update' for a list of possible characters
  reporting the action taken.

  Examples:
    svn switch ^/branches/1.x-release
    svn switch --relocate http://www.example.com/repo/project \
                          svn://svn.example.com/repo/project

Valid options:
  -r [--revision] ARG      : ARG (some commands also take ARG1:ARG2 range)
                             A revision argument can be one of:
                                NUMBER       revision number
                                '{' DATE '}' revision at start of the date
                                'HEAD'       latest in repository
                                'BASE'       base rev of item's working copy
                                'COMMITTED'  last commit at or before BASE
                                'PREV'       revision just before COMMITTED
  -N [--non-recursive]     : obsolete; try --depth=files or --depth=immediates
<<<<<<< HEAD
  --depth ARG              : pass depth ('empty', 'files', 'immediates', or
                            'infinity') as ARG
=======
  --depth ARG              : limit operation by depth ARG ('empty', 'files',
                            'immediates', or 'infinity')
  --set-depth ARG          : set new working copy depth to ARG ('exclude',
                            'empty', 'files', 'immediates', or 'infinity')
>>>>>>> 79d0a718
  -q [--quiet]             : print nothing, or only summary information
  --diff3-cmd ARG          : use ARG as merge command
  --relocate               : relocate via URL-rewriting
  --ignore-externals       : ignore externals definitions
<<<<<<< HEAD
  --force                  : force operation to run
  --accept ARG             : specify automatic conflict resolution action
                            ('postpone', 'base', 'mine', 'theirs', 'edit',
                             'launch')
=======
                             [aliases: --ie]
  --force                  : force operation to run
  --accept ARG             : specify automatic conflict resolution action
                            ('postpone', 'base', 'mine-conflict',
                             'theirs-conflict', 'mine-full', 'theirs-full',
                             'edit', 'launch')

Global options:
>>>>>>> 79d0a718
  --username ARG           : specify a username ARG
  --password ARG           : specify a password ARG
  --no-auth-cache          : do not cache authentication tokens
  --non-interactive        : do no interactive prompting
  --trust-server-cert      : accept unknown SSL server certificates without
                             prompting (but only with '--non-interactive')
  --config-dir ARG         : read user configuration files from directory ARG
<<<<<<< HEAD
=======
  --config-option ARG      : set user configuration option in the format:
                                 FILE:SECTION:OPTION=[VALUE]
                             For example:
                                 servers:global:http-library=serf

>>>>>>> 79d0a718
<|MERGE_RESOLUTION|>--- conflicted
+++ resolved
@@ -43,27 +43,17 @@
   -v [--verbose]           : print extra information
   -g [--use-merge-history] : use/display additional information from merge
                              history
-<<<<<<< HEAD
-  -c [--change] ARG        : the change made by ARG
-=======
   -c [--change] ARG        : the change made in revision ARG
->>>>>>> 79d0a718
   --targets ARG            : pass contents of file ARG as additional args
   --stop-on-copy           : do not cross copies while traversing history
   --incremental            : give output suitable for concatenation
   --xml                    : output in XML
   -l [--limit] ARG         : maximum number of log entries
-<<<<<<< HEAD
-  --changelist ARG         : operate only on members of changelist ARG
-  --with-all-revprops      : retrieve all revision properties
-  --with-revprop ARG       : retrieve revision property ARG
-=======
   --with-all-revprops      : retrieve all revision properties
   --with-no-revprops       : retrieve no revision properties
   --with-revprop ARG       : retrieve revision property ARG
 
 Global options:
->>>>>>> 79d0a718
   --username ARG           : specify a username ARG
   --password ARG           : specify a password ARG
   --no-auth-cache          : do not cache authentication tokens
@@ -71,14 +61,11 @@
   --trust-server-cert      : accept unknown SSL server certificates without
                              prompting (but only with '--non-interactive')
   --config-dir ARG         : read user configuration files from directory ARG
-<<<<<<< HEAD
-=======
   --config-option ARG      : set user configuration option in the format:
                                  FILE:SECTION:OPTION=[VALUE]
                              For example:
                                  servers:global:http-library=serf
 
->>>>>>> 79d0a718
 
 switch (sw): Update the working copy to a different URL.
 usage: 1. switch URL[@PEGREV] [PATH]
@@ -89,8 +76,6 @@
      move a working copy to a branch or tag within the same repository.
      If specified, PEGREV determines in which revision the target is first
      looked up.
-<<<<<<< HEAD
-=======
 
      If --force is used, unversioned obstructing paths in the working
      copy do not automatically cause a failure if the switch attempts to
@@ -107,7 +92,6 @@
      targets of this operation.  Currently, the depth of a working copy
      directory can only be increased (telescoped more deeply); you cannot
      make a directory more shallow.
->>>>>>> 79d0a718
 
   2. Rewrite working copy URL metadata to reflect a syntactic change only.
      This is used when repository's root URL changes (such as a scheme
@@ -138,25 +122,14 @@
                                 'COMMITTED'  last commit at or before BASE
                                 'PREV'       revision just before COMMITTED
   -N [--non-recursive]     : obsolete; try --depth=files or --depth=immediates
-<<<<<<< HEAD
-  --depth ARG              : pass depth ('empty', 'files', 'immediates', or
-                            'infinity') as ARG
-=======
   --depth ARG              : limit operation by depth ARG ('empty', 'files',
                             'immediates', or 'infinity')
   --set-depth ARG          : set new working copy depth to ARG ('exclude',
                             'empty', 'files', 'immediates', or 'infinity')
->>>>>>> 79d0a718
   -q [--quiet]             : print nothing, or only summary information
   --diff3-cmd ARG          : use ARG as merge command
   --relocate               : relocate via URL-rewriting
   --ignore-externals       : ignore externals definitions
-<<<<<<< HEAD
-  --force                  : force operation to run
-  --accept ARG             : specify automatic conflict resolution action
-                            ('postpone', 'base', 'mine', 'theirs', 'edit',
-                             'launch')
-=======
                              [aliases: --ie]
   --force                  : force operation to run
   --accept ARG             : specify automatic conflict resolution action
@@ -165,7 +138,6 @@
                              'edit', 'launch')
 
 Global options:
->>>>>>> 79d0a718
   --username ARG           : specify a username ARG
   --password ARG           : specify a password ARG
   --no-auth-cache          : do not cache authentication tokens
@@ -173,11 +145,8 @@
   --trust-server-cert      : accept unknown SSL server certificates without
                              prompting (but only with '--non-interactive')
   --config-dir ARG         : read user configuration files from directory ARG
-<<<<<<< HEAD
-=======
   --config-option ARG      : set user configuration option in the format:
                                  FILE:SECTION:OPTION=[VALUE]
                              For example:
                                  servers:global:http-library=serf
 
->>>>>>> 79d0a718
