--- conflicted
+++ resolved
@@ -68,18 +68,11 @@
   "'mergeinfo' on a URL that lacks mergeinfo"
 
   sbox.build(create_wc=False)
-<<<<<<< HEAD
+  sbox.simple_repo_copy('A', 'A2')
   svntest.actions.run_and_verify_mergeinfo(
                     adjust_error_for_server_version(
                       "Source and target are the same .*"),
-                    [], sbox.repo_url, sbox.repo_url)
-=======
-  sbox.simple_repo_copy('A', 'A2')
-  svntest.actions.run_and_verify_mergeinfo(adjust_error_for_server_version(""),
-                                           [],
-                                           sbox.repo_url + '/A',
-                                           sbox.repo_url + '/A2')
->>>>>>> 63146b8a
+                    [], sbox.repo_url + '/A', sbox.repo_url + '/A2')
 
 def mergeinfo(sbox):
   "'mergeinfo' on a path with mergeinfo"
