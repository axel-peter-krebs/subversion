--- conflicted
+++ resolved
@@ -354,14 +354,7 @@
   if contents1 != contents2:
     print "Error: db/format file contents do not match after hotcopy"
     raise svntest.Failure
-
-<<<<<<< HEAD
-def build_repos(path):
-  "Helper function for creating an empty repository"
-  svntest.main.safe_rmtree(path)
-  svntest.main.create_repos(path)
-  svntest.main.set_repos_paths(path)
-=======
+  
 #----------------------------------------------------------------------
 
 def setrevprop(sbox):
@@ -399,7 +392,14 @@
   svntest.actions.run_and_verify_svn(None, [ "foo\n" ], [], "propget",
                                      "--revprop", "-r0", "svn:author",
                                      sbox.wc_dir)
->>>>>>> e486d22c
+
+#----------------------------------------------------------------------
+
+def build_repos(path):
+  "Helper function for creating an empty repository"
+  svntest.main.safe_rmtree(path)
+  svntest.main.create_repos(path)
+  svntest.main.set_repos_paths(path)
 
 
 def run_dumpfile_test(sbox, dump_file_name):
@@ -472,15 +472,12 @@
               dump_quiet,
               hotcopy_dot,
               hotcopy_format,
-<<<<<<< HEAD
+              setrevprop,
               basic_move,
               move_plus_copy,
               move_plus_delete,
               move_from_deleted,
               multiple_moves,
-=======
-              setrevprop,
->>>>>>> e486d22c
              ]
 
 if __name__ == '__main__':
