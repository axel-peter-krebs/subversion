--- conflicted
+++ resolved
@@ -417,8 +417,24 @@
                                      "--revprop", "-r0", "svn:author",
                                      sbox.wc_dir)
 
-<<<<<<< HEAD
-#----------------------------------------------------------------------
+#----------------------------------------------------------------------
+def verify_windows_paths_in_repos(sbox):
+  "verify a repository containing paths like 'c:hi'"
+
+  # setup a repo with a directory 'c:hi'
+  sbox.build(create_wc = False)
+  repo_url       = sbox.repo_url
+  chi_url = sbox.repo_url + '/c:hi'
+
+  svntest.actions.run_and_verify_svn(None, None, [], 'mkdir', '-m', 'log_msg', 
+                                     chi_url)
+
+  output, errput = svntest.main.run_svnadmin("verify", sbox.repo_dir)
+  svntest.actions.compare_and_display_lines(
+    "Error while running 'svnadmin verify'.",
+    'STDERR', ["* Verified revision 0.\n",
+               "* Verified revision 1.\n",
+               "* Verified revision 2.\n"], errput)
 
 def build_repos(path):
   "Helper function for creating an empty repository"
@@ -481,25 +497,6 @@
 def multiple_moves(sbox):
   "dump and load more than one nested move"
   run_dumpfile_test(sbox, "multiple-moves.dump")
-=======
-def verify_windows_paths_in_repos(sbox):
-  "verify a repository containing paths like 'c:hi'"
-
-  # setup a repo with a directory 'c:hi'
-  sbox.build(create_wc = False)
-  repo_url       = sbox.repo_url
-  chi_url = sbox.repo_url + '/c:hi'
-
-  svntest.actions.run_and_verify_svn(None, None, [], 'mkdir', '-m', 'log_msg', 
-                                     chi_url)
-
-  output, errput = svntest.main.run_svnadmin("verify", sbox.repo_dir)
-  svntest.actions.compare_and_display_lines(
-    "Error while running 'svnadmin verify'.",
-    'STDERR', ["* Verified revision 0.\n",
-               "* Verified revision 1.\n",
-               "* Verified revision 2.\n"], errput)
->>>>>>> 5c6c97f3
 
 ########################################################################
 # Run the tests
@@ -517,15 +514,12 @@
               hotcopy_dot,
               hotcopy_format,
               setrevprop,
-<<<<<<< HEAD
+              verify_windows_paths_in_repos,
               basic_move,
               move_plus_copy,
               move_plus_delete,
               move_from_deleted,
               multiple_moves,
-=======
-              verify_windows_paths_in_repos,
->>>>>>> 5c6c97f3
              ]
 
 if __name__ == '__main__':
