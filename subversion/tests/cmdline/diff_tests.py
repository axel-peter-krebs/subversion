--- conflicted
+++ resolved
@@ -3589,12 +3589,9 @@
               diff_external_diffcmd,
               XFail(diff_url_against_local_mods),
               XFail(diff_preexisting_rev_against_local_add),
-<<<<<<< HEAD
-              diff_ignore_mergeinfo,
-=======
               # ra_serf's editor order violation confuses this test
               Skip(diff_svnpatch, svntest.main.is_ra_type_dav_serf),
->>>>>>> 8de5304b
+              diff_ignore_mergeinfo,
               ]
 
 if __name__ == '__main__':
