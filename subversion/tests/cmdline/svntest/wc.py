#
#  wc.py: functions for interacting with a Subversion working copy
#
#  Subversion is a tool for revision control.
#  See http://subversion.tigris.org for more information.
#
# ====================================================================
# Copyright (c) 2000-2006, 2008-2009 CollabNet.  All rights reserved.
#
# This software is licensed as described in the file COPYING, which
# you should have received as part of this distribution.  The terms
# are also available at http://subversion.tigris.org/license-1.html.
# If newer versions of this license are posted there, you may use a
# newer version instead, at your option.
#
######################################################################

import os
import sys
import re

import svntest


#
# 'status -v' output looks like this:
#
#      "%c%c%c%c%c%c%c %c   %6s   %6s %-12s %s\n"
#
# (Taken from 'print_status' in subversion/svn/status.c.)
#
# Here are the parameters.  The middle number or string in parens is the
# match.group(), followed by a brief description of the field:
#
#    - text status           (1)  (single letter)
#    - prop status           (1)  (single letter)
#    - wc-lockedness flag    (2)  (single letter: "L" or " ")
#    - copied flag           (3)  (single letter: "+" or " ")
#    - switched flag         (4)  (single letter: "S" or " ")
#    - repos lock status     (5)  (single letter: "K", "O", "B", "T", " ")
#    - tree conflict flag    (6)  (single letter: "C" or " ")
#
#    [one space]
#
#    - out-of-date flag      (7)  (single letter: "*" or " ")
#
#    [three spaces]
#
#    - working revision ('wc_rev') (either digits or "-" or " ")
#
#    [one space]
#
#    - last-changed revision      (either digits or "?" or " ")
#
#    [one space]
#
#    - last author                (optional string of non-whitespace
#                                  characters)
#
#    [spaces]
#
#    - path              ('path') (string of characters until newline)
#
# Working revision, last-changed revision, and last author are whitespace
# only if the item is missing.
#
_re_parse_status = re.compile('^([?!MACDRUG_ ][MACDRUG_ ])'
                              '([L ])'
                              '([+ ])'
                              '([S ])'
                              '([KOBT ])'
                              '([C ]) '
                              '([* ]) +'
                              '((?P<wc_rev>\d+|-|\?) +(\d|-|\?)+ +(\S+) +)?'
                              '(?P<path>.+)$')

_re_parse_skipped = re.compile("^Skipped.* '(.+)'\n")

_re_parse_summarize = re.compile("^([MAD ][M ])      (.+)\n")

_re_parse_checkout = re.compile('^([RMAGCUDE_ ][MAGCUDE_ ])'
                                '([B ])'
                                '([C ])\s+'
                                '(.+)')
_re_parse_co_skipped = re.compile('^(Restored|Skipped)\s+\'(.+)\'')
_re_parse_co_restored = re.compile('^(Restored)\s+\'(.+)\'')

# Lines typically have a verb followed by whitespace then a path.
_re_parse_commit = re.compile('^(\w+(  \(bin\))?)\s+(.+)')


class State:
  """Describes an existing or expected state of a working copy.

  The primary metaphor here is a dictionary of paths mapping to instances
  of StateItem, which describe each item in a working copy.

  Note: the paths should be *relative* to the root of the working copy.
  """

  def __init__(self, wc_dir, desc):
    "Create a State using the specified description."
    assert isinstance(desc, dict)

    self.wc_dir = wc_dir
    self.desc = desc      # dictionary: path -> StateItem

  def add(self, more_desc):
    "Add more state items into the State."
    assert isinstance(more_desc, dict)

    self.desc.update(more_desc)

  def add_state(self, parent, state):
    "Import state items from a State object, reparent the items to PARENT."
    assert isinstance(state, State)

    if parent and parent[-1] != '/':
      parent += '/'
    for path, item in state.desc.items():
      path = parent + path
      self.desc[path] = item

  def remove(self, *paths):
    "Remove a path from the state (the path must exist)."
    for path in paths:
      del self.desc[to_relpath(path)]

  def copy(self, new_root=None):
    """Make a deep copy of self.  If NEW_ROOT is not None, then set the
    copy's wc_dir NEW_ROOT instead of to self's wc_dir."""
    desc = { }
    for path, item in self.desc.items():
      desc[path] = item.copy()
    if new_root is None:
      new_root = self.wc_dir
    return State(new_root, desc)

  def tweak(self, *args, **kw):
    """Tweak the items' values.

    Each argument in ARGS is the path of a StateItem that already exists in
    this State. Each keyword argument in KW is a modifiable property of
    StateItem.

    The general form of this method is .tweak([paths...,] key=value...). If
    one or more paths are provided, then those items' values are
    modified.  If no paths are given, then all items are modified.
    """
    if args:
      for path in args:
        try:
<<<<<<< HEAD
          if sys.platform == 'win32':
            path = path.replace('\\', '/')
          path_ref = self.desc[path]
        except KeyError as e:
=======
          path_ref = self.desc[to_relpath(path)]
        except KeyError, e:
>>>>>>> 3a736030
          e.args = ["Path '%s' not present in WC state descriptor" % path]
          raise
        path_ref.tweak(**kw)
    else:
      for item in self.desc.values():
        item.tweak(**kw)

  def tweak_some(self, filter, **kw):
    "Tweak the items for which the filter returns true."
    for path, item in self.desc.items():
      if list(filter(path, item)):
        item.tweak(**kw)

  def subtree(self, subtree_path):
    """Return a State object which is a deep copy of the sub-tree
    identified by SUBTREE_PATH (which is assumed to contain only one
    element rooted at the tree of this State object's WC_DIR)."""
    desc = { }
    for path, item in self.desc.items():
      path_elements = path.split("/")
      if len(path_elements) > 1 and path_elements[0] == subtree_path:
        desc["/".join(path_elements[1:])] = item.copy()
    return State(self.wc_dir, desc)

  def write_to_disk(self, target_dir):
    """Construct a directory structure on disk, matching our state.

    WARNING: any StateItem that does not have contents (.contents is None)
    is assumed to be a directory.
    """
    if not os.path.exists(target_dir):
      os.makedirs(target_dir)

    for path, item in self.desc.items():
      fullpath = os.path.join(target_dir, path)
      if item.contents is None:
        # a directory
        if not os.path.exists(fullpath):
          os.makedirs(fullpath)
      else:
        # a file

        # ensure its directory exists
        dirpath = os.path.dirname(fullpath)
        if not os.path.exists(dirpath):
          os.makedirs(dirpath)

        # write out the file contents now
        open(fullpath, 'wb').write(item.contents)

  def normalize(self):
    """Return a "normalized" version of self.

    A normalized version has the following characteristics:

      * wc_dir == ''
      * paths use forward slashes
      * paths are relative

    If self is already normalized, then it is returned. Otherwise, a
    new State is constructed with (shallow) references to self's
    StateItem instances.

    If the caller needs a fully disjoint State, then use .copy() on
    the result.
    """
    if self.wc_dir == '':
      return self

    base = to_relpath(os.path.normpath(self.wc_dir))
    def join(path):
      if path == '':
        return base
      return base + '/' + path

    desc = dict([(join(path), item) for path, item in self.desc.items()])
    return State('', desc)

  def compare(self, other):
    """Compare this State against an OTHER State.

    Three new set objects will be returned: CHANGED, UNIQUE_SELF, and
    UNIQUE_OTHER. These contain paths of StateItems that are different
    between SELF and OTHER, paths of items unique to SELF, and paths
    of item that are unique to OTHER, respectively.
    """
    assert isinstance(other, State)

    norm_self = self.normalize()
    norm_other = other.normalize()

    # fast-path the easy case
    if norm_self == norm_other:
      fs = frozenset()
      return fs, fs, fs

    paths_self = set(norm_self.desc.keys())
    paths_other = set(norm_other.desc.keys())
    changed = set()
    for path in paths_self.intersection(paths_other):
      if norm_self.desc[path] != norm_other.desc[path]:
        changed.add(path)

    return changed, paths_self - paths_other, paths_other - paths_self

  def compare_and_display(self, label, other):
    """Compare this State against an OTHER State, and display differences.

    Information will be written to stdout, displaying any differences
    between the two states. LABEL will be used in the display.

    If any changes are detected/diplayed, then SVNTreeUnequal is raised.
    """
    norm_self = self.normalize()
    norm_other = other.normalize()

    changed, unique_self, unique_other = norm_self.compare(norm_other)
    if not changed and not unique_self and not unique_other:
      return

    # Use the shortest path as a way to find the "root-most" affected node.
    def _shortest_path(path_set):
      shortest = None
      for path in path_set:
        if shortest is None or len(path) < len(shortest):
          shortest = path
      return shortest

    if changed:
      path = _shortest_path(changed)
      display_nodes(label, path, norm_self.desc[path], norm_other.desc[path])
    elif unique_self:
      path = _shortest_path(unique_self)
      default_singleton_handler('actual ' + label, path, norm_self.desc[path])
    elif unique_other:
      path = _shortest_path(unique_other)
      default_singleton_handler('expected ' + label, path,
                                norm_other.desc[path])
    
    raise svntest.tree.SVNTreeUnequal

  def old_tree(self):
    "Return an old-style tree (for compatibility purposes)."
    nodelist = [ ]
    for path, item in self.desc.items():
      nodelist.append(item.as_node_tuple(os.path.join(self.wc_dir, path)))

    tree = svntest.tree.build_generic_tree(nodelist)
    if 0:
      check = tree.as_state()
      if self != check:
        import pprint
        pprint.pprint(self.desc)
        pprint.pprint(check.desc)
        # STATE -> TREE -> STATE is lossy.
        # In many cases, TREE -> STATE -> TREE is not.
        # Even though our conversion from a TREE has lost some information, we
        # may be able to verify that our lesser-STATE produces the same TREE.
        svntest.tree.compare_trees('mismatch', tree, check.old_tree())

    return tree

  def __str__(self):
    return str(self.old_tree())

  def __eq__(self, other):
    if not isinstance(other, State):
      return False
    norm_self = self.normalize()
    norm_other = other.normalize()
    return norm_self.desc == norm_other.desc

  def __ne__(self, other):
    return not self.__eq__(other)

  @classmethod
  def from_status(cls, lines):
    """Create a State object from 'svn status' output."""

    def not_space(value):
      if value and value != ' ':
        return value
      return None

    desc = { }
    for line in lines:
      if line.startswith('DBG:'):
        continue

      # Quit when we hit an externals status announcement.
      ### someday we can fix the externals tests to expect the additional
      ### flood of externals status data.
      if line.startswith('Performing'):
        break

      match = _re_parse_status.search(line)
      if not match or match.group(10) == '-':
        # ignore non-matching lines, or items that only exist on repos
        continue

      item = StateItem(status=match.group(1),
                       locked=not_space(match.group(2)),
                       copied=not_space(match.group(3)),
                       switched=not_space(match.group(4)),
                       writelocked=not_space(match.group(5)),
                       treeconflict=not_space(match.group(6)),
                       wc_rev=not_space(match.group('wc_rev')),
                       )
      desc[to_relpath(match.group('path'))] = item

    return cls('', desc)

  @classmethod
  def from_skipped(cls, lines):
    """Create a State object from 'Skipped' lines."""

    desc = { }
    for line in lines:
      if line.startswith('DBG:'):
        continue

      match = _re_parse_skipped.search(line)
      if match:
        desc[to_relpath(match.group(1))] = StateItem()

    return cls('', desc)

  @classmethod
  def from_summarize(cls, lines):
    """Create a State object from 'svn diff --summarize' lines."""

    desc = { }
    for line in lines:
      if line.startswith('DBG:'):
        continue

      match = _re_parse_summarize.search(line)
      if match:
        desc[to_relpath(match.group(2))] = StateItem(status=match.group(1))

    return cls('', desc)

  @classmethod
  def from_checkout(cls, lines, include_skipped=True):
    """Create a State object from 'svn checkout' lines."""

    if include_skipped:
      re_extra = _re_parse_co_skipped
    else:
      re_extra = _re_parse_co_restored

    desc = { }
    for line in lines:
      if line.startswith('DBG:'):
        continue

      match = _re_parse_checkout.search(line)
      if match:
        if match.group(3) == 'C':
          treeconflict = 'C'
        else:
          treeconflict = None
        desc[to_relpath(match.group(4))] = StateItem(status=match.group(1),
                                                     treeconflict=treeconflict)
      else:
        match = re_extra.search(line)
        if match:
          desc[to_relpath(match.group(2))] = StateItem(verb=match.group(1))

    return cls('', desc)

  @classmethod
  def from_commit(cls, lines):
    """Create a State object from 'svn commit' lines."""

    desc = { }
    for line in lines:
      if line.startswith('DBG:') or line.startswith('Transmitting'):
        continue

      match = _re_parse_commit.search(line)
      if match:
        desc[to_relpath(match.group(3))] = StateItem(verb=match.group(1))

    return cls('', desc)

  @classmethod
  def from_wc(cls, path, load_props=False, ignore_svn=True):
    """Create a State object from a working copy.

    Walks the tree at PATH, building a State based on the actual files
    and directories found. If LOAD_PROPS is True, then the properties
    will be loaded for all nodes (Very Expensive!). If IGNORE_SVN is
    True, then the .svn subdirectories will be excluded from the State.
    """
    # generally, the OS wants '.' rather than ''
    if not path:
      path = '.'

    desc = { }
    dot_svn = svntest.main.get_admin_name()

    def path_to_key(p, l=len(path)+1):
      if p == path:
        return ''
      assert p.startswith(path + os.sep), \
          "'%s' is not a prefix of '%s'" % (path + os.sep, p)
      return to_relpath(p[l:])

    def _walker(baton, dirname, names):
      parent = path_to_key(dirname)
      if parent:
        parent += '/'
      if ignore_svn and (dot_svn in names):
        names.remove(dot_svn)
      for name in names:
        node = os.path.join(dirname, name)
        if os.path.isfile(node):
          contents = open(node, 'r').read()
        else:
          contents = None
        desc['%s%s' % (parent, name)] = StateItem(contents=contents)

    os.path.walk(path, _walker, None)

    if load_props:
      paths = [os.path.join(path, to_ospath(p)) for p in desc.keys()]
      paths.append(path)
      all_props = svntest.tree.get_props(paths)
      for node, props in all_props.items():
        if node == path:
          desc['.'] = StateItem(props=props)
        else:
          if path == '.':
            # 'svn proplist' strips './' from the paths. put it back on.
            node = './' + node
          desc[path_to_key(node)].props = props

    return cls('', desc)


class StateItem:
  """Describes an individual item within a working copy.

  Note that the location of this item is not specified. An external
  mechanism, such as the State class, will provide location information
  for each item.
  """

  def __init__(self, contents=None, props=None,
               status=None, verb=None, wc_rev=None,
               locked=None, copied=None, switched=None, writelocked=None,
               treeconflict=None):
    # provide an empty prop dict if it wasn't provided
    if props is None:
      props = { }

    ### keep/make these ints one day?
    if wc_rev is not None:
      wc_rev = str(wc_rev)

    # Any attribute can be None if not relevant, unless otherwise stated.

    # A string of content (if the node is a file).
    self.contents = contents
    # A dictionary mapping prop name to prop value; never None.
    self.props = props
    # A two-character string from the first two columns of 'svn status'.
    self.status = status
    # The action word such as 'Adding' printed by commands like 'svn update'.
    self.verb = verb
    # The base revision number of the node in the WC, as a string.
    self.wc_rev = wc_rev
    # For the following attributes, the value is the status character of that
    # field from 'svn status', except using value None instead of status ' '.
    self.locked = locked
    self.copied = copied
    self.switched = switched
    self.writelocked = writelocked
    # Value 'C' or ' ', or None as an expected status meaning 'do not check'.
    self.treeconflict = treeconflict

  def copy(self):
    "Make a deep copy of self."
    new = StateItem()
    vars(new).update(vars(self))
    new.props = self.props.copy()
    return new

  def tweak(self, **kw):
    for name, value in kw.items():
      ### refine the revision args (for now) to ensure they are strings
      if value is not None and name == 'wc_rev':
        value = str(value)
      setattr(self, name, value)

  def __eq__(self, other):
    if not isinstance(other, StateItem):
      return False
    v_self = vars(self)
    v_other = vars(other)
    if self.treeconflict is None:
      v_other = v_other.copy()
      v_other['treeconflict'] = None
    if other.treeconflict is None:
      v_self = v_self.copy()
      v_self['treeconflict'] = None
    return v_self == v_other

  def __ne__(self, other):
    return not self.__eq__(other)

  def as_node_tuple(self, path):
    atts = { }
    if self.status is not None:
      atts['status'] = self.status
    if self.verb is not None:
      atts['verb'] = self.verb
    if self.wc_rev is not None:
      atts['wc_rev'] = self.wc_rev
    if self.locked is not None:
      atts['locked'] = self.locked
    if self.copied is not None:
      atts['copied'] = self.copied
    if self.switched is not None:
      atts['switched'] = self.switched
    if self.writelocked is not None:
      atts['writelocked'] = self.writelocked
    if self.treeconflict is not None:
      atts['treeconflict'] = self.treeconflict

    return (os.path.normpath(path), self.contents, self.props, atts)


if os.sep == '/':
  to_relpath = to_ospath = lambda path: path
else:
  def to_relpath(path):
    return path.replace(os.sep, '/')
  def to_ospath(path):
    return path.replace('/', os.sep)


# ------------
### probably toss these at some point. or major rework. or something.
### just bootstrapping some changes for now.
#

def item_to_node(path, item):
  tree = svntest.tree.build_generic_tree([item.as_node_tuple(path)])
  while tree.children:
    assert len(tree.children) == 1
    tree = tree.children[0]
  return tree

### yanked from tree.compare_trees()
def display_nodes(label, path, expected, actual):
  'Display two nodes, expected and actual.'
  expected = item_to_node(path, expected)
  actual = item_to_node(path, actual)
  print("=============================================================")
  print("Expected '%s' and actual '%s' in %s tree are different!"
        % (expected.name, actual.name, label))
  print("=============================================================")
  print("EXPECTED NODE TO BE:")
  print("=============================================================")
  expected.pprint()
  print("=============================================================")
  print("ACTUAL NODE FOUND:")
  print("=============================================================")
  actual.pprint()

### yanked from tree.py
def default_singleton_handler(description, path, item):
  node = item_to_node(path, item)
  print("Couldn't find node '%s' in %s tree" % (node.name, description))
  node.pprint()
  raise svntest.tree.SVNTreeUnequal<|MERGE_RESOLUTION|>--- conflicted
+++ resolved
@@ -150,15 +150,8 @@
     if args:
       for path in args:
         try:
-<<<<<<< HEAD
-          if sys.platform == 'win32':
-            path = path.replace('\\', '/')
-          path_ref = self.desc[path]
+          path_ref = self.desc[to_relpath(path)]
         except KeyError as e:
-=======
-          path_ref = self.desc[to_relpath(path)]
-        except KeyError, e:
->>>>>>> 3a736030
           e.args = ["Path '%s' not present in WC state descriptor" % path]
           raise
         path_ref.tweak(**kw)
