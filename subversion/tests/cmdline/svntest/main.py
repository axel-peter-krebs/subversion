#
#  main.py: a shared, automated test suite for Subversion
#
#  Subversion is a tool for revision control.
#  See http://subversion.tigris.org for more information.
#
# ====================================================================
# Copyright (c) 2000-2009 CollabNet.  All rights reserved.
#
# This software is licensed as described in the file COPYING, which
# you should have received as part of this distribution.  The terms
# are also available at http://subversion.tigris.org/license-1.html.
# If newer versions of this license are posted there, you may use a
# newer version instead, at your option.
#
######################################################################

import sys     # for argv[]
import os
import shutil  # for rmtree()
import re
import stat    # for ST_MODE
import subprocess
import copy    # for deepcopy()
import time    # for time()
import traceback # for print_exc()
import threading
try:
  # Python >=3.0
  import queue
  from urllib.parse import quote as urllib_parse_quote
  from urllib.parse import unquote as urllib_parse_unquote
except ImportError:
  # Python <3.0
  import Queue as queue
  from urllib import quote as urllib_parse_quote
  from urllib import unquote as urllib_parse_unquote

import getopt
try:
  my_getopt = getopt.gnu_getopt
except AttributeError:
  my_getopt = getopt.getopt

import svntest
from svntest import Failure
from svntest import Skip

######################################################################
#
#  HOW TO USE THIS MODULE:
#
#  Write a new python script that
#
#     1) imports this 'svntest' package
#
#     2) contains a number of related 'test' routines.  (Each test
#        routine should take no arguments, and return None on success
#        or throw a Failure exception on failure.  Each test should
#        also contain a short docstring.)
#
#     3) places all the tests into a list that begins with None.
#
#     4) calls svntest.main.client_test() on the list.
#
#  Also, your tests will probably want to use some of the common
#  routines in the 'Utilities' section below.
#
#####################################################################
# Global stuff

class SVNProcessTerminatedBySignal(Failure):
  "Exception raised if a spawned process segfaulted, aborted, etc."
  pass

class SVNLineUnequal(Failure):
  "Exception raised if two lines are unequal"
  pass

class SVNUnmatchedError(Failure):
  "Exception raised if an expected error is not found"
  pass

class SVNCommitFailure(Failure):
  "Exception raised if a commit failed"
  pass

class SVNRepositoryCopyFailure(Failure):
  "Exception raised if unable to copy a repository"
  pass

class SVNRepositoryCreateFailure(Failure):
  "Exception raised if unable to create a repository"
  pass

# Windows specifics
if sys.platform == 'win32':
  windows = True
  file_scheme_prefix = 'file:///'
  _exe = '.exe'
  _bat = '.bat'
else:
  windows = False
  file_scheme_prefix = 'file://'
  _exe = ''
  _bat = ''

# The location of our mock svneditor script.
if windows:
  svneditor_script = os.path.join(sys.path[0], 'svneditor.bat')
else:
  svneditor_script = os.path.join(sys.path[0], 'svneditor.py')

# Username and password used by the working copies
wc_author = 'jrandom'
wc_passwd = 'rayjandom'

# Username and password used by the working copies for "second user"
# scenarios
wc_author2 = 'jconstant' # use the same password as wc_author

# Set C locale for command line programs
os.environ['LC_ALL'] = 'C'

# This function mimics the Python 2.3 urllib function of the same name.
def pathname2url(path):
  """Convert the pathname PATH from the local syntax for a path to the form
  used in the path component of a URL. This does not produce a complete URL.
  The return value will already be quoted using the quote() function."""
  return urllib_parse_quote(path.replace('\\', '/'))

# This function mimics the Python 2.3 urllib function of the same name.
def url2pathname(path):
  """Convert the path component PATH from an encoded URL to the local syntax
  for a path. This does not accept a complete URL. This function uses
  unquote() to decode PATH."""
  return os.path.normpath(urllib_parse_unquote(path))

######################################################################
# Global variables set during option parsing.  These should not be used
# until the variable command_line_parsed has been set to True, as is
# done in run_tests below.
command_line_parsed = False

# The locations of the svn, svnadmin and svnlook binaries, relative to
# the only scripts that import this file right now (they live in ../).
# Use --bin to override these defaults.
svn_binary = os.path.abspath('../../svn/svn' + _exe)
svnadmin_binary = os.path.abspath('../../svnadmin/svnadmin' + _exe)
svnlook_binary = os.path.abspath('../../svnlook/svnlook' + _exe)
svnsync_binary = os.path.abspath('../../svnsync/svnsync' + _exe)
svnversion_binary = os.path.abspath('../../svnversion/svnversion' + _exe)
svndumpfilter_binary = os.path.abspath('../../svndumpfilter/svndumpfilter' + \
                                       _exe)

# Global variable indicating if we want verbose output, that is,
# details of what commands each test does as it does them.  This is
# incompatible with quiet_mode.
verbose_mode = False

# Global variable indicating if we want quiet output, that is, don't
# show PASS, XFAIL, or SKIP notices, but do show FAIL and XPASS.  This
# is incompatible with verbose_mode.
quiet_mode = False

# Global variable indicating if we want test data cleaned up after success
cleanup_mode = False

# Global variable indicating if svnserve should use Cyrus SASL
enable_sasl = False

# Global variable indicating that SVNKit binaries should be used
use_jsvn = False

# Global variable indicating which DAV library, if any, is in use
# ('neon', 'serf')
http_library = None

# Global variable: Number of shards to use in FSFS
# 'None' means "use FSFS's default"
fsfs_sharding = None

# Global variable: automatically pack FSFS repositories after every commit
fsfs_packing = None

# Configuration file (copied into FSFS fsfs.conf).
config_file = None

# Global variable indicating what the minor version of the server
# tested against is (4 for 1.4.x, for example).
server_minor_version = 6

# Global variable indicating if this is a child process and no cleanup
# of global directories is needed.
is_child_process = False

# Global URL to testing area.  Default to ra_local, current working dir.
test_area_url = file_scheme_prefix + pathname2url(os.path.abspath(os.getcwd()))

# Location to the pristine repository, will be calculated from test_area_url
# when we know what the user specified for --url.
pristine_url = None

# Global variable indicating the FS type for repository creations.
fs_type = None

# End of command-line-set global variables.
######################################################################

# All temporary repositories and working copies are created underneath
# this dir, so there's one point at which to mount, e.g., a ramdisk.
work_dir = "svn-test-work"

# Constant for the merge info property.
SVN_PROP_MERGEINFO = "svn:mergeinfo"

# Where we want all the repositories and working copies to live.
# Each test will have its own!
general_repo_dir = os.path.join(work_dir, "repositories")
general_wc_dir = os.path.join(work_dir, "working_copies")

# temp directory in which we will create our 'pristine' local
# repository and other scratch data.  This should be removed when we
# quit and when we startup.
temp_dir = os.path.join(work_dir, 'local_tmp')

# (derivatives of the tmp dir.)
pristine_dir = os.path.join(temp_dir, "repos")
greek_dump_dir = os.path.join(temp_dir, "greekfiles")
default_config_dir = os.path.abspath(os.path.join(temp_dir, "config"))

#
# Our pristine greek-tree state.
#
# If a test wishes to create an "expected" working-copy tree, it should
# call main.greek_state.copy().  That method will return a copy of this
# State object which can then be edited.
#
_item = svntest.wc.StateItem
greek_state = svntest.wc.State('', {
  'iota'        : _item("This is the file 'iota'.\n"),
  'A'           : _item(),
  'A/mu'        : _item("This is the file 'mu'.\n"),
  'A/B'         : _item(),
  'A/B/lambda'  : _item("This is the file 'lambda'.\n"),
  'A/B/E'       : _item(),
  'A/B/E/alpha' : _item("This is the file 'alpha'.\n"),
  'A/B/E/beta'  : _item("This is the file 'beta'.\n"),
  'A/B/F'       : _item(),
  'A/C'         : _item(),
  'A/D'         : _item(),
  'A/D/gamma'   : _item("This is the file 'gamma'.\n"),
  'A/D/G'       : _item(),
  'A/D/G/pi'    : _item("This is the file 'pi'.\n"),
  'A/D/G/rho'   : _item("This is the file 'rho'.\n"),
  'A/D/G/tau'   : _item("This is the file 'tau'.\n"),
  'A/D/H'       : _item(),
  'A/D/H/chi'   : _item("This is the file 'chi'.\n"),
  'A/D/H/psi'   : _item("This is the file 'psi'.\n"),
  'A/D/H/omega' : _item("This is the file 'omega'.\n"),
  })


######################################################################
# Utilities shared by the tests
def wrap_ex(func):
  "Wrap a function, catch, print and ignore exceptions"
  def w(*args, **kwds):
    try:
      return func(*args, **kwds)
    except Failure as ex:
      if ex.__class__ != Failure or ex.args:
        ex_args = str(ex)
        if ex_args:
          print('EXCEPTION: %s: %s' % (ex.__class__.__name__, ex_args))
        else:
          print('EXCEPTION: %s' % ex.__class__.__name__)
  return w

def setup_development_mode():
  "Wraps functions in module actions"
  l = [ 'run_and_verify_svn',
        'run_and_verify_svnversion',
        'run_and_verify_load',
        'run_and_verify_dump',
        'run_and_verify_checkout',
        'run_and_verify_export',
        'run_and_verify_update',
        'run_and_verify_merge',
        'run_and_verify_merge2',
        'run_and_verify_switch',
        'run_and_verify_commit',
        'run_and_verify_unquiet_status',
        'run_and_verify_status',
        'run_and_verify_diff_summarize',
        'run_and_verify_diff_summarize_xml',
        'run_and_validate_lock']

  for func in l:
    setattr(svntest.actions, func, wrap_ex(getattr(svntest.actions, func)))

def get_admin_name():
  "Return name of SVN administrative subdirectory."

  if (windows or sys.platform == 'cygwin') \
      and 'SVN_ASP_DOT_NET_HACK' in os.environ:
    return '_svn'
  else:
    return '.svn'

def get_start_commit_hook_path(repo_dir):
  "Return the path of the start-commit-hook conf file in REPO_DIR."

  return os.path.join(repo_dir, "hooks", "start-commit")


def get_pre_commit_hook_path(repo_dir):
  "Return the path of the pre-commit-hook conf file in REPO_DIR."

  return os.path.join(repo_dir, "hooks", "pre-commit")


def get_post_commit_hook_path(repo_dir):
  "Return the path of the post-commit-hook conf file in REPO_DIR."

  return os.path.join(repo_dir, "hooks", "post-commit")

def get_pre_revprop_change_hook_path(repo_dir):
  "Return the path of the pre-revprop-change hook script in REPO_DIR."

  return os.path.join(repo_dir, "hooks", "pre-revprop-change")

def get_svnserve_conf_file_path(repo_dir):
  "Return the path of the svnserve.conf file in REPO_DIR."

  return os.path.join(repo_dir, "conf", "svnserve.conf")

def get_fsfs_conf_file_path(repo_dir):
  "Return the path of the fsfs.conf file in REPO_DIR."

  return os.path.join(repo_dir, "db", "fsfs.conf")

def get_fsfs_format_file_path(repo_dir):
  "Return the path of the format file in REPO_DIR."

  return os.path.join(repo_dir, "db", "format")

# Run any binary, logging the command line and return code
def run_command(command, error_expected, binary_mode=0, *varargs):
  """Run COMMAND with VARARGS; return exit code as int; stdout, stderr
  as lists of lines.
  If ERROR_EXPECTED is None, any stderr also will be printed."""

  return run_command_stdin(command, error_expected, binary_mode,
                           None, *varargs)

# A regular expression that matches arguments that are trivially safe
# to pass on a command line without quoting on any supported operating
# system:
_safe_arg_re = re.compile(r'^[A-Za-z\d\.\_\/\-\:\@]+$')

def _quote_arg(arg):
  """Quote ARG for a command line.

  Simply surround every argument in double-quotes unless it contains
  only universally harmless characters.

  WARNING: This function cannot handle arbitrary command-line
  arguments.  It can easily be confused by shell metacharacters.  A
  perfect job would be difficult and OS-dependent (see, for example,
  http://msdn.microsoft.com/library/en-us/vccelng/htm/progs_12.asp).
  In other words, this function is just good enough for what we need
  here."""

  arg = str(arg)
  if _safe_arg_re.match(arg):
    return arg
  else:
    if os.name != 'nt':
      arg = arg.replace('$', '\$')
    return '"%s"' % (arg,)

def open_pipe(command, stdin=None, stdout=None, stderr=None):
  """Opens a subprocess.Popen pipe to COMMAND using STDIN,
  STDOUT, and STDERR.

  Returns (infile, outfile, errfile, waiter); waiter
  should be passed to wait_on_pipe."""
  command = [str(x) for x in command]

  # On Windows subprocess.Popen() won't accept a Python script as
  # a valid program to execute, rather it wants the Python executable.
  if (sys.platform == 'win32') and (command[0].endswith('.py')):
    command.insert(0, sys.executable)

  # Quote only the arguments on Windows.  Later versions of subprocess,
  # 2.5.2+ confirmed, don't require this quoting, but versions < 2.4.3 do.
  if (sys.platform == 'win32'):
    args = command[1:]
    args = ' '.join([_quote_arg(x) for x in args])
    command = command[0] + ' ' + args

  if not stdin:
    stdin = subprocess.PIPE
  if not stdout:
    stdout = subprocess.PIPE
  if not stderr:
    stderr = subprocess.PIPE

  p = subprocess.Popen(command,
                       stdin=stdin,
                       stdout=stdout,
                       stderr=stderr,
                       close_fds=not windows)
  return p.stdin, p.stdout, p.stderr, (p, command)

def wait_on_pipe(waiter, binary_mode, stdin=None):
  """Waits for KID (opened with open_pipe) to finish, dying
  if it does.  If kid fails create an error message containing
  any stdout and stderr from the kid.  Returns kid's exit code,
  stdout and stderr (the latter two as lists)."""
  if waiter is None:
    return

  kid, command = waiter
  stdout, stderr = kid.communicate(stdin)
  exit_code = kid.returncode

  # Normalize Windows line endings if in text mode.
  if windows and not binary_mode:
    stdout = stdout.replace('\r\n', '\n')
    stderr = stderr.replace('\r\n', '\n')

  # Convert output strings to lists.
  stdout_lines = stdout.splitlines(True)
  stderr_lines = stderr.splitlines(True)

  if exit_code < 0:
    exit_signal = os.WTERMSIG(-exit_code)
    if stdout_lines is not None:
      sys.stdout.write("".join(stdout_lines))
    if stderr_lines is not None:
      sys.stderr.write("".join(stderr_lines))
    if verbose_mode:
      # show the whole path to make it easier to start a debugger
      sys.stderr.write("CMD: %s terminated by signal %d\n"
                       % (' '.join(command), exit_signal))
    raise SVNProcessTerminatedBySignal
  else:
    if exit_code and verbose_mode:
      sys.stderr.write("CMD: %s exited with %d\n"
                       % (' '.join(command), exit_code))
    return stdout_lines, stderr_lines, exit_code

# Run any binary, supplying input text, logging the command line
def spawn_process(command, binary_mode=0,stdin_lines=None, *varargs):
  # Log the command line
  if verbose_mode and not command.endswith('.py'):
    sys.stdout.write('CMD: %s %s ' % (os.path.basename(command),
                                      ' '.join([_quote_arg(x) for x in varargs])))
    sys.stdout.flush()

  infile, outfile, errfile, kid = open_pipe([command] + list(varargs))

  if stdin_lines:
    for x in stdin_lines:
      infile.write(x)

  stdout_lines, stderr_lines, exit_code = wait_on_pipe(kid, binary_mode)
  infile.close()

  outfile.close()
  errfile.close()

  return exit_code, stdout_lines, stderr_lines

def run_command_stdin(command, error_expected, binary_mode=0,
                      stdin_lines=None, *varargs):
  """Run COMMAND with VARARGS; input STDIN_LINES (a list of strings
  which should include newline characters) to program via stdin - this
  should not be very large, as if the program outputs more than the OS
  is willing to buffer, this will deadlock, with both Python and
  COMMAND waiting to write to each other for ever.
  Return exit code as int; stdout, stderr as lists of lines.
  If ERROR_EXPECTED is None, any stderr also will be printed."""

  if verbose_mode:
    start = time.time()

  exit_code, stdout_lines, stderr_lines = spawn_process(command,
                                                        binary_mode,
                                                        stdin_lines,
                                                        *varargs)

  if verbose_mode:
    stop = time.time()
    print('<TIME = %.6f>' % (stop - start))
    for x in stdout_lines:
      sys.stdout.write(x)
    for x in stderr_lines:
      sys.stdout.write(x)

  if (not error_expected) and (stderr_lines):
    if not verbose_mode:
      for x in stderr_lines:
        sys.stdout.write(x)
    raise Failure

  return exit_code, stdout_lines, stderr_lines

def create_config_dir(cfgdir, config_contents=None, server_contents=None):
  "Create config directories and files"

  # config file names
  cfgfile_cfg = os.path.join(cfgdir, 'config')
  cfgfile_srv = os.path.join(cfgdir, 'servers')

  # create the directory
  if not os.path.isdir(cfgdir):
    os.makedirs(cfgdir)

  # define default config file contents if none provided
  if config_contents is None:
    config_contents = """
#
[auth]
password-stores =

[miscellany]
interactive-conflicts = false
"""

  # define default server file contents if none provided
  if server_contents is None:
    http_library_str = ""
    if http_library:
      http_library_str = "http-library=%s" % (http_library)
    server_contents = """
#
[global]
%s
store-plaintext-passwords=yes
store-passwords=yes
""" % (http_library_str)

  file_write(cfgfile_cfg, config_contents)
  file_write(cfgfile_srv, server_contents)

def _with_config_dir(args):
  if '--config-dir' in args:
    return args
  else:
    return args + ('--config-dir', default_config_dir)

def _with_auth(args):
  assert '--password' not in args
  args = args + ('--password', wc_passwd,
                 '--no-auth-cache' )
  if '--username' in args:
    return args
  else:
    return args + ('--username', wc_author )

# For running subversion and returning the output
def run_svn(error_expected, *varargs):
  """Run svn with VARARGS; return exit code as int; stdout, stderr as
  lists of lines.
  If ERROR_EXPECTED is None, any stderr also will be printed.  If
  you're just checking that something does/doesn't come out of
  stdout/stderr, you might want to use actions.run_and_verify_svn()."""
  return run_command(svn_binary, error_expected, 0,
                     *(_with_auth(_with_config_dir(varargs))))

# For running svnadmin.  Ignores the output.
def run_svnadmin(*varargs):
  """Run svnadmin with VARARGS, returns exit code as int; stdout, stderr as
  list of lines."""
  return run_command(svnadmin_binary, 1, 0, *varargs)

# For running svnlook.  Ignores the output.
def run_svnlook(*varargs):
  """Run svnlook with VARARGS, returns exit code as int; stdout, stderr as
  list of lines."""
  return run_command(svnlook_binary, 1, 0, *varargs)

def run_svnsync(*varargs):
  """Run svnsync with VARARGS, returns exit code as int; stdout, stderr as
  list of lines."""
  return run_command(svnsync_binary, 1, 0, *(_with_config_dir(varargs)))

def run_svnversion(*varargs):
  """Run svnversion with VARARGS, returns exit code as int; stdout, stderr
  as list of lines."""
  return run_command(svnversion_binary, 1, 0, *varargs)

# Chmod recursively on a whole subtree
def chmod_tree(path, mode, mask):
  for dirpath, dirs, files in os.walk(path):
    for name in dirs + files:
      fullname = os.path.join(dirpath, name)
      if not os.path.islink(fullname):
        new_mode = (os.stat(fullname)[stat.ST_MODE] & ~mask) | mode
        os.chmod(fullname, new_mode)

# For clearing away working copies
def safe_rmtree(dirname, retry=0):
  "Remove the tree at DIRNAME, making it writable first"
  def rmtree(dirname):
    chmod_tree(dirname, 0o666, 0o666)
    shutil.rmtree(dirname)

  if not os.path.exists(dirname):
    return

  if retry:
    for delay in (0.5, 1, 2, 4):
      try:
        rmtree(dirname)
        break
      except:
        time.sleep(delay)
    else:
      rmtree(dirname)
  else:
    rmtree(dirname)

# For making local mods to files
def file_append(path, new_text):
  "Append NEW_TEXT to file at PATH"
  file_write(path, new_text, 'a')  # open in (a)ppend mode

# Append in binary mode
def file_append_binary(path, new_text):
  "Append NEW_TEXT to file at PATH in binary mode"
  file_write(path, new_text, 'ab')  # open in (a)ppend mode

# For creating new files, and making local mods to existing files.
def file_write(path, contents, mode = 'w'):
  """Write the CONTENTS to the file at PATH, opening file using MODE,
  which is (w)rite by default."""
  fp = open(path, mode)
  fp.write(contents)
  fp.close()

# For reading the contents of a file
def file_read(path, mode = 'r'):
  """Return the contents of the file at PATH, opening file using MODE,
  which is (r)ead by default."""
  fp = open(path, mode)
  contents = fp.read()
  fp.close()
  return contents

# For replacing parts of contents in an existing file, with new content.
def file_substitute(path, contents, new_contents):
  """Replace the CONTENTS in the file at PATH using the NEW_CONTENTS"""
  fp = open(path, 'r')
  fcontent = fp.read()
  fp.close()
  fcontent = fcontent.replace(contents, new_contents)
  fp = open(path, 'w')
  fp.write(fcontent)
  fp.close()

# For creating blank new repositories
def create_repos(path):
  """Create a brand-new SVN repository at PATH.  If PATH does not yet
  exist, create it."""

  if not os.path.exists(path):
    os.makedirs(path) # this creates all the intermediate dirs, if neccessary

  opts = ("--bdb-txn-nosync",)
  if server_minor_version < 5:
    opts += ("--pre-1.5-compatible",)
  elif server_minor_version < 6:
    opts += ("--pre-1.6-compatible",)
  if fs_type is not None:
    opts += ("--fs-type=" + fs_type,)
  exit_code, stdout, stderr = run_command(svnadmin_binary, 1, 0, "create",
                                          path, *opts)

  # Skip tests if we can't create the repository.
  if stderr:
    for line in stderr:
      if line.find('Unknown FS type') != -1:
        raise Skip
    # If the FS type is known, assume the repos couldn't be created
    # (e.g. due to a missing 'svnadmin' binary).
    raise SVNRepositoryCreateFailure("".join(stderr).rstrip())

  # Allow unauthenticated users to write to the repos, for ra_svn testing.
  file_write(get_svnserve_conf_file_path(path),
             "[general]\nauth-access = write\n");
  if enable_sasl:
    file_append(get_svnserve_conf_file_path(path),
                "realm = svntest\n[sasl]\nuse-sasl = true\n")
  else:
    file_append(get_svnserve_conf_file_path(path), "password-db = passwd\n")
    file_append(os.path.join(path, "conf", "passwd"),
                "[users]\njrandom = rayjandom\njconstant = rayjandom\n");

  if fs_type is None or fs_type == 'fsfs':
    # fsfs.conf file
    if config_file is not None:
      shutil.copy(config_file, get_fsfs_conf_file_path(path))

    # format file
    if fsfs_sharding is not None:
      def transform_line(line):
        if line.startswith('layout '):
          if fsfs_sharding > 0:
            line = 'layout sharded %d' % fsfs_sharding
          else:
            line = 'layout linear'
        return line

      # read it
      format_file_path = get_fsfs_format_file_path(path)
      contents = file_read(format_file_path, 'rb')

      # tweak it
      new_contents = "".join([transform_line(line) + "\n"
                              for line in contents.split("\n")])
      if new_contents[-1] == "\n":
        # we don't currently allow empty lines (\n\n) in the format file.
        new_contents = new_contents[:-1]

      # replace it
      os.chmod(format_file_path, 0o666)
      file_write(format_file_path, new_contents, 'wb')

    # post-commit
    # Note that some tests (currently only commit_tests) create their own
    # post-commit hooks, which would override this one. :-(
    if fsfs_packing:
      # some tests chdir.
      abs_path = os.path.abspath(path)
      create_python_hook_script(get_post_commit_hook_path(abs_path),
          "import subprocess\n"
          "import sys\n"
          "command = %s\n"
          "sys.exit(subprocess.Popen(command).wait())\n"
          % repr([svnadmin_binary, 'pack', abs_path]))

  # make the repos world-writeable, for mod_dav_svn's sake.
  chmod_tree(path, 0o666, 0o666)

# For copying a repository
def copy_repos(src_path, dst_path, head_revision, ignore_uuid = 1):
  "Copy the repository SRC_PATH, with head revision HEAD_REVISION, to DST_PATH"

  # Do an svnadmin dump|svnadmin load cycle. Print a fake pipe command so that
  # the displayed CMDs can be run by hand
  create_repos(dst_path)
  dump_args = ['dump', src_path]
  load_args = ['load', dst_path]

  if ignore_uuid:
    load_args = load_args + ['--ignore-uuid']
  if verbose_mode:
    sys.stdout.write('CMD: %s%s | %s%s ' % (os.path.basename(svnadmin_binary),
                                            ' '.join(dump_args),
                                            os.path.basename(svnadmin_binary),
                                            ' '.join(load_args)))
    sys.stdout.flush()
  start = time.time()

  dump_in, dump_out, dump_err, dump_kid = open_pipe(
    [svnadmin_binary] + dump_args)
  load_in, load_out, load_err, load_kid = open_pipe(
    [svnadmin_binary] + load_args,
    stdin=dump_out) # Attached to dump_kid

  stop = time.time()
  if verbose_mode:
    print('<TIME = %.6f>' % (stop - start))

  load_stdout, load_stderr, load_exit_code = wait_on_pipe(load_kid, True)
  dump_stdout, dump_stderr, dump_exit_code = wait_on_pipe(dump_kid, True)

  dump_in.close()
  dump_out.close()
  dump_err.close()
  #load_in is dump_out so it's already closed.
  load_out.close()
  load_err.close()

  dump_re = re.compile(r'^\* Dumped revision (\d+)\.\r?$')
  expect_revision = 0
  for dump_line in dump_stderr:
    match = dump_re.match(dump_line)
    if not match or match.group(1) != str(expect_revision):
      print('ERROR:  dump failed: %s' % dump_line.strip())
      raise SVNRepositoryCopyFailure
    expect_revision += 1
  if expect_revision != head_revision + 1:
    print('ERROR:  dump failed; did not see revision %s' % head_revision)
    raise SVNRepositoryCopyFailure

  load_re = re.compile(r'^------- Committed revision (\d+) >>>\r?$')
  expect_revision = 1
  for load_line in load_stdout:
    match = load_re.match(load_line)
    if match:
      if match.group(1) != str(expect_revision):
        print('ERROR:  load failed: %s' % load_line.strip())
        raise SVNRepositoryCopyFailure
      expect_revision += 1
  if expect_revision != head_revision + 1:
    print('ERROR:  load failed; did not see revision %s' % head_revision)
    raise SVNRepositoryCopyFailure


def canonicalize_url(input):
  "Canonicalize the url, if the scheme is unknown, returns intact input"

  m = re.match(r"^((file://)|((svn|svn\+ssh|http|https)(://)))", input)
  if m:
    scheme = m.group(1)
    return scheme + re.sub(r'//*', '/', input[len(scheme):])
  else:
    return input


def create_python_hook_script (hook_path, hook_script_code):
  """Create a Python hook script at HOOK_PATH with the specified
     HOOK_SCRIPT_CODE."""

  if windows:
    # Use an absolute path since the working directory is not guaranteed
    hook_path = os.path.abspath(hook_path)
    # Fill the python file.
    file_write ("%s.py" % hook_path, hook_script_code)
    # Fill the batch wrapper file.
    file_append ("%s.bat" % hook_path,
                 "@\"%s\" %s.py %%*\n" % (sys.executable, hook_path))
  else:
    # For all other platforms
    file_write (hook_path, "#!%s\n%s" % (sys.executable, hook_script_code))
    os.chmod (hook_path, 0o755)

def write_restrictive_svnserve_conf(repo_dir, anon_access="none"):
  "Create a restrictive authz file ( no anynomous access )."

  fp = open(get_svnserve_conf_file_path(repo_dir), 'w')
  fp.write("[general]\nanon-access = %s\nauth-access = write\n"
           "authz-db = authz\n" % anon_access)
  if enable_sasl == 1:
    fp.write("realm = svntest\n[sasl]\nuse-sasl = true\n");
  else:
    fp.write("password-db = passwd\n")
  fp.close()

# Warning: because mod_dav_svn uses one shared authz file for all
# repositories, you *cannot* use write_authz_file in any test that
# might be run in parallel.
#
# write_authz_file can *only* be used in test suites which disable
# parallel execution at the bottom like so
#   if __name__ == '__main__':
#     svntest.main.run_tests(test_list, serial_only = True)
def write_authz_file(sbox, rules, sections=None):
  """Write an authz file to SBOX, appropriate for the RA method used,
with authorizations rules RULES mapping paths to strings containing
the rules. You can add sections SECTIONS (ex. groups, aliases...) with
an appropriate list of mappings.
"""
  fp = open(sbox.authz_file, 'w')

  # When the sandbox repository is read only it's name will be different from
  # the repository name.
  repo_name = sbox.repo_dir
  while repo_name[-1] == '/':
    repo_name = repo_name[:-1]
  repo_name = os.path.basename(repo_name)

  if sbox.repo_url.startswith("http"):
    prefix = repo_name + ":"
  else:
    prefix = ""
  if sections:
    for p, r in sections.items():
      fp.write("[%s]\n%s\n" % (p, r))

  for p, r in rules.items():
    fp.write("[%s%s]\n%s\n" % (prefix, p, r))
  fp.close()

def use_editor(func):
  os.environ['SVN_EDITOR'] = svneditor_script
  os.environ['SVN_MERGE'] = svneditor_script
  os.environ['SVNTEST_EDITOR_FUNC'] = func


def merge_notify_line(revstart=None, revend=None, same_URL=True,
                      foreign=False):
  """Return an expected output line that describes the beginning of a
  merge operation on revisions REVSTART through REVEND.  Omit both
  REVSTART and REVEND for the case where the left and right sides of
  the merge are from different URLs."""
  from_foreign_phrase = foreign and "\(from foreign repository\) " or ""
  if not same_URL:
    return "--- Merging differences between %srepository URLs into '.+':\n" \
           % (foreign and "foreign " or "")
  if revend is None:
    if revstart is None:
      # The left and right sides of the merge are from different URLs.
      return "--- Merging differences between %srepository URLs into '.+':\n" \
             % (foreign and "foreign " or "")
    elif revstart < 0:
      return "--- Reverse-merging %sr%ld into '.+':\n" \
             % (from_foreign_phrase, abs(revstart))
    else:
      return "--- Merging %sr%ld into '.+':\n" \
             % (from_foreign_phrase, revstart)
  else:
    if revstart > revend:
      return "--- Reverse-merging %sr%ld through r%ld into '.+':\n" \
             % (from_foreign_phrase, revstart, revend)
    else:
      return "--- Merging %sr%ld through r%ld into '.+':\n" \
             % (from_foreign_phrase, revstart, revend)


######################################################################
# Functions which check the test configuration
# (useful for conditional XFails)

def _check_command_line_parsed():
  """Raise an exception if the command line has not yet been parsed."""
  if not command_line_parsed:
    raise Failure("Condition cannot be tested until command line is parsed")

def is_not_serf():
  _check_command_line_parsed()
  return not (http_library == "serf")

def is_ra_type_dav():
  _check_command_line_parsed()
  return test_area_url.startswith('http')
  
def is_ra_type_dav_neon():
  _check_command_line_parsed()
  return test_area_url.startswith('http') and not(http_library == "serf")
  
def is_ra_type_dav_serf():
  _check_command_line_parsed()
  return test_area_url.startswith('http') and (http_library == "serf")

def is_ra_type_svn():
  _check_command_line_parsed()
  return test_area_url.startswith('svn')

def is_ra_type_file():
  _check_command_line_parsed()
  return test_area_url.startswith('file')

def is_fs_type_fsfs():
  _check_command_line_parsed()
  # This assumes that fsfs is the default fs implementation.
  return fs_type == 'fsfs' or fs_type is None

def is_os_windows():
  return os.name == 'nt'

def is_posix_os():
  return os.name == 'posix'

def is_os_darwin():
  return sys.platform == 'darwin'

def server_has_mergeinfo():
  _check_command_line_parsed()
  return server_minor_version >= 5

def server_has_revprop_commit():
  _check_command_line_parsed()
  return server_minor_version >= 5

def server_sends_copyfrom_on_update():
  _check_command_line_parsed()
  return server_minor_version >= 5

def server_authz_has_aliases():
  _check_command_line_parsed()
  return server_minor_version >= 5

def server_gets_client_capabilities():
  _check_command_line_parsed()
  return server_minor_version >= 5

def server_has_partial_replay():
  _check_command_line_parsed()
  return server_minor_version >= 5

def server_enforces_date_syntax():
  _check_command_line_parsed()
  return server_minor_version >= 5

def has_patch():
  try:
    subprocess.Popen(["patch", "--version"], stdout=subprocess.PIPE, stderr=subprocess.PIPE)
    return True
  except OSError:
    return False


######################################################################


class TestSpawningThread(threading.Thread):
  """A thread that runs test cases in their own processes.
  Receives test numbers to run from the queue, and saves results into
  the results field."""
  def __init__(self, queue):
    threading.Thread.__init__(self)
    self.queue = queue
    self.results = []

  def run(self):
    while True:
      try:
        next_index = self.queue.get_nowait()
      except queue.Empty:
        return

      self.run_one(next_index)

  def run_one(self, index):
    command = sys.argv[0]

    args = []
    args.append(str(index))
    args.append('-c')
    # add some startup arguments from this process
    if fs_type:
      args.append('--fs-type=' + fs_type)
    if test_area_url:
      args.append('--url=' + test_area_url)
    if verbose_mode:
      args.append('-v')
    if cleanup_mode:
      args.append('--cleanup')
    if enable_sasl:
      args.append('--enable-sasl')
    if http_library:
      args.append('--http-library=' + http_library)
    if server_minor_version:
      args.append('--server-minor-version=' + str(server_minor_version))

    result, stdout_lines, stderr_lines = spawn_process(command, 1, None, *args)
    self.results.append((index, result, stdout_lines, stderr_lines))
    sys.stdout.write('.')
    sys.stdout.flush()

class TestRunner:
  """Encapsulate a single test case (predicate), including logic for
  runing the test and test list output."""

  def __init__(self, func, index):
    self.pred = svntest.testcase.create_test_case(func)
    self.index = index

  def list(self):
    if verbose_mode and self.pred.inprogress:
      print(" %2d     %-5s  %s [[%s]]" % (self.index,
                                        self.pred.list_mode(),
                                        self.pred.description,
                                        self.pred.inprogress))
    else:
      print(" %2d     %-5s  %s" % (self.index,
                                   self.pred.list_mode(),
                                   self.pred.description))

  def _print_name(self, prefix):
    if self.pred.inprogress:
      print("%s %s %s: %s [[WIMP: %s]]" % (prefix,
                                           os.path.basename(sys.argv[0]),
                                           str(self.index),
                                           self.pred.description,
                                           self.pred.inprogress))
    else:
      print("%s %s %s: %s" % (prefix,
                              os.path.basename(sys.argv[0]),
                              str(self.index),
                              self.pred.description))

  def run(self):
    """Run self.pred and return the result.  The return value is
        - 0 if the test was successful
        - 1 if it errored in a way that indicates test failure
        - 2 if the test skipped
        """
    sbox_name = self.pred.get_sandbox_name()
    if sbox_name:
      sandbox = svntest.sandbox.Sandbox(sbox_name, self.index)
    else:
      sandbox = None

    # Explicitly set this so that commands that commit but don't supply a
    # log message will fail rather than invoke an editor.
    # Tests that want to use an editor should invoke svntest.main.use_editor.
    os.environ['SVN_EDITOR'] = ''
    os.environ['SVNTEST_EDITOR_FUNC'] = ''

    if use_jsvn:
      # Set this SVNKit specific variable to the current test (test name plus
      # its index) being run so that SVNKit daemon could use this test name
      # for its separate log file
     os.environ['SVN_CURRENT_TEST'] = os.path.basename(sys.argv[0]) + "_" + \
                                      str(self.index)

    svntest.actions.no_sleep_for_timestamps()

    saved_dir = os.getcwd()
    try:
      rc = self.pred.run(sandbox)
      if rc is not None:
        self._print_name('STYLE ERROR in')
        print('Test driver returned a status code.')
        sys.exit(255)
      result = svntest.testcase.RESULT_OK
    except Skip as ex:
      result = svntest.testcase.RESULT_SKIP
    except Failure as ex:
      result = svntest.testcase.RESULT_FAIL
      # We captured Failure and its subclasses. We don't want to print
      # anything for plain old Failure since that just indicates test
      # failure, rather than relevant information. However, if there
      # *is* information in the exception's arguments, then print it.
      if ex.__class__ != Failure or ex.args:
        ex_args = str(ex)
        if ex_args:
          print('EXCEPTION: %s: %s' % (ex.__class__.__name__, ex_args))
        else:
          print('EXCEPTION: %s' % ex.__class__.__name__)
      traceback.print_exc(file=sys.stdout)
    except KeyboardInterrupt:
      print('Interrupted')
      sys.exit(0)
    except SystemExit as ex:
      print('EXCEPTION: SystemExit(%d), skipping cleanup' % ex.code)
      self._print_name(ex.code and 'FAIL: ' or 'PASS: ')
      raise
    except:
      result = svntest.testcase.RESULT_FAIL
      print('UNEXPECTED EXCEPTION:')
      traceback.print_exc(file=sys.stdout)

    os.chdir(saved_dir)
    exit_code, result_text, result_benignity = self.pred.results(result)
    if not (quiet_mode and result_benignity):
      self._print_name(result_text)
    if sandbox is not None and exit_code != 1 and cleanup_mode:
      sandbox.cleanup_test_paths()
    return exit_code

######################################################################
# Main testing functions

# These two functions each take a TEST_LIST as input.  The TEST_LIST
# should be a list of test functions; each test function should take
# no arguments and return a 0 on success, non-zero on failure.
# Ideally, each test should also have a short, one-line docstring (so
# it can be displayed by the 'list' command.)

# Func to run one test in the list.
def run_one_test(n, test_list, parallel = 0, finished_tests = None):
  """Run the Nth client test in TEST_LIST, return the result.

  If we're running the tests in parallel spawn the test in a new process.
  """

  if (n < 1) or (n > len(test_list) - 1):
    print("There is no test %s.\n" % n)
    return 1

  # Run the test.
  if parallel:
    st = SpawnTest(n, finished_tests)
    st.start()
    return 0
  else:
    exit_code = TestRunner(test_list[n], n).run()
    return exit_code

def _internal_run_tests(test_list, testnums, parallel):
  """Run the tests from TEST_LIST whose indices are listed in TESTNUMS.

  If we're running the tests in parallel spawn as much parallel processes
  as requested and gather the results in a temp. buffer when a child
  process is finished.
  """

  exit_code = 0
  finished_tests = []
  tests_started = 0

  if not parallel:
    for testnum in testnums:
      if run_one_test(testnum, test_list) == 1:
          exit_code = 1
  else:
    number_queue = queue.Queue()
    for num in testnums:
      number_queue.put(num)

    threads = [ TestSpawningThread(number_queue) for i in range(parallel) ]
    for t in threads:
      t.start()

    for t in threads:
      t.join()

    # list of (index, result, stdout, stderr)
    results = []
    for t in threads:
      results += t.results
    results.sort()

    # terminate the line of dots
    print("")

    # all tests are finished, find out the result and print the logs.
    for (index, result, stdout_lines, stderr_lines) in results:
      if stdout_lines:
        for line in stdout_lines:
          sys.stdout.write(line)
      if stderr_lines:
        for line in stderr_lines:
          sys.stdout.write(line)
      if result == 1:
        exit_code = 1

  svntest.sandbox.cleanup_deferred_test_paths()
  return exit_code


def usage():
  prog_name = os.path.basename(sys.argv[0])
  print("%s [--url] [--fs-type] [--verbose|--quiet] [--parallel] \\" %
        prog_name)
  print("%s [--enable-sasl] [--cleanup] [--bin] [<test> ...]"
      % (" " * len(prog_name)))
  print("%s " % (" " * len(prog_name)))
  print("%s [--list] [<test> ...]\n" % prog_name)
  print("Arguments:")
  print(" <test>  The number of the test to run, or a range of test\n"
        "         numbers, like 10:12 or 10-12. Multiple numbers and\n"
        "         ranges are ok. If you supply none, all tests are run.\n")
  print("Options:")
  print(" --list          Print test doc strings instead of running them")
  print(" --fs-type       Subversion file system type (fsfs or bdb)")
  print(" --http-library  DAV library to use (neon or serf)")
  print(" --url           Base url to the repos (e.g. svn://localhost)")
  print(" --verbose       Print binary command-lines (not with --quiet)")
  print(" --quiet         Print only unexpected results (not with --verbose)")
  print(" --cleanup       Whether to clean up")
  print(" --enable-sasl   Whether to enable SASL authentication")
  print(" --parallel      Run the tests in parallel")
  print(" --bin           Use the svn binaries installed in this path")
  print(" --use-jsvn      Use the jsvn (SVNKit based) binaries. Can be\n"
        "                 combined with --bin to point to a specific path")
  print(" --development   Test development mode: provides more detailed test\n"
        "                 output and ignores all exceptions in the \n"
        "                 run_and_verify* functions. This option is only \n"
        "                 useful during test development!")
  print(" --server-minor-version  Set the minor version for the server.\n"
        "                 Supports version 4 or 5.")
  print(" --fsfs-sharding Default shard size (for fsfs)\n"
        " --fsfs-packing  Run 'svnadmin pack' automatically")
  print(" --config-file   Configuration file for tests.")
  print(" --keep-local-tmp  Don't remove svn-test-work/local_tmp after test\n"
        "                 run is complete.  Useful for debugging failures.")
  print(" --help          This information")


# Main func.  This is the "entry point" that all the test scripts call
# to run their list of tests.
#
# This routine parses sys.argv to decide what to do.
def run_tests(test_list, serial_only = False):
  """Main routine to run all tests in TEST_LIST.

  NOTE: this function does not return. It does a sys.exit() with the
        appropriate exit code.
  """

  global test_area_url
  global pristine_url
  global fs_type
  global verbose_mode
  global quiet_mode
  global cleanup_mode
  global enable_sasl
  global is_child_process
  global svn_binary
  global svnadmin_binary
  global svnlook_binary
  global svnsync_binary
  global svndumpfilter_binary
  global svnversion_binary
  global command_line_parsed
  global http_library
  global fsfs_sharding
  global fsfs_packing
  global config_file
  global server_minor_version
  global use_jsvn

  testnums = []
  # Should the tests be listed (as opposed to executed)?
  list_tests = False

  parallel = 0
  svn_bin = None
  use_jsvn = False
  keep_local_tmp = False
  config_file = None

  try:
    opts, args = my_getopt(sys.argv[1:], 'vqhpc',
                           ['url=', 'fs-type=', 'verbose', 'quiet', 'cleanup',
                            'list', 'enable-sasl', 'help', 'parallel',
                            'bin=', 'http-library=', 'server-minor-version=',
                            'fsfs-packing', 'fsfs-sharding=',
<<<<<<< HEAD
                            'use-jsvn', 'development', 'config-file='])
  except getopt.GetoptError as e:
=======
                            'use-jsvn', 'development', 'keep-local-tmp',
                            'config-file='])
  except getopt.GetoptError, e:
>>>>>>> 5a2df444
    print("ERROR: %s\n" % e)
    usage()
    sys.exit(1)

  for arg in args:
    if arg == "list":
      # This is an old deprecated variant of the "--list" option:
      list_tests = True
    elif arg.startswith('BASE_URL='):
      test_area_url = arg[9:]
    else:
      appended = False
      try:
        testnums.append(int(arg))
        appended = True
      except ValueError:
        # Do nothing for now.
        appended = False

      if not appended:
        try:
          # Check if the argument is a range
          numberstrings = arg.split(':');
          if len(numberstrings) != 2:
            numberstrings = arg.split('-');
            if len(numberstrings) != 2:
              raise ValueError
          left = int(numberstrings[0])
          right = int(numberstrings[1])
          if left > right:
            raise ValueError

          for nr in range(left,right+1):
            testnums.append(nr)
          else:
            appended = True
        except ValueError:
          appended = False

      if not appended:
        print("ERROR: invalid test number or range '%s'\n" % arg)
        usage()
        sys.exit(1)

  for opt, val in opts:
    if opt == "--url":
      test_area_url = val

    elif opt == "--fs-type":
      fs_type = val

    elif opt == "-v" or opt == "--verbose":
      verbose_mode = True

    elif opt == "-q" or opt == "--quiet":
      quiet_mode = True

    elif opt == "--cleanup":
      cleanup_mode = True

    elif opt == "--list":
      list_tests = True

    elif opt == "--enable-sasl":
      enable_sasl = True

    elif opt == "-h" or opt == "--help":
      usage()
      sys.exit(0)

    elif opt == '-p' or opt == "--parallel":
      parallel = 5   # use 5 parallel threads.

    elif opt == '-c':
      is_child_process = True

    elif opt == '--bin':
      svn_bin = val

    elif opt == '--http-library':
      http_library = val

    elif opt == '--fsfs-sharding':
      fsfs_sharding = int(val)
    elif opt == '--fsfs-packing':
      fsfs_packing = 1

    elif opt == '--server-minor-version':
      server_minor_version = int(val)
      if server_minor_version < 4 or server_minor_version > 7:
        print("ERROR: test harness only supports server minor versions 4-6")
        sys.exit(1)

    elif opt == '--use-jsvn':
      use_jsvn = True

    elif opt == '--keep-local-tmp':
      keep_local_tmp = True

    elif opt == '--development':
      setup_development_mode()

    elif opt == '--config-file':
      config_file = val

  if fsfs_packing is not None and fsfs_sharding is None:
    raise Exception('--fsfs-packing requires --fsfs-sharding')

  if test_area_url[-1:] == '/': # Normalize url to have no trailing slash
    test_area_url = test_area_url[:-1]

  if verbose_mode and quiet_mode:
    sys.stderr.write("ERROR: 'verbose' and 'quiet' are incompatible\n")
    sys.exit(1)

  # Calculate pristine_url from test_area_url.
  pristine_url = test_area_url + '/' + pathname2url(pristine_dir)

  if use_jsvn:
    if svn_bin is None:
      svn_bin = ''
    svn_binary = os.path.join(svn_bin, 'jsvn' + _bat)
    svnadmin_binary = os.path.join(svn_bin, 'jsvnadmin' + _bat)
    svnlook_binary = os.path.join(svn_bin, 'jsvnlook' + _bat)
    svnsync_binary = os.path.join(svn_bin, 'jsvnsync' + _bat)
    svndumpfilter_binary = os.path.join(svn_bin, 'jsvndumpfilter' + _bat)
    svnversion_binary = os.path.join(svn_bin, 'jsvnversion' + _bat)
  else:
    if svn_bin:
      svn_binary = os.path.join(svn_bin, 'svn' + _exe)
      svnadmin_binary = os.path.join(svn_bin, 'svnadmin' + _exe)
      svnlook_binary = os.path.join(svn_bin, 'svnlook' + _exe)
      svnsync_binary = os.path.join(svn_bin, 'svnsync' + _exe)
      svndumpfilter_binary = os.path.join(svn_bin, 'svndumpfilter' + _exe)
      svnversion_binary = os.path.join(svn_bin, 'svnversion' + _exe)

  command_line_parsed = True

  ######################################################################

  # Cleanup: if a previous run crashed or interrupted the python
  # interpreter, then `temp_dir' was never removed.  This can cause wonkiness.
  if not is_child_process:
    safe_rmtree(temp_dir, 1)

  if not testnums:
    # If no test numbers were listed explicitly, include all of them:
    testnums = list(range(1, len(test_list)))

  if list_tests:
    print("Test #  Mode   Test Description")
    print("------  -----  ----------------")
    for testnum in testnums:
      TestRunner(test_list[testnum], testnum).list()

    # done. just exit with success.
    sys.exit(0)

  # don't run tests in parallel when the tests don't support it or there
  # are only a few tests to run.
  if serial_only or len(testnums) < 2:
    parallel = 0

  # Build out the default configuration directory
  create_config_dir(default_config_dir)

  # Setup the pristine repository
  svntest.actions.setup_pristine_repository()

  # Run the tests.
  exit_code = _internal_run_tests(test_list, testnums, parallel)

  # Remove all scratchwork: the 'pristine' repository, greek tree, etc.
  # This ensures that an 'import' will happen the next time we run.
  if not is_child_process and not keep_local_tmp:
    safe_rmtree(temp_dir, 1)

  # Cleanup after ourselves.
  svntest.sandbox.cleanup_deferred_test_paths()

  # Return the appropriate exit code from the tests.
  sys.exit(exit_code)<|MERGE_RESOLUTION|>--- conflicted
+++ resolved
@@ -1325,14 +1325,9 @@
                             'list', 'enable-sasl', 'help', 'parallel',
                             'bin=', 'http-library=', 'server-minor-version=',
                             'fsfs-packing', 'fsfs-sharding=',
-<<<<<<< HEAD
-                            'use-jsvn', 'development', 'config-file='])
-  except getopt.GetoptError as e:
-=======
                             'use-jsvn', 'development', 'keep-local-tmp',
                             'config-file='])
-  except getopt.GetoptError, e:
->>>>>>> 5a2df444
+  except getopt.GetoptError as e:
     print("ERROR: %s\n" % e)
     usage()
     sys.exit(1)
