#!/usr/bin/env python
#
#  update_tests.py:  testing update cases.
#
#  Subversion is a tool for revision control.
#  See http://subversion.tigris.org for more information.
#
# ====================================================================
# Copyright (c) 2000-2007 CollabNet.  All rights reserved.
#
# This software is licensed as described in the file COPYING, which
# you should have received as part of this distribution.  The terms
# are also available at http://subversion.tigris.org/license-1.html.
# If newer versions of this license are posted there, you may use a
# newer version instead, at your option.
#
######################################################################

# General modules
import sys, re, os

# Our testing module
import svntest
from svntest import wc

# (abbreviation)
Skip = svntest.testcase.Skip
SkipUnless = svntest.testcase.SkipUnless
XFail = svntest.testcase.XFail
Item = svntest.wc.StateItem

from svntest.main import SVN_PROP_MERGEINFO, server_sends_copyfrom_on_update, \
  server_has_mergeinfo

######################################################################
# Tests
#
#   Each test must return on success or raise on failure.


#----------------------------------------------------------------------

# Helper for update_binary_file() test -- a custom singleton handler.
def detect_extra_files(node, extra_files):
  """NODE has been discovered as an extra file on disk.  Verify that
  it matches one of the regular expressions in the EXTRA_FILES list of
  lists, and that its contents matches the second part of the list
  item.  If it matches, remove the match from the list.  If it doesn't
  match, raise an exception."""

  # Baton is of the form:
  #
  #       [ [wc_dir, pattern, contents],
  #         [wc_dir, pattern, contents], ... ]

  for fdata in extra_files:
    wc_dir = fdata[0]
    pattern = fdata[1]
    contents = None
    if len(fdata) > 2:
      contents = fdata[2]
    match_obj = re.match(pattern, node.name)
    if match_obj:
      if contents is None:
        return
      else:
        real_contents = svntest.main.file_read(os.path.join(wc_dir, node.path))
        if real_contents == contents:
          extra_files.pop(extra_files.index(fdata)) # delete pattern from list
          return

  print "Found unexpected object:", node.name
  raise svntest.tree.SVNTreeUnequal



def update_binary_file(sbox):
  "update a locally-modified binary file"

  sbox.build()
  wc_dir = sbox.wc_dir

  # Add a binary file to the project.
  theta_contents = svntest.main.file_read(
    os.path.join(sys.path[0], "theta.bin"), 'rb')
  # Write PNG file data into 'A/theta'.
  theta_path = os.path.join(wc_dir, 'A', 'theta')
  svntest.main.file_write(theta_path, theta_contents, 'wb')

  svntest.main.run_svn(None, 'add', theta_path)

  # Created expected output tree for 'svn ci'
  expected_output = svntest.wc.State(wc_dir, {
    'A/theta' : Item(verb='Adding  (bin)'),
    })

  # Create expected status tree
  expected_status = svntest.actions.get_virginal_state(wc_dir, 1)
  expected_status.add({
    'A/theta' : Item(status='  ', wc_rev=2),
    })

  # Commit the new binary file, creating revision 2.
  svntest.actions.run_and_verify_commit(wc_dir, expected_output,
                                        expected_status, None, wc_dir)

  # Make a backup copy of the working copy.
  wc_backup = sbox.add_wc_path('backup')
  svntest.actions.duplicate_dir(wc_dir, wc_backup)
  theta_backup_path = os.path.join(wc_backup, 'A', 'theta')

  # Make a change to the binary file in the original working copy
  svntest.main.file_append(theta_path, "revision 3 text")
  theta_contents_r3 = theta_contents + "revision 3 text"

  # Created expected output tree for 'svn ci'
  expected_output = svntest.wc.State(wc_dir, {
    'A/theta' : Item(verb='Sending'),
    })

  # Create expected status tree
  expected_status = svntest.actions.get_virginal_state(wc_dir, 1)
  expected_status.add({
    'A/theta' : Item(status='  ', wc_rev=3),
    })

  # Commit original working copy again, creating revision 3.
  svntest.actions.run_and_verify_commit(wc_dir, expected_output,
                                        expected_status, None, wc_dir)

  # Now start working in the backup working copy:

  # Make a local mod to theta
  svntest.main.file_append(theta_backup_path, "extra theta text")
  theta_contents_local = theta_contents + "extra theta text"

  # Create expected output tree for an update of wc_backup.
  expected_output = svntest.wc.State(wc_backup, {
    'A/theta' : Item(status='C '),
    })

  # Create expected disk tree for the update --
  #    look!  binary contents, and a binary property!
  expected_disk = svntest.main.greek_state.copy()
  expected_disk.add({
    'A/theta' : Item(theta_contents_local,
                     props={'svn:mime-type' : 'application/octet-stream'}),
    })

  # Create expected status tree for the update.
  expected_status = svntest.actions.get_virginal_state(wc_backup, 3)
  expected_status.add({
    'A/theta' : Item(status='C ', wc_rev=3),
    })

  # Extra 'singleton' files we expect to exist after the update.
  # In the case, the locally-modified binary file should be backed up
  # to an .orig file.
  #  This is a list of lists, of the form [ WC_DIR,
  #                                         [pattern, contents], ...]
  extra_files = [[wc_backup, 'theta.*\.r2', theta_contents],
                 [wc_backup, 'theta.*\.r3', theta_contents_r3]]

  # Do the update and check the results in three ways.  Pass our
  # custom singleton handler to verify the .orig file; this handler
  # will verify the existence (and contents) of both binary files
  # after the update finishes.
  svntest.actions.run_and_verify_update(wc_backup,
                                        expected_output,
                                        expected_disk,
                                        expected_status,
                                        None,
                                        detect_extra_files, extra_files,
                                        None, None, 1)

  # verify that the extra_files list is now empty.
  if len(extra_files) != 0:
    print "Not all extra reject files have been accounted for:"
    print extra_files
    raise svntest.Failure

#----------------------------------------------------------------------

def update_binary_file_2(sbox):
  "update to an old revision of a binary files"

  sbox.build()
  wc_dir = sbox.wc_dir

  # Suck up contents of a test .png file.
  theta_contents = svntest.main.file_read(
    os.path.join(sys.path[0], "theta.bin"), 'rb')

  # 102400 is svn_txdelta_window_size.  We're going to make sure we
  # have at least 102401 bytes of data in our second binary file (for
  # no reason other than we have had problems in the past with getting
  # svndiff data out of the repository for files > 102400 bytes).
  # How?  Well, we'll just keep doubling the binary contents of the
  # original theta.png until we're big enough.
  zeta_contents = theta_contents
  while(len(zeta_contents) < 102401):
    zeta_contents = zeta_contents + zeta_contents

  # Write our two files' contents out to disk, in A/theta and A/zeta.
  theta_path = os.path.join(wc_dir, 'A', 'theta')
  svntest.main.file_write(theta_path, theta_contents, 'wb')
  zeta_path = os.path.join(wc_dir, 'A', 'zeta')
  svntest.main.file_write(zeta_path, zeta_contents, 'wb')

  # Now, `svn add' those two files.
  svntest.main.run_svn(None, 'add', theta_path, zeta_path)

  # Created expected output tree for 'svn ci'
  expected_output = svntest.wc.State(wc_dir, {
    'A/theta' : Item(verb='Adding  (bin)'),
    'A/zeta' : Item(verb='Adding  (bin)'),
    })

  # Create expected status tree
  expected_status = svntest.actions.get_virginal_state(wc_dir, 1)
  expected_status.add({
    'A/theta' : Item(status='  ', wc_rev=2),
    'A/zeta' : Item(status='  ', wc_rev=2),
    })

  # Commit the new binary filea, creating revision 2.
  svntest.actions.run_and_verify_commit(wc_dir, expected_output,
                                        expected_status, None, wc_dir)

  # Make some mods to the binary files.
  svntest.main.file_append(theta_path, "foobar")
  new_theta_contents = theta_contents + "foobar"
  svntest.main.file_append(zeta_path, "foobar")
  new_zeta_contents = zeta_contents + "foobar"

  # Created expected output tree for 'svn ci'
  expected_output = svntest.wc.State(wc_dir, {
    'A/theta' : Item(verb='Sending'),
    'A/zeta' : Item(verb='Sending'),
    })

  # Create expected status tree
  expected_status = svntest.actions.get_virginal_state(wc_dir, 1)
  expected_status.add({
    'A/theta' : Item(status='  ', wc_rev=3),
    'A/zeta' : Item(status='  ', wc_rev=3),
    })

  # Commit original working copy again, creating revision 3.
  svntest.actions.run_and_verify_commit(wc_dir, expected_output,
                                        expected_status, None, wc_dir)

  # Create expected output tree for an update to rev 2.
  expected_output = svntest.wc.State(wc_dir, {
    'A/theta' : Item(status='U '),
    'A/zeta' : Item(status='U '),
    })

  # Create expected disk tree for the update --
  #    look!  binary contents, and a binary property!
  expected_disk = svntest.main.greek_state.copy()
  expected_disk.add({
    'A/theta' : Item(theta_contents,
                     props={'svn:mime-type' : 'application/octet-stream'}),
    'A/zeta' : Item(zeta_contents,
                    props={'svn:mime-type' : 'application/octet-stream'}),
    })

  # Create expected status tree for the update.
  expected_status = svntest.actions.get_virginal_state(wc_dir, 2)
  expected_status.add({
    'A/theta' : Item(status='  ', wc_rev=2),
    'A/zeta' : Item(status='  ', wc_rev=2),
    })

  # Do an update from revision 2 and make sure that our binary file
  # gets reverted to its original contents.
  svntest.actions.run_and_verify_update(wc_dir,
                                        expected_output,
                                        expected_disk,
                                        expected_status,
                                        None, None, None,
                                        None, None, 1,
                                        '-r', '2', wc_dir)


#----------------------------------------------------------------------

def update_missing(sbox):
  "update missing items (by name) in working copy"

  sbox.build()
  wc_dir = sbox.wc_dir

  # Remove some files and dirs from the working copy.
  mu_path = os.path.join(wc_dir, 'A', 'mu')
  rho_path = os.path.join(wc_dir, 'A', 'D', 'G', 'rho')
  E_path = os.path.join(wc_dir, 'A', 'B', 'E')
  H_path = os.path.join(wc_dir, 'A', 'D', 'H')

  # remove two files to verify that they get restored
  os.remove(mu_path)
  os.remove(rho_path)

  ### FIXME I think directories work because they generate 'A'
  ### feedback, is this the correct feedback?
  svntest.main.safe_rmtree(E_path)
  svntest.main.safe_rmtree(H_path)

  # Create expected output tree for an update of the missing items by name
  expected_output = svntest.wc.State(wc_dir, {
    'A/mu'        : Item(verb='Restored'),
    'A/D/G/rho'   : Item(verb='Restored'),
    'A/B/E' : Item(status='A '),
    'A/B/E/alpha' : Item(status='A '),
    'A/B/E/beta' : Item(status='A '),
    'A/D/H' : Item(status='A '),
    'A/D/H/chi' : Item(status='A '),
    'A/D/H/omega' : Item(status='A '),
    'A/D/H/psi' : Item(status='A '),
    })

  # Create expected disk tree for the update.
  expected_disk = svntest.main.greek_state.copy()

  # Create expected status tree for the update.
  expected_status = svntest.actions.get_virginal_state(wc_dir, 1)

  # Do the update and check the results in three ways.
  svntest.actions.run_and_verify_update(wc_dir,
                                        expected_output,
                                        expected_disk,
                                        expected_status,
                                        None, None, None, None, None, 0,
                                        mu_path, rho_path,
                                        E_path, H_path)

#----------------------------------------------------------------------

def update_ignores_added(sbox):
  "update should not munge adds or replaces"

  sbox.build()
  wc_dir = sbox.wc_dir

  # Commit something so there's actually a new revision to update to.
  rho_path = os.path.join(wc_dir, 'A', 'D', 'G', 'rho')
  svntest.main.file_append(rho_path, "More stuff in rho.\n")
  svntest.main.run_svn(None,
                       'ci', '-m', 'log msg', rho_path)

  # Create a new file, 'zeta', and schedule it for addition.
  zeta_path = os.path.join(wc_dir, 'A', 'B', 'zeta')
  svntest.main.file_append(zeta_path, "This is the file 'zeta'.\n")
  svntest.main.run_svn(None, 'add', zeta_path)

  # Schedule another file, say, 'gamma', for replacement.
  gamma_path = os.path.join(wc_dir, 'A', 'D', 'gamma')
  svntest.main.run_svn(None, 'delete', gamma_path)
  svntest.main.file_append(gamma_path, "This is a new 'gamma' now.\n")
  svntest.main.run_svn(None, 'add', gamma_path)

  # Now update.  "zeta at revision 0" should *not* be reported at all,
  # so it should remain scheduled for addition at revision 0.  gamma
  # was scheduled for replacement, so it also should remain marked as
  # such, and maintain its revision of 1.

  # Create expected output tree for an update of the wc_backup.
  expected_output = svntest.wc.State(wc_dir, { })

  # Create expected disk tree for the update.
  expected_disk = svntest.main.greek_state.copy()
  expected_disk.add({
    'A/B/zeta' : Item("This is the file 'zeta'.\n"),
    })
  expected_disk.tweak('A/D/gamma', contents="This is a new 'gamma' now.\n")
  expected_disk.tweak('A/D/G/rho',
                      contents="This is the file 'rho'.\nMore stuff in rho.\n")

  # Create expected status tree for the update.
  expected_status = svntest.actions.get_virginal_state(wc_dir, 2)
  expected_status.tweak('A/D/gamma', wc_rev=1, status='R ')
  expected_status.add({
    'A/B/zeta' : Item(status='A ', wc_rev=0),
    })

  # Do the update and check the results in three ways.
  svntest.actions.run_and_verify_update(wc_dir,
                                        expected_output,
                                        expected_disk,
                                        expected_status)


#----------------------------------------------------------------------

def update_to_rev_zero(sbox):
  "update to revision 0"

  sbox.build()
  wc_dir = sbox.wc_dir

  iota_path = os.path.join(wc_dir, 'iota')
  A_path = os.path.join(wc_dir, 'A')

  # Create expected output tree for an update to rev 0
  expected_output = svntest.wc.State(wc_dir, {
    'iota' : Item(status='D '),
    'A' : Item(status='D '),
    })

  # Create expected disk tree for the update to rev 0
  expected_disk = svntest.wc.State(wc_dir, { })

  # Do the update and check the results.
  svntest.actions.run_and_verify_update(wc_dir,
                                        expected_output,
                                        expected_disk,
                                        None, None,
                                        None, None, None, None, 0,
                                        '-r', '0', wc_dir)

#----------------------------------------------------------------------

def receive_overlapping_same_change(sbox):
  "overlapping identical changes should not conflict"

  ### (See http://subversion.tigris.org/issues/show_bug.cgi?id=682.)
  ###
  ### How this test works:
  ###
  ### Create working copy foo, modify foo/iota.  Duplicate foo,
  ### complete with locally modified iota, to bar.  Now we should
  ### have:
  ###
  ###    $ svn st foo
  ###    M    foo/iota
  ###    $ svn st bar
  ###    M    bar/iota
  ###    $
  ###
  ### Commit the change from foo, then update bar.  The repository
  ### change should get folded into bar/iota with no conflict, since
  ### the two modifications are identical.

  sbox.build()
  wc_dir = sbox.wc_dir

  # Modify iota.
  iota_path = os.path.join(wc_dir, 'iota')
  svntest.main.file_append(iota_path, "A change to iota.\n")

  # Duplicate locally modified wc, giving us the "other" wc.
  other_wc = sbox.add_wc_path('other')
  svntest.actions.duplicate_dir(wc_dir, other_wc)
  other_iota_path = os.path.join(other_wc, 'iota')

  # Created expected output tree for 'svn ci'
  expected_output = svntest.wc.State(wc_dir, {
    'iota' : Item(verb='Sending'),
    })

  # Create expected status tree
  expected_status = svntest.actions.get_virginal_state(wc_dir, 1)
  expected_status.tweak('iota', wc_rev=2)

  # Commit the change, creating revision 2.
  svntest.actions.run_and_verify_commit(wc_dir, expected_output,
                                        expected_status, None, wc_dir)

  # Expected output tree for update of other_wc.
  expected_output = svntest.wc.State(other_wc, {
    'iota' : Item(status='G '),
    })

  # Expected disk tree for the update.
  expected_disk = svntest.main.greek_state.copy()
  expected_disk.tweak('iota',
                      contents="This is the file 'iota'.\nA change to iota.\n")

  # Expected status tree for the update.
  expected_status = svntest.actions.get_virginal_state(other_wc, 2)

  # Do the update and check the results in three ways.
  svntest.actions.run_and_verify_update(other_wc,
                                        expected_output,
                                        expected_disk,
                                        expected_status)

#----------------------------------------------------------------------

def update_to_resolve_text_conflicts(sbox):
  "delete files and update to resolve text conflicts"

  sbox.build()
  wc_dir = sbox.wc_dir

  # Make a backup copy of the working copy
  wc_backup = sbox.add_wc_path('backup')
  svntest.actions.duplicate_dir(wc_dir, wc_backup)

  # Make a couple of local mods to files which will be committed
  mu_path = os.path.join(wc_dir, 'A', 'mu')
  rho_path = os.path.join(wc_dir, 'A', 'D', 'G', 'rho')
  svntest.main.file_append(mu_path, 'Original appended text for mu\n')
  svntest.main.file_append(rho_path, 'Original appended text for rho\n')
  svntest.main.run_svn(None, 'propset', 'Kubla', 'Khan', rho_path)

  # Make a couple of local mods to files which will be conflicted
  mu_path_backup = os.path.join(wc_backup, 'A', 'mu')
  rho_path_backup = os.path.join(wc_backup, 'A', 'D', 'G', 'rho')
  svntest.main.file_append(mu_path_backup,
                           'Conflicting appended text for mu\n')
  svntest.main.file_append(rho_path_backup,
                           'Conflicting appended text for rho\n')
  svntest.main.run_svn(None, 'propset', 'Kubla', 'Xanadu', rho_path_backup)

  # Created expected output tree for 'svn ci'
  expected_output = svntest.wc.State(wc_dir, {
    'A/mu' : Item(verb='Sending'),
    'A/D/G/rho' : Item(verb='Sending'),
    })

  # Create expected status tree; all local revisions should be at 1,
  # but mu and rho should be at revision 2.
  expected_status = svntest.actions.get_virginal_state(wc_dir, 1)
  expected_status.tweak('A/mu', wc_rev=2)
  expected_status.tweak('A/D/G/rho', wc_rev=2, status='  ')

  # Commit.
  svntest.actions.run_and_verify_commit(wc_dir, expected_output,
                                        expected_status, None, wc_dir)

  # Create expected output tree for an update of the wc_backup.
  expected_output = svntest.wc.State(wc_backup, {
    'A/mu' : Item(status='C '),
    'A/D/G/rho' : Item(status='CC'),
    })

  # Create expected disk tree for the update.
  expected_disk = svntest.main.greek_state.copy()
  expected_disk.tweak('A/mu',
                      contents="\n".join(["This is the file 'mu'.",
                                          "<<<<<<< .mine",
                                          "Conflicting appended text for mu",
                                          "=======",
                                          "Original appended text for mu",
                                          ">>>>>>> .r2",
                                          ""]))
  expected_disk.tweak('A/D/G/rho',
                      contents="\n".join(["This is the file 'rho'.",
                                          "<<<<<<< .mine",
                                          "Conflicting appended text for rho",
                                          "=======",
                                          "Original appended text for rho",
                                          ">>>>>>> .r2",
                                          ""]))

  # Create expected status tree for the update.
  expected_status = svntest.actions.get_virginal_state(wc_backup, 2)
  expected_status.tweak('A/mu', status='C ')
  expected_status.tweak('A/D/G/rho', status='CC')

  # "Extra" files that we expect to result from the conflicts.
  # These are expressed as list of regexps.  What a cool system!  :-)
  extra_files = ['mu.*\.r1', 'mu.*\.r2', 'mu.*\.mine',
                 'rho.*\.r1', 'rho.*\.r2', 'rho.*\.mine', 'rho.*\.prej']

  # Do the update and check the results in three ways.
  # All "extra" files are passed to detect_conflict_files().
  svntest.actions.run_and_verify_update(wc_backup,
                                        expected_output,
                                        expected_disk,
                                        expected_status,
                                        None,
                                        svntest.tree.detect_conflict_files,
                                        extra_files)


  # verify that the extra_files list is now empty.
  if len(extra_files) != 0:
    print "didn't get expected extra files"
    raise svntest.Failure

  # remove the conflicting files to clear text conflict but not props conflict
  os.remove(mu_path_backup)
  os.remove(rho_path_backup)

  # ### TODO: Can't get run_and_verify_update to work here :-( I get
  # the error "Unequal Types: one Node is a file, the other is a
  # directory". Use run_svn and then run_and_verify_status instead
  exit_code, stdout_lines, stdout_lines = svntest.main.run_svn(None, 'up',
                                                               wc_backup)
  if len (stdout_lines) > 0:
    print "update 2 failed"
    raise svntest.Failure

  # Create expected status tree
  expected_status = svntest.actions.get_virginal_state(wc_backup, 2)
  expected_status.tweak('A/D/G/rho', status=' C')

  svntest.actions.run_and_verify_status(wc_backup, expected_status)

#----------------------------------------------------------------------

def update_delete_modified_files(sbox):
  "update that deletes modified files"

  sbox.build()
  wc_dir = sbox.wc_dir

  # Delete a file
  alpha_path = os.path.join(wc_dir, 'A', 'B', 'E', 'alpha')
  svntest.actions.run_and_verify_svn("Deleting alpha failed", None, [],
                                     'rm', alpha_path)

  # Delete a directory containing files
  G_path = os.path.join(wc_dir, 'A', 'D', 'G')
  svntest.actions.run_and_verify_svn("Deleting G failed", None, [],
                                     'rm', G_path)

  # Commit
  svntest.actions.run_and_verify_svn("Committing deletes failed", None, [],
                                     'ci', '-m', 'log msg', wc_dir)

  # ### Update before backdating to avoid obstructed update error for G
  svntest.actions.run_and_verify_svn("Updating after commit failed", None, [],
                                     'up', wc_dir)

  # Backdate to restore deleted items
  svntest.actions.run_and_verify_svn("Backdating failed", None, [],
                                     'up', '-r', '1', wc_dir)

  # Modify the file to be deleted, and a file in the directory to be deleted
  svntest.main.file_append(alpha_path, 'appended alpha text\n')
  pi_path = os.path.join(G_path, 'pi')
  svntest.main.file_append(pi_path, 'appended pi text\n')

  expected_status = svntest.actions.get_virginal_state(wc_dir, 1)
  expected_status.tweak('A/B/E/alpha', 'A/D/G/pi', status='M ')

  svntest.actions.run_and_verify_status(wc_dir, expected_status)

  # Now update to 'delete' modified files -- that is, remove them from
  # version control, but leave them on disk.  It used to be we would
  # expect an 'obstructed update' error (see issue #1196), but
  # nowadays we expect success (see issue #1806).
  expected_output = svntest.wc.State(wc_dir, {
    'A/B/E'       : Item(status='C '), # tree conflict (issue #2282)
    'A/B/E/alpha' : Item(status='D '),
    'A/D/G'       : Item(status='D '),
    })
  expected_disk = svntest.main.greek_state.copy()
  expected_disk.tweak('A/B/E/alpha',
                      contents=\
                      "This is the file 'alpha'.\nappended alpha text\n")
  expected_disk.tweak('A/D/G/pi',
                      contents=\
                      "This is the file 'pi'.\nappended pi text\n")
  expected_disk.remove('A/D/G/rho')
  expected_disk.remove('A/D/G/tau')
  expected_status = svntest.actions.get_virginal_state(wc_dir, 2)
  expected_status.tweak('A/B/E', status='C ') # tree conflict (issue #2282)
  expected_status.remove('A/B/E/alpha')
  expected_status.remove('A/D/G')
  expected_status.remove('A/D/G/pi')
  expected_status.remove('A/D/G/rho')
  expected_status.remove('A/D/G/tau')
  svntest.actions.run_and_verify_update(wc_dir,
                                        expected_output,
                                        expected_disk,
                                        expected_status)


#----------------------------------------------------------------------

# Issue 847.  Doing an add followed by a remove for an item in state
# "deleted" caused the "deleted" state to get forgotten

def update_after_add_rm_deleted(sbox):
  "update after add/rm of deleted state"

  sbox.build()
  wc_dir = sbox.wc_dir

  # Delete a file and directory from WC
  alpha_path = os.path.join(wc_dir, 'A', 'B', 'E', 'alpha')
  F_path = os.path.join(wc_dir, 'A', 'B', 'F')
  svntest.actions.run_and_verify_svn(None, None, [], 'rm', alpha_path, F_path)

  # Commit deletion
  expected_output = svntest.wc.State(wc_dir, {
    'A/B/E/alpha' : Item(verb='Deleting'),
    'A/B/F'       : Item(verb='Deleting'),
    })
  expected_status = svntest.actions.get_virginal_state(wc_dir, 1)
  expected_status.remove('A/B/E/alpha')
  expected_status.remove('A/B/F')
  svntest.actions.run_and_verify_commit(wc_dir, expected_output,
                                        expected_status, None, wc_dir)

  # alpha and F are now in state "deleted", next we add a new ones
  svntest.main.file_append(alpha_path, "new alpha")
  svntest.actions.run_and_verify_svn(None, None, [], 'add', alpha_path)

  svntest.actions.run_and_verify_svn(None, None, [], 'mkdir', F_path)

  # New alpha and F should be in add state A
  expected_status.add({
    'A/B/E/alpha' : Item(status='A ', wc_rev=0),
    'A/B/F'       : Item(status='A ', wc_rev=0),
    })
  svntest.actions.run_and_verify_status(wc_dir, expected_status)

  # Forced removal of new alpha and F must restore "deleted" state

  svntest.actions.run_and_verify_svn(None, None, [], 'rm', '--force',
                                     alpha_path, F_path)
  if os.path.exists(alpha_path) or os.path.exists(F_path):
    raise svntest.Failure

  # "deleted" state is not visible in status
  expected_status.remove('A/B/E/alpha', 'A/B/F')
  svntest.actions.run_and_verify_status(wc_dir, expected_status)

  # Although parent dir is already at rev 1, the "deleted" state will cause
  # alpha and F to be restored in the WC when updated to rev 1
  svntest.actions.run_and_verify_svn(None, None, [], 'up', '-r', '1', wc_dir)
  expected_status.add({
    'A/B/E/alpha' : Item(status='  ', wc_rev=1),
    'A/B/F'       : Item(status='  ', wc_rev=1),
    })
  svntest.actions.run_and_verify_status(wc_dir, expected_status)

#----------------------------------------------------------------------

# Issue 1591.  Updating a working copy which contains local
# obstructions marks a directory as incomplete.  Removal of the
# obstruction and subsequent update should clear the "incomplete"
# flag.

def obstructed_update_alters_wc_props(sbox):
  "obstructed update alters WC properties"

  sbox.build()
  wc_dir = sbox.wc_dir

  # Create a new dir in the repo in prep for creating an obstruction.
  #print "Adding dir to repo"
  svntest.actions.run_and_verify_svn(None, None, [],
                                     'mkdir', '-m',
                                     'prep for obstruction',
                                     sbox.repo_url + '/A/foo')

  # Create an obstruction, a file in the WC with the same name as
  # present in a newer rev of the repo.
  #print "Creating obstruction"
  obstruction_parent_path = os.path.join(wc_dir, 'A')
  obstruction_path = os.path.join(obstruction_parent_path, 'foo')
  svntest.main.file_append(obstruction_path, 'an obstruction')

  # Update the WC to that newer rev to trigger the obstruction.
  #print "Updating WC"
  expected_output = svntest.wc.State(wc_dir, {})
  expected_disk = svntest.main.greek_state.copy()
  expected_status = svntest.actions.get_virginal_state(wc_dir, 1)
  error_re = 'Failed to add directory.*object of the same name already exists'
  svntest.actions.run_and_verify_update(wc_dir,
                                        expected_output,
                                        expected_disk,
                                        expected_status,
                                        error_re)

  # Remove the file which caused the obstruction.
  #print "Removing obstruction"
  os.unlink(obstruction_path)

  # Update the -- now unobstructed -- WC again.
  #print "Updating WC again"
  expected_output = svntest.wc.State(wc_dir, {
    'A/foo' : Item(status='A '),
    })
  expected_disk = svntest.main.greek_state.copy()
  expected_disk.add({
    'A/foo' : Item(),
    })
  expected_status = svntest.actions.get_virginal_state(wc_dir, 2)
  expected_status.add({
    'A/foo' : Item(status='  ', wc_rev=2),
    })
  svntest.actions.run_and_verify_update(wc_dir,
                                        expected_output,
                                        expected_disk,
                                        expected_status)

  # The previously obstructed resource should now be in the WC.
  if not os.path.isdir(obstruction_path):
    raise svntest.Failure

#----------------------------------------------------------------------

# Issue 938.
def update_replace_dir(sbox):
  "update that replaces a directory"

  sbox.build()
  wc_dir = sbox.wc_dir

  # Delete a directory
  F_path = os.path.join(wc_dir, 'A', 'B', 'F')
  svntest.actions.run_and_verify_svn(None, None, [], 'rm', F_path)

  # Commit deletion
  expected_output = svntest.wc.State(wc_dir, {
    'A/B/F'       : Item(verb='Deleting'),
    })
  expected_status = svntest.actions.get_virginal_state(wc_dir, 1)
  expected_status.remove('A/B/F')
  svntest.actions.run_and_verify_commit(wc_dir, expected_output,
                                        expected_status, None, wc_dir)

  # Add replacement directory
  svntest.actions.run_and_verify_svn(None, None, [], 'mkdir', F_path)

  # Commit addition
  expected_output = svntest.wc.State(wc_dir, {
    'A/B/F'       : Item(verb='Adding'),
    })
  expected_status = svntest.actions.get_virginal_state(wc_dir, 1)
  expected_status.tweak('A/B/F', wc_rev=3)
  svntest.actions.run_and_verify_commit(wc_dir, expected_output,
                                        expected_status, None, wc_dir)

  # Update to HEAD
  expected_output = svntest.wc.State(wc_dir, {
    })
  expected_disk = svntest.main.greek_state.copy()
  expected_status = svntest.actions.get_virginal_state(wc_dir, 3)
  svntest.actions.run_and_verify_update(wc_dir,
                                        expected_output,
                                        expected_disk,
                                        expected_status)

  # Update to revision 1 replaces the directory
  ### I can't get this to work :-(
  #expected_output = svntest.wc.State(wc_dir, {
  #  'A/B/F'       : Item(verb='Adding'),
  #  'A/B/F'       : Item(verb='Deleting'),
  #  })
  #expected_status = svntest.actions.get_virginal_state(wc_dir, 1)
  #svntest.actions.run_and_verify_update(wc_dir,
  #                                      expected_output,
  #                                      expected_disk,
  #                                      expected_status,
  #                                      None, None, None, None, None, 0,
  #                                      '-r', '1', wc_dir)

  # Update to revision 1 replaces the directory
  svntest.actions.run_and_verify_svn(None, None, [], 'up', '-r', '1', wc_dir)
  expected_status = svntest.actions.get_virginal_state(wc_dir, 1)
  svntest.actions.run_and_verify_status(wc_dir, expected_status)

#----------------------------------------------------------------------

def update_single_file(sbox):
  "update with explicit file target"

  sbox.build()
  wc_dir = sbox.wc_dir

  expected_disk = svntest.main.greek_state.copy()

  # Make a local mod to a file which will be committed
  mu_path = os.path.join(wc_dir, 'A', 'mu')
  svntest.main.file_append(mu_path, '\nAppended text for mu')

  # Commit.
  expected_output = svntest.wc.State(wc_dir, {
    'A/mu' : Item(verb='Sending'),
    })
  expected_status = svntest.actions.get_virginal_state(wc_dir, 1)
  expected_status.tweak('A/mu', wc_rev=2)
  svntest.actions.run_and_verify_commit(wc_dir, expected_output,
                                        expected_status, None, wc_dir)

  # At one stage 'svn up file' failed with a parent lock error
  was_cwd = os.getcwd()
  os.chdir(os.path.join(wc_dir, 'A'))

  ### Can't get run_and_verify_update to work having done the chdir.
  svntest.actions.run_and_verify_svn("update failed", None, [],
                                     'up', '-r', '1', 'mu')
  os.chdir(was_cwd)

  expected_status = svntest.actions.get_virginal_state(wc_dir, 1)
  svntest.actions.run_and_verify_status(wc_dir, expected_status)

#----------------------------------------------------------------------
def prop_update_on_scheduled_delete(sbox):
  "receive prop update to file scheduled for deletion"

  sbox.build()
  wc_dir = sbox.wc_dir

  other_wc = sbox.add_wc_path('other')

  # Make the "other" working copy.
  svntest.actions.duplicate_dir(wc_dir, other_wc)

  iota_path = os.path.join(wc_dir, 'iota')
  other_iota_path = os.path.join(other_wc, 'iota')

  svntest.main.run_svn(None, 'propset', 'foo', 'bar', iota_path)

  # Created expected output tree for 'svn ci'
  expected_output = svntest.wc.State(wc_dir, {
    'iota' : Item(verb='Sending'),
    })

  # Create expected status tree
  expected_status = svntest.actions.get_virginal_state(wc_dir, 1)
  expected_status.tweak('iota', wc_rev=2)

  # Commit the change, creating revision 2.
  svntest.actions.run_and_verify_commit(wc_dir, expected_output,
                                        expected_status, None, wc_dir)

  svntest.main.run_svn(None, 'rm', other_iota_path)

  # Expected output tree for update of other_wc.
  expected_output = svntest.wc.State(other_wc, {
    ''     : Item(status='C '), # tree conflict (issue #2282)
    'iota' : Item(status=' U'),
    })

  # Expected disk tree for the update.
  expected_disk = svntest.main.greek_state.copy()
  expected_disk.remove('iota')

  # Expected status tree for the update.
  expected_status = svntest.actions.get_virginal_state(other_wc, 2)
  expected_status.tweak('', status='C ') # tree conflict (issue #2282)
  expected_status.tweak('iota', status='D ')

  # Do the update and check the results in three ways.
  svntest.actions.run_and_verify_update(other_wc,
                                        expected_output,
                                        expected_disk,
                                        expected_status)

#----------------------------------------------------------------------

def update_receive_illegal_name(sbox):
  "bail when receive a file or dir named .svn"

  sbox.build()
  wc_dir = sbox.wc_dir

  # This tests the revision 4334 fix for issue #1068.

  legal_url = sbox.repo_url + '/A/D/G/svn'
  illegal_url = (sbox.repo_url
                 + '/A/D/G/' + svntest.main.get_admin_name())
  # Ha!  The client doesn't allow us to mkdir a '.svn' but it does
  # allow us to copy to a '.svn' so ...
  svntest.actions.run_and_verify_svn(None, None, [],
                                     'mkdir', '-m', 'log msg',
                                     legal_url)
  svntest.actions.run_and_verify_svn(None, None, [],
                                     'mv', '-m', 'log msg',
                                     legal_url, illegal_url)

  # Do the update twice, both should fail.  After the first failure
  # the wc will be marked "incomplete".
  for n in range(2):
    exit_code, out, err = svntest.main.run_svn(1, 'up', wc_dir)
    for line in err:
      if line.find("an unversioned directory of the same " \
                   "name already exists") != -1:
        break
    else:
      raise svntest.Failure

  # At one stage an obstructed update in an incomplete wc would leave
  # a txn behind
  exit_code, out, err = svntest.main.run_svnadmin('lstxns', sbox.repo_dir)
  if out or err:
    raise svntest.Failure

#----------------------------------------------------------------------

def update_deleted_missing_dir(sbox):
  "update missing dir to rev in which it is absent"

  sbox.build()
  wc_dir = sbox.wc_dir

  E_path = os.path.join(wc_dir, 'A', 'B', 'E')
  H_path = os.path.join(wc_dir, 'A', 'D', 'H')

  # Create a new revision with directories deleted
  svntest.main.run_svn(None, 'rm', E_path)
  svntest.main.run_svn(None, 'rm', H_path)
  svntest.main.run_svn(None,
                       'ci', '-m', 'log msg', E_path, H_path)

  # Update back to the old revision
  svntest.main.run_svn(None,
                       'up', '-r', '1', wc_dir)

  # Delete the directories from disk
  svntest.main.safe_rmtree(E_path)
  svntest.main.safe_rmtree(H_path)

  # Create expected output tree for an update of the missing items by name
  expected_output = svntest.wc.State(wc_dir, {
    'A/B/E' : Item(status='D '),
    'A/D/H' : Item(status='D '),
    })

  # Create expected disk tree for the update.
  expected_disk = svntest.main.greek_state.copy()
  expected_disk.remove('A/B/E', 'A/B/E/alpha', 'A/B/E/beta')
  expected_disk.remove('A/D/H', 'A/D/H/chi', 'A/D/H/omega', 'A/D/H/psi')

  # Create expected status tree for the update.
  expected_status = svntest.actions.get_virginal_state(wc_dir, 1)
  expected_status.remove('A/B/E', 'A/B/E/alpha', 'A/B/E/beta')
  expected_status.remove('A/D/H', 'A/D/H/chi', 'A/D/H/omega', 'A/D/H/psi')

  # Do the update, specifying the deleted paths explicitly.
  svntest.actions.run_and_verify_update(wc_dir,
                                        expected_output,
                                        expected_disk,
                                        expected_status,
                                        None, None, None, None, None,
                                        0, "-r", "2", E_path, H_path)

  # Update back to the old revision again
  svntest.main.run_svn(None,
                       'up', '-r', '1', wc_dir)

  # Delete the directories from disk
  svntest.main.safe_rmtree(E_path)
  svntest.main.safe_rmtree(H_path)

  # This time we're updating the whole working copy
  expected_status.tweak(wc_rev=2)

  # Do the update, on the whole working copy this time
  svntest.actions.run_and_verify_update(wc_dir,
                                        expected_output,
                                        expected_disk,
                                        expected_status,
                                        None, None, None, None, None,
                                        0, "-r", "2", wc_dir)

#----------------------------------------------------------------------

# Issue 919.  This test was written as a regression test for "item
# should remain 'deleted' when an update deletes a sibling".
def another_hudson_problem(sbox):
  "another \"hudson\" problem: updates that delete"

  sbox.build()
  wc_dir = sbox.wc_dir

  # Delete/commit gamma thus making it 'deleted'
  gamma_path = os.path.join(wc_dir, 'A', 'D', 'gamma')
  svntest.main.run_svn(None, 'rm', gamma_path)
  expected_output = svntest.wc.State(wc_dir, {
    'A/D/gamma' : Item(verb='Deleting'),
    })
  expected_status = svntest.actions.get_virginal_state(wc_dir, 1)
  expected_status.remove('A/D/gamma')
  svntest.actions.run_and_verify_commit(wc_dir,
                                        expected_output,
                                        expected_status,
                                        None, wc_dir)

  # Delete directory G from the repository
  svntest.actions.run_and_verify_svn(None,
                                     ['\n', 'Committed revision 3.\n'], [],
                                     'rm', '-m', 'log msg',
                                     sbox.repo_url + '/A/D/G')

  # Remove corresponding tree from working copy
  G_path = os.path.join(wc_dir, 'A', 'D', 'G')
  svntest.main.safe_rmtree(G_path)

  # Update missing directory to receive the delete, this should mark G
  # as 'deleted' and should not alter gamma's entry.

  # Sigh, I can't get run_and_verify_update to work (but not because
  # of issue 919 as far as I can tell)
  svntest.actions.run_and_verify_svn(None,
                                     ['D    '+G_path+'\n',
                                      'Updated to revision 3.\n'], [],
                                     'up', G_path)

  # Both G and gamma should be 'deleted', update should produce no output
  expected_output = svntest.wc.State(wc_dir, { })
  expected_status = svntest.actions.get_virginal_state(wc_dir, 3)
  expected_status.remove('A/D/G', 'A/D/G/pi', 'A/D/G/rho', 'A/D/G/tau',
                         'A/D/gamma')
  expected_disk = svntest.main.greek_state.copy()
  expected_disk.remove('A/D/G', 'A/D/G/pi', 'A/D/G/rho', 'A/D/G/tau',
                       'A/D/gamma')
  svntest.actions.run_and_verify_update(wc_dir,
                                        expected_output,
                                        expected_disk,
                                        expected_status)

#----------------------------------------------------------------------
def update_deleted_targets(sbox):
  "explicit update of deleted=true targets"

  sbox.build()
  wc_dir = sbox.wc_dir

  # Delete/commit thus creating 'deleted=true' entries
  gamma_path = os.path.join(wc_dir, 'A', 'D', 'gamma')
  F_path = os.path.join(wc_dir, 'A', 'B', 'F')
  svntest.main.run_svn(None, 'rm', gamma_path, F_path)
  expected_output = svntest.wc.State(wc_dir, {
    'A/D/gamma' : Item(verb='Deleting'),
    'A/B/F'     : Item(verb='Deleting'),
    })
  expected_status = svntest.actions.get_virginal_state(wc_dir, 1)
  expected_status.remove('A/D/gamma', 'A/B/F')
  svntest.actions.run_and_verify_commit(wc_dir,
                                        expected_output,
                                        expected_status,
                                        None, wc_dir)

  # Explicit update must not remove the 'deleted=true' entries
  svntest.actions.run_and_verify_svn(None, ['At revision 2.\n'], [],
                                     'update', gamma_path)
  svntest.actions.run_and_verify_svn(None, ['At revision 2.\n'], [],
                                     'update', F_path)

  # Update to r1 to restore items, since the parent directory is already
  # at r1 this fails if the 'deleted=true' entries are missing (issue 2250)
  expected_output = svntest.wc.State(wc_dir, {
    'A/D/gamma' : Item(status='A '),
    'A/B/F'     : Item(status='A '),
    })
  expected_status = svntest.actions.get_virginal_state(wc_dir, 1)
  expected_disk = svntest.main.greek_state.copy()
  svntest.actions.run_and_verify_update(wc_dir,
                                        expected_output,
                                        expected_disk,
                                        expected_status,
                                        None, None, None, None, None, 0,
                                        '-r', '1', wc_dir)



#----------------------------------------------------------------------

def new_dir_with_spaces(sbox):
  "receive new dir with spaces in its name"

  sbox.build()
  wc_dir = sbox.wc_dir

  # Create a new directory ("spacey dir") directly in repository
  svntest.actions.run_and_verify_svn(None,
                                     ['\n', 'Committed revision 2.\n'], [],
                                     'mkdir', '-m', 'log msg',
                                     sbox.repo_url
                                     + '/A/spacey%20dir')

  # Update, and make sure ra_neon doesn't choke on the space.
  expected_output = svntest.wc.State(wc_dir, {
    'A/spacey dir'       : Item(status='A '),
    })
  expected_status = svntest.actions.get_virginal_state(wc_dir, 2)
  expected_status.add({
    'A/spacey dir'       : Item(status='  ', wc_rev=2),
    })
  expected_disk = svntest.main.greek_state.copy()
  expected_disk.add({
    'A/spacey dir' : Item(),
    })

  svntest.actions.run_and_verify_update(wc_dir,
                                        expected_output,
                                        expected_disk,
                                        expected_status)

#----------------------------------------------------------------------

def non_recursive_update(sbox):
  "non-recursive update"

  sbox.build()
  wc_dir = sbox.wc_dir

  # Commit a change to A/mu and A/D/G/rho
  mu_path = os.path.join(wc_dir, 'A', 'mu')
  rho_path = os.path.join(wc_dir, 'A', 'D', 'G', 'rho')
  svntest.main.file_append(mu_path, "new")
  svntest.main.file_append(rho_path, "new")
  expected_output = svntest.wc.State(wc_dir, {
    'A/mu' : Item(verb='Sending'),
    'A/D/G/rho' : Item(verb='Sending'),
    })
  expected_status = svntest.actions.get_virginal_state(wc_dir, 1)
  expected_status.tweak('A/mu', 'A/D/G/rho', wc_rev=2)
  svntest.actions.run_and_verify_commit(wc_dir, expected_output,
                                        expected_status,
                                        None, wc_dir)

  # Update back to revision 1
  expected_output = svntest.wc.State(wc_dir, {
    'A/mu' : Item(status='U '),
    'A/D/G/rho' : Item(status='U '),
    })
  expected_disk = svntest.main.greek_state.copy()
  expected_status.tweak('A/mu', 'A/D/G/rho', wc_rev=1)
  svntest.actions.run_and_verify_update(wc_dir, expected_output,
                                        expected_disk, expected_status,
                                        None, None, None, None, None, 0,
                                        '-r', '1', wc_dir)

  # Non-recursive update of A should change A/mu but not A/D/G/rho
  A_path = os.path.join(wc_dir, 'A')
  expected_output = svntest.wc.State(wc_dir, {
    'A/mu' : Item(status='U '),
    })
  expected_status.tweak('A', 'A/mu', wc_rev=2)
  expected_disk.tweak('A/mu', contents="This is the file 'mu'.\nnew")
  svntest.actions.run_and_verify_update(wc_dir, expected_output,
                                        expected_disk, expected_status,
                                        None, None, None, None, None, 0,
                                        '-N', A_path)

#----------------------------------------------------------------------

def checkout_empty_dir(sbox):
  "check out an empty dir"
  # See issue #1472 -- checked out empty dir should not be marked as
  # incomplete ("!" in status).
  sbox.build(create_wc = False)
  wc_dir = sbox.wc_dir

  C_url = sbox.repo_url + '/A/C'

  svntest.main.safe_rmtree(wc_dir)
  svntest.actions.run_and_verify_svn(None, None, [], 'checkout', C_url, wc_dir)

  svntest.actions.run_and_verify_svn(None, [], [], 'status', wc_dir)


#----------------------------------------------------------------------
# Regression test for issue #919: "another ghudson bug".  Basically, if
# we fore- or back-date an item until it no longer exists, we were
# completely removing the entry, rather than marking it 'deleted'
# (which we now do.)

def update_to_deletion(sbox):
  "update target till it's gone, then get it back"

  sbox.build()
  wc_dir = sbox.wc_dir

  iota_path = os.path.join(wc_dir, 'iota')

  # Update iota to rev 0, so it gets removed.
  expected_output = svntest.wc.State(wc_dir, {
    'iota' : Item(status='D '),
    })
  expected_disk = svntest.main.greek_state.copy()
  expected_disk.remove('iota')

  svntest.actions.run_and_verify_update(wc_dir,
                                        expected_output,
                                        expected_disk,
                                        None, None,
                                        None, None, None, None, 0,
                                        '-r', '0', iota_path)

  # Update the wc root, so iota comes back.
  expected_output = svntest.wc.State(wc_dir, {
    'iota' : Item(status='A '),
    })
  expected_disk = svntest.main.greek_state.copy()

  svntest.actions.run_and_verify_update(wc_dir,
                                        expected_output,
                                        expected_disk,
                                        None, None,
                                        None, None, None, None, 0,
                                        wc_dir)


#----------------------------------------------------------------------

def update_deletion_inside_out(sbox):
  "update child before parent of a deleted tree"

  sbox.build()
  wc_dir = sbox.wc_dir

  parent_path = os.path.join(wc_dir, 'A', 'B')
  child_path = os.path.join(parent_path, 'E')  # Could be a file, doesn't matter

  # Delete the parent directory.
  svntest.actions.run_and_verify_svn(None, None, [],
                                     'rm', parent_path)
  svntest.actions.run_and_verify_svn(None, None, [],
                                     'ci', '-m', '', wc_dir)

  # Update back to r1.
  svntest.actions.run_and_verify_svn(None, None, [],
                                     'update', '-r', '1', wc_dir)

  # Update just the child to r2.
  svntest.actions.run_and_verify_svn(None, None, [],
                                     'update', '-r', '2', child_path)

  # Now try a normal update.
  expected_output = svntest.wc.State(wc_dir, {
    'A/B' : Item(status='D '),
    })
  expected_disk = svntest.main.greek_state.copy()
  expected_disk.remove('A/B', 'A/B/lambda', 'A/B/F',
                       'A/B/E', 'A/B/E/alpha', 'A/B/E/beta')

  svntest.actions.run_and_verify_update(wc_dir,
                                        expected_output,
                                        expected_disk,
                                        None)


#----------------------------------------------------------------------
# Regression test for issue #1793, whereby 'svn up dir' would delete
# dir if schedule-add.  Yikes.

def update_schedule_add_dir(sbox):
  "update a schedule-add directory"

  sbox.build()
  wc_dir = sbox.wc_dir

  # Delete directory A/D/G in the repository via immediate commit
  G_path = os.path.join(wc_dir, 'A', 'D', 'G')
  G_url = sbox.repo_url + '/A/D/G'
  svntest.actions.run_and_verify_svn(None, None, [],
                                     'rm', G_url, '-m', 'rev 2')

  # Update the wc to HEAD (r2)
  expected_output = svntest.wc.State(wc_dir, {
    'A/D/G' : Item(status='D '),
    })
  expected_disk = svntest.main.greek_state.copy()
  expected_disk.remove('A/D/G', 'A/D/G/pi', 'A/D/G/rho', 'A/D/G/tau')
  expected_status = svntest.actions.get_virginal_state(wc_dir, 2)
  expected_status.remove('A/D/G', 'A/D/G/pi', 'A/D/G/rho', 'A/D/G/tau')
  svntest.actions.run_and_verify_update(wc_dir,
                                        expected_output,
                                        expected_disk,
                                        expected_status)

  # Do a URL->wc copy, creating a new schedule-add A/D/G.
  # (Standard procedure when trying to resurrect the directory.)
  D_path = os.path.join(wc_dir, 'A', 'D')
  svntest.actions.run_and_verify_svn("Copy error:", None, [],
                                     'cp', G_url + '@1', D_path)

  # status should now show the dir scheduled for addition-with-history
  expected_status.add({
    'A/D/G'     : Item(status='A ', copied='+', wc_rev='-'),
    'A/D/G/pi'  : Item(status='  ', copied='+', wc_rev='-'),
    'A/D/G/rho' : Item(status='  ', copied='+', wc_rev='-'),
    'A/D/G/tau' : Item(status='  ', copied='+', wc_rev='-'),
    })
  svntest.actions.run_and_verify_status(wc_dir, expected_status)

  # Now update with the schedule-add dir as the target.
  svntest.actions.run_and_verify_svn(None, None, [], 'up', G_path)

  # The update should be a no-op, and the schedule-add directory
  # should still exist!  'svn status' shouldn't change at all.
  svntest.actions.run_and_verify_status(wc_dir, expected_status)


#----------------------------------------------------------------------
# Test updating items that do not exist in the current WC rev, but do
# exist at some future revision.

def update_to_future_add(sbox):
  "update target that was added in a future rev"

  sbox.build()
  wc_dir = sbox.wc_dir

  # Update the entire WC to rev 0
  # Create expected output tree for an update to rev 0
  expected_output = svntest.wc.State(wc_dir, {
    'iota' : Item(status='D '),
    'A' : Item(status='D '),
    })

  # Create expected disk tree for the update to rev 0
  expected_disk = svntest.wc.State(wc_dir, { })

  # Do the update and check the results.
  svntest.actions.run_and_verify_update(wc_dir,
                                        expected_output,
                                        expected_disk,
                                        None, None,
                                        None, None, None, None, 0,
                                        '-r', '0', wc_dir)

  # Update iota to the current HEAD.
  iota_path = os.path.join(wc_dir, 'iota')
  expected_output = svntest.wc.State(wc_dir, {
    'iota' : Item(status='A '),
    })
  expected_disk = svntest.wc.State('', {
   'iota' : Item("This is the file 'iota'.\n")
   })

  svntest.actions.run_and_verify_update(wc_dir,
                                        expected_output,
                                        expected_disk,
                                        None, None,
                                        None, None, None, None, 0,
                                        iota_path)

  # Now try updating the directory into the future
  A_path = os.path.join(wc_dir, 'A')

  expected_output = svntest.wc.State(wc_dir, {
    'A'              : Item(status='A '),
    'A/mu'           : Item(status='A '),
    'A/B'            : Item(status='A '),
    'A/B/lambda'     : Item(status='A '),
    'A/B/E'          : Item(status='A '),
    'A/B/E/alpha'    : Item(status='A '),
    'A/B/E/beta'     : Item(status='A '),
    'A/B/F'          : Item(status='A '),
    'A/C'            : Item(status='A '),
    'A/D'            : Item(status='A '),
    'A/D/gamma'      : Item(status='A '),
    'A/D/G'          : Item(status='A '),
    'A/D/G/pi'       : Item(status='A '),
    'A/D/G/rho'      : Item(status='A '),
    'A/D/G/tau'      : Item(status='A '),
    'A/D/H'          : Item(status='A '),
    'A/D/H/chi'      : Item(status='A '),
    'A/D/H/psi'      : Item(status='A '),
    'A/D/H/omega'    : Item(status='A ')
    })
  expected_disk = svntest.main.greek_state.copy()

  svntest.actions.run_and_verify_update(wc_dir,
                                        expected_output,
                                        expected_disk,
                                        None, None,
                                        None, None, None, None, 0,
                                        A_path);

#----------------------------------------------------------------------

def nested_in_read_only(sbox):
  "update a nested wc in a read-only wc"

  sbox.build()
  wc_dir = sbox.wc_dir

  # Delete/commit a file
  alpha_path = os.path.join(wc_dir, 'A', 'B', 'E', 'alpha')
  svntest.actions.run_and_verify_svn(None, None, [], 'rm', alpha_path)
  expected_output = svntest.wc.State(wc_dir, {
    'A/B/E/alpha' : Item(verb='Deleting'),
    })
  expected_status = svntest.actions.get_virginal_state(wc_dir, 1)
  expected_status.remove('A/B/E/alpha')
  svntest.actions.run_and_verify_commit(wc_dir, expected_output,
                                        expected_status, None, wc_dir)
  svntest.actions.run_and_verify_svn(None, None, [], 'up', wc_dir)
  expected_status.tweak(wc_rev=2)
  svntest.actions.run_and_verify_status(wc_dir, expected_status)

  # Delete/commit a directory that used to contain the deleted file
  B_path = os.path.join(wc_dir, 'A', 'B')
  svntest.actions.run_and_verify_svn(None, None, [], 'rm', B_path)
  expected_output = svntest.wc.State(wc_dir, {
    'A/B' : Item(verb='Deleting'),
    })
  expected_status.remove('A/B', 'A/B/lambda', 'A/B/E', 'A/B/E/beta', 'A/B/F')
  svntest.actions.run_and_verify_commit(wc_dir, expected_output,
                                        expected_status, None, wc_dir)

  svntest.actions.run_and_verify_svn(None, None, [], 'up', wc_dir)
  expected_status.tweak(wc_rev=3)
  svntest.actions.run_and_verify_status(wc_dir, expected_status)

  # Replace the deleted directory with a new checkout of an old
  # version of the directory, this gives it a "plausible" URL that
  # could be part of the containing wc
  B_url = sbox.repo_url + '/A/B'
  svntest.actions.run_and_verify_svn(None, None, [],
                                     'checkout', '-r', '1', B_url + "@1",
                                     B_path)
  expected_status = svntest.wc.State(B_path, {
    ''           : Item(),
    'lambda'     : Item(),
    'E'          : Item(),
    'E/alpha'    : Item(),
    'E/beta'     : Item(),
    'F'          : Item(),
    })
  expected_status.tweak(wc_rev=1, status='  ')
  svntest.actions.run_and_verify_status(B_path, expected_status)

  # Make enclosing wc read only
  os.chmod(os.path.join(wc_dir, 'A', svntest.main.get_admin_name()), 0555)

  try:
    # Update of nested wc should still work
    expected_output = svntest.wc.State(B_path, {
      'E/alpha' : Item(status='D '),
      })
    expected_disk = wc.State('', {
      'lambda'  : wc.StateItem("This is the file 'lambda'.\n"),
      'E'       : wc.StateItem(),
      'E/beta'  : wc.StateItem("This is the file 'beta'.\n"),
      'F'       : wc.StateItem(),
      })
    expected_status.remove('E/alpha')
    expected_status.tweak(wc_rev=2)
    svntest.actions.run_and_verify_update(B_path,
                                          expected_output,
                                          expected_disk,
                                          expected_status,
                                          None, None, None, None, None, 0,
                                          '-r', '2', B_path)
  finally:
    os.chmod(os.path.join(wc_dir, 'A', svntest.main.get_admin_name()), 0777)

#----------------------------------------------------------------------

def update_xml_unsafe_dir(sbox):
  "update dir with xml-unsafe name"

  sbox.build()
  wc_dir = sbox.wc_dir

  # Make a backup copy of the working copy
  wc_backup = sbox.add_wc_path('backup')
  svntest.actions.duplicate_dir(wc_dir, wc_backup)

  # Make a couple of local mods to files
  test_path = os.path.join(wc_dir, ' foo & bar')
  svntest.main.run_svn(None, 'mkdir', test_path)

  # Created expected output tree for 'svn ci'
  expected_output = wc.State(wc_dir, {
    ' foo & bar' : Item(verb='Adding'),
    })

  # Create expected status tree; all local revisions should be at 1,
  # but 'foo & bar' should be at revision 2.
  expected_status = svntest.actions.get_virginal_state(wc_dir, 1)
  expected_status.add({
    ' foo & bar' : Item(status='  ', wc_rev=2),
    })

  # Commit.
  svntest.actions.run_and_verify_commit(wc_dir, expected_output,
                                        expected_status, None, wc_dir)

  # chdir into the funky path, and update from there.
  os.chdir(test_path)

  expected_output = wc.State('', {
    })
  expected_disk = wc.State('', {
    })
  expected_status = wc.State('', {
    '' : Item(status='  ', wc_rev=2),
    })
  svntest.actions.run_and_verify_update('', expected_output, expected_disk,
                                        expected_status)

#----------------------------------------------------------------------
# eol-style handling during update with conflicts, scenario 1:
# when update creates a conflict on a file, make sure the file and files
# r<left>, r<right> and .mine are in the eol-style defined for that file.
#
# This test for 'svn merge' can be found in merge_tests.py as
# merge_conflict_markers_matching_eol.
def conflict_markers_matching_eol(sbox):
  "conflict markers should match the file's eol style"

  sbox.build()
  wc_dir = sbox.wc_dir
  filecount = 1

  mu_path = os.path.join(wc_dir, 'A', 'mu')

  if os.name == 'nt':
    crlf = '\n'
  else:
    crlf = '\r\n'

  # Checkout a second working copy
  wc_backup = sbox.add_wc_path('backup')
  svntest.actions.run_and_verify_svn(None, None, [], 'checkout',
                                     sbox.repo_url, wc_backup)

  # set starting revision
  cur_rev = 1

  expected_disk = svntest.main.greek_state.copy()
  expected_status = svntest.actions.get_virginal_state(wc_dir, cur_rev)
  expected_backup_status = svntest.actions.get_virginal_state(wc_backup,
                                                              cur_rev)

  path_backup = os.path.join(wc_backup, 'A', 'mu')

  # do the test for each eol-style
  for eol, eolchar in zip(['CRLF', 'CR', 'native', 'LF'],
                          [crlf, '\015', '\n', '\012']):
    # rewrite file mu and set the eol-style property.
    svntest.main.file_write(mu_path, "This is the file 'mu'."+ eolchar, 'wb')
    svntest.main.run_svn(None, 'propset', 'svn:eol-style', eol, mu_path)

    expected_disk.add({
      'A/mu' : Item("This is the file 'mu'." + eolchar)
    })
    expected_output = svntest.wc.State(wc_dir, {
      'A/mu' : Item(verb='Sending'),
    })
    expected_status.tweak(wc_rev = cur_rev)
    expected_status.add({
      'A/mu' : Item(status='  ', wc_rev = cur_rev + 1),
    })

    # Commit the original change and note the 'base' revision number
    svntest.actions.run_and_verify_commit(wc_dir, expected_output,
                                          expected_status, None, wc_dir)
    cur_rev = cur_rev + 1
    base_rev = cur_rev

    svntest.main.run_svn(None, 'update', wc_backup)

    # Make a local mod to mu
    svntest.main.file_append(mu_path,
                             'Original appended text for mu' + eolchar)

    # Commit the original change and note the 'theirs' revision number
    svntest.main.run_svn(None, 'commit', '-m', 'test log', wc_dir)
    cur_rev = cur_rev + 1
    theirs_rev = cur_rev

    # Make a local mod to mu, will conflict with the previous change
    svntest.main.file_append(path_backup,
                             'Conflicting appended text for mu' + eolchar)

    # Create expected output tree for an update of the wc_backup.
    expected_backup_output = svntest.wc.State(wc_backup, {
      'A/mu' : Item(status='C '),
      })

    # Create expected disk tree for the update.
    expected_backup_disk = expected_disk.copy()

    # verify content of resulting conflicted file
    expected_backup_disk.add({
    'A/mu' : Item(contents= "This is the file 'mu'." + eolchar +
      "<<<<<<< .mine" + eolchar +
      "Conflicting appended text for mu" + eolchar +
      "=======" + eolchar +
      "Original appended text for mu" + eolchar +
      ">>>>>>> .r" + str(cur_rev) + eolchar),
    })
    # verify content of base(left) file
    expected_backup_disk.add({
    'A/mu.r' + str(base_rev ) : Item(contents= "This is the file 'mu'." +
      eolchar)
    })
    # verify content of theirs(right) file
    expected_backup_disk.add({
    'A/mu.r' + str(theirs_rev ) : Item(contents= "This is the file 'mu'." +
      eolchar +
      "Original appended text for mu" + eolchar)
    })
    # verify content of mine file
    expected_backup_disk.add({
    'A/mu.mine' : Item(contents= "This is the file 'mu'." +
      eolchar +
      "Conflicting appended text for mu" + eolchar)
    })

    # Create expected status tree for the update.
    expected_backup_status.add({
      'A/mu'   : Item(status='  ', wc_rev=cur_rev),
    })
    expected_backup_status.tweak('A/mu', status='C ')
    expected_backup_status.tweak(wc_rev = cur_rev)

    # Do the update and check the results in three ways.
    svntest.actions.run_and_verify_update(wc_backup,
                                          expected_backup_output,
                                          expected_backup_disk,
                                          expected_backup_status,
                                          None,
                                          None,
                                          None)

    # cleanup for next run
    svntest.main.run_svn(None, 'revert', '-R', wc_backup)
    svntest.main.run_svn(None, 'update', wc_dir)

# eol-style handling during update, scenario 2:
# if part of that update is a propchange (add, change, delete) of
# svn:eol-style, make sure the correct eol-style is applied before
# calculating the merge (and conflicts if any)
#
# This test for 'svn merge' can be found in merge_tests.py as
# merge_eolstyle_handling.
def update_eolstyle_handling(sbox):
  "handle eol-style propchange during update"

  sbox.build()
  wc_dir = sbox.wc_dir

  mu_path = os.path.join(wc_dir, 'A', 'mu')

  if os.name == 'nt':
    crlf = '\n'
  else:
    crlf = '\r\n'

  # Checkout a second working copy
  wc_backup = sbox.add_wc_path('backup')
  svntest.actions.run_and_verify_svn(None, None, [], 'checkout',
                                     sbox.repo_url, wc_backup)
  path_backup = os.path.join(wc_backup, 'A', 'mu')

  # Test 1: add the eol-style property and commit, change mu in the second
  # working copy and update; there should be no conflict!
  svntest.main.run_svn(None, 'propset', 'svn:eol-style', "CRLF", mu_path)
  svntest.main.run_svn(None,
                       'commit', '-m', 'set eol-style property', wc_dir)

  svntest.main.file_append_binary(path_backup, 'Added new line of text.\012')

  expected_backup_disk = svntest.main.greek_state.copy()
  expected_backup_disk.tweak(
  'A/mu', contents= "This is the file 'mu'." + crlf +
    "Added new line of text." + crlf)
  expected_backup_output = svntest.wc.State(wc_backup, {
    'A/mu' : Item(status='GU'),
    })
  expected_backup_status = svntest.actions.get_virginal_state(wc_backup, 2)
  expected_backup_status.tweak('A/mu', status='M ')

  svntest.actions.run_and_verify_update(wc_backup,
                                        expected_backup_output,
                                        expected_backup_disk,
                                        expected_backup_status,
                                        None, None, None)

  # Test 2: now change the eol-style property to another value and commit,
  # update the still changed mu in the second working copy; there should be
  # no conflict!
  svntest.main.run_svn(None, 'propset', 'svn:eol-style', "CR", mu_path)
  svntest.main.run_svn(None,
                       'commit', '-m', 'set eol-style property', wc_dir)

  expected_backup_disk = svntest.main.greek_state.copy()
  expected_backup_disk.add({
  'A/mu' : Item(contents= "This is the file 'mu'.\015" +
    "Added new line of text.\015")
  })
  expected_backup_output = svntest.wc.State(wc_backup, {
    'A/mu' : Item(status='GU'),
    })
  expected_backup_status = svntest.actions.get_virginal_state(wc_backup, 3)
  expected_backup_status.tweak('A/mu', status='M ')
  svntest.actions.run_and_verify_update(wc_backup,
                                        expected_backup_output,
                                        expected_backup_disk,
                                        expected_backup_status,
                                        None, None, None)

  # Test 3: now delete the eol-style property and commit, update the still
  # changed mu in the second working copy; there should be no conflict!
  # EOL of mu should be unchanged (=CR).
  svntest.main.run_svn(None, 'propdel', 'svn:eol-style', mu_path)
  svntest.main.run_svn(None,
                       'commit', '-m', 'del eol-style property', wc_dir)

  expected_backup_disk = svntest.main.greek_state.copy()
  expected_backup_disk.add({
  'A/mu' : Item(contents= "This is the file 'mu'.\015" +
    "Added new line of text.\015")
  })
  expected_backup_output = svntest.wc.State(wc_backup, {
    'A/mu' : Item(status=' U'),
    })
  expected_backup_status = svntest.actions.get_virginal_state(wc_backup, 4)
  expected_backup_status.tweak('A/mu', status='M ')
  svntest.actions.run_and_verify_update(wc_backup,
                                        expected_backup_output,
                                        expected_backup_disk,
                                        expected_backup_status,
                                        None, None, None)

# Bug in which "update" put a bogus revision number on a schedule-add file,
# causing the wrong version of it to be committed.
def update_copy_of_old_rev(sbox):
  "update schedule-add copy of old rev"

  sbox.build()
  wc_dir = sbox.wc_dir

  dir = os.path.join(wc_dir, 'A')
  dir2 = os.path.join(wc_dir, 'A2')
  file = os.path.join(dir, 'mu')
  file2 = os.path.join(dir2, 'mu')
  url = sbox.repo_url + '/A/mu'
  url2 = sbox.repo_url + '/A2/mu'

  # Remember the original text of the file
  exit_code, text_r1, err = svntest.actions.run_and_verify_svn(None, None, [],
                                                               'cat', '-r1',
                                                               url)

  # Commit a different version of the file
  svntest.main.file_write(file, "Second revision of 'mu'\n")
  svntest.actions.run_and_verify_svn(None, None, [],
                                     'ci', '-m', '', wc_dir)

  # Copy an old revision of its directory into a new path in the WC
  svntest.actions.run_and_verify_svn(None, None, [],
                                     'cp', '-r1', dir, dir2)

  # Update.  (Should do nothing, but added a bogus "revision" in "entries".)
  svntest.actions.run_and_verify_svn(None, None, [],
                                     'up', wc_dir)

  # Commit, and check that it says it's committing the right thing
  exp_out = ['Adding         ' + dir2 + '\n',
             '\n',
             'Committed revision 3.\n']
  svntest.actions.run_and_verify_svn(None, exp_out, [],
                                     'ci', '-m', '', wc_dir)

  # Verify the committed file's content
  svntest.actions.run_and_verify_svn(None, text_r1, [],
                                     'cat', url2)

#----------------------------------------------------------------------
def forced_update(sbox):
  "forced update tolerates obstructions to adds"

  sbox.build()
  wc_dir = sbox.wc_dir

  # Make a backup copy of the working copy
  wc_backup = sbox.add_wc_path('backup')
  svntest.actions.duplicate_dir(wc_dir, wc_backup)

  # Make a couple of local mods to files
  mu_path = os.path.join(wc_dir, 'A', 'mu')
  rho_path = os.path.join(wc_dir, 'A', 'D', 'G', 'rho')
  svntest.main.file_append(mu_path, 'appended mu text')
  svntest.main.file_append(rho_path, 'new appended text for rho')

  # Add some files
  nu_path = os.path.join(wc_dir, 'A', 'B', 'F', 'nu')
  svntest.main.file_append(nu_path, "This is the file 'nu'\n")
  svntest.main.run_svn(None, 'add', nu_path)
  kappa_path = os.path.join(wc_dir, 'kappa')
  svntest.main.file_append(kappa_path, "This is the file 'kappa'\n")
  svntest.main.run_svn(None, 'add', kappa_path)

  # Add a dir with two files
  I_path = os.path.join(wc_dir, 'A', 'C', 'I')
  os.mkdir(I_path)
  svntest.main.run_svn(None, 'add', I_path)
  upsilon_path = os.path.join(I_path, 'upsilon')
  svntest.main.file_append(upsilon_path, "This is the file 'upsilon'\n")
  svntest.main.run_svn(None, 'add', upsilon_path)
  zeta_path = os.path.join(I_path, 'zeta')
  svntest.main.file_append(zeta_path, "This is the file 'zeta'\n")
  svntest.main.run_svn(None, 'add', zeta_path)

  # Created expected output tree for 'svn ci'
  expected_output = wc.State(wc_dir, {
    'A/mu'          : Item(verb='Sending'),
    'A/D/G/rho'     : Item(verb='Sending'),
    'A/B/F/nu'      : Item(verb='Adding'),
    'kappa'         : Item(verb='Adding'),
    'A/C/I'         : Item(verb='Adding'),
    'A/C/I/upsilon' : Item(verb='Adding'),
    'A/C/I/zeta'    : Item(verb='Adding'),
    })

  # Create expected status tree.
  expected_status = svntest.actions.get_virginal_state(wc_dir, 1)
  expected_status.add({
    'A/B/F/nu'      : Item(status='  ', wc_rev=2),
    'kappa'         : Item(status='  ', wc_rev=2),
    'A/C/I'         : Item(status='  ', wc_rev=2),
    'A/C/I/upsilon' : Item(status='  ', wc_rev=2),
    'A/C/I/zeta'    : Item(status='  ', wc_rev=2),
    })
  expected_status.tweak('A/mu', 'A/D/G/rho', wc_rev=2)

  # Commit.
  svntest.actions.run_and_verify_commit(wc_dir, expected_output,
                                        expected_status, None, wc_dir)

  # Make a local mod to mu that will merge cleanly.
  backup_mu_path = os.path.join(wc_backup, 'A', 'mu')
  svntest.main.file_append(backup_mu_path, 'appended mu text')

  # Create unversioned files and dir that will obstruct A/B/F/nu, kappa,
  # A/C/I, and A/C/I/upsilon coming from repos during update.
  # The obstructing nu has the same contents as  the repos, while kappa and
  # upsilon differ, which means the latter two should show as modified after
  # the forced update.
  nu_path = os.path.join(wc_backup, 'A', 'B', 'F', 'nu')
  svntest.main.file_append(nu_path, "This is the file 'nu'\n")
  kappa_path = os.path.join(wc_backup, 'kappa')
  svntest.main.file_append(kappa_path,
                           "This is the OBSTRUCTING file 'kappa'\n")
  I_path = os.path.join(wc_backup, 'A', 'C', 'I')
  os.mkdir(I_path)
  upsilon_path = os.path.join(I_path, 'upsilon')
  svntest.main.file_append(upsilon_path,
                           "This is the OBSTRUCTING file 'upsilon'\n")

  # Create expected output tree for an update of the wc_backup.
  # mu and rho are run of the mill update operations; merge and update
  # respectively.
  # kappa, nu, I, and upsilon all 'E'xisted as unversioned items in the WC.
  # While the dir I does exist, zeta does not so it's just an add.
  expected_output = wc.State(wc_backup, {
    'A/mu'          : Item(status='G '),
    'A/D/G/rho'     : Item(status='U '),
    'kappa'         : Item(status='E '),
    'A/B/F/nu'      : Item(status='E '),
    'A/C/I'         : Item(status='E '),
    'A/C/I/upsilon' : Item(status='E '),
    'A/C/I/zeta'    : Item(status='A '),
    })

  # Create expected output tree for an update of the wc_backup.
  #
  # - mu and rho are run of the mill update operations; merge and update
  #   respectively.
  #
  # - kappa, nu, I, and upsilon all 'E'xisted as unversioned items in the WC.
  #
  # - While the dir I does exist, I/zeta does not so it's just an add.
  expected_disk = svntest.main.greek_state.copy()
  expected_disk.add({
    'A/B/F/nu'      : Item("This is the file 'nu'\n"),
    'kappa'         : Item("This is the OBSTRUCTING file 'kappa'\n"),
    'A/C/I'         : Item(),
    'A/C/I/upsilon' : Item("This is the OBSTRUCTING file 'upsilon'\n"),
    'A/C/I/zeta'    : Item("This is the file 'zeta'\n"),
    })
  expected_disk.tweak('A/mu',
                      contents=expected_disk.desc['A/mu'].contents
                      + 'appended mu text')
  expected_disk.tweak('A/D/G/rho',
                      contents=expected_disk.desc['A/D/G/rho'].contents
                      + 'new appended text for rho')

  # Create expected status tree for the update.  Since the obstructing
  # kappa and upsilon differ from the repos, they should show as modified.
  expected_status = svntest.actions.get_virginal_state(wc_backup, 2)
  expected_status.add({
    'A/B/F/nu'      : Item(status='  ', wc_rev=2),
    'A/C/I'         : Item(status='  ', wc_rev=2),
    'A/C/I/zeta'    : Item(status='  ', wc_rev=2),
    'kappa'         : Item(status='M ', wc_rev=2),
    'A/C/I/upsilon' : Item(status='M ', wc_rev=2),
    })

  # Perform forced update and check the results in three ways.
  svntest.actions.run_and_verify_update(wc_backup,
                                        expected_output,
                                        expected_disk,
                                        expected_status,
                                        None, None, None, None, None, 0,
                                        wc_backup, '--force')

#----------------------------------------------------------------------
def forced_update_failures(sbox):
  "forced up fails with some types of obstructions"

  sbox.build()
  wc_dir = sbox.wc_dir

  # Make a backup copy of the working copy
  wc_backup = sbox.add_wc_path('backup')
  svntest.actions.duplicate_dir(wc_dir, wc_backup)

  # Add a file
  nu_path = os.path.join(wc_dir, 'A', 'B', 'F', 'nu')
  svntest.main.file_append(nu_path, "This is the file 'nu'\n")
  svntest.main.run_svn(None, 'add', nu_path)

  # Add a dir
  I_path = os.path.join(wc_dir, 'A', 'C', 'I')
  os.mkdir(I_path)
  svntest.main.run_svn(None, 'add', I_path)

  # Created expected output tree for 'svn ci'
  expected_output = wc.State(wc_dir, {
    'A/B/F/nu'      : Item(verb='Adding'),
    'A/C/I'         : Item(verb='Adding'),
    })

  # Create expected status tree.
  expected_status = svntest.actions.get_virginal_state(wc_dir, 1)
  expected_status.add({
    'A/B/F/nu'      : Item(status='  ', wc_rev=2),
    'A/C/I'         : Item(status='  ', wc_rev=2),
    })

  # Commit.
  svntest.actions.run_and_verify_commit(wc_dir, expected_output,
                                        expected_status, None, wc_dir)

  # Create an unversioned dir A/B/F/nu that will obstruct the file of the
  # same name coming from the repository.  Create an unversioned file A/C/I
  # that will obstruct the dir of the same name.
  nu_path = os.path.join(wc_backup, 'A', 'B', 'F', 'nu')
  os.mkdir(nu_path)
  I_path = os.path.join(wc_backup, 'A', 'C', 'I')
  svntest.main.file_append(I_path,
                           "This is the file 'I'...shouldn't I be a dir?\n")

  # A forced update that tries to add a file when an unversioned directory
  # of the same name already exists should fail.
  F_Path = os.path.join(wc_backup, 'A', 'B', 'F')
  svntest.actions.run_and_verify_update(F_Path, None, None, None,
                                        ".*Failed to add file.*" + \
                                        "a non-file object of the " + \
                                        "same name already exists",
                                        None, None, None, None, 0, F_Path,
                                        '--force')

  # A forced update that tries to add a directory when an unversioned file
  # of the same name already exists should fail.
  C_Path = os.path.join(wc_backup, 'A', 'C')
  svntest.actions.run_and_verify_update(C_Path, None, None, None,
                                        ".*Failed to add directory.*" + \
                                        "a non-directory object of the " + \
                                        "same name already exists",
                                        None, None, None, None, 0, C_Path,
                                        '--force')

  # A forced update that tries to add a directory when a versioned directory
  # of the same name already exists should fail.

  # Remove the file A/C/I and make it a versioned directory.
  I_url = sbox.repo_url + "/A/C/I"
  os.remove(I_path)
  os.mkdir(I_path)
  exit_code, so, se = svntest.actions.run_and_verify_svn(
    "Unexpected error during co",
    ['Checked out revision 2.\n'], [],
    "co", I_url, I_path)

  svntest.actions.run_and_verify_update(C_Path, None, None, None,
                                        ".*Failed to add " + \
                                        "directory.*a versioned directory " + \
                                        "of the same name already exists",
                                        None, None, None, None, 0, C_Path,
                                        '--force')

#----------------------------------------------------------------------
# Test for issue #2556. The tests maps a virtual drive to a working copy
# and tries some basic update, commit and status actions on the virtual
# drive.
def update_wc_on_windows_drive(sbox):
  "update wc on the root of a Windows (virtual) drive"

  def find_the_next_available_drive_letter():
    "find the first available drive"

    # get the list of used drive letters, use some Windows specific function.
    try:
      import win32api

      drives=win32api.GetLogicalDriveStrings()
      drives=drives.split('\000')

      for d in range(ord('G'), ord('Z')+1):
        drive = chr(d)
        if not drive + ':\\' in drives:
          return drive
    except ImportError:
      return None

    return None

  # just create an empty folder, we'll checkout later.
  sbox.build(create_wc = False)
  svntest.main.safe_rmtree(sbox.wc_dir)
  os.mkdir(sbox.wc_dir)

  # create a virtual drive to the working copy folder
  drive = find_the_next_available_drive_letter()
  if drive is None:
    raise svntest.Skip

  os.popen3('subst ' + drive +': ' + sbox.wc_dir, 't')
  wc_dir = drive + ':/'
  was_cwd = os.getcwd()

  try:
    svntest.actions.run_and_verify_svn(None, None, [],
                                       'checkout',
                                       sbox.repo_url, wc_dir)

    # Make some local modifications
    mu_path = os.path.join(wc_dir, 'A', 'mu')
    svntest.main.file_append(mu_path, '\nAppended text for mu')
    zeta_path = os.path.join(wc_dir, 'zeta')
    svntest.main.file_append(zeta_path, "This is the file 'zeta'\n")
    svntest.main.run_svn(None, 'add', zeta_path)

    # Commit.
    expected_output = svntest.wc.State(wc_dir, {
      'A/mu' : Item(verb='Sending'),
      'zeta' : Item(verb='Adding'),
      })
    expected_status = svntest.actions.get_virginal_state(wc_dir, 1)
    expected_status.tweak('A/mu', wc_rev=2)
    expected_status.add({
    'zeta' : Item(status='  ', wc_rev=2),
    })
    svntest.actions.run_and_verify_commit(wc_dir, expected_output,
                                          expected_status, None,
                                          wc_dir, zeta_path)

    # Non recursive commit
    dir1_path = os.path.join(wc_dir, 'dir1')
    os.mkdir(dir1_path)
    svntest.main.run_svn(None, 'add', '-N', dir1_path)
    file1_path = os.path.join(dir1_path, 'file1')
    svntest.main.file_append(file1_path, "This is the file 'file1'\n")
    svntest.main.run_svn(None, 'add', '-N', file1_path)

    expected_output = svntest.wc.State(wc_dir, {
      'dir1' : Item(verb='Adding'),
      'dir1/file1' : Item(verb='Adding'),
      })
    expected_status.add({
    'dir1' : Item(status='  ', wc_rev=3),
    'dir1/file1' : Item(status='  ', wc_rev=3),
    })
    svntest.actions.run_and_verify_commit(wc_dir, expected_output,
                                          expected_status, None,
                                          '-N',
                                          wc_dir,
                                          dir1_path, file1_path)

    # revert to previous revision to test update
    os.chdir(wc_dir)

    expected_disk = svntest.main.greek_state.copy()
    expected_output = svntest.wc.State(wc_dir, {
      'A/mu' : Item(status='U '),
      'zeta' : Item(status='D '),
      'dir1' : Item(status='D '),
      })
    expected_status = svntest.actions.get_virginal_state(wc_dir, 1)
    svntest.actions.run_and_verify_update(wc_dir,
                                          expected_output,
                                          expected_disk,
                                          expected_status,
                                          None, None, None, None, None, 0,
                                          '-r', '1', wc_dir)

    os.chdir(was_cwd)

    # update to the latest version, but use the relative path 'X:'
    wc_dir = drive + ":"
    expected_output = svntest.wc.State(wc_dir, {
      'A/mu' : Item(status='U '),
      'zeta' : Item(status='A '),
      'dir1' : Item(status='A '),
      'dir1/file1' : Item(status='A '),
      })
    expected_status = svntest.actions.get_virginal_state(wc_dir, 3)
    expected_status.add({
      'dir1' : Item(status='  ', wc_rev=3),
      'dir1/file1' : Item(status='  ', wc_rev=3),
      'zeta' : Item(status='  ', wc_rev=3),
      })
    expected_disk.add({
      'zeta'    : Item("This is the file 'zeta'\n"),
      'dir1/file1': Item("This is the file 'file1'\n"),
      })
    expected_disk.tweak('A/mu', contents = expected_disk.desc['A/mu'].contents
                        + '\nAppended text for mu')
    svntest.actions.run_and_verify_update(wc_dir,
                                          expected_output,
                                          expected_disk,
                                          expected_status)

  finally:
    os.chdir(was_cwd)
    # cleanup the virtual drive
    os.popen3('subst /D ' + drive +': ', 't')

# Issue #2618: update a working copy with a replaced file.
def update_wc_with_replaced_file(sbox):
  "update wc containing a replaced-with-history file"

  sbox.build()
  wc_dir = sbox.wc_dir

  # Make a backup copy of the working copy.
  wc_backup = sbox.add_wc_path('backup')
  svntest.actions.duplicate_dir(wc_dir, wc_backup)

  # we need a change in the repository
  iota_path = os.path.join(wc_dir, 'iota')
  mu_path = os.path.join(wc_dir, 'A', 'mu')
  iota_bu_path = os.path.join(wc_backup, 'iota')
  svntest.main.file_append(iota_bu_path, "New line in 'iota'\n")
  svntest.main.run_svn(None,
                       'ci', wc_backup, '-m', 'changed file')

  # First, a replacement without history.
  svntest.main.run_svn(None, 'rm', iota_path)
  svntest.main.file_append(iota_path, "")
  svntest.main.run_svn(None, 'add', iota_path)

  expected_status = svntest.actions.get_virginal_state(wc_dir, 1)
  expected_status.tweak('iota', status='R ', wc_rev='1')
  svntest.actions.run_and_verify_status(wc_dir, expected_status)

  # Now update the wc
  expected_output = svntest.wc.State(wc_dir, {
    'iota' : Item(status='C '),
    })
  expected_status = svntest.actions.get_virginal_state(wc_dir, 2)
  expected_status.add({
    'iota' : Item(status='C ', wc_rev='2'),
    })
  expected_disk = svntest.main.greek_state.copy()
  expected_disk.tweak('iota',
                      contents="\n".join(["<<<<<<< .mine",
                                          "=======",
                                          "This is the file 'iota'.",
                                          "New line in 'iota'",
                                          ">>>>>>> .r2",
                                          ""]))
  conflict_files = [ 'iota.*\.r1', 'iota.*\.r2', 'iota.*\.mine' ]
  svntest.actions.run_and_verify_update(wc_dir,
                                        expected_output,
                                        expected_disk,
                                        expected_status,
                                        None,
                                        svntest.tree.detect_conflict_files,
                                        conflict_files)

  # Make us a working copy with a 'replace-with-history' file.
  svntest.main.run_svn(None, 'revert', iota_path)
  expected_output = svntest.wc.State(wc_dir, {
    'iota' : Item(status='U '),
    })
  expected_status = svntest.actions.get_virginal_state(wc_dir, 1)
  expected_disk = svntest.main.greek_state.copy()
  svntest.actions.run_and_verify_update(wc_dir,
                                        expected_output,
                                        expected_disk,
                                        expected_status,
                                        None,
                                        None, None, None, None, 0,
                                        wc_dir, '-r1')

  svntest.main.run_svn(None, 'rm', iota_path)
  svntest.main.run_svn(None, 'cp', mu_path, iota_path)

  expected_status = svntest.actions.get_virginal_state(wc_dir, 1)
  expected_status.tweak('iota', status='R ', copied='+', wc_rev='-')
  svntest.actions.run_and_verify_status(wc_dir, expected_status)

  # Now update the wc
  expected_output = svntest.wc.State(wc_dir, {
    'iota' : Item(status='C '),
    })
  expected_status = svntest.actions.get_virginal_state(wc_dir, 2)
  expected_status.add({
    'iota' : Item(status='CM', wc_rev='-', copied='+'),
    })
  expected_disk = svntest.main.greek_state.copy()
  expected_disk.tweak('iota',
                      contents="\n".join(["<<<<<<< .mine",
                                          "This is the file 'mu'.",
                                          "=======",
                                          "This is the file 'iota'.",
                                          "New line in 'iota'",
                                          ">>>>>>> .r2",
                                          ""]))
  conflict_files = [ 'iota.*\.r1', 'iota.*\.r2', 'iota.*\.mine' ]
  svntest.actions.run_and_verify_update(wc_dir,
                                        expected_output,
                                        expected_disk,
                                        expected_status,
                                        None,
                                        svntest.tree.detect_conflict_files,
                                        conflict_files)

#----------------------------------------------------------------------
def update_with_obstructing_additions(sbox):
  "update handles obstructing paths scheduled for add"

  sbox.build()
  wc_dir = sbox.wc_dir

  # Make a backup copy of the working copy
  wc_backup = sbox.add_wc_path('backup')
  svntest.actions.duplicate_dir(wc_dir, wc_backup)

  # Add files and dirs to the repos via the first WC.  Each of these
  # will be added to the backup WC via an update:
  #
  #  A/B/upsilon:   Identical to the file scheduled for addition in
  #                 the backup WC.
  #
  #  A/C/nu:        A "normal" add, won't exist in the backup WC.
  #
  #  A/D/kappa:     Textual and property conflict with the file scheduled
  #                 for addition in the backup WC.
  #
  #  A/D/epsilon:   Textual conflict with the file scheduled for addition.
  #
  #  A/D/zeta:      Prop conflict with the file scheduled for addition.
  #
  #                 Three new dirs that will also be scheduled for addition:
  #  A/D/H/I:         No props on either WC or REPOS.
  #  A/D/H/I/J:       Prop conflict with the scheduled add.
  #  A/D/H/I/K:       Same (mergeable) prop on WC and REPOS.
  #
  #  A/D/H/I/K/xi:  Identical to the file scheduled for addition in
  #                 the backup WC. No props.
  #
  #  A/D/H/I/L:     A "normal" dir add, won't exist in the backup WC.
  #
  #  A/D/H/I/J/eta: Conflicts with the file scheduled for addition in
  #                 the backup WC.  No props.
  upsilon_path = os.path.join(wc_dir, 'A', 'B', 'upsilon')
  svntest.main.file_append(upsilon_path, "This is the file 'upsilon'\n")
  nu_path = os.path.join(wc_dir, 'A', 'C', 'nu')
  svntest.main.file_append(nu_path, "This is the file 'nu'\n")
  kappa_path = os.path.join(wc_dir, 'A', 'D', 'kappa')
  svntest.main.file_append(kappa_path, "This is REPOS file 'kappa'\n")
  epsilon_path = os.path.join(wc_dir, 'A', 'D', 'epsilon')
  svntest.main.file_append(epsilon_path, "This is REPOS file 'epsilon'\n")
  zeta_path = os.path.join(wc_dir, 'A', 'D', 'zeta')
  svntest.main.file_append(zeta_path, "This is the file 'zeta'\n")
  I_path = os.path.join(wc_dir, 'A', 'D', 'H', 'I')
  os.mkdir(I_path)
  J_path = os.path.join(I_path, 'J')
  os.mkdir(J_path)
  K_path = os.path.join(I_path, 'K')
  os.mkdir(K_path)
  L_path = os.path.join(I_path, 'L')
  os.mkdir(L_path)
  xi_path = os.path.join(K_path, 'xi')
  svntest.main.file_append(xi_path, "This is the file 'xi'\n")
  eta_path = os.path.join(J_path, 'eta')
  svntest.main.file_append(eta_path, "This is REPOS file 'eta'\n")
  svntest.main.run_svn(None, 'add', upsilon_path, nu_path,
                       kappa_path, epsilon_path, zeta_path, I_path)

  # Set props that will conflict with scheduled adds.
  svntest.main.run_svn(None, 'propset', 'propname1', 'propval-REPOS',
                       kappa_path)
  svntest.main.run_svn(None, 'propset', 'propname1', 'propval-REPOS',
                       zeta_path)
  svntest.main.run_svn(None, 'propset', 'propname1', 'propval-REPOS',
                       J_path)

  # Set prop that will match with scheduled add.
  svntest.main.run_svn(None, 'propset', 'propname1', 'propval-SAME',
                       epsilon_path)
  svntest.main.run_svn(None, 'propset', 'propname1', 'propval-SAME',
                       K_path)

  # Created expected output tree for 'svn ci'
  expected_output = wc.State(wc_dir, {
    'A/B/upsilon'   : Item(verb='Adding'),
    'A/C/nu'        : Item(verb='Adding'),
    'A/D/kappa'     : Item(verb='Adding'),
    'A/D/epsilon'   : Item(verb='Adding'),
    'A/D/zeta'      : Item(verb='Adding'),
    'A/D/H/I'       : Item(verb='Adding'),
    'A/D/H/I/J'     : Item(verb='Adding'),
    'A/D/H/I/J/eta' : Item(verb='Adding'),
    'A/D/H/I/K'     : Item(verb='Adding'),
    'A/D/H/I/K/xi'  : Item(verb='Adding'),
    'A/D/H/I/L'     : Item(verb='Adding'),
    })

  # Create expected status tree.
  expected_status = svntest.actions.get_virginal_state(wc_dir, 1)
  expected_status.add({
    'A/B/upsilon'   : Item(status='  ', wc_rev=2),
    'A/C/nu'        : Item(status='  ', wc_rev=2),
    'A/D/kappa'     : Item(status='  ', wc_rev=2),
    'A/D/epsilon'   : Item(status='  ', wc_rev=2),
    'A/D/zeta'      : Item(status='  ', wc_rev=2),
    'A/D/H/I'       : Item(status='  ', wc_rev=2),
    'A/D/H/I/J'     : Item(status='  ', wc_rev=2),
    'A/D/H/I/J/eta' : Item(status='  ', wc_rev=2),
    'A/D/H/I/K'     : Item(status='  ', wc_rev=2),
    'A/D/H/I/K/xi'  : Item(status='  ', wc_rev=2),
    'A/D/H/I/L'     : Item(status='  ', wc_rev=2),
    })

  # Commit.
  svntest.actions.run_and_verify_commit(wc_dir, expected_output,
                                        expected_status, None, wc_dir)

  # Create various paths scheduled for addition which will obstruct
  # the adds coming from the repos.
  upsilon_backup_path = os.path.join(wc_backup, 'A', 'B', 'upsilon')
  svntest.main.file_append(upsilon_backup_path,
                           "This is the file 'upsilon'\n")
  kappa_backup_path = os.path.join(wc_backup, 'A', 'D', 'kappa')
  svntest.main.file_append(kappa_backup_path,
                           "This is WC file 'kappa'\n")
  epsilon_backup_path = os.path.join(wc_backup, 'A', 'D', 'epsilon')
  svntest.main.file_append(epsilon_backup_path,
                           "This is WC file 'epsilon'\n")
  zeta_backup_path = os.path.join(wc_backup, 'A', 'D', 'zeta')
  svntest.main.file_append(zeta_backup_path, "This is the file 'zeta'\n")
  I_backup_path = os.path.join(wc_backup, 'A', 'D', 'H', 'I')
  os.mkdir(I_backup_path)
  J_backup_path = os.path.join(I_backup_path, 'J')
  os.mkdir(J_backup_path)
  K_backup_path = os.path.join(I_backup_path, 'K')
  os.mkdir(K_backup_path)
  xi_backup_path = os.path.join(K_backup_path, 'xi')
  svntest.main.file_append(xi_backup_path, "This is the file 'xi'\n")
  eta_backup_path = os.path.join(J_backup_path, 'eta')
  svntest.main.file_append(eta_backup_path, "This is WC file 'eta'\n")

  svntest.main.run_svn(None, 'add', upsilon_backup_path, kappa_backup_path,
                       epsilon_backup_path, zeta_backup_path, I_backup_path)

  # Set prop that will conflict with add from repos.
  svntest.main.run_svn(None, 'propset', 'propname1', 'propval-WC',
                       kappa_backup_path)
  svntest.main.run_svn(None, 'propset', 'propname1', 'propval-WC',
                       zeta_backup_path)
  svntest.main.run_svn(None, 'propset', 'propname1', 'propval-WC',
                       J_backup_path)

  # Set prop that will match add from repos.
  svntest.main.run_svn(None, 'propset', 'propname1', 'propval-SAME',
                       epsilon_backup_path)
  svntest.main.run_svn(None, 'propset', 'propname1', 'propval-SAME',
                       K_backup_path)

  # Create expected output tree for an update of the wc_backup.
  expected_output = wc.State(wc_backup, {
    'A/B/upsilon'   : Item(status='E '),
    'A/C/nu'        : Item(status='A '),
    'A/D/H/I'       : Item(status='E '),
    'A/D/H/I/J'     : Item(status='EC'),
    'A/D/H/I/J/eta' : Item(status='C '),
    'A/D/H/I/K'     : Item(status='EG'),
    'A/D/H/I/K/xi'  : Item(status='E '),
    'A/D/H/I/L'     : Item(status='A '),
    'A/D/kappa'     : Item(status='CC'),
    'A/D/epsilon'   : Item(status='CG'),
    'A/D/zeta'      : Item(status='EC'),
    })

  # Create expected disk for update of wc_backup.
  expected_disk = svntest.main.greek_state.copy()
  expected_disk.add({
    'A/B/upsilon'   : Item("This is the file 'upsilon'\n"),
    'A/C/nu'        : Item("This is the file 'nu'\n"),
    'A/D/H/I'       : Item(),
    'A/D/H/I/J'     : Item(props={'propname1' : 'propval-WC'}),
    'A/D/H/I/J/eta' : Item("\n".join(["<<<<<<< .mine",
                                      "This is WC file 'eta'",
                                      "=======",
                                      "This is REPOS file 'eta'",
                                      ">>>>>>> .r2",
                                      ""])),
    'A/D/H/I/K'     : Item(props={'propname1' : 'propval-SAME'}),
    'A/D/H/I/K/xi'  : Item("This is the file 'xi'\n"),
    'A/D/H/I/L'     : Item(),
    'A/D/kappa'     : Item("\n".join(["<<<<<<< .mine",
                                      "This is WC file 'kappa'",
                                      "=======",
                                      "This is REPOS file 'kappa'",
                                      ">>>>>>> .r2",
                                      ""]),
                           props={'propname1' : 'propval-WC'}),
    'A/D/epsilon'     : Item("\n".join(["<<<<<<< .mine",
                                        "This is WC file 'epsilon'",
                                        "=======",
                                        "This is REPOS file 'epsilon'",
                                        ">>>>>>> .r2",
                                        ""]),
                             props={'propname1' : 'propval-SAME'}),
    'A/D/zeta'   : Item("This is the file 'zeta'\n",
                        props={'propname1' : 'propval-WC'}),
    })

  # Create expected status tree for the update.  Since the obstructing
  # kappa and upsilon differ from the repos, they should show as modified.
  expected_status = svntest.actions.get_virginal_state(wc_backup, 2)
  expected_status.add({
    'A/B/upsilon'   : Item(status='  ', wc_rev=2),
    'A/C/nu'        : Item(status='  ', wc_rev=2),
    'A/D/H/I'       : Item(status='  ', wc_rev=2),
    'A/D/H/I/J'     : Item(status=' C', wc_rev=2),
    'A/D/H/I/J/eta' : Item(status='C ', wc_rev=2),
    'A/D/H/I/K'     : Item(status='  ', wc_rev=2),
    'A/D/H/I/K/xi'  : Item(status='  ', wc_rev=2),
    'A/D/H/I/L'     : Item(status='  ', wc_rev=2),
    'A/D/kappa'     : Item(status='CC', wc_rev=2),
    'A/D/epsilon'   : Item(status='C ', wc_rev=2),
    'A/D/zeta'      : Item(status=' C', wc_rev=2),
    })

  # "Extra" files that we expect to result from the conflicts.
  extra_files = ['eta\.r0', 'eta\.r2', 'eta\.mine',
                 'kappa\.r0', 'kappa\.r2', 'kappa\.mine',
                 'epsilon\.r0', 'epsilon\.r2', 'epsilon\.mine',
                 'kappa.prej', 'zeta.prej', 'dir_conflicts.prej']

  # Perform forced update and check the results in three
  # ways (including props).
  svntest.actions.run_and_verify_update(wc_backup,
                                        expected_output,
                                        expected_disk,
                                        expected_status,
                                        None,
                                        svntest.tree.detect_conflict_files,
                                        extra_files, None, None, 1,
                                        wc_backup)

  # Some obstructions are still not permitted:
  #
  # Test that file and dir obstructions scheduled for addition *with*
  # history fail when update tries to add the same path.

  # URL to URL copy of A/D/G to A/M.
  G_URL = sbox.repo_url + '/A/D/G'
  M_URL = sbox.repo_url + '/A/M'
  svntest.actions.run_and_verify_svn("Copy error:", None, [],
                                     'cp', G_URL, M_URL, '-m', '')

  # WC to WC copy of A/D/H to A/M, M now scheduled for addition with
  # history in WC and pending addition from the repos.
  H_path = os.path.join(wc_dir, 'A', 'D', 'H')
  A_path = os.path.join(wc_dir, 'A')
  M_path = os.path.join(wc_dir, 'A', 'M')

  svntest.actions.run_and_verify_svn("Copy error:", None, [],
                                     'cp', H_path, M_path)

  # URL to URL copy of A/D/H/omega to omicron.
  omega_URL = sbox.repo_url + '/A/D/H/omega'
  omicron_URL = sbox.repo_url + '/omicron'
  svntest.actions.run_and_verify_svn("Copy error:", None, [],
                                     'cp', omega_URL, omicron_URL,
                                     '-m', '')

  # WC to WC copy of A/D/H/chi to omicron, omicron now scheduled for
  # addition with history in WC and pending addition from the repos.
  chi_path = os.path.join(wc_dir, 'A', 'D', 'H', 'chi')
  omicron_path = os.path.join(wc_dir, 'omicron')

  svntest.actions.run_and_verify_svn("Copy error:", None, [],
                                     'cp', chi_path,
                                     omicron_path)

  # Try to update M's Parent.
  svntest.actions.run_and_verify_update(A_path, expected_output,
                                        expected_disk, expected_status,
                                        "svn: Failed to add " \
                                        "directory '.*M': a versioned " \
                                        "directory of the same name " \
                                        "already exists",
                                        None, None, None, None, 0)

  # --force shouldn't help either.
  svntest.actions.run_and_verify_update(wc_dir, expected_output,
                                        expected_disk, expected_status,
                                        "svn: Failed to add " \
                                        "directory '.*M': a versioned " \
                                        "directory of the same name " \
                                        "already exists",
                                        None, None, None, None, 0,
                                        A_path, '--force')

  # Try to update omicron's parent, non-recusively so as not to
  # try and update M first.
  svntest.actions.run_and_verify_update(wc_dir, expected_output,
                                        expected_disk, expected_status,
                                        "Failed to add file '.*omicron': " \
                                        "a file of the same name is " \
                                        "already scheduled for addition " \
                                        "with history",
                                        None, None, None, None, 0,
                                        wc_dir, '-N')

  # Again, --force shouldn't matter.
  svntest.actions.run_and_verify_update(wc_dir, expected_output,
                                        expected_disk, expected_status,
                                        "Failed to add file '.*omicron': " \
                                        "a file of the same name is " \
                                        "already scheduled for addition " \
                                        "with history",
                                        None, None, None, None, 0,
                                        wc_dir, '-N', '--force')

# Test for issue #2022: Update shouldn't touch conflicted files.
def update_conflicted(sbox):
  "update conflicted files"
  sbox.build()
  wc_dir = sbox.wc_dir
  iota_path = os.path.join(wc_dir, 'iota')
  lambda_path = os.path.join(wc_dir, 'A', 'B', 'lambda')
  mu_path = os.path.join(wc_dir, 'A', 'mu')
  D_path = os.path.join(wc_dir, 'A', 'D')
  pi_path = os.path.join(wc_dir, 'A', 'D', 'G', 'pi')

  expected_status = svntest.actions.get_virginal_state(wc_dir, 1)

  # Make some modifications to the files and a dir, creating r2.
  svntest.main.file_append(iota_path, 'Original appended text for iota\n')
  svntest.main.run_svn(None, 'propset', 'prop', 'val', lambda_path)
  svntest.main.file_append(mu_path, 'Original appended text for mu\n')
  svntest.main.run_svn(None, 'propset', 'prop', 'val', mu_path)
  svntest.main.run_svn(None, 'propset', 'prop', 'val', D_path)
  expected_output = svntest.wc.State(wc_dir, {
    'iota' : Item(verb='Sending'),
    'A/mu': Item(verb='Sending'),
    'A/B/lambda': Item(verb='Sending'),
    'A/D': Item(verb='Sending'),
    })

  expected_status.tweak('iota', 'A/mu', 'A/B/lambda', 'A/D', wc_rev=2)
  svntest.actions.run_and_verify_commit(wc_dir, expected_output,
                                        expected_status, None, wc_dir)

  # Do another change to each path that we will need later.
  # Also, change a file below A/D in the path.
  svntest.main.file_append(iota_path, 'Another line for iota\n')
  svntest.main.file_append(mu_path, 'Another line for mu\n')
  svntest.main.file_append(lambda_path, 'Another line for lambda\n')
  svntest.main.run_svn(None, 'propset', 'prop', 'val2', D_path)
  svntest.main.file_append(pi_path, 'Another line for pi\n')
  expected_status.tweak('iota', 'A/mu', 'A/B/lambda', 'A/D', 'A/D/G/pi',
                        wc_rev=3)
  expected_output.add({
    'A/D/G/pi': Item(verb='Sending')})
  svntest.actions.run_and_verify_commit(wc_dir, expected_output,
                                        expected_status, None, wc_dir)

  # Go back to revision 1.
  expected_output = svntest.wc.State(wc_dir, {
    'iota' : Item(status='U '),
    'A/B/lambda' : Item(status='UU'),
    'A/mu' : Item(status='UU'),
    'A/D': Item(status=' U'),
    'A/D/G/pi': Item(status='U '),
    })
  expected_disk = svntest.main.greek_state.copy()
  expected_status = svntest.actions.get_virginal_state(wc_dir, 1)
  svntest.actions.run_and_verify_update(wc_dir,
                                        expected_output,
                                        expected_disk,
                                        expected_status,
                                        None,
                                        None, None,
                                        None, None, 1,
                                        '-r1', wc_dir)

  # Create modifications conflicting with rev 2.
  svntest.main.file_append(iota_path, 'Conflicting appended text for iota\n')
  svntest.main.run_svn(None, 'propset', 'prop', 'conflictval', lambda_path)
  svntest.main.file_append(mu_path, 'Conflicting appended text for mu\n')
  svntest.main.run_svn(None, 'propset', 'prop', 'conflictval', mu_path)
  svntest.main.run_svn(None, 'propset', 'prop', 'conflictval', D_path)

  # Update to revision 2, expecting conflicts.
  expected_output = svntest.wc.State(wc_dir, {
    'iota': Item(status='C '),
    'A/B/lambda': Item(status=' C'),
    'A/mu': Item(status='CC'),
    'A/D': Item(status=' C'),
    })
  expected_disk.tweak('iota',
                      contents="\n".join(["This is the file 'iota'.",
                                          "<<<<<<< .mine",
                                          "Conflicting appended text for iota",
                                          "=======",
                                          "Original appended text for iota",
                                          ">>>>>>> .r2",
                                          ""]))
  expected_disk.tweak('A/mu',
                      contents="\n".join(["This is the file 'mu'.",
                                          "<<<<<<< .mine",
                                          "Conflicting appended text for mu",
                                          "=======",
                                          "Original appended text for mu",
                                          ">>>>>>> .r2",
                                          ""]),
                      props={'prop': 'conflictval'})
  expected_disk.tweak('A/B/lambda', 'A/D', props={'prop': 'conflictval'})

  expected_status.tweak(wc_rev=2)
  expected_status.tweak('iota', status='C ')
  expected_status.tweak('A/B/lambda', 'A/D', status=' C')
  expected_status.tweak('A/mu', status='CC')
  extra_files = [ [wc_dir, 'iota.*\.(r1|r2|mine)'],
                  [wc_dir, 'mu.*\.(r1|r2|mine|prej)'],
                  [wc_dir, 'lambda.*\.prej'],
                  [wc_dir, 'dir_conflicts.prej']]
  svntest.actions.run_and_verify_update(wc_dir,
                                        expected_output,
                                        expected_disk,
                                        expected_status,
                                        None,
                                        detect_extra_files, extra_files,
                                        None, None, 1,
                                        '-r2', wc_dir)

  # Now, update to HEAD, which should skip all the conflicted files, but
  # still update the pi file.
  expected_output = svntest.wc.State(wc_dir, {
    'iota' : Item(verb='Skipped'),
    'A/B/lambda' : Item(verb='Skipped'),
    'A/mu' : Item(verb='Skipped'),
    'A/D' : Item(verb='Skipped'),
    'A/D/G/pi' : Item(status='U '),
    })
  expected_status.tweak(wc_rev=3)
  expected_status.tweak('iota', 'A/B/lambda', 'A/mu', 'A/D', wc_rev=2)
  expected_disk.tweak('A/D/G/pi', contents="""This is the file 'pi'.
Another line for pi
""")
  svntest.actions.run_and_verify_update(wc_dir,
                                        expected_output,
                                        expected_disk,
                                        expected_status,
                                        None,
                                        detect_extra_files, extra_files,
                                        None, None, 1)

#----------------------------------------------------------------------
def mergeinfo_update_elision(sbox):
  "mergeinfo does not elide after update"

  # No mergeinfo elision is performed when doing updates.  So updates may
  # result in equivalent mergeinfo on a path and it's nearest working copy
  # parent with explicit mergeinfo.  This is currently permitted and
  # honestly we could probably do without this test(?).

  # Search for the comment entitled "The Merge Kluge" in merge_tests.py
  # to understand why we shorten, and subsequently chdir() after calling
  # this function.
  def shorten_path_kludge(path):
    shorten_by = len(svntest.main.work_dir) + len(os.sep)
    return path[shorten_by:]

  sbox.build()
  wc_dir = sbox.wc_dir

  # Some paths we'll care about
  alpha_COPY_path = os.path.join(wc_dir, "A", "B_COPY", "E", "alpha")
  alpha_path  = os.path.join(wc_dir, "A", "B", "E", "alpha")
  B_COPY_path = os.path.join(wc_dir, "A", "B_COPY")
  E_COPY_path = os.path.join(wc_dir, "A", "B_COPY", "E")
  beta_path   = os.path.join(wc_dir, "A", "B", "E", "beta")
  lambda_path = os.path.join(wc_dir, "A", "B", "lambda")

  # Make a branch A/B_COPY
  svntest.actions.run_and_verify_svn(
    None,
    ["A    " + os.path.join(wc_dir, "A", "B_COPY", "lambda") + "\n",
     "A    " + os.path.join(wc_dir, "A", "B_COPY", "E") + "\n",
     "A    " + os.path.join(wc_dir, "A", "B_COPY", "E", "alpha") + "\n",
     "A    " + os.path.join(wc_dir, "A", "B_COPY", "E", "beta") + "\n",
     "A    " + os.path.join(wc_dir, "A", "B_COPY", "F") + "\n",
     "Checked out revision 1.\n",
     "A         " + B_COPY_path + "\n"],
    [],
    'copy',
    sbox.repo_url + "/A/B",
    B_COPY_path)

  expected_output = wc.State(wc_dir, {'A/B_COPY' : Item(verb='Adding')})
  expected_status = svntest.actions.get_virginal_state(wc_dir, 1)
  expected_status.add({
    "A/B_COPY"         : Item(status='  ', wc_rev=2),
    "A/B_COPY/lambda"  : Item(status='  ', wc_rev=2),
    "A/B_COPY/E"       : Item(status='  ', wc_rev=2),
    "A/B_COPY/E/alpha" : Item(status='  ', wc_rev=2),
    "A/B_COPY/E/beta"  : Item(status='  ', wc_rev=2),
    "A/B_COPY/F"       : Item(status='  ', wc_rev=2),})

  svntest.actions.run_and_verify_commit(wc_dir,
                                        expected_output,
                                        expected_status,
                                        None,
                                        wc_dir)

  # Make some changes under A/B

  # r3 - modify and commit A/B/E/beta
  svntest.main.file_write(beta_path, "New content")
  expected_output = wc.State(wc_dir, {'A/B/E/beta' : Item(verb='Sending')})
  expected_status.tweak('A/B/E/beta', wc_rev=3)
  svntest.actions.run_and_verify_commit(wc_dir, expected_output,
                                        expected_status, None, wc_dir)

  # r4 - modify and commit A/B/lambda
  svntest.main.file_write(lambda_path, "New content")
  expected_output = wc.State(wc_dir, {'A/B/lambda' : Item(verb='Sending')})
  expected_status.tweak('A/B/lambda', wc_rev=4)
  svntest.actions.run_and_verify_commit(wc_dir, expected_output,
                                        expected_status, None, wc_dir)

  # r5 - modify and commit A/B/E/alpha
  svntest.main.file_write(alpha_path, "New content")
  expected_output = wc.State(wc_dir, {'A/B/E/alpha' : Item(verb='Sending')})
  expected_status.tweak('A/B/E/alpha', wc_rev=5)
  svntest.actions.run_and_verify_commit(wc_dir, expected_output,
                                        expected_status, None, wc_dir)

  # Merge r2:5 into A/B_COPY
  # Search for the comment entitled "The Merge Kluge" in merge_tests.py,
  # to understand why we shorten and chdir() below.
  short_B_COPY_path = shorten_path_kludge(B_COPY_path)
  expected_output = wc.State(short_B_COPY_path, {
    'lambda'  : Item(status='U '),
    'E/alpha' : Item(status='U '),
    'E/beta'  : Item(status='U '),
    })
  expected_merge_status = wc.State(short_B_COPY_path, {
    ''        : Item(status=' M', wc_rev=2),
    'lambda'  : Item(status='M ', wc_rev=2),
    'E'       : Item(status='  ', wc_rev=2),
    'E/alpha' : Item(status='M ', wc_rev=2),
    'E/beta'  : Item(status='M ', wc_rev=2),
    'F'       : Item(status='  ', wc_rev=2),
    })
  expected_merge_disk = wc.State('', {
    ''        : Item(props={SVN_PROP_MERGEINFO : '/A/B:3-5'}),
    'lambda'  : Item("New content"),
    'E'       : Item(),
    'E/alpha' : Item("New content"),
    'E/beta'  : Item("New content"),
    'F'       : Item(),
    })
  expected_skip = wc.State(short_B_COPY_path, { })
  saved_cwd = os.getcwd()

  os.chdir(svntest.main.work_dir)
  svntest.actions.run_and_verify_merge(short_B_COPY_path, '2', '5',
                                       sbox.repo_url + \
                                       '/A/B',
                                       expected_output,
                                       expected_merge_disk,
                                       expected_merge_status,
                                       expected_skip,
                                       None, None, None, None,
                                       None, 1)
  os.chdir(saved_cwd)

  # r6 - Commit the merge
  expected_output = wc.State(wc_dir,
                             {'A/B_COPY'         : Item(verb='Sending'),
                              'A/B_COPY/E/alpha' : Item(verb='Sending'),
                              'A/B_COPY/E/beta'  : Item(verb='Sending'),
                              'A/B_COPY/lambda'  : Item(verb='Sending')})
  expected_status.tweak('A/B_COPY',         wc_rev=6)
  expected_status.tweak('A/B_COPY/E/alpha', wc_rev=6)
  expected_status.tweak('A/B_COPY/E/beta',  wc_rev=6)
  expected_status.tweak('A/B_COPY/lambda',  wc_rev=6)
  svntest.actions.run_and_verify_commit(wc_dir, expected_output,
                                        expected_status, None, wc_dir)

  # Update WC back to r5, A/COPY_B is at it's pre-merge state again
  expected_output = wc.State(wc_dir,
                             {'A/B_COPY'         : Item(status=' U'),
                              'A/B_COPY/E/alpha' : Item(status='U '),
                              'A/B_COPY/E/beta'  : Item(status='U '),
                              'A/B_COPY/lambda'  : Item(status='U '),})
  expected_status.tweak(wc_rev=5)
  expected_disk = svntest.main.greek_state.copy()
  expected_disk.add({
    'A/B_COPY'         : Item(),
    'A/B_COPY/lambda'  : Item("This is the file 'lambda'.\n"),
    'A/B_COPY/E'       : Item(),
    'A/B_COPY/E/alpha' : Item("This is the file 'alpha'.\n"),
    'A/B_COPY/E/beta'  : Item("This is the file 'beta'.\n"),
    'A/B_COPY/F'       : Item(),
    })
  expected_disk.tweak('A/B/lambda',  contents="New content")
  expected_disk.tweak('A/B/E/alpha', contents="New content")
  expected_disk.tweak('A/B/E/beta',  contents="New content")
  svntest.actions.run_and_verify_update(wc_dir,
                                        expected_output,
                                        expected_disk,
                                        expected_status,
                                        None, None, None,
                                        None, None, 1,
                                        '-r', '5', wc_dir)

  # Merge r2:5 to A/B_COPY/E/alpha
  short_alpha_COPY_path = shorten_path_kludge(alpha_COPY_path)
  expected_output = wc.State(short_alpha_COPY_path, {
    'alpha' : Item(status='U '),
    })
  expected_skip = wc.State(short_alpha_COPY_path, { })
  saved_cwd = os.getcwd()

  os.chdir(svntest.main.work_dir)
  # run_and_verify_merge doesn't support merging to a file WCPATH
  # so use run_and_verify_svn.
  update_line = 'U    ' + short_alpha_COPY_path + '\n'
  if sys.platform == 'win32':
    # Construct a properly escaped regex when dealing with
    # '\' riddled paths on Windows.
    update_line = update_line.replace("\\", "\\\\")
  notify_line = svntest.main.merge_notify_line(3, 5, True, False)
  svntest.actions.run_and_verify_svn(None,
                                     '|'.join([notify_line, update_line]),
                                     [], 'merge', '-r2:5',
                                     sbox.repo_url + '/A/B/E/alpha',
                                     short_alpha_COPY_path)

  os.chdir(saved_cwd)

  expected_alpha_status = wc.State(alpha_COPY_path, {
    ''        : Item(status='MM', wc_rev=5),
    })
  svntest.actions.run_and_verify_status(alpha_COPY_path,
                                        expected_alpha_status)

  svntest.actions.run_and_verify_svn(None, ["/A/B/E/alpha:3-5\n"], [],
                                     'propget', SVN_PROP_MERGEINFO,
                                     alpha_COPY_path)

  # Update WC.  The local mergeinfo (r3-5) on A/B_COPY/E/alpha is
  # identical to that on added to A/B_COPY by the update, but update
  # doesn't support elision so this redundancy is permitted.
  expected_output = wc.State(wc_dir, {
    'A/B_COPY/lambda'  : Item(status='U '),
    'A/B_COPY/E/alpha' : Item(status='G '),
    'A/B_COPY/E/beta'  : Item(status='U '),
    'A/B_COPY'         : Item(status=' U'),
    })
  expected_disk.tweak('A/B_COPY', props={SVN_PROP_MERGEINFO : '/A/B:3-5'})
  expected_disk.tweak('A/B_COPY/lambda', contents="New content")
  expected_disk.tweak('A/B_COPY/E/beta', contents="New content")
  expected_disk.tweak('A/B_COPY/E/alpha', contents="New content",
                      props={SVN_PROP_MERGEINFO : '/A/B/E/alpha:3-5'})
  expected_status.tweak(wc_rev=6)
  expected_status.tweak('A/B_COPY/E/alpha', status=' M')
  svntest.actions.run_and_verify_update(wc_dir,
                                        expected_output,
                                        expected_disk,
                                        expected_status,
                                        None, None, None,
                                        None, None, 1)

  # Now test that an updated target's mergeinfo can itself elide.
  # r7 - modify and commit A/B/E/alpha
  svntest.main.file_write(alpha_path, "More new content")
  expected_output = wc.State(wc_dir, {
    'A/B/E/alpha' : Item(verb='Sending'),
    'A/B_COPY/E/alpha' : Item(verb='Sending')})
  expected_status.tweak('A/B/E/alpha', 'A/B_COPY/E/alpha', status='  ',
                        wc_rev=7)
  svntest.actions.run_and_verify_commit(wc_dir, expected_output,
                                        expected_status, None, wc_dir)

  # Update A to get all paths to the same working revision.
  svntest.actions.run_and_verify_svn(None, ["At revision 7.\n"], [],
                                     'up', wc_dir)

  # Merge r6:7 into A/B_COPY/E
  short_E_COPY_path = shorten_path_kludge(E_COPY_path)
  expected_output = wc.State(short_E_COPY_path, {
    'alpha' : Item(status='U '),
    })
  expected_merge_status = wc.State(short_E_COPY_path, {
    ''        : Item(status=' M', wc_rev=7),
    'alpha' : Item(status='MM', wc_rev=7),
    'beta'  : Item(status='  ', wc_rev=7),
    })
  expected_merge_disk = wc.State('', {
    ''        : Item(props={SVN_PROP_MERGEINFO : '/A/B/E:3-5,7'}),
    'alpha' : Item("More new content"),
    'beta'  : Item("New content"),
    })
  expected_skip = wc.State(short_E_COPY_path, { })
  saved_cwd = os.getcwd()

  os.chdir(svntest.main.work_dir)
  svntest.actions.run_and_verify_merge(short_E_COPY_path, '6', '7',
                                       sbox.repo_url + \
                                       '/A/B/E',
                                       expected_output,
                                       expected_merge_disk,
                                       expected_merge_status,
                                       expected_skip,
                                       None, None, None, None,
                                       None, 1)

  os.chdir(saved_cwd)

  # r8 - Commit the merge
  svntest.actions.run_and_verify_svn(None,
                                     ["At revision 7.\n"],
                                     [], 'update', wc_dir)
  expected_output = wc.State(wc_dir,
                             {'A/B_COPY/E'       : Item(verb='Sending'),
                              'A/B_COPY/E/alpha' : Item(verb='Sending')})
  expected_status.tweak(wc_rev=7)
  expected_status.tweak('A/B_COPY/E', 'A/B_COPY/E/alpha', wc_rev=8)
  svntest.actions.run_and_verify_commit(wc_dir, expected_output,
                                        expected_status, None, wc_dir)

  # Update A/COPY_B/E back to r7
  expected_output = wc.State(wc_dir, {
    'A/B_COPY/E/alpha' : Item(status='UU'),
    'A/B_COPY/E'       : Item(status=' U'),
    })
  expected_status.tweak(wc_rev=7)
  expected_disk.tweak('A/B_COPY',
                      props={SVN_PROP_MERGEINFO : '/A/B:3-5'})
  expected_disk.tweak('A/B/E/alpha', contents="More new content")
  expected_disk.tweak('A/B_COPY/E/alpha', contents="New content")

  svntest.actions.run_and_verify_update(wc_dir,
                                        expected_output,
                                        expected_disk,
                                        expected_status,
                                        None, None, None,
                                        None, None, 1,
                                        '-r', '7', E_COPY_path)

  # Merge r6:7 to A/B_COPY
  short_B_COPY_path = shorten_path_kludge(B_COPY_path)
  expected_output = wc.State(short_B_COPY_path, {
    'E/alpha' : Item(status='U '),
    })
  expected_merge_status = wc.State(short_B_COPY_path, {
    ''        : Item(status=' M', wc_rev=7),
    'lambda'  : Item(status='  ', wc_rev=7),
    'E'       : Item(status='  ', wc_rev=7),
    'E/alpha' : Item(status='MM', wc_rev=7),
    'E/beta'  : Item(status='  ', wc_rev=7),
    'F'       : Item(status='  ', wc_rev=7),
    })
  expected_merge_disk = wc.State('', {
    ''        : Item(props={SVN_PROP_MERGEINFO : '/A/B:3-5,7'}),
    'lambda'  : Item("New content"),
    'E'       : Item(),
    'E/alpha' : Item("More new content"),
    'E/beta'  : Item("New content"),
    'F'       : Item(),
    })
  expected_skip = wc.State(short_B_COPY_path, { })
  saved_cwd = os.getcwd()

  os.chdir(svntest.main.work_dir)
  svntest.actions.run_and_verify_merge(short_B_COPY_path, '6', '7',
                                       sbox.repo_url + \
                                       '/A/B',
                                       expected_output,
                                       expected_merge_disk,
                                       expected_merge_status,
                                       expected_skip,
                                       None, None, None, None,
                                       None, 1,alpha_COPY_path)

  os.chdir(saved_cwd)

  # Update just A/B_COPY/E.  The mergeinfo (r3-5,7) reset on
  # A/B_COPY/E by the udpate is identical to the local info on
  # A/B_COPY, so should elide, leaving no mereginfo on E.
  #expected_output = svntest.wc.State(wc_dir, { })
  expected_output = wc.State(wc_dir, {
    'A/B_COPY/E/alpha' : Item(status='GG'),
    'A/B_COPY/E/'      : Item(status=' U'),
    })
  expected_status.tweak('A/B_COPY', status=' M', wc_rev=7)
  expected_status.tweak('A/B_COPY/E', status='  ', wc_rev=8)
  expected_status.tweak('A/B_COPY/E/alpha', wc_rev=8)
  expected_status.tweak('A/B_COPY/E/beta', wc_rev=8)
  expected_disk.tweak('A/B_COPY',
                      props={SVN_PROP_MERGEINFO : '/A/B:3-5,7'})
  expected_disk.tweak('A/B_COPY/E',
                      props={SVN_PROP_MERGEINFO : '/A/B/E:3-5,7'})
  expected_disk.tweak('A/B_COPY/E/alpha', contents="More new content",
                      props={})
  svntest.actions.run_and_verify_update(wc_dir,
                                        expected_output,
                                        expected_disk,
                                        expected_status,
                                        None, None, None,
                                        None, None, 1, E_COPY_path)


#----------------------------------------------------------------------
# If the update editor receives add_file(foo, copyfrom='blah'), it
# should attempt to locate 'blah' in the wc, and then copy it into place.

def update_handles_copyfrom(sbox):
  "update should make use of copyfrom args"

  sbox.build()
  wc_dir = sbox.wc_dir

  # Make a backup copy of the working copy.
  wc_backup = sbox.add_wc_path('backup')
  svntest.actions.duplicate_dir(wc_dir, wc_backup)

  # Copy 'rho' to 'glub'
  rho_path = os.path.join(wc_dir, 'A', 'D', 'G', 'rho')
  glub_path = os.path.join(wc_dir, 'A', 'D', 'G', 'glub')
  svntest.actions.run_and_verify_svn(None, None, [],
                                     'copy', rho_path, glub_path)

  # Commit that change, creating r2.
  expected_output = svntest.wc.State(wc_dir, {
    'A/D/G/glub' : Item(verb='Adding'),
    })
  expected_status = svntest.actions.get_virginal_state(wc_dir, 1)
  expected_status.add({
    'A/D/G/glub' : Item(status='  ', wc_rev=2),
    })
  svntest.actions.run_and_verify_commit(wc_dir, expected_output,
                                        expected_status, None, wc_dir)

  # Make a local edits to rho in the backup working copy - both text and props
  rho2_path = os.path.join(wc_backup, 'A', 'D', 'G', 'rho')
  svntest.main.file_append(rho2_path, "Some new text.\n")
  svntest.main.run_svn(None, 'propset', 'Kubla', 'Khan', rho2_path)

  # Now try updating our backup working copy: it should receive glub,
  # but with copyfrom args of rho@1, and thus copy the existing
  # (edited) rho to glub.  In other words, both rho and glub should be
  # identical and contain the same local edits.

  expected_output = svntest.wc.State(wc_backup, { })
  expected_output = wc.State(wc_backup, {
    'A/D/G/glub' : Item(status='A '),  ### perhaps update should show 'A +' ??
    })

  expected_disk = svntest.main.greek_state.copy()
  expected_disk.tweak('A/D/G/rho',
                      contents="This is the file 'rho'.\nSome new text.\n",
                      props={'Kubla' : 'Khan'})
  expected_disk.add({
    'A/D/G/glub' : Item("This is the file 'rho'.\nSome new text.\n",
                        props={'Kubla' : 'Khan', 'svn:mergeinfo' : ''})
    })

  expected_status = svntest.actions.get_virginal_state(wc_backup, 2)
  expected_status.tweak('A/D/G/rho', wc_rev=2, status='MM')
  expected_status.add({
    'A/D/G/glub' : Item(status='MM', wc_rev=2),
    })
  svntest.actions.run_and_verify_update(wc_backup,
                                        expected_output,
                                        expected_disk,
                                        expected_status,
                                        check_props = True)

#----------------------------------------------------------------------
# if the update_editor receives add_file(copyfrom=...), and the
# copyfrom_path simply isn't available in the working copy, it should
# fall back to doing an RA request to fetch the file.

def copyfrom_degrades_gracefully(sbox):
  "update degrades well if copyfrom_path unavailable"

  sbox.build()
  wc_dir = sbox.wc_dir

  # Make a backup copy of the working copy.
  wc_backup = sbox.add_wc_path('backup')
  svntest.actions.duplicate_dir(wc_dir, wc_backup)

  # Move 'alpha' to 'glub'
  alpha_path = os.path.join(wc_dir, 'A', 'B', 'E', 'alpha')
  glub_path = os.path.join(wc_dir, 'A', 'D', 'G', 'glub')
  svntest.actions.run_and_verify_svn(None, None, [],
                                     'mv', alpha_path, glub_path)

  # Commit that change, creating r2.
  expected_output = svntest.wc.State(wc_dir, {
    'A/B/E/alpha' : Item(verb='Deleting'),
    'A/D/G/glub' : Item(verb='Adding'),
    })
  expected_status = svntest.actions.get_virginal_state(wc_dir, 1)
  expected_status.add({
    'A/D/G/glub' : Item(status='  ', wc_rev=2),
    })
  expected_status.remove('A/B/E/alpha')
  svntest.actions.run_and_verify_commit(wc_dir, expected_output,
                                        expected_status, None, wc_dir)

  # In the 2nd working copy, update just one side of the move -- so that
  # alpha gets deleted, but glub not yet added.
  E_path = os.path.join(wc_backup, 'A', 'B', 'E')
  expected_output = svntest.wc.State(E_path, {
      'alpha' : Item(status='D '),
      })
  expected_disk = wc.State('', {
      'beta'  : wc.StateItem("This is the file 'beta'.\n"),
      })
  expected_status = svntest.wc.State(E_path, {
    ''           : Item(status='  '),
    'beta'     : Item(status='  '),
    })
  expected_status.tweak(wc_rev=2)
  svntest.actions.run_and_verify_update(E_path,
                                        expected_output,
                                        expected_disk,
                                        expected_status)

  # Now update the entire working copy, which should cause an
  # add_file(glub, copyfrom_path=alpha)... except alpha is already gone.
  # Update editor should gracefully fetch it via RA request.
  expected_output = svntest.wc.State(wc_backup, { })
  expected_output = wc.State(wc_backup, {
    'A/D/G/glub' : Item(status='A '),
    })
  expected_disk = svntest.main.greek_state.copy()
  expected_disk.remove('A/B/E/alpha')
  expected_disk.add({
    'A/D/G/glub' : Item("This is the file 'alpha'.\n"),
    })
  expected_status = svntest.actions.get_virginal_state(wc_backup, 2)
  expected_status.remove('A/B/E/alpha')
  expected_status.add({
    'A/D/G/glub' : Item(status='  ', wc_rev=2),
    })
  svntest.actions.run_and_verify_update(wc_backup,
                                        expected_output,
                                        expected_disk,
                                        expected_status)

#----------------------------------------------------------------------
# If the update editor receives add_file(foo, copyfrom='blah'), it
# should attempt to locate 'blah' in the wc, and then copy it into
# place.  Furthermore, the new file should be able to receive
# subsequent txdeltas coming from the server.

def update_handles_copyfrom_with_txdeltas(sbox):
  "update uses copyfrom & accepts further txdeltas"

  sbox.build()
  wc_dir = sbox.wc_dir

  # Make a backup copy of the working copy.
  wc_backup = sbox.add_wc_path('backup')
  svntest.actions.duplicate_dir(wc_dir, wc_backup)

  # Copy 'rho' to 'glub'
  rho_path = os.path.join(wc_dir, 'A', 'D', 'G', 'rho')
  glub_path = os.path.join(wc_dir, 'A', 'D', 'G', 'glub')
  svntest.actions.run_and_verify_svn(None, None, [],
                                     'copy', rho_path, glub_path)

  # Commit that change, creating r2.
  expected_output = svntest.wc.State(wc_dir, {
    'A/D/G/glub' : Item(verb='Adding'),
    })
  expected_status = svntest.actions.get_virginal_state(wc_dir, 1)
  expected_status.add({
    'A/D/G/glub' : Item(status='  ', wc_rev=2),
    })
  svntest.actions.run_and_verify_commit(wc_dir, expected_output,
                                        expected_status, None, wc_dir)

  # Make additional edits to glub...
  svntest.main.file_append_binary(glub_path, "Some new text.\n")
  svntest.main.run_svn(None, 'propset', 'Kubla', 'Khan', glub_path)

  # Commit the changes, creating r3.
  expected_output = svntest.wc.State(wc_dir, {
    'A/D/G/glub' : Item(verb='Sending'),
    })
  expected_status = svntest.actions.get_virginal_state(wc_dir, 1)
  expected_status.add({
    'A/D/G/glub' : Item(status='  ', wc_rev=3),
    })
  svntest.actions.run_and_verify_commit(wc_dir, expected_output,
                                        expected_status, None, wc_dir)

  # Make a local edit to rho in the backup working copy.
  rho2_path = os.path.join(wc_backup, 'A', 'D', 'G', 'rho')
  svntest.main.file_write(rho2_path,
                          "New first line.\nThis is the file 'rho'.\n",
                          "wb")

  # Now try updating our backup working copy: it should receive glub,
  # but with copyfrom args of rho@1, and thus copy the existing rho to
  # glub.  Furthermore, it should then apply the extra r3 edits to the
  # copied file.

  expected_output = svntest.wc.State(wc_backup, { })
  expected_output = wc.State(wc_backup, {
    'A/D/G/glub' : Item(status='A '),  ### perhaps update should show 'A +' ??
    })

  expected_disk = svntest.main.greek_state.copy()
  expected_disk.tweak('A/D/G/rho',
                      contents="New first line.\nThis is the file 'rho'.\n")
  expected_disk.add({
    'A/D/G/glub' : Item("New first line.\nThis is the file 'rho'.\nSome new text.\n",
                        props={'Kubla' : 'Khan', 'svn:mergeinfo' : ''})
    })

  expected_status = svntest.actions.get_virginal_state(wc_backup, 3)
  expected_status.tweak('A/D/G/rho', wc_rev=3, status='M ')
  expected_status.add({
    'A/D/G/glub' : Item(status='M ', wc_rev=3),
    })
  svntest.actions.run_and_verify_update(wc_backup,
                                        expected_output,
                                        expected_disk,
                                        expected_status,
                                        check_props = True)

#----------------------------------------------------------------------
# Very obscure bug: Issue #2977.
# Let's say there's a revision with
#   $ svn mv b c
#   $ svn mv a b
#   $ svn ci
# and a later revision that modifies b.  We then try a fresh checkout.  If
# the server happens to send us 'b' first, then when it later gets 'c'
# (with a copyfrom of 'b') it might try to use the 'b' in the wc as the
# copyfrom base.  This is wrong, because 'b' was changed later; however,
# due to a bug, the setting of svn:entry:committed-rev on 'b' is not being
# properly seen by the client, and it chooses the wrong base.  Corruption!
#
# Note that because this test depends on the order that the server sends
# changes, it is very fragile; even changing the file names can avoid
# triggering the bug.

def update_copied_from_replaced_and_changed(sbox):
  "update chooses right copyfrom for double move"

  sbox.build()
  wc_dir = sbox.wc_dir

  fn1_relpath = os.path.join('A', 'B', 'E', 'aardvark')
  fn2_relpath = os.path.join('A', 'B', 'E', 'alpha')
  fn3_relpath = os.path.join('A', 'B', 'E', 'beta')
  fn1_path = os.path.join(wc_dir, fn1_relpath)
  fn2_path = os.path.join(wc_dir, fn2_relpath)
  fn3_path = os.path.join(wc_dir, fn3_relpath)

  # Move fn2 to fn1
  svntest.actions.run_and_verify_svn(None, None, [],
                                     'mv', fn2_path, fn1_path)

  # Move fn3 to fn2
  svntest.actions.run_and_verify_svn(None, None, [],
                                     'mv', fn3_path, fn2_path)

  # Commit that change, creating r2.
  expected_output = svntest.wc.State(wc_dir, {
    fn1_relpath : Item(verb='Adding'),
    fn2_relpath : Item(verb='Replacing'),
    fn3_relpath : Item(verb='Deleting'),
    })
  expected_status = svntest.actions.get_virginal_state(wc_dir, 1)
  expected_status.remove(fn2_relpath, fn3_relpath)
  expected_status.add({
    fn1_relpath : Item(status='  ', wc_rev=2),
    fn2_relpath : Item(status='  ', wc_rev=2),
    })
  svntest.actions.run_and_verify_commit(wc_dir, expected_output,
                                        expected_status, None, wc_dir)

  # Modify fn2.
  fn2_final_contents = "I have new contents for the middle file."
  svntest.main.file_write(fn2_path, fn2_final_contents)

  # Commit the changes, creating r3.
  expected_output = svntest.wc.State(wc_dir, {
    fn2_relpath : Item(verb='Sending'),
    })
  expected_status = svntest.actions.get_virginal_state(wc_dir, 1)
  expected_status.remove(fn2_relpath, fn3_relpath)
  expected_status.add({
    fn1_relpath : Item(status='  ', wc_rev=2),
    fn2_relpath : Item(status='  ', wc_rev=3),
    })
  svntest.actions.run_and_verify_commit(wc_dir, expected_output,
                                        expected_status, None, wc_dir)

  # Go back to r1.
  expected_output = svntest.wc.State(wc_dir, {
    fn1_relpath: Item(status='D '),
    fn2_relpath: Item(status='A '), # though actually should be D and A
    fn3_relpath: Item(status='A '),
    })
  # Create expected disk tree for the update to rev 0
  expected_disk = svntest.main.greek_state.copy()
  # Do the update and check the results.
  svntest.actions.run_and_verify_update(wc_dir,
                                        expected_output,
                                        expected_disk,
                                        None, None,
                                        None, None, None, None, 0,
                                        '-r', '1', wc_dir)

  # And back up to 3 again.
  expected_output = svntest.wc.State(wc_dir, {
    fn1_relpath: Item(status='A '),
    fn2_relpath: Item(status='A '), # though actually should be D and A
    fn3_relpath: Item(status='D '),
    })
  # Create expected disk tree for the update to rev 0
  expected_disk = svntest.main.greek_state.copy()
  expected_disk.add({
    fn1_relpath : Item("This is the file 'alpha'.\n"),
    })
  expected_disk.tweak(fn2_relpath, contents=fn2_final_contents)
  expected_disk.remove(fn3_relpath)
  # reuse old expected_status, but at r3
  expected_status.tweak(wc_rev=3)
  svntest.actions.run_and_verify_update(wc_dir,
                                        expected_output,
                                        expected_disk,
                                        expected_status, None,
                                        None, None, None, None, 0,
                                        wc_dir)

#----------------------------------------------------------------------
# Regression test: ra_neon assumes that you never delete a property on
# a newly-added file, which is wrong if it's add-with-history.
def update_copied_and_deleted_prop(sbox):
  "updating a copied file with a deleted property"

  sbox.build()
  wc_dir = sbox.wc_dir
  iota_path = os.path.join(wc_dir, 'iota')
  iota2_path = os.path.join(wc_dir, 'iota2')

  # Add a property on iota
  svntest.actions.run_and_verify_svn(None, None, [],
                                     'propset', 'foo', 'bar', iota_path)
  # Commit that change, creating r2.
  expected_output = svntest.wc.State(wc_dir, {
    'iota' : Item(verb='Sending'),
    })
  expected_status_mixed = svntest.actions.get_virginal_state(wc_dir, 1)
  expected_status_mixed.tweak('iota', wc_rev=2)
  svntest.actions.run_and_verify_commit(wc_dir, expected_output,
                                        expected_status_mixed, None, wc_dir)

  # Copy iota to iota2 and delete the property on it.
  svntest.actions.run_and_verify_svn(None, None, [],
                                     'copy', iota_path, iota2_path)
  svntest.actions.run_and_verify_svn(None, None, [],
                                     'propdel', 'foo', iota2_path)

  # Commit that change, creating r3.
  expected_output = svntest.wc.State(wc_dir, {
    'iota2' : Item(verb='Adding'),
    })
  expected_status_mixed.add({
    'iota2' : Item(status='  ', wc_rev=3),
    })
  svntest.actions.run_and_verify_commit(wc_dir, expected_output,
                                        expected_status_mixed, None, wc_dir)

  # Update the whole wc, verifying disk as well.
  expected_output = svntest.wc.State(wc_dir, { })
  expected_disk_r3 = svntest.main.greek_state.copy()
  expected_disk_r3.add({
    'iota2' : Item("This is the file 'iota'.\n",
                   props={SVN_PROP_MERGEINFO: ''}),
    })
  expected_disk_r3.tweak('iota', props={'foo':'bar'})
  expected_status_r3 = expected_status_mixed.copy()
  expected_status_r3.tweak(wc_rev=3)
  svntest.actions.run_and_verify_update(wc_dir,
                                        expected_output,
                                        expected_disk_r3,
                                        expected_status_r3,
                                        check_props=True)

  # Now go back to r2.
  expected_output = svntest.wc.State(wc_dir, {'iota2': Item(status='D ')})
  expected_disk_r2 = expected_disk_r3.copy()
  expected_disk_r2.remove('iota2')
  expected_status_r2 = expected_status_r3.copy()
  expected_status_r2.tweak(wc_rev=2)
  expected_status_r2.remove('iota2')
  svntest.actions.run_and_verify_update(wc_dir,
                                        expected_output,
                                        expected_disk_r2,
                                        expected_status_r2,
                                        None, None, None, None, None,
                                        True,
                                        "-r2", wc_dir)

  # And finally, back to r3, getting an add-with-history-and-property-deleted
  expected_output = svntest.wc.State(wc_dir, {'iota2': Item(status='A ')})
  svntest.actions.run_and_verify_update(wc_dir,
                                        expected_output,
                                        expected_disk_r3,
                                        expected_status_r3,
                                        check_props=True)

#----------------------------------------------------------------------


def update_accept_conflicts(sbox):
  "update --accept automatic conflict resolution"

  sbox.build()
  wc_dir = sbox.wc_dir

  # Make a backup copy of the working copy
  wc_backup = sbox.add_wc_path('backup')
  svntest.actions.duplicate_dir(wc_dir, wc_backup)

  # Make a few local mods to files which will be committed
  iota_path = os.path.join(wc_dir, 'iota')
  lambda_path = os.path.join(wc_dir, 'A', 'B', 'lambda')
  mu_path = os.path.join(wc_dir, 'A', 'mu')
  alpha_path = os.path.join(wc_dir, 'A', 'B', 'E', 'alpha')
  beta_path = os.path.join(wc_dir, 'A', 'B', 'E', 'beta')
  pi_path = os.path.join(wc_dir, 'A', 'D', 'G', 'pi')
  rho_path = os.path.join(wc_dir, 'A', 'D', 'G', 'rho')
  svntest.main.file_append(lambda_path, 'Their appended text for lambda\n')
  svntest.main.file_append(iota_path, 'Their appended text for iota\n')
  svntest.main.file_append(mu_path, 'Their appended text for mu\n')
  svntest.main.file_append(alpha_path, 'Their appended text for alpha\n')
  svntest.main.file_append(beta_path, 'Their appended text for beta\n')
  svntest.main.file_append(pi_path, 'Their appended text for pi\n')
  svntest.main.file_append(rho_path, 'Their appended text for rho\n')

  # Make a few local mods to files which will be conflicted
  iota_path_backup = os.path.join(wc_backup, 'iota')
  lambda_path_backup = os.path.join(wc_backup, 'A', 'B', 'lambda')
  mu_path_backup = os.path.join(wc_backup, 'A', 'mu')
  alpha_path_backup = os.path.join(wc_backup, 'A', 'B', 'E', 'alpha')
  beta_path_backup = os.path.join(wc_backup, 'A', 'B', 'E', 'beta')
  pi_path_backup = os.path.join(wc_backup, 'A', 'D', 'G', 'pi')
  rho_path_backup = os.path.join(wc_backup, 'A', 'D', 'G', 'rho')
  svntest.main.file_append(iota_path_backup,
                           'My appended text for iota\n')
  svntest.main.file_append(lambda_path_backup,
                           'My appended text for lambda\n')
  svntest.main.file_append(mu_path_backup,
                           'My appended text for mu\n')
  svntest.main.file_append(alpha_path_backup,
                           'My appended text for alpha\n')
  svntest.main.file_append(beta_path_backup,
                           'My appended text for beta\n')
  svntest.main.file_append(pi_path_backup,
                           'My appended text for pi\n')
  svntest.main.file_append(rho_path_backup,
                           'My appended text for rho\n')

  # Created expected output tree for 'svn ci'
  expected_output = svntest.wc.State(wc_dir, {
    'iota' : Item(verb='Sending'),
    'A/B/lambda' : Item(verb='Sending'),
    'A/mu' : Item(verb='Sending'),
    'A/B/E/alpha': Item(verb='Sending'),
    'A/B/E/beta': Item(verb='Sending'),
    'A/D/G/pi' : Item(verb='Sending'),
    'A/D/G/rho' : Item(verb='Sending'),
    })

  expected_status = svntest.actions.get_virginal_state(wc_dir, 1)
  expected_status.tweak('iota', wc_rev=2)
  expected_status.tweak('A/B/lambda', wc_rev=2)
  expected_status.tweak('A/mu', wc_rev=2)
  expected_status.tweak('A/B/E/alpha', wc_rev=2)
  expected_status.tweak('A/B/E/beta', wc_rev=2)
  expected_status.tweak('A/D/G/pi', wc_rev=2)
  expected_status.tweak('A/D/G/rho', wc_rev=2)

  # Commit.
  svntest.actions.run_and_verify_commit(wc_dir, expected_output,
                                        expected_status, None, wc_dir)

  # Now we'll update each of our 5 files in wc_backup; each one will get
  # conflicts, and we'll handle each with a different --accept option.

  # Setup SVN_EDITOR and SVN_MERGE for --accept={edit,launch}.
  svntest.main.use_editor('append_foo')

  # iota: no accept option
  # Just leave the conflicts alone, since run_and_verify_svn already uses
  # the --non-interactive option.
  svntest.actions.run_and_verify_svn(None,
                                     ['C    %s\n' % (iota_path_backup,),
                                      'Updated to revision 2.\n'],
                                     [],
                                     'update', iota_path_backup)

  # lambda: --accept=postpone
  # Just leave the conflicts alone.
  svntest.actions.run_and_verify_svn(None,
                                     ['C    %s\n' % (lambda_path_backup,),
                                      'Updated to revision 2.\n'],
                                     [],
                                     'update', '--accept=postpone',
                                     lambda_path_backup)

  # mu: --accept=base
  # Accept the pre-update base file.
  svntest.actions.run_and_verify_svn(None,
                                     ['G    %s\n' % (mu_path_backup,),
                                      'Updated to revision 2.\n'],
                                     [],
                                     'update', '--accept=base',
                                     mu_path_backup)

  # alpha: --accept=mine
  # Accept the user's working file.
  svntest.actions.run_and_verify_svn(None,
                                     ['G    %s\n' % (alpha_path_backup,),
                                      'Updated to revision 2.\n'],
                                     [],
                                     'update', '--accept=mine-full',
                                     alpha_path_backup)

  # beta: --accept=theirs
  # Accept their file.
  svntest.actions.run_and_verify_svn(None,
                                     ['G    %s\n' % (beta_path_backup,),
                                      'Updated to revision 2.\n'],
                                     [],
                                     'update', '--accept=theirs-full',
                                     beta_path_backup)

  # pi: --accept=edit
  # Run editor and accept the edited file.
  svntest.actions.run_and_verify_svn(None,
                                     ['G    %s\n' % (pi_path_backup,),
                                      'Updated to revision 2.\n'],
                                     [],
                                     'update', '--accept=edit',
                                     pi_path_backup)

  # rho: --accept=launch
  # Run SVN_MERGE and accept the merged file.
  svntest.actions.run_and_verify_svn(None,
                                     ['G    %s\n' % (rho_path_backup,),
                                      'Updated to revision 2.\n'],
                                     [],
                                     'update', '--accept=launch',
                                     rho_path_backup)

  # Set the expected disk contents for the test
  expected_disk = svntest.main.greek_state.copy()

  expected_disk.tweak('iota', contents=("This is the file 'iota'.\n"
                                        '<<<<<<< .mine\n'
                                        'My appended text for iota\n'
                                        '=======\n'
                                        'Their appended text for iota\n'
                                        '>>>>>>> .r2\n'))
  expected_disk.tweak('A/B/lambda', contents=("This is the file 'lambda'.\n"
                                              '<<<<<<< .mine\n'
                                              'My appended text for lambda\n'
                                              '=======\n'
                                              'Their appended text for lambda\n'
                                              '>>>>>>> .r2\n'))
  expected_disk.tweak('A/mu', contents="This is the file 'mu'.\n")
  expected_disk.tweak('A/B/E/alpha', contents=("This is the file 'alpha'.\n"
                                               'My appended text for alpha\n'))
  expected_disk.tweak('A/B/E/beta', contents=("This is the file 'beta'.\n"
                                              'Their appended text for beta\n'))
  expected_disk.tweak('A/D/G/pi', contents=("This is the file 'pi'.\n"
                                             '<<<<<<< .mine\n'
                                             'My appended text for pi\n'
                                             '=======\n'
                                             'Their appended text for pi\n'
                                             '>>>>>>> .r2\n'
                                             'foo\n'))
  expected_disk.tweak('A/D/G/rho', contents=("This is the file 'rho'.\n"
                                             '<<<<<<< .mine\n'
                                             'My appended text for rho\n'
                                             '=======\n'
                                             'Their appended text for rho\n'
                                             '>>>>>>> .r2\n'
                                             'foo\n'))

  # Set the expected extra files for the test
  extra_files = ['iota.*\.r1', 'iota.*\.r2', 'iota.*\.mine',
                 'lambda.*\.r1', 'lambda.*\.r2', 'lambda.*\.mine']

  # Set the expected status for the test
  expected_status = svntest.actions.get_virginal_state(wc_backup, 2)
  expected_status.tweak('iota', 'A/B/lambda', 'A/mu',
                        'A/B/E/alpha', 'A/B/E/beta',
                        'A/D/G/pi', 'A/D/G/rho', wc_rev=2)
  expected_status.tweak('iota', status='C ')
  expected_status.tweak('A/B/lambda', status='C ')
  expected_status.tweak('A/mu', status='M ')
  expected_status.tweak('A/B/E/alpha', status='M ')
  expected_status.tweak('A/B/E/beta', status='  ')
  expected_status.tweak('A/D/G/pi', status='M ')
  expected_status.tweak('A/D/G/rho', status='M ')

  # Set the expected output for the test
  expected_output = wc.State(wc_backup, {})

  # Do the update and check the results in three ways.
  svntest.actions.run_and_verify_update(wc_backup,
                                        expected_output,
                                        expected_disk,
                                        expected_status,
                                        None,
                                        svntest.tree.detect_conflict_files,
                                        extra_files)

# Test for a wc corruption race condition (possibly introduced in
# r23342) which is easy to trigger if interactive conflict resolution
# dies in the middle of prompting.  Specifically, we run an update
# with interactive-conflicts on but close stdin immediately, so the
# prompt errors out; then the dir_baton pool cleanup handlers in the
# WC update editor flush and run incomplete logs and lead to WC
# corruption, detectable by another update command.

def eof_in_interactive_conflict_resolver(sbox):
  "eof in interactive resolution can't break wc"

  sbox.build()
  wc_dir = sbox.wc_dir

  # Set up a custom config directory which *doesn't* turn off
  # interactive resolution
  config_contents = '''\
[miscellany]
interactive-conflicts = true
'''
  tmp_dir = os.path.abspath(svntest.main.temp_dir)
  config_dir = os.path.join(tmp_dir, 'interactive-conflicts-config')
  svntest.main.create_config_dir(config_dir, config_contents)

  iota_path = os.path.join(wc_dir, 'iota')

  # Modify iota and commit for r2.
  svntest.main.file_append(iota_path, "Appended text in r2.\n")
  expected_output = svntest.wc.State(wc_dir, {
    'iota': Item(verb="Sending"),
  })
  expected_status = svntest.actions.get_virginal_state(wc_dir, 1)
  expected_status.tweak('iota', wc_rev=2)
  svntest.actions.run_and_verify_commit(wc_dir, expected_output,
                                        expected_status, None, wc_dir)

  # Go back to revision 1.
  expected_output = svntest.wc.State(wc_dir, {
    'iota' : Item(status='U '),
    })
  expected_disk = svntest.main.greek_state.copy()
  expected_status = svntest.actions.get_virginal_state(wc_dir, 1)
  svntest.actions.run_and_verify_update(wc_dir,
                                        expected_output,
                                        expected_disk,
                                        expected_status,
                                        None,
                                        None, None,
                                        None, None, 1,
                                        '-r1', wc_dir)

  # Modify iota differently and try to update *with the interactive
  # resolver*.  ### The parser won't go so well with the output
  svntest.main.file_append(iota_path, "Local mods to r1 text.\n")
  svntest.actions.run_and_verify_update(wc_dir, None, None, None,
                                        "Can't read stdin: End of file found",
                                        None, None, None, None, 1,
                                        wc_dir, '--config-dir', config_dir)

  # Now update -r1 again.  Hopefully we don't get a checksum error!
  expected_output = svntest.wc.State(wc_dir, {})
  # note: it's possible that the correct disk here should be the
  # merged file?
  expected_disk.tweak('iota', contents=("This is the file 'iota'.\n"
                                        "Local mods to r1 text.\n"))
  expected_status = svntest.actions.get_virginal_state(wc_dir, 1)
  expected_status.tweak('iota', status='M ')
  svntest.actions.run_and_verify_update(wc_dir,
                                        expected_output,
                                        expected_disk,
                                        expected_status,
                                        None,
                                        None, None,
                                        None, None, 1,
                                        '-r1', wc_dir)

#----------------------------------------------------------------------

def tree_conflicts_in_updated_files(sbox):
  "tree conflicts in updated files"

  # Detect simple tree conflicts among files edited or deleted in a single
  # directory.

  # See use cases 1-3 in notes/tree-conflicts/use-cases.txt for background.
  # Note that we do not try to track renames.  The only difference from
  # the behavior of Subversion 1.4 and 1.5 is the conflicted status of the
  # parent directory.

  sbox.build()
  wc_dir = sbox.wc_dir

  # Set up tree conflicts in wc 2
  wc_dir_2 = svntest.actions.set_up_tree_conflicts(sbox)

  # Update in wc 2
  expected_output = wc.State(wc_dir_2, {
    'A/D/G'       : Item(status='C '),
    'A/D/G/pi'    : Item(status='U '),
    'A/D/G/rho'   : Item(status='D '),
    'A/D/G/tau'   : Item(status='D '),
    })

  expected_disk = svntest.main.greek_state.copy()
  expected_disk.tweak('A/D/G/pi',
                      contents="This is the file 'pi'.\nEdited in wc 1.\n")
  expected_disk.tweak('A/D/G/rho',
                      contents="This is the file 'rho'.\nEdited in wc 2.\n")
  expected_disk.remove('A/D/G/tau')

  expected_status = svntest.actions.get_virginal_state(wc_dir_2, 2)
  expected_status.tweak('A/D/G',     status='C ')
  expected_status.tweak('A/D/G/pi',  status='D ')
  expected_status.remove('A/D/G/rho',
                         'A/D/G/tau')

  svntest.actions.run_and_verify_update(wc_dir_2,
                                        expected_output,
                                        expected_disk,
                                        expected_status)

#----------------------------------------------------------------------


def update_uuid_changed(sbox):
  "update fails when repos uuid changed"
  
  def wc_uuid(wc_dir):
    "Return the UUID of the working copy at WC_DIR."

    exit_code, output, errput = svntest.main.run_svn(None, 'info', wc_dir)
    if errput:
      raise svntest.verify.SVNUnexpectedStderr(errput)

    for line in output:
      if line.startswith('Repository UUID:'):
        return line[17:].rstrip()

    # No 'Repository UUID' line in 'svn info'?
    raise svntest.verify.SVNUnexpectedStdout(output)

  sbox.build(read_only = True)
  wc_dir = sbox.wc_dir
  repo_dir = sbox.repo_dir
  
  uuid_before = wc_uuid(wc_dir)

  # Change repository's uuid.
  svntest.actions.run_and_verify_svnadmin(None, None, [],
                                          'setuuid', repo_dir)
  
  # 'update' detected the new uuid...
  svntest.actions.run_and_verify_svn(None, None, '.*UUID.*',
                                     'update', wc_dir)
  
  # ...and didn't overwrite the old uuid.
  uuid_after = wc_uuid(wc_dir)
  if uuid_before != uuid_after:
    raise svntest.Failure


#######################################################################
# Run the tests


# list all tests here, starting with None:
test_list = [ None,
              update_binary_file,
              update_binary_file_2,
              update_ignores_added,
              update_to_rev_zero,
              receive_overlapping_same_change,
              update_to_resolve_text_conflicts,
              update_delete_modified_files,
              update_after_add_rm_deleted,
              update_missing,
              update_replace_dir,
              update_single_file,
              prop_update_on_scheduled_delete,
              update_receive_illegal_name,
              update_deleted_missing_dir,
              another_hudson_problem,
              update_deleted_targets,
              new_dir_with_spaces,
              non_recursive_update,
              checkout_empty_dir,
              update_to_deletion,
              update_deletion_inside_out,
              update_schedule_add_dir,
              update_to_future_add,
              nested_in_read_only,
              obstructed_update_alters_wc_props,
              update_xml_unsafe_dir,
              conflict_markers_matching_eol,
              update_eolstyle_handling,
              update_copy_of_old_rev,
              forced_update,
              forced_update_failures,
              XFail(update_wc_on_windows_drive),
              update_wc_with_replaced_file,
              update_with_obstructing_additions,
              update_conflicted,
              SkipUnless(mergeinfo_update_elision,
                         server_has_mergeinfo),
              SkipUnless(update_handles_copyfrom,
                         server_sends_copyfrom_on_update),
              copyfrom_degrades_gracefully,
              SkipUnless(update_handles_copyfrom_with_txdeltas,
                         server_sends_copyfrom_on_update),
              update_copied_from_replaced_and_changed,
              update_copied_and_deleted_prop,
              update_accept_conflicts,
              eof_in_interactive_conflict_resolver,
<<<<<<< HEAD
              tree_conflicts_in_updated_files,
=======
              update_uuid_changed,
>>>>>>> c7dc75bd
             ]

if __name__ == '__main__':
  svntest.main.run_tests(test_list)
  # NOTREACHED


### End of file.<|MERGE_RESOLUTION|>--- conflicted
+++ resolved
@@ -3820,50 +3820,6 @@
                                         None, None, 1,
                                         '-r1', wc_dir)
 
-#----------------------------------------------------------------------
-
-def tree_conflicts_in_updated_files(sbox):
-  "tree conflicts in updated files"
-
-  # Detect simple tree conflicts among files edited or deleted in a single
-  # directory.
-
-  # See use cases 1-3 in notes/tree-conflicts/use-cases.txt for background.
-  # Note that we do not try to track renames.  The only difference from
-  # the behavior of Subversion 1.4 and 1.5 is the conflicted status of the
-  # parent directory.
-
-  sbox.build()
-  wc_dir = sbox.wc_dir
-
-  # Set up tree conflicts in wc 2
-  wc_dir_2 = svntest.actions.set_up_tree_conflicts(sbox)
-
-  # Update in wc 2
-  expected_output = wc.State(wc_dir_2, {
-    'A/D/G'       : Item(status='C '),
-    'A/D/G/pi'    : Item(status='U '),
-    'A/D/G/rho'   : Item(status='D '),
-    'A/D/G/tau'   : Item(status='D '),
-    })
-
-  expected_disk = svntest.main.greek_state.copy()
-  expected_disk.tweak('A/D/G/pi',
-                      contents="This is the file 'pi'.\nEdited in wc 1.\n")
-  expected_disk.tweak('A/D/G/rho',
-                      contents="This is the file 'rho'.\nEdited in wc 2.\n")
-  expected_disk.remove('A/D/G/tau')
-
-  expected_status = svntest.actions.get_virginal_state(wc_dir_2, 2)
-  expected_status.tweak('A/D/G',     status='C ')
-  expected_status.tweak('A/D/G/pi',  status='D ')
-  expected_status.remove('A/D/G/rho',
-                         'A/D/G/tau')
-
-  svntest.actions.run_and_verify_update(wc_dir_2,
-                                        expected_output,
-                                        expected_disk,
-                                        expected_status)
 
 #----------------------------------------------------------------------
 
@@ -3903,6 +3859,51 @@
   uuid_after = wc_uuid(wc_dir)
   if uuid_before != uuid_after:
     raise svntest.Failure
+
+#----------------------------------------------------------------------
+
+def tree_conflicts_in_updated_files(sbox):
+  "tree conflicts in updated files"
+
+  # Detect simple tree conflicts among files edited or deleted in a single
+  # directory.
+
+  # See use cases 1-3 in notes/tree-conflicts/use-cases.txt for background.
+  # Note that we do not try to track renames.  The only difference from
+  # the behavior of Subversion 1.4 and 1.5 is the conflicted status of the
+  # parent directory.
+
+  sbox.build()
+  wc_dir = sbox.wc_dir
+
+  # Set up tree conflicts in wc 2
+  wc_dir_2 = svntest.actions.set_up_tree_conflicts(sbox)
+
+  # Update in wc 2
+  expected_output = wc.State(wc_dir_2, {
+    'A/D/G'       : Item(status='C '),
+    'A/D/G/pi'    : Item(status='U '),
+    'A/D/G/rho'   : Item(status='D '),
+    'A/D/G/tau'   : Item(status='D '),
+    })
+
+  expected_disk = svntest.main.greek_state.copy()
+  expected_disk.tweak('A/D/G/pi',
+                      contents="This is the file 'pi'.\nEdited in wc 1.\n")
+  expected_disk.tweak('A/D/G/rho',
+                      contents="This is the file 'rho'.\nEdited in wc 2.\n")
+  expected_disk.remove('A/D/G/tau')
+
+  expected_status = svntest.actions.get_virginal_state(wc_dir_2, 2)
+  expected_status.tweak('A/D/G',     status='C ')
+  expected_status.tweak('A/D/G/pi',  status='D ')
+  expected_status.remove('A/D/G/rho',
+                         'A/D/G/tau')
+
+  svntest.actions.run_and_verify_update(wc_dir_2,
+                                        expected_output,
+                                        expected_disk,
+                                        expected_status)
 
 
 #######################################################################
@@ -3957,11 +3958,8 @@
               update_copied_and_deleted_prop,
               update_accept_conflicts,
               eof_in_interactive_conflict_resolver,
-<<<<<<< HEAD
+              update_uuid_changed,
               tree_conflicts_in_updated_files,
-=======
-              update_uuid_changed,
->>>>>>> c7dc75bd
              ]
 
 if __name__ == '__main__':
