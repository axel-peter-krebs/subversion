#!/usr/bin/env python
#
#  switch_tests.py:  testing `svn switch'.
#
#  Subversion is a tool for revision control.
#  See http://subversion.tigris.org for more information.
#
# ====================================================================
# Copyright (c) 2000-2004 CollabNet.  All rights reserved.
#
# This software is licensed as described in the file COPYING, which
# you should have received as part of this distribution.  The terms
# are also available at http://subversion.tigris.org/license-1.html.
# If newer versions of this license are posted there, you may use a
# newer version instead, at your option.
#
######################################################################

# General modules
import shutil, re, os

# Our testing module
import svntest

# (abbreviation)
Skip = svntest.testcase.Skip
SkipUnless = svntest.testcase.SkipUnless
XFail = svntest.testcase.XFail
Item = svntest.wc.StateItem

from svntest.main import SVN_PROP_MERGEINFO, server_has_mergeinfo

### Bummer.  It would be really nice to have easy access to the URL
### member of our entries files so that switches could be testing by
### examining the modified ancestry.  But status doesn't show this
### information.  Hopefully in the future the cmdline binary will have
### a subcommand for dumping multi-line detailed information about
### versioned things.  Until then, we'll stick with the traditional
### verification methods.
###
### gjs says: we have 'svn info' now

def get_routine_status_state(wc_dir):
  """get the routine status list for WC_DIR at the completion of an
  initial call to do_routine_switching()"""

  # Construct some paths for convenience
  ADH_path = os.path.join(wc_dir, 'A', 'D', 'H')
  chi_path = os.path.join(ADH_path, 'chi')
  omega_path = os.path.join(ADH_path, 'omega')
  psi_path = os.path.join(ADH_path, 'psi')
  pi_path = os.path.join(ADH_path, 'pi')
  tau_path = os.path.join(ADH_path, 'tau')
  rho_path = os.path.join(ADH_path, 'rho')

  # Now generate a state
  state = svntest.actions.get_virginal_state(wc_dir, 1)
  state.remove('A/B/E', 'A/B/E/alpha', 'A/B/E/beta', 'A/B/F', 'A/B/lambda')
  state.add({
    'A/B/pi' : Item(status='  ', wc_rev=1),
    'A/B/tau' : Item(status='  ', wc_rev=1),
    'A/B/rho' : Item(status='  ', wc_rev=1),
    })

  return state

#----------------------------------------------------------------------

def get_routine_disk_state(wc_dir):
  """get the routine disk list for WC_DIR at the completion of an
  initial call to do_routine_switching()"""

  disk = svntest.main.greek_state.copy()

  # iota has the same contents as gamma
  disk.tweak('iota', contents=disk.desc['A/D/gamma'].contents)

  # A/B/* no longer exist, but have been replaced by copies of A/D/G/*
  disk.remove('A/B/E', 'A/B/E/alpha', 'A/B/E/beta', 'A/B/F', 'A/B/lambda')
  disk.add({
    'A/B/pi' : Item("This is the file 'pi'.\n"),
    'A/B/rho' : Item("This is the file 'rho'.\n"),
    'A/B/tau' : Item("This is the file 'tau'.\n"),
    })

  return disk

#----------------------------------------------------------------------

def do_routine_switching(wc_dir, repo_url, verify):
  """perform some routine switching of the working copy WC_DIR for
  other tests to use.  If VERIFY, then do a full verification of the
  switching, else don't bother."""

  ### Switch the file `iota' to `A/D/gamma'.

  # Construct some paths for convenience
  iota_path = os.path.join(wc_dir, 'iota')
  gamma_url = repo_url + '/A/D/gamma'

  if verify:
    # Create expected output tree
    expected_output = svntest.wc.State(wc_dir, {
      'iota' : Item(status='U '),
      })

    # Create expected disk tree (iota will have gamma's contents)
    expected_disk = svntest.main.greek_state.copy()
    expected_disk.tweak('iota',
                        contents=expected_disk.desc['A/D/gamma'].contents)

    # Create expected status tree
    expected_status = svntest.actions.get_virginal_state(wc_dir, 1)
    expected_status.tweak('iota', switched='S')

    # Do the switch and check the results in three ways.
    svntest.actions.run_and_verify_switch(wc_dir, iota_path, gamma_url,
                                          expected_output,
                                          expected_disk,
                                          expected_status)
  else:
    svntest.main.run_svn(None, 'switch',
                         gamma_url, iota_path)

  ### Switch the directory `A/B' to `A/D/G'.

  # Construct some paths for convenience
  AB_path = os.path.join(wc_dir, 'A', 'B')
  ADG_url = repo_url + '/A/D/G'

  if verify:
    # Create expected output tree
    expected_output = svntest.wc.State(wc_dir, {
      'A/B/E'       : Item(status='D '),
      'A/B/F'       : Item(status='D '),
      'A/B/lambda'  : Item(status='D '),
      'A/B/pi' : Item(status='A '),
      'A/B/tau' : Item(status='A '),
      'A/B/rho' : Item(status='A '),
      })

    # Create expected disk tree (iota will have gamma's contents,
    # A/B/* will look like A/D/G/*)
    expected_disk = get_routine_disk_state(wc_dir)

    # Create expected status
    expected_status = get_routine_status_state(wc_dir)
    expected_status.tweak('iota', 'A/B', switched='S')

    # Do the switch and check the results in three ways.
    svntest.actions.run_and_verify_switch(wc_dir, AB_path, ADG_url,
                                          expected_output,
                                          expected_disk,
                                          expected_status)
  else:
    svntest.main.run_svn(None,
                         'switch', ADG_url, AB_path)


#----------------------------------------------------------------------

def commit_routine_switching(wc_dir, verify):
  "Commit some stuff in a routinely-switched working copy."

  # Make some local mods
  iota_path = os.path.join(wc_dir, 'iota')
  Bpi_path = os.path.join(wc_dir, 'A', 'B', 'pi')
  Gpi_path = os.path.join(wc_dir, 'A', 'D', 'G', 'pi')
  Z_path = os.path.join(wc_dir, 'A', 'D', 'G', 'Z')
  zeta_path = os.path.join(wc_dir, 'A', 'D', 'G', 'Z', 'zeta')

  svntest.main.file_append(iota_path, "apple")
  svntest.main.file_append(Bpi_path, "melon")
  svntest.main.file_append(Gpi_path, "banana")
  os.mkdir(Z_path)
  svntest.main.file_append(zeta_path, "This is the file 'zeta'.\n")
  svntest.main.run_svn(None, 'add', Z_path)

  # Try to commit.  We expect this to fail because, if all the
  # switching went as expected, A/B/pi and A/D/G/pi point to the
  # same URL.  We don't allow this.
  svntest.actions.run_and_verify_commit(
    wc_dir, None, None,
    "svn: Cannot commit both .* as they refer to the same URL$",
    wc_dir)

  # Okay, that all taken care of, let's revert the A/D/G/pi path and
  # move along.  Afterward, we should be okay to commit.  (Sorry,
  # holsta, that banana has to go...)
  svntest.main.run_svn(None, 'revert', Gpi_path)

  # Create expected output tree.
  expected_output = svntest.wc.State(wc_dir, {
    'A/D/G/Z' : Item(verb='Adding'),
    'A/D/G/Z/zeta' : Item(verb='Adding'),
    'iota' : Item(verb='Sending'),
    'A/B/pi' : Item(verb='Sending'),
    })

  # Created expected status tree.
  expected_status = get_routine_status_state(wc_dir)
  expected_status.tweak('iota', 'A/B', switched='S')
  expected_status.tweak('iota', 'A/B/pi', wc_rev=2, status='  ')
  expected_status.add({
    'A/D/G/Z' : Item(status='  ', wc_rev=2),
    'A/D/G/Z/zeta' : Item(status='  ', wc_rev=2),
    })

  # Commit should succeed
  if verify:
    svntest.actions.run_and_verify_commit(wc_dir,
                                          expected_output,
                                          expected_status,
                                          None, wc_dir)
  else:
    svntest.main.run_svn(None,
                         'ci', '-m', 'log msg', wc_dir)


######################################################################
# Tests
#

#----------------------------------------------------------------------

def routine_switching(sbox):
  "test some basic switching operations"

  sbox.build(read_only = True)

  # Setup (and verify) some switched things
  do_routine_switching(sbox.wc_dir, sbox.repo_url, 1)


#----------------------------------------------------------------------

def commit_switched_things(sbox):
  "commits after some basic switching operations"

  sbox.build()
  wc_dir = sbox.wc_dir

  # Setup some switched things (don't bother verifying)
  do_routine_switching(wc_dir, sbox.repo_url, 0)

  # Commit some stuff (and verify)
  commit_routine_switching(wc_dir, 1)


#----------------------------------------------------------------------

def full_update(sbox):
  "update wc that contains switched things"

  sbox.build()
  wc_dir = sbox.wc_dir

  # Setup some switched things (don't bother verifying)
  do_routine_switching(wc_dir, sbox.repo_url, 0)

  # Copy wc_dir to a backup location
  wc_backup = sbox.add_wc_path('backup')
  svntest.actions.duplicate_dir(wc_dir, wc_backup)

  # Commit some stuff (don't bother verifying)
  commit_routine_switching(wc_backup, 0)

  # Some convenient path variables
  iota_path = os.path.join(wc_dir, 'iota')
  gamma_path = os.path.join(wc_dir, 'A', 'D', 'gamma')
  Bpi_path = os.path.join(wc_dir, 'A', 'B', 'pi')
  BZ_path = os.path.join(wc_dir, 'A', 'B', 'Z')
  Bzeta_path = os.path.join(wc_dir, 'A', 'B', 'Z', 'zeta')
  Gpi_path = os.path.join(wc_dir, 'A', 'D', 'G', 'pi')
  GZ_path = os.path.join(wc_dir, 'A', 'D', 'G', 'Z')
  Gzeta_path = os.path.join(wc_dir, 'A', 'D', 'G', 'Z', 'zeta')

  # Create expected output tree for an update of wc_backup.
  expected_output = svntest.wc.State(wc_dir, {
    'iota' : Item(status='U '),
    'A/D/gamma' : Item(status='U '),
    'A/B/pi' : Item(status='U '),
    'A/B/Z' : Item(status='A '),
    'A/B/Z/zeta' : Item(status='A '),
    'A/D/G/pi' : Item(status='U '),
    'A/D/G/Z' : Item(status='A '),
    'A/D/G/Z/zeta' : Item(status='A '),
    })

  # Create expected disk tree for the update
  expected_disk = get_routine_disk_state(wc_dir)
  expected_disk.tweak('iota', contents="This is the file 'gamma'.\napple")
  expected_disk.tweak('A/D/gamma', contents="This is the file 'gamma'.\napple")
  expected_disk.tweak('A/B/pi', contents="This is the file 'pi'.\nmelon")
  expected_disk.tweak('A/D/G/pi', contents="This is the file 'pi'.\nmelon")
  expected_disk.add({
    'A/B/Z' : Item(),
    'A/B/Z/zeta' : Item(contents="This is the file 'zeta'.\n"),
    'A/D/G/Z' : Item(),
    'A/D/G/Z/zeta' : Item(contents="This is the file 'zeta'.\n"),
    })

  # Create expected status tree for the update.
  expected_status = get_routine_status_state(wc_dir)
  expected_status.tweak(wc_rev=2)
  expected_status.add({
    'A/D/G/Z' : Item(status='  ', wc_rev=2),
    'A/D/G/Z/zeta' : Item(status='  ', wc_rev=2),
    'A/B/Z' : Item(status='  ', wc_rev=2),
    'A/B/Z/zeta' : Item(status='  ', wc_rev=2),
    })
  expected_status.tweak('iota', 'A/B', switched='S')

  svntest.actions.run_and_verify_update(wc_dir,
                                        expected_output,
                                        expected_disk,
                                        expected_status)

#----------------------------------------------------------------------

def full_rev_update(sbox):
  "reverse update wc that contains switched things"

  sbox.build()
  wc_dir = sbox.wc_dir

  # Setup some switched things (don't bother verifying)
  do_routine_switching(wc_dir, sbox.repo_url, 0)

  # Commit some stuff (don't bother verifying)
  commit_routine_switching(wc_dir, 0)

  # Update to HEAD (tested elsewhere)
  svntest.main.run_svn(None, 'up', wc_dir)

  # Some convenient path variables
  iota_path = os.path.join(wc_dir, 'iota')
  gamma_path = os.path.join(wc_dir, 'A', 'D', 'gamma')
  Bpi_path = os.path.join(wc_dir, 'A', 'B', 'pi')
  BZ_path = os.path.join(wc_dir, 'A', 'B', 'Z')
  Gpi_path = os.path.join(wc_dir, 'A', 'D', 'G', 'pi')
  GZ_path = os.path.join(wc_dir, 'A', 'D', 'G', 'Z')

  # Now, reverse update, back to the pre-commit state.
  expected_output = svntest.wc.State(wc_dir, {
    'iota' : Item(status='U '),
    'A/D/gamma' : Item(status='U '),
    'A/B/pi' : Item(status='U '),
    'A/B/Z' : Item(status='D '),
    'A/D/G/pi' : Item(status='U '),
    'A/D/G/Z' : Item(status='D '),
    })

  # Create expected disk tree
  expected_disk = get_routine_disk_state(wc_dir)

  # Create expected status
  expected_status = get_routine_status_state(wc_dir)
  expected_status.tweak('iota', 'A/B', switched='S')

  svntest.actions.run_and_verify_update(wc_dir,
                                        expected_output,
                                        expected_disk,
                                        expected_status,
                                        None, None, None,
                                        None, None, 1,
                                        '-r', '1', wc_dir)

#----------------------------------------------------------------------

def update_switched_things(sbox):
  "update switched wc things to HEAD"

  sbox.build()
  wc_dir = sbox.wc_dir

  # Setup some switched things (don't bother verifying)
  do_routine_switching(wc_dir, sbox.repo_url, 0)

  # Copy wc_dir to a backup location
  wc_backup = sbox.add_wc_path('backup')
  svntest.actions.duplicate_dir(wc_dir, wc_backup)

  # Commit some stuff (don't bother verifying)
  commit_routine_switching(wc_backup, 0)

  # Some convenient path variables
  iota_path = os.path.join(wc_dir, 'iota')
  B_path = os.path.join(wc_dir, 'A', 'B')

  # Create expected output tree for an update of wc_backup.
  expected_output = svntest.wc.State(wc_dir, {
    'iota' : Item(status='U '),
    'A/B/pi' : Item(status='U '),
    'A/B/Z' : Item(status='A '),
    'A/B/Z/zeta' : Item(status='A '),
    })

  # Create expected disk tree for the update
  expected_disk = get_routine_disk_state(wc_dir)
  expected_disk.tweak('iota', contents="This is the file 'gamma'.\napple")

  expected_disk.tweak('A/B/pi', contents="This is the file 'pi'.\nmelon")
  expected_disk.add({
    'A/B/Z' : Item(),
    'A/B/Z/zeta' : Item("This is the file 'zeta'.\n"),
    })

  # Create expected status tree for the update.
  expected_status = get_routine_status_state(wc_dir)
  expected_status.tweak('iota', 'A/B', switched='S')
  expected_status.tweak('A/B', 'A/B/pi', 'A/B/rho', 'A/B/tau', 'iota',
                        wc_rev=2)
  expected_status.add({
    'A/B/Z' : Item(status='  ', wc_rev=2),
    'A/B/Z/zeta' : Item(status='  ', wc_rev=2),
    })

  svntest.actions.run_and_verify_update(wc_dir,
                                        expected_output,
                                        expected_disk,
                                        expected_status,
                                        None, None, None,
                                        None, None, 0,
                                        B_path,
                                        iota_path)


#----------------------------------------------------------------------

def rev_update_switched_things(sbox):
  "reverse update switched wc things to an older rev"

  sbox.build()
  wc_dir = sbox.wc_dir

  # Setup some switched things (don't bother verifying)
  do_routine_switching(wc_dir, sbox.repo_url, 0)

  # Commit some stuff (don't bother verifying)
  commit_routine_switching(wc_dir, 0)

  # Some convenient path variables
  iota_path = os.path.join(wc_dir, 'iota')
  B_path = os.path.join(wc_dir, 'A', 'B')

  # Update to HEAD (tested elsewhere)
  svntest.main.run_svn(None, 'up', wc_dir)

  # Now, reverse update, back to the pre-commit state.
  expected_output = svntest.wc.State(wc_dir, {
    'iota' : Item(status='U '),
    'A/B/pi' : Item(status='U '),
    'A/B/Z' : Item(status='D '),
    })

  # Create expected disk tree
  expected_disk = get_routine_disk_state(wc_dir)
  expected_disk.tweak('A/D/gamma', contents="This is the file 'gamma'.\napple")
  expected_disk.tweak('A/D/G/pi', contents="This is the file 'pi'.\nmelon")
  expected_disk.add({
    'A/D/G/Z' : Item(),
    'A/D/G/Z/zeta' : Item("This is the file 'zeta'.\n"),
    })

  # Create expected status tree for the update.
  expected_status = get_routine_status_state(wc_dir)
  expected_status.tweak(wc_rev=2)
  expected_status.tweak('iota', 'A/B', switched='S')
  expected_status.tweak('A/B', 'A/B/pi', 'A/B/rho', 'A/B/tau', 'iota',
                        wc_rev=1)
  expected_status.add({
    'A/D/G/Z' : Item(status='  ', wc_rev=2),
    'A/D/G/Z/zeta' : Item(status='  ', wc_rev=2),
    })

  svntest.actions.run_and_verify_update(wc_dir,
                                        expected_output,
                                        expected_disk,
                                        expected_status,
                                        None, None, None,
                                        None, None, 1,
                                        '-r', '1',
                                        B_path,
                                        iota_path)


#----------------------------------------------------------------------

def log_switched_file(sbox):
  "show logs for a switched file"

  sbox.build()
  wc_dir = sbox.wc_dir

  # Setup some switched things (don't bother verifying)
  do_routine_switching(wc_dir, sbox.repo_url, 0)

  # edit and commit switched file 'iota'
  iota_path = os.path.join(wc_dir, 'iota')
  svntest.main.run_svn(None, 'ps', 'x', 'x', iota_path)
  svntest.main.run_svn(None,
                       'ci', '-m',
                       'set prop on switched iota',
                       iota_path)

  # log switched file 'iota'
  exit_code, output, error = svntest.main.run_svn(None, 'log', iota_path)
  for line in output:
    if line.find("set prop on switched iota") != -1:
      break
  else:
    raise svntest.Failure

#----------------------------------------------------------------------

def relocate_deleted_missing_copied(sbox):
  "relocate with deleted, missing and copied entries"
  sbox.build()
  wc_dir = sbox.wc_dir

  # Delete A/mu to create a deleted entry for mu in A/.svn/entries
  mu_path = os.path.join(wc_dir, 'A', 'mu')
  svntest.actions.run_and_verify_svn(None, None, [], 'rm', mu_path)
  expected_status = svntest.actions.get_virginal_state(wc_dir, 1)
  expected_status.remove('A/mu')
  expected_output = svntest.wc.State(wc_dir, {
    'A/mu' : Item(verb='Deleting'),
    })
  svntest.actions.run_and_verify_commit(wc_dir,
                                        expected_output,
                                        expected_status,
                                        None, wc_dir)

  # Remove A/B/F to create a missing entry
  svntest.main.safe_rmtree(os.path.join(wc_dir, 'A', 'B', 'F'))

  # Copy A/D/H to A/D/H2
  H_path = os.path.join(wc_dir, 'A', 'D', 'H')
  H2_path = os.path.join(wc_dir, 'A', 'D', 'H2')
  svntest.actions.run_and_verify_svn(None, None, [], 'copy',
                                     H_path, H2_path)
  expected_status.add({
    'A/D/H2'       : Item(status='A ', wc_rev='-', copied='+'),
    'A/D/H2/chi'   : Item(status='  ', wc_rev='-', copied='+'),
    'A/D/H2/omega' : Item(status='  ', wc_rev='-', copied='+'),
    'A/D/H2/psi'   : Item(status='  ', wc_rev='-', copied='+'),
    })
  expected_status.tweak('A/B/F', status='! ', wc_rev='?')
  svntest.actions.run_and_verify_status(wc_dir, expected_status)

  # Relocate
  repo_dir = sbox.repo_dir
  repo_url = sbox.repo_url
  other_repo_dir, other_repo_url = sbox.add_repo_path('other')
  svntest.main.copy_repos(repo_dir, other_repo_dir, 2, 0)
  svntest.main.safe_rmtree(repo_dir, 1)
  svntest.actions.run_and_verify_svn(None, None, [], 'switch', '--relocate',
                                     repo_url, other_repo_url, wc_dir)

  # Deleted and missing entries should be preserved, so update should
  # show only A/B/F being reinstated
  expected_output = svntest.wc.State(wc_dir, {
    'A/B/F' : Item(status='A '),
    })
  expected_disk = svntest.main.greek_state.copy()
  expected_disk.remove('A/mu')
  expected_disk.add({
    'A/D/H2'       : Item(),
    'A/D/H2/chi'   : Item("This is the file 'chi'.\n"),
    'A/D/H2/omega' : Item("This is the file 'omega'.\n"),
    'A/D/H2/psi'   : Item("This is the file 'psi'.\n"),
    })
  expected_status.add({
    'A/B/F'       : Item(status='  ', wc_rev='2'),
    })
  expected_status.tweak(wc_rev=2)
  expected_status.tweak('A/D/H2', 'A/D/H2/chi', 'A/D/H2/omega', 'A/D/H2/psi',
                        wc_rev='-')
  svntest.actions.run_and_verify_update(wc_dir,
                                        expected_output,
                                        expected_disk,
                                        expected_status)

  # Commit to verify that copyfrom URLs have been relocated
  expected_output = svntest.wc.State(wc_dir, {
    'A/D/H2'       : Item(verb='Adding'),
    })
  expected_status.tweak('A/D/H2', 'A/D/H2/chi', 'A/D/H2/omega', 'A/D/H2/psi',
                        status='  ', wc_rev='3', copied=None)
  svntest.actions.run_and_verify_commit(wc_dir,
                                        expected_output, expected_status,
                                        None, wc_dir)


#----------------------------------------------------------------------

def delete_subdir(sbox):
  "switch that deletes a sub-directory"
  sbox.build()
  wc_dir = sbox.wc_dir

  A_path = os.path.join(wc_dir, 'A')
  A_url = sbox.repo_url + '/A'
  A2_url = sbox.repo_url + '/A2'
  A2_B_F_url = sbox.repo_url + '/A2/B/F'

  svntest.actions.run_and_verify_svn(None,
                                     ['\n', 'Committed revision 2.\n'], [],
                                     'cp', '-m', 'make copy', A_url, A2_url)

  svntest.actions.run_and_verify_svn(None,
                                     ['\n', 'Committed revision 3.\n'], [],
                                     'rm', '-m', 'delete subdir', A2_B_F_url)

  expected_output = svntest.wc.State(wc_dir, {
    'A/B/F' : Item(status='D '),
    })
  expected_disk = svntest.main.greek_state.copy()
  expected_disk.remove('A/B/F')
  expected_status = svntest.actions.get_virginal_state(wc_dir, 3)
  expected_status.tweak('A', switched='S')
  expected_status.remove('A/B/F')
  expected_status.tweak('', 'iota', wc_rev=1)

  # Used to fail with a 'directory not locked' error for A/B/F
  svntest.actions.run_and_verify_switch(wc_dir, A_path, A2_url,
                                        expected_output,
                                        expected_disk,
                                        expected_status)

#----------------------------------------------------------------------
# Issue 1532: Switch a file to a dir: can't switch it back to the file

def file_dir_file(sbox):
  "switch a file to a dir and back to the file"
  sbox.build(read_only = True)
  wc_dir = sbox.wc_dir

  file_path = os.path.join(wc_dir, 'iota')
  file_url = sbox.repo_url + '/iota'
  dir_url = sbox.repo_url + '/A/C'

  svntest.actions.run_and_verify_svn(None, None, [],
                                     'switch', dir_url, file_path)

  svntest.actions.run_and_verify_svn(None, None, [],
                                     'switch', file_url, file_path)

#----------------------------------------------------------------------
# Issue 1751: "svn switch --non-recursive" does not switch existing files,
# and generates the wrong URL for new files.

def nonrecursive_switching(sbox):
  "non-recursive switch"
  sbox.build()
  wc1_dir = sbox.wc_dir
  wc2_dir = os.path.join(wc1_dir, 'wc2')

  # "Trunk" will be the existing dir "A/", with existing file "mu".
  # "Branch" will be the new dir "branch/version1/", with added file "newfile".
  # "wc1" will hold the whole repository (including trunk and branch).
  # "wc2" will hold the "trunk" and then be switched to the "branch".
  # It is irrelevant that wc2 is located on disk as a sub-directory of wc1.
  trunk_url = sbox.repo_url + '/A'
  branch_url = sbox.repo_url + '/branch'
  version1_url = branch_url + '/version1'
  wc1_new_file = os.path.join(wc1_dir, 'branch', 'version1', 'newfile')
  wc2_new_file = os.path.join(wc2_dir, 'newfile')
  wc2_mu_file = os.path.join(wc2_dir, 'mu')
  wc2_B_dir = os.path.join(wc2_dir, 'B')
  wc2_C_dir = os.path.join(wc2_dir, 'C')
  wc2_D_dir = os.path.join(wc2_dir, 'D')

  # Check out the trunk as "wc2"
  svntest.main.run_svn(None, 'co', trunk_url, wc2_dir)

  # Make a branch, and add a new file, in "wc_dir" and repository
  svntest.main.run_svn(None,
                       'mkdir', '-m', '', branch_url)
  svntest.main.run_svn(None,
                       'cp', '-m', '', trunk_url, version1_url)
  svntest.main.run_svn(None,
                       'up', wc1_dir)
  svntest.main.file_append(wc1_new_file, "This is the file 'newfile'.\n")
  svntest.main.run_svn(None, 'add', wc1_new_file)
  svntest.main.run_svn(None, 'ci', '-m', '', wc1_dir)

  # Try to switch "wc2" to the branch (non-recursively)
  svntest.actions.run_and_verify_svn(None, None, [],
                                     'switch', '-N', version1_url, wc2_dir)

  # Check the URLs of the (not switched) directories.
  exit_code, out, err = svntest.actions.run_and_verify_svn(None, None, [],
                                                           'info', wc2_B_dir)
  if out[1].find('/A/B') == -1:
    print out[1]
    raise svntest.Failure

  exit_code, out, err = svntest.actions.run_and_verify_svn(None, None, [],
                                                           'info', wc2_C_dir)
  if out[1].find('/A/C') == -1:
    print out[1]
    raise svntest.Failure

  exit_code, out, err = svntest.actions.run_and_verify_svn(None, None, [],
                                                           'info', wc2_D_dir)
  if out[1].find('/A/D') == -1:
    print out[1]
    raise svntest.Failure

  # Check the URLs of the switched files.
  # ("svn status -u" might be a better check: it fails when newfile's URL
  # is bad, and shows "S" when mu's URL is wrong.)
  # mu: not switched
  exit_code, out, err = svntest.actions.run_and_verify_svn(None, None, [],
                                                           'info', wc2_mu_file)
  if out[2].find('/branch/version1/mu') == -1:
    print out[2]
    raise svntest.Failure
  # newfile: wrong URL
  exit_code, out, err = svntest.actions.run_and_verify_svn(None, None, [],
                                                           'info',
                                                           wc2_new_file)
  if out[2].find('/branch/version1/newfile') == -1:
    print out[2]
    raise svntest.Failure


#----------------------------------------------------------------------
def failed_anchor_is_target(sbox):
  "anchor=target that fails due to local mods"
  sbox.build()
  wc_dir = sbox.wc_dir

  G_url = sbox.repo_url + '/A/D/G'
  G_psi_url = G_url + '/psi'
  svntest.actions.run_and_verify_svn(None,
                                     ['\n', 'Committed revision 2.\n'], [],
                                     'mkdir', '-m', 'log msg', G_psi_url)

  H_path = os.path.join(wc_dir, 'A', 'D', 'H')
  psi_path = os.path.join(H_path, 'psi')
  svntest.main.file_append(psi_path, "more text")

  # This switch leaves psi unversioned, because of the local mods,
  # then fails because it tries to add a directory of the same name.
  exit_code, out, err = svntest.main.run_svn(1, 'switch',
                                             G_url, H_path)
  if not err:
    raise svntest.Failure

  # Some items under H show up as switched because, while H itself was
  # switched, the switch command failed before it reached all items
  #
  # NOTE: I suspect this whole test is dependent on the order in
  # which changes are received, but since the new psi is a dir, it
  # appears we can count on it being received last.  But if this test
  # ever starts failing, you read it here first :-).
  expected_status = svntest.actions.get_virginal_state(wc_dir, 1)
  expected_status.tweak('A/D/H', status='! ', switched='S', wc_rev=2)
  expected_status.remove('A/D/H/psi', 'A/D/H/chi', 'A/D/H/omega')
  expected_status.add({
    'A/D/H/pi'      : Item(status='  ', wc_rev=2),
    'A/D/H/tau'     : Item(status='  ', wc_rev=2),
    'A/D/H/rho'     : Item(status='  ', wc_rev=2),
    })
  svntest.actions.run_and_verify_status(wc_dir, expected_status)

  # There was a bug whereby the failed switch left the wrong URL in
  # the target directory H.  Check for that.
  exit_code, out, err = svntest.actions.run_and_verify_svn(None, None, [],
                                                           'info', H_path)
  for line in out:
    if line.find('URL: ' + G_url) != -1:
      break
  else:
    raise svntest.Failure

  # Remove the now-unversioned psi, and repeat the switch.  This
  # should complete the switch.
  os.remove(psi_path)
  svntest.actions.run_and_verify_svn(None, None, [], 'switch',
                                     G_url, H_path)

  expected_status.tweak('A/D/H', status='C ') # remains switched and also has
                                              # a tree conflict (issue #2282)
  expected_status.add({ 'A/D/H/psi' : Item(status='  ',
                                           switched=None,
                                           wc_rev=2) })
  svntest.actions.run_and_verify_status(wc_dir, expected_status)

#----------------------------------------------------------------------
# Issue #1826 - svn switch temporarily drops invalid URLs into the entries
#               files (which become not-temporary if the switch fails).
def bad_intermediate_urls(sbox):
  "bad intermediate urls in use"
  sbox.build()
  wc_dir = sbox.wc_dir

  # We'll be switching our working copy to (a modified) A/C in the Greek tree.

  # First, make an extra subdirectory in C to match one in the root, plus
  # another one inside of that.
  C_url = sbox.repo_url + '/A/C'
  C_A_url = sbox.repo_url + '/A/C/A'
  C_A_Z_url = sbox.repo_url + '/A/C/A/Z'
  svntest.actions.run_and_verify_svn(None,
                                     ['\n', 'Committed revision 2.\n'], [],
                                     'mkdir', '-m', 'log msg',
                                     C_A_url, C_A_Z_url)

  # Now, we'll drop a conflicting path under the root.
  A_path = os.path.join(wc_dir, 'A')
  A_Z_path = os.path.join(A_path, 'Z')
  svntest.main.file_append(A_Z_path, 'Look, Mom, no ... switch success.')

  # This switch should fail for reasons of obstruction.
  exit_code, out, err = svntest.main.run_svn(1, 'switch',
                                             C_url, wc_dir)
  if not err:
    raise svntest.Failure

  # However, the URL for A should now reflect A/C/A, not something else.
  exit_code, out, err = svntest.actions.run_and_verify_svn(None, None, [],
                                                           'info', A_path)
  if out[1].find('/A/C/A') == -1:
    raise svntest.Failure



#----------------------------------------------------------------------
# Regression test for issue #1825: failed switch may corrupt
# working copy

def obstructed_switch(sbox):
  "obstructed switch"
  sbox.build()
  wc_dir = sbox.wc_dir

  E_url      = sbox.repo_url + '/A/B/E'
  E_url2     = sbox.repo_url + '/A/B/Esave'
  svntest.actions.run_and_verify_svn(None,
                                     ['\n', 'Committed revision 2.\n'], [],
                                     'cp', '-m', 'msgcopy', E_url, E_url2)

  E_path     = os.path.join(wc_dir, 'A', 'B', 'E')
  alpha_path = os.path.join(E_path, 'alpha')
  svntest.actions.run_and_verify_svn(None, None, [], 'rm', alpha_path)
  expected_status = svntest.actions.get_virginal_state(wc_dir, 1)
  expected_status.remove('A/B/E/alpha')
  expected_output = svntest.wc.State(wc_dir, {
    'A/B/E/alpha' : Item(verb='Deleting'),
    })
  svntest.actions.run_and_verify_commit(wc_dir,
                                        expected_output, expected_status,
                                        None, wc_dir)

  svntest.main.file_append(alpha_path, "hello")
  exit_code, out, err = svntest.main.run_svn(1, 'sw', E_url2, E_path)

  for line in err:
    if line.find("object of the same name already exists") != -1:
      break
  else:
    raise svntest.Failure

  os.remove(alpha_path)
  svntest.actions.run_and_verify_svn(None, None, [], 'sw', E_url2, E_path)
  expected_status = svntest.actions.get_virginal_state(wc_dir, 1)
  expected_status.tweak('A/B/E', 'A/B/E/alpha', 'A/B/E/beta', wc_rev=3)
  expected_status.tweak('A/B/E', switched='S')
  svntest.actions.run_and_verify_status(wc_dir, expected_status)


#----------------------------------------------------------------------
# Issue 2353.
def commit_mods_below_switch(sbox):
  "commit with mods below switch"
  sbox.build()
  wc_dir = sbox.wc_dir

  C_path = os.path.join(wc_dir, 'A', 'C')
  B_url = sbox.repo_url + '/A/B'
  expected_output = svntest.wc.State(wc_dir, {
    'A/C/E'       : Item(status='A '),
    'A/C/E/alpha' : Item(status='A '),
    'A/C/E/beta'  : Item(status='A '),
    'A/C/F'       : Item(status='A '),
    'A/C/lambda'  : Item(status='A '),
    })
  expected_disk = svntest.main.greek_state.copy()
  expected_disk.add({
    'A/C/E'       : Item(),
    'A/C/E/alpha' : Item(contents="This is the file 'alpha'.\n"),
    'A/C/E/beta'  : Item(contents="This is the file 'beta'.\n"),
    'A/C/F'       : Item(),
    'A/C/lambda'  : Item(contents="This is the file 'lambda'.\n"),
    })
  expected_status = svntest.actions.get_virginal_state(wc_dir, 1)
  expected_status.tweak('A/C', switched='S')
  expected_status.add({
    'A/C/E'       : Item(status='  ', wc_rev=1),
    'A/C/E/alpha' : Item(status='  ', wc_rev=1),
    'A/C/E/beta'  : Item(status='  ', wc_rev=1),
    'A/C/F'       : Item(status='  ', wc_rev=1),
    'A/C/lambda'  : Item(status='  ', wc_rev=1),
    })
  svntest.actions.run_and_verify_switch(wc_dir, C_path, B_url,
                                        expected_output,
                                        expected_disk,
                                        expected_status)

  D_path = os.path.join(wc_dir, 'A', 'D')
  svntest.actions.run_and_verify_svn(None, None, [],
                                     'propset', 'x', 'x', C_path, D_path)

  expected_status.tweak('A/C', 'A/D', status=' M')
  svntest.actions.run_and_verify_status(wc_dir, expected_status)

  expected_output = svntest.wc.State(wc_dir, {
    'A/C' : Item(verb='Sending'),
    'A/D' : Item(verb='Sending'),
    })
  expected_status.tweak('A/C', 'A/D', status='  ', wc_rev=2)

  # A/C erroneously classified as a wc root caused the commit to fail
  # with "'A/C/E' is missing or not locked"
  svntest.actions.run_and_verify_commit(wc_dir,
                                        expected_output, expected_status,
                                        None, C_path, D_path)

def relocate_beyond_repos_root(sbox):
  "relocate with prefixes longer than repo root"
  sbox.build(read_only = True)

  wc_dir = sbox.wc_dir
  repo_dir = sbox.repo_dir
  repo_url = sbox.repo_url
  other_repo_dir, other_repo_url = sbox.add_repo_path('other')
  svntest.main.copy_repos(repo_dir, other_repo_dir, 1, 0)

  A_url = repo_url + "/A"
  other_A_url = other_repo_url + "/A"
  other_B_url = other_repo_url + "/B"
  A_wc_dir = os.path.join(wc_dir, "A")

  # A relocate that changes the repo path part of the URL shouldn't work.
  # This tests for issue #2380.
  svntest.actions.run_and_verify_svn(None, None,
                                     ".*can only change the repository part.*",
                                     'switch', '--relocate',
                                     A_url, other_B_url, A_wc_dir)

  # Another way of trying to change the fs path, leading to an invalid
  # repository root.
  svntest.actions.run_and_verify_svn(None, None,
                                     ".*is not the root.*",
                                     'switch', '--relocate',
                                     repo_url, other_B_url, A_wc_dir)

  svntest.actions.run_and_verify_svn(None, None, [],
                                     'switch', '--relocate',
                                     A_url, other_A_url, A_wc_dir)

  # Check that we can contact the repository, meaning that the
  # relocate actually changed the URI.  Escape the expected URI to
  # avoid problems from any regex meta-characters it may contain
  # (e.g. '+').
  escaped_exp = '^URL: ' + re.escape(other_A_url) + '$' \
                '|Path.+|Repository.+|Revision.+|Node.+|Last.+|\n'
  svntest.actions.run_and_verify_svn(None, escaped_exp, [],
                                     'info', '-rHEAD', A_wc_dir)

#----------------------------------------------------------------------
# Issue 2306.
def refresh_read_only_attribute(sbox):
  "refresh the WC file system read-only attribute "

  # This test will fail when run as root. Since that's normal
  # behavior, just skip the test.
  if os.name == 'posix':
    if os.geteuid() == 0:
      raise svntest.Skip

  sbox.build()
  wc_dir = sbox.wc_dir

  # Create a branch.
  url = sbox.repo_url + '/A'
  branch_url = sbox.repo_url + '/A-branch'
  svntest.actions.run_and_verify_svn(None,
                                     ['\n', 'Committed revision 2.\n'], [],
                                     'cp', '-m', 'svn:needs-lock not set',
                                     url, branch_url)

  # Set the svn:needs-lock property on a file from the "trunk".
  A_path = os.path.join(wc_dir, 'A')
  mu_path = os.path.join(A_path, 'mu')
  svntest.actions.run_and_verify_svn(None, None, [],
                                     'ps', 'svn:needs-lock', '1', mu_path)

  # Commit the propset of svn:needs-lock.
  expected_output = svntest.wc.State(wc_dir, {
    'A/mu' : Item(verb='Sending'),
    })
  expected_status = svntest.actions.get_virginal_state(wc_dir, 1)
  expected_status.tweak('A/mu', wc_rev=3)
  svntest.actions.run_and_verify_commit(wc_dir,
                                        expected_output, expected_status,
                                        None, mu_path)

  # The file on which svn:needs-lock was set is now expected to be read-only.
  if os.access(mu_path, os.W_OK):
    raise svntest.Failure("'%s' expected to be read-only after having had "
                          "its svn:needs-lock property set" % mu_path)

  # Switch to the branch with the WC state from before the propset of
  # svn:needs-lock.
  expected_output = svntest.wc.State(wc_dir, {
    'A/mu' : Item(status=' U'),
    })
  expected_disk = svntest.main.greek_state.copy()
  expected_status = svntest.actions.get_virginal_state(wc_dir, 3)
  expected_status.tweak('', wc_rev=1)
  expected_status.tweak('iota', wc_rev=1)
  expected_status.tweak('A', switched='S')
  svntest.actions.run_and_verify_switch(wc_dir, A_path, branch_url,
                                        expected_output,
                                        expected_disk,
                                        expected_status)

  # The file with we set svn:needs-lock on should now be writable, but
  # is still read-only!
  if not os.access(mu_path, os.W_OK):
    raise svntest.Failure("'%s' expected to be writable after being switched "
                          "to a branch on which its svn:needs-lock property "
                          "is not set" % mu_path)

# Check that switch can't change the repository root.
def switch_change_repos_root(sbox):
  "switch shouldn't allow changing repos root"
  sbox.build()

  wc_dir = sbox.wc_dir
  repo_url = sbox.repo_url
  other_repo_url = repo_url

  # Strip trailing slashes and add something bogus to that other URL.
  while other_repo_url[-1] == '/':
    other_repos_url = other_repo_url[:-1]
  other_repo_url = other_repo_url + "_bogus"

  other_A_url = other_repo_url +  "/A"
  A_wc_dir = os.path.join(wc_dir, "A")

  # Test 1: A switch that changes to a non-existing repo shouldn't work.
  expected_err = ".*Unable to open repository.*|.*Could not open.*|"\
                 ".*No repository found.*"
  svntest.actions.run_and_verify_svn(None, None,
                                     expected_err,
                                     'switch',
                                     other_A_url, A_wc_dir)

  # Test 2: A switch that changes the repo root part of the URL shouldn't work.
  other_repo_dir, other_repo_url = sbox.add_repo_path('other')
  other_A_url = other_repo_url +  "/A"

  svntest.main.create_repos(other_repo_dir)
  svntest.actions.run_and_verify_svn(None, None,
                                     ".*UUID.*",
                                     'switch',
                                     other_A_url, A_wc_dir)

  # Make sure we didn't break the WC.
  expected_status = svntest.actions.get_virginal_state(wc_dir, 1)
  svntest.actions.run_and_verify_status(wc_dir, expected_status)

# Issue 2578.
def relocate_and_propset(sbox):
  "out of date propset should fail after a relocate"

  # Create virgin repos and working copy
  svntest.main.safe_rmtree(sbox.repo_dir, 1)
  svntest.main.create_repos(sbox.repo_dir)

  wc_dir = sbox.wc_dir
  repo_dir = sbox.repo_dir
  repo_url = sbox.repo_url

  # import the greek tree
  svntest.main.greek_state.write_to_disk(svntest.main.greek_dump_dir)
  exit_code, output, errput = svntest.main.run_svn(
    None, 'import', '-m', 'Log message for revision 1.',
    svntest.main.greek_dump_dir, sbox.repo_url)

  # checkout
  svntest.main.safe_rmtree(wc_dir, 1)
  svntest.actions.run_and_verify_svn(None,
                                     None, [],
                                     'checkout',
                                     repo_url, wc_dir)

  # Relocate
  other_repo_dir, other_repo_url = sbox.add_repo_path('other')
  svntest.main.copy_repos(repo_dir, other_repo_dir, 1, 0)
  svntest.main.safe_rmtree(repo_dir, 1)
  svntest.actions.run_and_verify_svn(None, None, [], 'switch', '--relocate',
                                     repo_url, other_repo_url, wc_dir)

  # Remove gamma from the working copy.
  D_path = os.path.join(wc_dir, 'A', 'D')
  gamma_path = os.path.join(wc_dir, 'A', 'D', 'gamma')
  svntest.main.run_svn(None, 'rm', gamma_path)

  # Create expected commit output.
  expected_output = svntest.wc.State(wc_dir, {
    'A/D/gamma' : Item(verb='Deleting'),
    })

  # After committing, status should show no sign of gamma.
  expected_status = svntest.actions.get_virginal_state(wc_dir, 1)
  expected_status.remove('A/D/gamma')

  # Commit the deletion of gamma and verify.
  svntest.actions.run_and_verify_commit(wc_dir,
                                        expected_output,
                                        expected_status,
                                        None, wc_dir)

  # Now gamma should be marked as `deleted' under the hood, at
  # revision 2.  Meanwhile, A/D is still lagging at revision 1.

  # Make a propchange on A/D
  svntest.main.run_svn(None, 'ps', 'foo', 'bar', D_path)

  # Commit and *expect* a repository Merge failure:
  svntest.actions.run_and_verify_commit(wc_dir,
                                        None,
                                        None,
                                        "[Oo]ut.of.date",
                                        wc_dir)

#----------------------------------------------------------------------

def forced_switch(sbox):
  "forced switch tolerates obstructions to adds"
  sbox.build(read_only = True)

  # Dir obstruction
  G_path = os.path.join(sbox.wc_dir, 'A', 'B', 'F', 'G')
  os.mkdir(G_path)

  # Faux file obstructions
  shutil.copyfile(os.path.join(sbox.wc_dir, 'A', 'D', 'gamma'),
                  os.path.join(sbox.wc_dir, 'A', 'B', 'F', 'gamma'))
  shutil.copyfile(os.path.join(sbox.wc_dir, 'A', 'D', 'G', 'tau'),
                  os.path.join(sbox.wc_dir, 'A', 'B', 'F', 'G', 'tau'))

  # Real file obstruction
  pi_path = os.path.join(sbox.wc_dir, 'A', 'B', 'F', 'G', 'pi')
  svntest.main.file_write(pi_path,
                          "This is the OBSTRUCTING file 'pi'.\n")

  # Non-obstructing dir and file
  I_path = os.path.join(sbox.wc_dir, 'A', 'B', 'F', 'I')
  os.mkdir(I_path)
  upsilon_path = os.path.join(G_path, 'upsilon')
  svntest.main.file_write(upsilon_path,
                          "This is the unversioned file 'upsilon'.\n")

  # Setup expected results of switch.
  expected_output = svntest.wc.State(sbox.wc_dir, {
    "A/B/F/gamma"   : Item(status='E '),
    "A/B/F/G"       : Item(status='E '),
    "A/B/F/G/pi"    : Item(status='E '),
    "A/B/F/G/rho"   : Item(status='A '),
    "A/B/F/G/tau"   : Item(status='E '),
    "A/B/F/H"       : Item(status='A '),
    "A/B/F/H/chi"   : Item(status='A '),
    "A/B/F/H/omega" : Item(status='A '),
    "A/B/F/H/psi"   : Item(status='A '),
    })
  expected_disk = svntest.main.greek_state.copy()
  expected_disk.add({
    "A/B/F/gamma"     : Item("This is the file 'gamma'.\n"),
    "A/B/F/G"         : Item(),
    "A/B/F/G/pi"      : Item("This is the OBSTRUCTING file 'pi'.\n"),
    "A/B/F/G/rho"     : Item("This is the file 'rho'.\n"),
    "A/B/F/G/tau"     : Item("This is the file 'tau'.\n"),
    "A/B/F/G/upsilon" : Item("This is the unversioned file 'upsilon'.\n"),
    "A/B/F/H"         : Item(),
    "A/B/F/H/chi"     : Item("This is the file 'chi'.\n"),
    "A/B/F/H/omega"   : Item("This is the file 'omega'.\n"),
    "A/B/F/H/psi"     : Item("This is the file 'psi'.\n"),
    "A/B/F/I"         : Item(),
    })
  expected_status = svntest.actions.get_virginal_state(sbox.wc_dir, 1)
  expected_status.tweak('A/B/F', switched='S')
  expected_status.add({
    "A/B/F/gamma"     : Item(status='  ', wc_rev=1),
    "A/B/F/G"         : Item(status='  ', wc_rev=1),
    "A/B/F/G/pi"      : Item(status='M ', wc_rev=1),
    "A/B/F/G/rho"     : Item(status='  ', wc_rev=1),
    "A/B/F/G/tau"     : Item(status='  ', wc_rev=1),
    "A/B/F/H"         : Item(status='  ', wc_rev=1),
    "A/B/F/H/chi"     : Item(status='  ', wc_rev=1),
    "A/B/F/H/omega"   : Item(status='  ', wc_rev=1),
    "A/B/F/H/psi"     : Item(status='  ', wc_rev=1),
    })

  # Do the switch and check the results in three ways.
  F_path = os.path.join(sbox.wc_dir, 'A', 'B', 'F')
  AD_url = sbox.repo_url + '/A/D'
  svntest.actions.run_and_verify_switch(sbox.wc_dir, F_path, AD_url,
                                        expected_output,
                                        expected_disk,
                                        expected_status, None,
                                        None, None, None, None, 0,
                                        '--force')

#----------------------------------------------------------------------

def forced_switch_failures(sbox):
  "forced switch fails with some types of obstruction"
  sbox.build()

  # Add a directory to obstruct a file.
  pi_path = os.path.join(sbox.wc_dir, 'A', 'B', 'F', 'pi')
  os.mkdir(pi_path)

  # Add a file to obstruct a directory.
  H_path = os.path.join(sbox.wc_dir, 'A', 'C', 'H')
  svntest.main.file_write(H_path, "The file 'H'\n")

  # Test three cases where forced switch should fail:

  # 1) A forced switch that tries to add a file when an unversioned
  #    directory of the same name already exists should fail.
  svntest.actions.run_and_verify_switch(sbox.wc_dir,
                                        os.path.join(sbox.wc_dir, 'A', 'C'),
                                        sbox.repo_url + "/A/D",
                                        None, None, None,
                                        ".*Failed to add directory .*" + \
                                        ": a non-directory object of the" + \
                                        " same name already exists\n",
                                        None, None, None, None, 0, '--force')

  # 2) A forced switch that tries to add a dir when a file of the same
  #    name already exists should fail.
  svntest.actions.run_and_verify_switch(sbox.wc_dir,
                                        os.path.join(sbox.wc_dir,
                                                     'A', 'B', 'F'),
                                        sbox.repo_url + "/A/D/G",
                                        None, None, None,
                                        ".*Failed to add file .*" + \
                                        ": a non-file object of the " + \
                                        "same name already exists\n",
                                        None, None, None, None, 0, '--force')

  # 3) A forced update that tries to add a directory when a versioned
  #    directory of the same name already exists should fail.

  # Make dir A/D/H/I in repos.
  I_url = sbox.repo_url + "/A/D/H/I"
  exit_code, so, se = svntest.actions.run_and_verify_svn(
    "Unexpected error during mkdir",
    ['\n', 'Committed revision 2.\n'], [],
    "mkdir", I_url, "-m", "Log Message")

  # Make A/D/G/I and co A/D/H/I into it.
  I_path = os.path.join(sbox.wc_dir, 'A', 'D', 'G', 'I')
  os.mkdir(I_path)
  exit_code, so, se = svntest.actions.run_and_verify_svn(
    "Unexpected error during co",
    ['Checked out revision 2.\n'], [],
    "co", I_url, I_path)

  # Try the forced switch.  A/D/G/I obstructs the dir A/D/G/I coming
  # from the repos.  Normally this isn't a problem, but A/D/G/I is already
  # versioned so this should fail.
  svntest.actions.run_and_verify_switch(sbox.wc_dir,
                                        os.path.join(sbox.wc_dir,
                                                     'A', 'D', 'G'),
                                        sbox.repo_url + "/A/D/H",
                                        None, None, None,
                                        ".*Failed to add " + \
                                        "directory .*: a versioned " + \
                                        "directory of the same name " + \
                                        "already exists\n",
                                        None, None, None, None, 0, '--force')

def switch_with_obstructing_local_adds(sbox):
  "switch tolerates WC adds"
  sbox.build(read_only = True)

  # Dir obstruction scheduled for addition without history.
  G_path = os.path.join(sbox.wc_dir, 'A', 'B', 'F', 'G')
  os.mkdir(G_path)

  # File obstructions scheduled for addition without history.
  # Contents identical to additions from switch.
  gamma_copy_path = os.path.join(sbox.wc_dir, 'A', 'B', 'F', 'gamma')
  shutil.copyfile(os.path.join(sbox.wc_dir, 'A', 'D', 'gamma'),
                  gamma_copy_path)
  shutil.copyfile(os.path.join(sbox.wc_dir, 'A', 'D', 'G', 'tau'),
                  os.path.join(sbox.wc_dir, 'A', 'B', 'F', 'G', 'tau'))

  # File obstruction scheduled for addition without history.
  # Contents conflict with addition from switch.
  pi_path = os.path.join(sbox.wc_dir, 'A', 'B', 'F', 'G', 'pi')
  svntest.main.file_write(pi_path,
                          "This is the OBSTRUCTING file 'pi'.\n")

  # Non-obstructing dir and file scheduled for addition without history.
  I_path = os.path.join(sbox.wc_dir, 'A', 'B', 'F', 'I')
  os.mkdir(I_path)
  upsilon_path = os.path.join(G_path, 'upsilon')
  svntest.main.file_write(upsilon_path,
                          "This is the unversioned file 'upsilon'.\n")

  # Add the above obstructions.
  svntest.actions.run_and_verify_svn("Add error:", None, [],
                                     'add', G_path, I_path,
                                     gamma_copy_path)

  # Setup expected results of switch.
  expected_output = svntest.wc.State(sbox.wc_dir, {
    "A/B/F/gamma"   : Item(status='E '),
    "A/B/F/G"       : Item(status='E '),
    "A/B/F/G/pi"    : Item(status='C '),
    "A/B/F/G/rho"   : Item(status='A '),
    "A/B/F/G/tau"   : Item(status='E '),
    "A/B/F/H"       : Item(status='A '),
    "A/B/F/H/chi"   : Item(status='A '),
    "A/B/F/H/omega" : Item(status='A '),
    "A/B/F/H/psi"   : Item(status='A '),
    })

  expected_disk = svntest.main.greek_state.copy()
  expected_disk.add({
    "A/B/F/gamma"     : Item("This is the file 'gamma'.\n"),
    "A/B/F/G"         : Item(),
    "A/B/F/G/pi"      : Item("\n".join(["<<<<<<< .mine",
                                        "This is the OBSTRUCTING file 'pi'.",
                                        "=======",
                                        "This is the file 'pi'.",
                                        ">>>>>>> .r1",
                                        ""])),
    "A/B/F/G/rho"     : Item("This is the file 'rho'.\n"),
    "A/B/F/G/tau"     : Item("This is the file 'tau'.\n"),
    "A/B/F/G/upsilon" : Item("This is the unversioned file 'upsilon'.\n"),
    "A/B/F/H"         : Item(),
    "A/B/F/H/chi"     : Item("This is the file 'chi'.\n"),
    "A/B/F/H/omega"   : Item("This is the file 'omega'.\n"),
    "A/B/F/H/psi"     : Item("This is the file 'psi'.\n"),
    "A/B/F/I"         : Item(),
    })
  expected_status = svntest.actions.get_virginal_state(sbox.wc_dir, 1)
  expected_status.tweak('A/B/F', switched='S')
  expected_status.add({
    "A/B/F/gamma"     : Item(status='  ', wc_rev=1),
    "A/B/F/G"         : Item(status='  ', wc_rev=1),
    "A/B/F/G/pi"      : Item(status='C ', wc_rev=1),
    "A/B/F/G/rho"     : Item(status='  ', wc_rev=1),
    "A/B/F/G/tau"     : Item(status='  ', wc_rev=1),
    "A/B/F/G/upsilon" : Item(status='A ', wc_rev=0),
    "A/B/F/H"         : Item(status='  ', wc_rev=1),
    "A/B/F/H/chi"     : Item(status='  ', wc_rev=1),
    "A/B/F/H/omega"   : Item(status='  ', wc_rev=1),
    "A/B/F/H/psi"     : Item(status='  ', wc_rev=1),
    "A/B/F/I"         : Item(status='A ', wc_rev=0),
    })

  # "Extra" files that we expect to result from the conflicts.
  extra_files = ['pi\.r0', 'pi\.r1', 'pi\.mine']

  # Do the switch and check the results in three ways.
  F_path = os.path.join(sbox.wc_dir, 'A', 'B', 'F')
  D_url = sbox.repo_url + '/A/D'

  svntest.actions.run_and_verify_switch(sbox.wc_dir, F_path, D_url,
                                        expected_output,
                                        expected_disk,
                                        expected_status,
                                        None,
                                        svntest.tree.detect_conflict_files,
                                        extra_files, None, None, 0)

#----------------------------------------------------------------------

def switch_scheduled_add(sbox):
  "switch a scheduled-add file"
  sbox.build(read_only = True)
  wc_dir = sbox.wc_dir

  file_path = os.path.join(wc_dir, 'stub_file')
  switch_url = sbox.repo_url + '/iota'

  svntest.main.file_append(file_path, "")
  svntest.actions.run_and_verify_svn(None, None, [],
                                     'add', file_path)
  svntest.actions.run_and_verify_svn(None, None, [],
                                     'switch', switch_url, file_path)

#----------------------------------------------------------------------

def mergeinfo_switch_elision(sbox):
  "mergeinfo does not elide post switch"

  # When a switch adds mergeinfo on a path which is identical to
  # the mergeinfo on one of the path's subtrees, the subtree's mergeinfo
  # should *not* elide!  If it did this could result in the switch of a
  # pristine tree producing local mods.

  sbox.build()
  wc_dir = sbox.wc_dir

  # Some paths we'll care about
  lambda_path   = os.path.join(wc_dir, "A", "B_COPY_1", "lambda")
  B_COPY_1_path = os.path.join(wc_dir, "A", "B_COPY_1")
  B_COPY_2_path = os.path.join(wc_dir, "A", "B_COPY_2")
  E_COPY_2_path = os.path.join(wc_dir, "A", "B_COPY_2", "E")
  alpha_path    = os.path.join(wc_dir, "A", "B", "E", "alpha")
  beta_path     = os.path.join(wc_dir, "A", "B", "E", "beta")

  # Make branches A/B_COPY_1 and A/B_COPY_2
  svntest.actions.run_and_verify_svn(
    None,
    ["A    " + os.path.join(wc_dir, "A", "B_COPY_1", "lambda") + "\n",
     "A    " + os.path.join(wc_dir, "A", "B_COPY_1", "E") + "\n",
     "A    " + os.path.join(wc_dir, "A", "B_COPY_1", "E", "alpha") + "\n",
     "A    " + os.path.join(wc_dir, "A", "B_COPY_1", "E", "beta") + "\n",
     "A    " + os.path.join(wc_dir, "A", "B_COPY_1", "F") + "\n",
     "Checked out revision 1.\n",
     "A         " + B_COPY_1_path + "\n"],
    [],
    'copy',
    sbox.repo_url + "/A/B",
    B_COPY_1_path)

  svntest.actions.run_and_verify_svn(
    None,
    ["A    " + os.path.join(wc_dir, "A", "B_COPY_2", "lambda") + "\n",
     "A    " + os.path.join(wc_dir, "A", "B_COPY_2", "E") + "\n",
     "A    " + os.path.join(wc_dir, "A", "B_COPY_2", "E", "alpha") + "\n",
     "A    " + os.path.join(wc_dir, "A", "B_COPY_2", "E", "beta") + "\n",
     "A    " + os.path.join(wc_dir, "A", "B_COPY_2", "F") + "\n",
     "Checked out revision 1.\n",
     "A         " + B_COPY_2_path + "\n"],
    [],
    'copy',
    sbox.repo_url + "/A/B",
    B_COPY_2_path)

  expected_output = svntest.wc.State(wc_dir, {
    'A/B_COPY_1' : Item(verb='Adding'),
    'A/B_COPY_2' : Item(verb='Adding')
    })
  expected_status = svntest.actions.get_virginal_state(wc_dir, 1)
  expected_status.add({
    "A/B_COPY_1"         : Item(status='  ', wc_rev=2),
    "A/B_COPY_1/lambda"  : Item(status='  ', wc_rev=2),
    "A/B_COPY_1/E"       : Item(status='  ', wc_rev=2),
    "A/B_COPY_1/E/alpha" : Item(status='  ', wc_rev=2),
    "A/B_COPY_1/E/beta"  : Item(status='  ', wc_rev=2),
    "A/B_COPY_1/F"       : Item(status='  ', wc_rev=2),
    "A/B_COPY_2"         : Item(status='  ', wc_rev=2),
    "A/B_COPY_2/lambda"  : Item(status='  ', wc_rev=2),
    "A/B_COPY_2/E"       : Item(status='  ', wc_rev=2),
    "A/B_COPY_2/E/alpha" : Item(status='  ', wc_rev=2),
    "A/B_COPY_2/E/beta"  : Item(status='  ', wc_rev=2),
    "A/B_COPY_2/F"       : Item(status='  ', wc_rev=2),
    })

  svntest.actions.run_and_verify_commit(wc_dir,
                                        expected_output,
                                        expected_status,
                                        None,
                                        wc_dir)

  # Make some changes under A/B

  # r3 - modify and commit A/B/E/beta
  svntest.main.file_write(beta_path, "New content")
  expected_output = svntest.wc.State(wc_dir,
                                     {'A/B/E/beta' : Item(verb='Sending')})
  expected_status.tweak('A/B/E/beta', wc_rev=3)
  svntest.actions.run_and_verify_commit(wc_dir, expected_output,
                                        expected_status, None, wc_dir)

  # r4 - modify and commit A/B/E/alpha
  svntest.main.file_write(alpha_path, "New content")
  expected_output = svntest.wc.State(wc_dir,
                                     {'A/B/E/alpha' : Item(verb='Sending')})
  expected_status.tweak('A/B/E/alpha', wc_rev=4)
  svntest.actions.run_and_verify_commit(wc_dir, expected_output,
                                        expected_status, None, wc_dir)

  # Merge r2:4 into A/B_COPY_1
  expected_output = svntest.wc.State(B_COPY_1_path, {
    'E/alpha' : Item(status='U '),
    'E/beta'  : Item(status='U '),
    })
  expected_merge_status = svntest.wc.State(B_COPY_1_path, {
    ''        : Item(status=' M', wc_rev=2),
    'lambda'  : Item(status='  ', wc_rev=2),
    'E'       : Item(status='  ', wc_rev=2),
    'E/alpha' : Item(status='M ', wc_rev=2),
    'E/beta'  : Item(status='M ', wc_rev=2),
    'F'       : Item(status='  ', wc_rev=2),
    })
  expected_merge_disk = svntest.wc.State('', {
    ''        : Item(props={SVN_PROP_MERGEINFO : '/A/B:3-4'}),
    'lambda'  : Item("This is the file 'lambda'.\n"),
    'E'       : Item(),
    'E/alpha' : Item("New content"),
    'E/beta'  : Item("New content"),
    'F'       : Item(),
    })
  expected_skip = svntest.wc.State(B_COPY_1_path, { })
  saved_cwd = os.getcwd()

  svntest.actions.run_and_verify_merge(B_COPY_1_path, '2', '4',
                                       sbox.repo_url + \
                                       '/A/B',
                                       expected_output,
                                       expected_merge_disk,
                                       expected_merge_status,
                                       expected_skip,
                                       None, None, None, None,
                                       None, 1)

  # r5 - Commit the merge into A/B_COPY_1/E
  expected_output = svntest.wc.State(
    wc_dir,
    {'A/B_COPY_1'         : Item(verb='Sending'),
     'A/B_COPY_1/E/alpha' : Item(verb='Sending'),
     'A/B_COPY_1/E/beta'  : Item(verb='Sending'),
     })
  expected_status.tweak('A/B_COPY_1',         wc_rev=5)
  expected_status.tweak('A/B_COPY_1/E/alpha', wc_rev=5)
  expected_status.tweak('A/B_COPY_1/E/beta',  wc_rev=5)
  expected_status.tweak('A/B_COPY_1/lambda',  wc_rev=2)
  svntest.actions.run_and_verify_commit(wc_dir, expected_output,
                                        expected_status, None, wc_dir)

  # Merge r2:4 into A/B_COPY_2/E
  expected_output = svntest.wc.State(E_COPY_2_path, {
    'alpha' : Item(status='U '),
    'beta'  : Item(status='U '),
    })
  expected_merge_status = svntest.wc.State(E_COPY_2_path, {
    ''      : Item(status=' M', wc_rev=2),
    'alpha' : Item(status='M ', wc_rev=2),
    'beta'  : Item(status='M ', wc_rev=2),
    })
  expected_merge_disk = svntest.wc.State('', {
    ''        : Item(props={SVN_PROP_MERGEINFO : '/A/B/E:3-4'}),
    'alpha' : Item("New content"),
    'beta'  : Item("New content"),
    })
  expected_skip = svntest.wc.State(E_COPY_2_path, { })
  saved_cwd = os.getcwd()

  svntest.actions.run_and_verify_merge(E_COPY_2_path, '2', '4',
                                       sbox.repo_url + \
                                       '/A/B/E',
                                       expected_output,
                                       expected_merge_disk,
                                       expected_merge_status,
                                       expected_skip,
                                       None, None, None, None,
                                       None, 1)

  # Switch A/B_COPY_2 to URL of A/B_COPY_1.  The local mergeinfo for r1,3-4
  # on A/B_COPY_2/E is identical to the mergeinfo added to A/B_COPY_2 as a
  # result of the switch, but we leave the former in place.

  # Setup expected results of switch.
  expected_output = svntest.wc.State(sbox.wc_dir, {
    "A/B_COPY_2"         : Item(status=' U'),
    "A/B_COPY_2/E/alpha" : Item(status='G '),
    "A/B_COPY_2/E/beta"  : Item(status='G '),
    })

  expected_disk = svntest.main.greek_state.copy()
  expected_disk.tweak("A/B/E/alpha", contents="New content")
  expected_disk.tweak("A/B/E/beta", contents="New content")
  expected_disk.add({
    "A/B_COPY_1"         : Item(props={SVN_PROP_MERGEINFO : '/A/B:3-4'}),
    "A/B_COPY_1/E"       : Item(),
    "A/B_COPY_1/F"       : Item(),
    "A/B_COPY_1/lambda"  : Item("This is the file 'lambda'.\n"),
    "A/B_COPY_1/E/alpha" : Item("New content"),
    "A/B_COPY_1/E/beta"  : Item("New content"),
    "A/B_COPY_2"         : Item(props={SVN_PROP_MERGEINFO : '/A/B:3-4'}),
    "A/B_COPY_2/E"       : Item(props={SVN_PROP_MERGEINFO : '/A/B/E:3-4'}),
    "A/B_COPY_2/F"       : Item(),
    "A/B_COPY_2/lambda"  : Item("This is the file 'lambda'.\n"),
    "A/B_COPY_2/E/alpha" : Item("New content"),
    "A/B_COPY_2/E/beta"  : Item("New content"),
    })
  expected_status = svntest.actions.get_virginal_state(sbox.wc_dir, 1)
  expected_status.tweak("A/B/E/beta", wc_rev=3)
  expected_status.tweak("A/B/E/alpha", wc_rev=4)
  expected_status.add({
    "A/B_COPY_1"         : Item(status='  ', wc_rev=5),
    "A/B_COPY_1/E"       : Item(status='  ', wc_rev=2),
    "A/B_COPY_1/F"       : Item(status='  ', wc_rev=2),
    "A/B_COPY_1/lambda"  : Item(status='  ', wc_rev=2),
    "A/B_COPY_1/E/alpha" : Item(status='  ', wc_rev=5),
    "A/B_COPY_1/E/beta"  : Item(status='  ', wc_rev=5),
    "A/B_COPY_2"         : Item(status='  ', wc_rev=5, switched='S'),
    "A/B_COPY_2/E"       : Item(status=' M', wc_rev=5),
    "A/B_COPY_2/F"       : Item(status='  ', wc_rev=5),
    "A/B_COPY_2/lambda"  : Item(status='  ', wc_rev=5),
    "A/B_COPY_2/E/alpha" : Item(status='  ', wc_rev=5),
    "A/B_COPY_2/E/beta"  : Item(status='  ', wc_rev=5),
    })

  svntest.actions.run_and_verify_switch(sbox.wc_dir,
                                        B_COPY_2_path,
                                        sbox.repo_url + "/A/B_COPY_1",
                                        expected_output,
                                        expected_disk,
                                        expected_status,
                                        None, None, None, None, None, 1)

  # Now check a switch which reverses and earlier switch and leaves
  # a path in an unswitched state.
  #
  # Switch A/B_COPY_1/lambda to iota.  Use propset to give A/B_COPY/lambda
  # the mergeinfo '/A/B/lambda:1,3-4'.  Then switch A/B_COPY_1/lambda back
  # to A/B_COPY_1/lambda.  The local mergeinfo for r1,3-4 should remain on
  # A/B_COPY_1/lambda.
  expected_output = svntest.wc.State(sbox.wc_dir, {
    "A/B_COPY_1/lambda" : Item(status='U '),
    })
  expected_disk.tweak("A/B_COPY_1/lambda",
                      contents="This is the file 'iota'.\n")
  expected_status.tweak("A/B_COPY_1/lambda", wc_rev=5, switched='S')
  svntest.actions.run_and_verify_switch(sbox.wc_dir,
                                        lambda_path,
                                        sbox.repo_url + "/iota",
                                        expected_output,
                                        expected_disk,
                                        expected_status,
                                        None, None, None, None, None, 1)

  svntest.actions.run_and_verify_svn(None,
                                     ["property '" + SVN_PROP_MERGEINFO +
                                      "' set on '" + lambda_path + "'" +
                                      "\n"], [], 'ps', SVN_PROP_MERGEINFO,
                                     '/A/B/lambda:3-4', lambda_path)

  expected_output = svntest.wc.State(sbox.wc_dir, {
    "A/B_COPY_1/lambda" : Item(status='U '),
    })
  expected_disk.tweak("A/B_COPY_1/lambda",
                      contents="This is the file 'lambda'.\n",
                      props={SVN_PROP_MERGEINFO : '/A/B/lambda:3-4'})
  expected_status.tweak("A/B_COPY_1/lambda", switched=None, status=' M')
  svntest.actions.run_and_verify_switch(sbox.wc_dir,
                                        lambda_path,
                                        sbox.repo_url + "/A/B_COPY_1/lambda",
                                        expected_output,
                                        expected_disk,
                                        expected_status,
                                        None, None, None, None, None, 1)

#----------------------------------------------------------------------

def switch_with_depth(sbox):
  "basic tests to verify switch along with depth"

  sbox.build(read_only = True)

  # Form some paths and URLs required
  wc_dir = sbox.wc_dir
  repo_url = sbox.repo_url
  AD_url = repo_url + '/A/D'
  AB_url = repo_url + '/A/B'
  AB_path = os.path.join(wc_dir, 'A', 'B')

  # Set up expected results of 'switch --depth=empty'
  expected_output = svntest.wc.State(wc_dir, {})
  expected_disk = svntest.main.greek_state.copy()
  expected_status = svntest.actions.get_virginal_state(wc_dir, 1)
  expected_status.tweak('A/B', switched='S')
  expected_status.tweak('A/B/lambda', switched='S')
  expected_status.tweak('A/B/E', switched='S')
  expected_status.tweak('A/B/F', switched='S')

  # Do 'switch --depth=empty' and check the results in three ways.
  svntest.actions.run_and_verify_switch(wc_dir, AB_path, AD_url,
                                        expected_output,
                                        expected_disk,
                                        expected_status, None,
                                        None, None, None, None, 0,
                                        '--depth', 'empty')

  # Set up expected results for reverting 'switch --depth=empty'
  expected_output = svntest.wc.State(wc_dir, {})
  expected_disk = svntest.main.greek_state.copy()
  expected_status = svntest.actions.get_virginal_state(wc_dir, 1)

  svntest.actions.run_and_verify_switch(wc_dir, AB_path, AB_url,
                                        expected_output,
                                        expected_disk,
                                        expected_status, None,
                                        None, None, None, None, 0,
                                        '--depth', 'empty')

  # Set up expected results of 'switch --depth=files'
  expected_output = svntest.wc.State(wc_dir, {
    'A/B/lambda'  : Item(status='D '),
    'A/B/gamma'   : Item(status='A '),
    })
  expected_disk = svntest.main.greek_state.copy()
  expected_disk.remove('A/B/lambda')
  expected_disk.add({
    'A/B/gamma'   : Item("This is the file 'gamma'.\n")
    })
  expected_status = svntest.actions.get_virginal_state(wc_dir, 1)
  expected_status.remove('A/B/lambda')
  expected_status.add({
    'A/B/gamma'   : Item(status='  ', wc_rev=1)
    })
  expected_status.tweak('A/B', switched='S')
  expected_status.tweak('A/B/E', switched='S')
  expected_status.tweak('A/B/F', switched='S')

  # Do 'switch --depth=files' and check the results in three ways.
  svntest.actions.run_and_verify_switch(wc_dir, AB_path, AD_url,
                                        expected_output,
                                        expected_disk,
                                        expected_status, None,
                                        None, None, None, None, 0,
                                        '--depth', 'files')

  # Set up expected results for reverting 'switch --depth=files'
  expected_output = svntest.wc.State(wc_dir, {
    'A/B/gamma'   : Item(status='D '),
    'A/B/lambda'  : Item(status='A '),
    })
  expected_disk = svntest.main.greek_state.copy()
  expected_status = svntest.actions.get_virginal_state(wc_dir, 1)

  svntest.actions.run_and_verify_switch(wc_dir, AB_path, AB_url,
                                        expected_output,
                                        expected_disk,
                                        expected_status, None,
                                        None, None, None, None, 0,
                                        '--depth', 'files')

  # Putting the depth=immediates stuff in a subroutine, because we're
  # going to run it at least twice.
  def sw_depth_imm():
    # Set up expected results of 'switch --depth=immediates'
    expected_output = svntest.wc.State(wc_dir, {
        'A/B/lambda'  : Item(status='D '),
        'A/B/E'       : Item(status='D '),
        'A/B/F'       : Item(status='D '),
        'A/B/gamma'   : Item(status='A '),
        'A/B/G'       : Item(status='A '),
        'A/B/H'       : Item(status='A '),
        })
    expected_disk = svntest.main.greek_state.copy()
    expected_disk.remove('A/B/lambda', 'A/B/E/beta', 'A/B/E/alpha',
                         'A/B/E', 'A/B/F')
    expected_disk.add({
        'A/B/gamma'   : Item("This is the file 'gamma'.\n"),
        'A/B/G'       : Item(),
        'A/B/H'       : Item(),
        })
    expected_status = svntest.actions.get_virginal_state(wc_dir, 1)
    expected_status.remove('A/B/lambda', 'A/B/E/beta', 'A/B/E/alpha',
                           'A/B/E', 'A/B/F')
    expected_status.add({
        'A/B/gamma'   : Item(status='  ', wc_rev=1),
        'A/B/G'       : Item(status='  ', wc_rev=1),
        'A/B/H'       : Item(status='  ', wc_rev=1)
        })
    expected_status.tweak('A/B', switched='S')

    # Do 'switch --depth=immediates' and check the results in three ways.
    svntest.actions.run_and_verify_switch(wc_dir, AB_path, AD_url,
                                          expected_output,
                                          expected_disk,
                                          expected_status, None,
                                          None, None, None, None, 0,
                                          '--depth', 'immediates')

  sw_depth_imm()

  # Set up expected results for reverting 'switch --depth=immediates'.
  # (Reverting with default [infinite] depth, so that the result is a
  # standard Greek Tree working copy again.)
  expected_output = svntest.wc.State(wc_dir, {
      'A/B/gamma'   : Item(status='D '),
      'A/B/G'       : Item(status='D '),
      'A/B/H'       : Item(status='D '),
      'A/B/lambda'  : Item(status='A '),
      'A/B/E'       : Item(status='A '),
      'A/B/E/alpha' : Item(status='A '),
      'A/B/E/beta'  : Item(status='A '),
      'A/B/F'       : Item(status='A '),
      })
  expected_disk = svntest.main.greek_state.copy()
  expected_status = svntest.actions.get_virginal_state(wc_dir, 1)
  svntest.actions.run_and_verify_switch(wc_dir, AB_path, AB_url,
                                        expected_output,
                                        expected_disk,
                                        expected_status, None,
                                        None, None, None, None, 0)

  # Okay, repeat 'switch --depth=immediates'.  (Afterwards we'll
  # 'switch --depth=infinity', to test going all the way.)
  sw_depth_imm()

  # Set up expected results of 'switch --depth=infinity'
  expected_output = svntest.wc.State(wc_dir, {
    'A/B/gamma'   : Item(status='D '),
    'A/B/G'       : Item(status='D '),
    'A/B/H'       : Item(status='D '),
    'A/B/lambda'  : Item(status='A '),
    'A/B/E'       : Item(status='A '),
    'A/B/E/alpha' : Item(status='A '),
    'A/B/E/beta'  : Item(status='A '),
    'A/B/F'       : Item(status='A '),
    })
  expected_disk = svntest.main.greek_state.copy()
  expected_status = svntest.actions.get_virginal_state(wc_dir, 1)

  # Do the 'switch --depth=infinity' and check the results in three ways.
  svntest.actions.run_and_verify_switch(wc_dir, AB_path, AB_url,
                                        expected_output,
                                        expected_disk,
                                        expected_status, None,
                                        None, None, None, None, 0,
                                        '--depth', 'infinity')

#----------------------------------------------------------------------

def switch_to_dir_with_peg_rev(sbox):
  "switch to dir@peg where dir doesn't exist in HEAD"

  sbox.build()
  wc_dir = sbox.wc_dir
  repo_url = sbox.repo_url

  # prepare two dirs X and Y in rev. 2
  X_path = os.path.join(wc_dir, 'X')
  Y_path = os.path.join(wc_dir, 'Y')
  svntest.main.run_svn(None, 'mkdir', X_path, Y_path)
  svntest.main.run_svn(None, 'ci',
                       '-m', 'log message',
                       wc_dir)

  # change tau in rev. 3
  ADG_path = os.path.join(wc_dir, 'A', 'D', 'G')
  tau_path = os.path.join(ADG_path, 'tau')
  svntest.main.file_append(tau_path, "new line\n")
  svntest.main.run_svn(None, 'ci',
                       '-m', 'log message',
                       wc_dir)

  # delete A/D/G in rev. 4
  svntest.main.run_svn(None, 'up', wc_dir)
  svntest.main.run_svn(None, 'rm', ADG_path)
  svntest.main.run_svn(None, 'ci',
                       '-m', 'log message',
                       wc_dir)

  # Test 1: switch X to A/D/G@2
  ADG_url = repo_url + '/A/D/G'
  expected_output = svntest.wc.State(wc_dir, {
    'X/pi'   : Item(status='A '),
    'X/rho'   : Item(status='A '),
    'X/tau'   : Item(status='A '),
    })
  expected_disk = svntest.main.greek_state.copy()
  expected_disk.add({
      'X'           : Item(),
      'X/pi'        : Item("This is the file 'pi'.\n"),
      'X/rho'       : Item("This is the file 'rho'.\n"),
      'X/tau'       : Item("This is the file 'tau'.\n"),
      'Y'           : Item(),
      })
  expected_disk.remove('A/D/G', 'A/D/G/pi', 'A/D/G/rho', 'A/D/G/tau')
  expected_status = svntest.actions.get_virginal_state(wc_dir, 3)
  expected_status.remove('A/D/G', 'A/D/G/pi', 'A/D/G/rho', 'A/D/G/tau')
  expected_status.add({
      'X'           : Item(status='  ', wc_rev=2, switched='S'),
      'X/pi'        : Item(status='  ', wc_rev=2),
      'X/rho'       : Item(status='  ', wc_rev=2),
      'X/tau'       : Item(status='  ', wc_rev=2),
      'Y'           : Item(status='  ', wc_rev=3)
      })

  # Do the switch to rev. 2 of /A/D/G@3.
  svntest.actions.run_and_verify_switch(wc_dir, X_path, ADG_url + '@3',
                                        expected_output,
                                        expected_disk,
                                        expected_status, None,
                                        None, None, None, None, 0,
                                        '-r', '2')

def switch_urls_with_spaces(sbox):
  "switch file and dir to url containing spaces"

  sbox.build()
  wc_dir = sbox.wc_dir
  repo_url = sbox.repo_url

  # add file and directory with spaces in their names.
  XYZ_path = os.path.join(wc_dir, 'X Y Z')
  ABC_path = os.path.join(wc_dir, 'A B C')
  svntest.main.run_svn(None, 'mkdir', XYZ_path, ABC_path)

  tpm_path = os.path.join(wc_dir, 'tau pau mau')
  bbb_path = os.path.join(wc_dir, 'bar baz bal')
  svntest.main.file_write(tpm_path, "This is the file 'tau pau mau'.\n")
  svntest.main.file_write(bbb_path, "This is the file 'bar baz bal'.\n")
  svntest.main.run_svn(None, 'add', tpm_path, bbb_path)

  svntest.main.run_svn(None, 'ci', '-m', 'log message', wc_dir)

  # Test 1: switch directory 'A B C' to url 'X Y Z'
  XYZ_url = repo_url + '/X Y Z'
  expected_output = svntest.wc.State(wc_dir, {
    })
  expected_disk = svntest.main.greek_state.copy()
  expected_disk.add({
      'X Y Z'         : Item(),
      'A B C'         : Item(),
      'tau pau mau'   : Item("This is the file 'tau pau mau'.\n"),
      'bar baz bal'   : Item("This is the file 'bar baz bal'.\n"),
      })
  expected_status = svntest.actions.get_virginal_state(wc_dir, 1)
  expected_status.add({
      'X Y Z'         : Item(status='  ', wc_rev=2),
      'A B C'         : Item(status='  ', wc_rev=2, switched='S'),
      'tau pau mau'   : Item(status='  ', wc_rev=2),
      'bar baz bal'   : Item(status='  ', wc_rev=2),
      })

  svntest.actions.run_and_verify_switch(wc_dir, ABC_path, XYZ_url,
                                        expected_output,
                                        expected_disk,
                                        expected_status)

  # Test 2: switch file 'bar baz bal' to 'tau pau mau'
  tpm_url = repo_url + '/tau pau mau'
  expected_output = svntest.wc.State(wc_dir, {
     'bar baz bal'    : Item(status='U '),
    })
  expected_disk = svntest.main.greek_state.copy()
  expected_disk.add({
      'X Y Z'         : Item(),
      'A B C'         : Item(),
      'tau pau mau'   : Item("This is the file 'tau pau mau'.\n"),
      'bar baz bal'   : Item("This is the file 'tau pau mau'.\n"),
      })
  expected_status = svntest.actions.get_virginal_state(wc_dir, 1)
  expected_status.add({
      'X Y Z'         : Item(status='  ', wc_rev=2),
      'A B C'         : Item(status='  ', wc_rev=2, switched='S'),
      'tau pau mau'   : Item(status='  ', wc_rev=2),
      'bar baz bal'   : Item(status='  ', wc_rev=2, switched='S'),
      })

  svntest.actions.run_and_verify_switch(wc_dir, bbb_path, tpm_url,
                                        expected_output,
                                        expected_disk,
                                        expected_status)

def switch_to_dir_with_peg_rev2(sbox):
  "switch to old rev of now renamed branch"

  sbox.build()
  wc_dir = sbox.wc_dir
  repo_url = sbox.repo_url

  # prepare dir X in rev. 2
  X_path = os.path.join(wc_dir, 'X')
  svntest.main.run_svn(None, 'mkdir', X_path)
  svntest.main.run_svn(None, 'ci',
                       '-m', 'log message',
                       wc_dir)

  # make a change in ADG in rev. 3
  tau_path = os.path.join(wc_dir, 'A', 'D', 'G', 'tau')
  svntest.main.file_append(tau_path, "extra line\n")
  svntest.main.run_svn(None, 'ci', '-m', 'log message', wc_dir)

  # Rename ADG to ADY in rev 4
  svntest.main.run_svn(None, 'up', wc_dir)
  ADG_path = os.path.join(wc_dir, 'A', 'D', 'G')
  ADY_path = os.path.join(wc_dir, 'A', 'D', 'Y')
  svntest.main.run_svn(None, 'mv', ADG_path, ADY_path)
  svntest.main.run_svn(None, 'ci',
                       '-m', 'log message',
                       wc_dir)

  # Test switch X to rev 2 of A/D/Y@HEAD
  ADY_url = sbox.repo_url + '/A/D/Y'
  expected_output = svntest.wc.State(wc_dir, {
    'X/pi'   : Item(status='A '),
    'X/rho'   : Item(status='A '),
    'X/tau'   : Item(status='A '),
    })
  expected_disk = svntest.main.greek_state.copy()
  expected_disk.add({
      'X'         : Item(),
      'X/pi'  : Item("This is the file 'pi'.\n"),
      'X/rho' : Item("This is the file 'rho'.\n"),
      'X/tau' : Item("This is the file 'tau'.\n"),
      'A/D/Y'     : Item(),
      'A/D/Y/pi'  : Item("This is the file 'pi'.\n"),
      'A/D/Y/rho' : Item("This is the file 'rho'.\n"),
      'A/D/Y/tau' : Item("This is the file 'tau'.\nextra line\n"),
      })
  expected_disk.remove('A/D/G', 'A/D/G/pi', 'A/D/G/rho', 'A/D/G/tau')

  expected_status = svntest.actions.get_virginal_state(wc_dir, 3)
  expected_status.remove('A/D/G', 'A/D/G/pi', 'A/D/G/rho', 'A/D/G/tau')
  expected_status.add({
      'X'           : Item(status='  ', wc_rev=2, switched='S'),
      'X/pi'        : Item(status='  ', wc_rev=2),
      'X/rho'       : Item(status='  ', wc_rev=2),
      'X/tau'       : Item(status='  ', wc_rev=2),
      'A/D/Y'           : Item(status='  ', wc_rev=4),
      'A/D/Y/pi'        : Item(status='  ', wc_rev=4),
      'A/D/Y/rho'       : Item(status='  ', wc_rev=4),
      'A/D/Y/tau'       : Item(status='  ', wc_rev=4),
      })

  svntest.actions.run_and_verify_switch(wc_dir, X_path, ADY_url + '@HEAD',
                                        expected_output,
                                        expected_disk,
                                        expected_status, None,
                                        None, None, None, None, 0,
                                        '-r', '2')

def switch_to_root(sbox):
  "switch a folder to the root of its repository"

  sbox.build(read_only = True)
  wc_dir = sbox.wc_dir
  repo_url = sbox.repo_url

  ADG_path = os.path.join(wc_dir, 'A', 'D', 'G')

  # Test switch /A/D/G to /
  AD_url = sbox.repo_url + '/A/D'
  expected_output = svntest.wc.State(wc_dir, {
    'A/D/G/pi'          : Item(status='D '),
    'A/D/G/rho'         : Item(status='D '),
    'A/D/G/tau'         : Item(status='D '),
    'A/D/G/A'           : Item(status='A '),
    'A/D/G/A/B'         : Item(status='A '),
    'A/D/G/A/B/lambda'  : Item(status='A '),
    'A/D/G/A/B/E'       : Item(status='A '),
    'A/D/G/A/B/E/alpha' : Item(status='A '),
    'A/D/G/A/B/E/beta'  : Item(status='A '),
    'A/D/G/A/B/F'       : Item(status='A '),
    'A/D/G/A/mu'        : Item(status='A '),
    'A/D/G/A/C'         : Item(status='A '),
    'A/D/G/A/D'         : Item(status='A '),
    'A/D/G/A/D/gamma'   : Item(status='A '),
    'A/D/G/A/D/G'       : Item(status='A '),
    'A/D/G/A/D/G/pi'    : Item(status='A '),
    'A/D/G/A/D/G/rho'   : Item(status='A '),
    'A/D/G/A/D/G/tau'   : Item(status='A '),
    'A/D/G/A/D/H'       : Item(status='A '),
    'A/D/G/A/D/H/chi'   : Item(status='A '),
    'A/D/G/A/D/H/omega' : Item(status='A '),
    'A/D/G/A/D/H/psi'   : Item(status='A '),
    'A/D/G/iota'        : Item(status='A '),
    })
  expected_disk = svntest.main.greek_state.copy()
  expected_disk.remove('A/D/G/pi', 'A/D/G/rho', 'A/D/G/tau')
  expected_disk.add_state('A/D/G', svntest.main.greek_state.copy())

  expected_status = svntest.actions.get_virginal_state(wc_dir, 1)
  expected_status.remove('A/D/G/pi', 'A/D/G/rho', 'A/D/G/tau')
  expected_status.add_state('A/D/G',
                            svntest.actions.get_virginal_state(wc_dir, 1))
  expected_status.tweak('A/D/G', switched = 'S')
  svntest.actions.run_and_verify_switch(wc_dir, ADG_path, sbox.repo_url,
                                        expected_output,
                                        expected_disk,
                                        expected_status)

#----------------------------------------------------------------------
<<<<<<< HEAD

# Detect tree conflicts among files and directories,
# edited or deleted in a deep directory structure.
#
# See use cases 1-3 in notes/tree-conflicts/use-cases.txt for background.
# Note that we do not try to track renames.  The only difference from
# the behavior of Subversion 1.4 and 1.5 is the conflicted status of the
# parent directory.

# convenience definitions
leaf_edit = svntest.actions.deep_trees_leaf_edit
tree_del = svntest.actions.deep_trees_tree_del
leaf_del = svntest.actions.deep_trees_leaf_del

state_after_leaf_edit = svntest.actions.deep_trees_after_leaf_edit
state_after_leaf_del = svntest.actions.deep_trees_after_leaf_del
state_after_tree_del = svntest.actions.deep_trees_after_tree_del

j = os.path.join

DeepTreesTestCase = svntest.actions.DeepTreesTestCase


def tree_conflicts_on_switch_1_1(sbox):
  "tree conflicts on switch 1.1"

  # use case 1, as in notes/tree-conflicts/use-cases.txt
  # 1.1) local tree delete, incoming leaf edit

  expected_output = svntest.wc.State('', {
    'D'                 : Item(status='C '),
    'D/D1'              : Item(),
    'D/D1/delta'        : Item(status='A '),
    'F'                 : Item(status='C '),
    'F/alpha'           : Item(status='U '),
    'DD'                : Item(status='C '),
    'DD/D1'             : Item(status='C '),
    'DD/D1/D2'          : Item(),
    'DD/D1/D2/epsilon'  : Item(status='A '),
    'DF'                : Item(status='C '),
    'DF/D1'             : Item(status='C '),
    'DF/D1/beta'        : Item(status='U '),
    'DDD'               : Item(status='C '),
    'DDD/D1'            : Item(status='C '),
    'DDD/D1/D2'         : Item(status='C '),
    'DDD/D1/D2/D3'      : Item(),
    'DDD/D1/D2/D3/zeta' : Item(status='A '),
    'DDF'               : Item(status='C '),
    'DDF/D1'            : Item(status='C '),
    'DDF/D1/D2'         : Item(status='C '),
    'DDF/D1/D2/gamma'   : Item(status='U '),
    })

  expected_disk = state_after_leaf_edit

  expected_status = svntest.wc.State('', {
    ''                  : Item(status='  ', wc_rev='3'),
    'D'                 : Item(status='C ', wc_rev='3'),
    'D/D1'              : Item(status='D ', wc_rev='3'),
    'D/D1/delta'        : Item(status='  ', wc_rev='3'),
    'F'                 : Item(status='C ', wc_rev='3'),
    'F/alpha'           : Item(status='D ', wc_rev='3'),
    'DD'                : Item(status='C ', wc_rev='3'),
    'DD/D1'             : Item(status='D ', wc_rev='3'),
    'DD/D1/D2'          : Item(status='D ', wc_rev='3'),
    'DD/D1/D2/epsilon'  : Item(status='  ', wc_rev='3'),
    'DF'                : Item(status='C ', wc_rev='3'),
    'DF/D1'             : Item(status='D ', wc_rev='3'),
    'DF/D1/beta'        : Item(status='D ', wc_rev='3'),
    'DDD'               : Item(status='C ', wc_rev='3'),
    'DDD/D1'            : Item(status='D ', wc_rev='3'),
    'DDD/D1/D2'         : Item(status='D ', wc_rev='3'),
    'DDD/D1/D2/D3'      : Item(status='D ', wc_rev='3'),
    'DDD/D1/D2/D3/zeta' : Item(status='  ', wc_rev='3'),
    'DDF'               : Item(status='C ', wc_rev='3'),
    'DDF/D1'            : Item(status='D ', wc_rev='3'),
    'DDF/D1/D2'         : Item(status='D ', wc_rev='3'),
    'DDF/D1/D2/gamma'   : Item(status='D ', wc_rev='3'),
    })

  svntest.actions.deep_trees_run_tests_scheme_for_switch(sbox,
    [ DeepTreesTestCase("local_tree_del_incoming_leaf_edit",
                        tree_del,
                        leaf_edit,
                        expected_output,
                        expected_disk,
                        expected_status) ] )


def tree_conflicts_on_switch_1_2(sbox):
  "tree conflicts on switch 1.2"

  # 1.2) local tree delete, incoming leaf delete

  expected_output = svntest.wc.State('', {
    'D'                 : Item(status='C '),
    'D/D1'              : Item(status='D '),
    'F'                 : Item(status='C '),
    'F/alpha'           : Item(status='D '),
    'DD'                : Item(status='C '),
    'DD/D1'             : Item(status='C '),
    'DD/D1/D2'          : Item(status='D '),
    'DF'                : Item(status='C '),
    'DF/D1'             : Item(status='C '),
    'DF/D1/beta'        : Item(status='D '),
    'DDD'               : Item(status='C '),
    'DDD/D1'            : Item(status='C '),
    'DDD/D1/D2'         : Item(status='C '),
    'DDD/D1/D2/D3'      : Item(status='D '),
    'DDF'               : Item(status='C '),
    'DDF/D1'            : Item(status='C '),
    'DDF/D1/D2'         : Item(status='C '),
    'DDF/D1/D2/gamma'   : Item(status='D '),
    })

  expected_disk = state_after_leaf_del

  expected_status = svntest.wc.State('', {
    ''                  : Item(status='  ', wc_rev='3'),
    'D'                 : Item(status='C ', wc_rev='3'),
    'F'                 : Item(status='C ', wc_rev='3'),
    'DD'                : Item(status='C ', wc_rev='3'),
    'DD/D1'             : Item(status='D ', wc_rev='3'),
    'DF'                : Item(status='C ', wc_rev='3'),
    'DF/D1'             : Item(status='D ', wc_rev='3'),
    'DDD'               : Item(status='C ', wc_rev='3'),
    'DDD/D1'            : Item(status='D ', wc_rev='3'),
    'DDD/D1/D2'         : Item(status='D ', wc_rev='3'),
    'DDF'               : Item(status='C ', wc_rev='3'),
    'DDF/D1'            : Item(status='D ', wc_rev='3'),
    'DDF/D1/D2'         : Item(status='D ', wc_rev='3'),
    })

  svntest.actions.deep_trees_run_tests_scheme_for_switch(sbox,
    [ DeepTreesTestCase("local_tree_del_incoming_leaf_del",
                        tree_del,
                        leaf_del,
                        expected_output,
                        expected_disk,
                        expected_status) ] )


def tree_conflicts_on_switch_2_1(sbox):
  "tree conflicts on switch 2.1"

  # use case 2, as in notes/tree-conflicts/use-cases.txt
  # 2.1) local leaf edit, incoming tree delete

  # NOTE: When trying to test a complete deep_trees set at once, the
  #       switch operation bails out on the first encountered error and
  #       does not actually test any other subtrees.
  #
  #       In order to get reliable checks for all of the subdirs in a
  #       deep_trees setup, each of the subdirs has to be checked on its
  #       own.

  greater_scheme = []
  
  # Separate action functions for each subdir:

  def leaf_edit_F(base):
    F   = j(base, 'F', 'alpha')
    svntest.main.file_append(F, "More text for file alpha.\n")

  def leaf_edit_D(base):
    D   = j(base, 'D', 'D1', 'delta')
    svntest.main.file_append(D, "This is the file 'delta'.\n")
    svntest.main.run_svn(None, 'add', D)

  def leaf_edit_DF(base):
    DF  = j(base, 'DF', 'D1', 'beta')
    svntest.main.file_append(DF, "More text for file beta.\n")

  def leaf_edit_DD(base):
    DD  = j(base, 'DD', 'D1', 'D2', 'epsilon')
    svntest.main.file_append(DD, "This is the file 'epsilon'.\n")
    svntest.main.run_svn(None, 'add', DD)

  def leaf_edit_DDF(base):
    DDF = j(base, 'DDF', 'D1', 'D2', 'gamma')
    svntest.main.file_append(DDF, "More text for file gamma.\n")

  def leaf_edit_DDD(base):
    DDD = j(base, 'DDD', 'D1', 'D2', 'D3', 'zeta')
    svntest.main.file_append(DDD, "This is the file 'zeta'.\n")
    svntest.main.run_svn(None, 'add', DDD)

  def tree_del_F(base):
    F   = j(base, 'F', 'alpha')
    svntest.main.run_svn(None, 'rm', F)

  def tree_del_D(base):
    D   = j(base, 'D', 'D1')
    svntest.main.run_svn(None, 'rm', D)

  def tree_del_DF(base):
    DF  = j(base, 'DF', 'D1')
    svntest.main.run_svn(None, 'rm', DF)

  def tree_del_DD(base):
    DD  = j(base, 'DD', 'D1')
    svntest.main.run_svn(None, 'rm', DD)

  def tree_del_DDF(base):
    DDF = j(base, 'DDF', 'D1')
    svntest.main.run_svn(None, 'rm', DDF)

  def tree_del_DDD(base):
    DDD = j(base, 'DDD', 'D1')
    svntest.main.run_svn(None, 'rm', DDD)

  # Now, set up a distinct DeepTreesTestCase for each container dir.

  error_re_string = "Won't delete locally modified directory"

  expected_output = svntest.wc.State('', {
    'F'                 : Item(status='C '),
    'F/alpha'           : Item(status='D '),
    })

  expected_disk = svntest.actions.deep_trees_virginal_state.copy()
  expected_disk.tweak('F/alpha', contents="This is the file 'alpha'.\nMore text for file alpha.\n")

  expected_status = svntest.wc.State('', {
    ''                  : Item(status='  ', wc_rev='3'),
    'F'                 : Item(status='C ', wc_rev='3'),
    'DDF'               : Item(status='  ', wc_rev='3'),
    'DDF/D1'            : Item(status='  ', wc_rev='3'),
    'DDF/D1/D2'         : Item(status='  ', wc_rev='3'),
    'DDF/D1/D2/gamma'   : Item(status='  ', wc_rev='3'),
    'D'                 : Item(status='  ', wc_rev='3'),
    'D/D1'              : Item(status='  ', wc_rev='3'),
    'DD'                : Item(status='  ', wc_rev='3'),
    'DD/D1'             : Item(status='  ', wc_rev='3'),
    'DD/D1/D2'          : Item(status='  ', wc_rev='3'),
    'DF'                : Item(status='  ', wc_rev='3'),
    'DF/D1'             : Item(status='  ', wc_rev='3'),
    'DF/D1/beta'        : Item(status='  ', wc_rev='3'),
    'DDD'               : Item(status='  ', wc_rev='3'),
    'DDD/D1'            : Item(status='  ', wc_rev='3'),
    'DDD/D1/D2'         : Item(status='  ', wc_rev='3'),
    'DDD/D1/D2/D3'      : Item(status='  ', wc_rev='3'),
    })

  greater_scheme += [ DeepTreesTestCase("local_leaf_edit_incoming_tree_del_F",
                                        leaf_edit_F,
                                        tree_del_F,
                                        expected_output,
                                        expected_disk,
                                        expected_status) ]

  greater_scheme += [ DeepTreesTestCase("local_leaf_edit_incoming_tree_del_D",
                                        leaf_edit_D,
                                        tree_del_D,
                                        error_re_string = error_re_string) ]

  greater_scheme += [ DeepTreesTestCase("local_leaf_edit_incoming_tree_del_DF",
                                        leaf_edit_DF,
                                        tree_del_DF,
                                        error_re_string = error_re_string) ]

  greater_scheme += [ DeepTreesTestCase("local_leaf_edit_incoming_tree_del_DD",
                                        leaf_edit_DD,
                                        tree_del_DD,
                                        error_re_string = error_re_string) ]

  greater_scheme += [ DeepTreesTestCase("local_leaf_edit_incoming_tree_del_DDF",
                                        leaf_edit_DDF,
                                        tree_del_DDF,
                                        error_re_string = error_re_string) ]

  greater_scheme += [ DeepTreesTestCase("local_leaf_edit_incoming_tree_del_DDD",
                                        leaf_edit_DDD,
                                        tree_del_DDD,
                                        error_re_string = error_re_string) ]

  svntest.actions.deep_trees_run_tests_scheme_for_switch(sbox,
                                                         greater_scheme)


def tree_conflicts_on_switch_2_2(sbox):
  "tree conflicts on switch 2.2"

  # 2.2) local leaf delete, incoming tree delete

  expected_output = svntest.wc.State('', {
    'D'                 : Item(status='C '),
    'D/D1'              : Item(status='D '),
    'F'                 : Item(status='C '),
    'F/alpha'           : Item(status='D '),
    'DD'                : Item(),
    'DD/D1'             : Item(status='D '),
    'DF'                : Item(),
    'DF/D1'             : Item(status='D '),
    'DDD'               : Item(),
    'DDD/D1'            : Item(status='D '),
    'DDF'               : Item(),
    'DDF/D1'            : Item(status='D '),
    })

  expected_disk = state_after_tree_del

  expected_status = svntest.wc.State('', {
    ''                  : Item(status='  ', wc_rev='3'),
    'D'                 : Item(status='C ', wc_rev='3'),
    'F'                 : Item(status='C ', wc_rev='3'),
    'DD'                : Item(status='  ', wc_rev='3'),
    'DF'                : Item(status='  ', wc_rev='3'),
    'DDD'               : Item(status='  ', wc_rev='3'),
    'DDF'               : Item(status='  ', wc_rev='3'),
    })

  svntest.actions.deep_trees_run_tests_scheme_for_switch(sbox,
    [ DeepTreesTestCase("local_leaf_del_incoming_tree_del",
                        leaf_del,
                        tree_del,
                        expected_output,
                        expected_disk,
                        expected_status) ] )


def tree_conflicts_on_switch_3(sbox):
  "tree conflicts on switch 3"

  # use case 3, as in notes/tree-conflicts/use-cases.txt
  # local tree delete, incoming tree delete

  expected_output = svntest.wc.State('', {
    'D'                 : Item(status='C '),
    'D/D1'              : Item(status='D '),
    'F'                 : Item(status='C '),
    'F/alpha'           : Item(status='D '),
    'DD'                : Item(status='C '),
    'DD/D1'             : Item(status='D '),
    'DF'                : Item(status='C '),
    'DF/D1'             : Item(status='D '),
    'DDD'               : Item(status='C '),
    'DDD/D1'            : Item(status='D '),
    'DDF'               : Item(status='C '),
    'DDF/D1'            : Item(status='D '),
  })

  expected_disk = state_after_tree_del

  expected_status = svntest.wc.State('', {
    ''                  : Item(status='  ', wc_rev='3'),
    'F'                 : Item(status='C ', wc_rev='3'),
    'D'                 : Item(status='C ', wc_rev='3'),
    'DF'                : Item(status='C ', wc_rev='3'),
    'DD'                : Item(status='C ', wc_rev='3'),
    'DDF'               : Item(status='C ', wc_rev='3'),
    'DDD'               : Item(status='C ', wc_rev='3'),
    })


  svntest.actions.deep_trees_run_tests_scheme_for_switch(sbox,
    [ DeepTreesTestCase("local_tree_del_incoming_tree_del",
                        tree_del,
                        tree_del,
                        expected_output,
                        expected_disk,
                        expected_status) ] )



=======
# Make sure that switch continue after deleting locally modified
# directories, as it update and merge do.

def tolerate_local_mods(sbox):
  "tolerate deletion of a directory with local mods"

  sbox.build()
  wc_dir = sbox.wc_dir

  A_path = os.path.join(wc_dir, 'A')
  L_path = os.path.join(A_path, 'L')
  LM_path = os.path.join(L_path, 'local_mod')
  A_url = sbox.repo_url + '/A'
  A2_url = sbox.repo_url + '/A2'

  svntest.actions.run_and_verify_svn(None,
                                     ['\n', 'Committed revision 2.\n'], [],
                                     'cp', '-m', 'make copy', A_url, A2_url)

  os.mkdir(L_path)
  svntest.main.run_svn(None, 'add', L_path)
  svntest.main.run_svn(None, 'ci', '-m', 'Commit added folder', wc_dir)

  # locally modified unversioned file
  svntest.main.file_write(LM_path, 'Locally modified file.\n', 'w+')

  expected_output = svntest.wc.State(wc_dir, {
    'A/L' : Item(status='D '),
    })

  expected_disk = svntest.main.greek_state.copy()
  expected_disk.add({
    'A/L' : Item(),
    'A/L/local_mod' : Item(contents='Locally modified file.\n'),
    })

  expected_status = svntest.actions.get_virginal_state(wc_dir, 3)
  expected_status.tweak('', 'iota', wc_rev=1)
  expected_status.tweak('A', switched='S')

  # Used to fail with locally modified or unversioned files
  svntest.actions.run_and_verify_switch(wc_dir, A_path, A2_url,
                                        expected_output,
                                        expected_disk,
                                        expected_status)
>>>>>>> d35642bd

########################################################################
# Run the tests

# list all tests here, starting with None:
test_list = [ None,
              routine_switching,
              commit_switched_things,
              full_update,
              full_rev_update,
              update_switched_things,
              rev_update_switched_things,
              log_switched_file,
              relocate_deleted_missing_copied,
              delete_subdir,
              XFail(file_dir_file),
              nonrecursive_switching,
              failed_anchor_is_target,
              bad_intermediate_urls,
              obstructed_switch,
              commit_mods_below_switch,
              relocate_beyond_repos_root,
              refresh_read_only_attribute,
              switch_change_repos_root,
              XFail(relocate_and_propset, svntest.main.is_ra_type_dav),
              forced_switch,
              forced_switch_failures,
              switch_scheduled_add,
              SkipUnless(mergeinfo_switch_elision, server_has_mergeinfo),
              switch_with_obstructing_local_adds,
              switch_with_depth,
              switch_to_dir_with_peg_rev,
              switch_urls_with_spaces,
              switch_to_dir_with_peg_rev2,
              switch_to_root,
<<<<<<< HEAD
              tree_conflicts_on_switch_1_1,
              tree_conflicts_on_switch_1_2,
              tree_conflicts_on_switch_2_1,
              tree_conflicts_on_switch_2_2,
              tree_conflicts_on_switch_3,
=======
              tolerate_local_mods,
>>>>>>> d35642bd
             ]

if __name__ == '__main__':
  svntest.main.run_tests(test_list)
  # NOTREACHED


### End of file.<|MERGE_RESOLUTION|>--- conflicted
+++ resolved
@@ -2095,7 +2095,53 @@
                                         expected_status)
 
 #----------------------------------------------------------------------
-<<<<<<< HEAD
+# Make sure that switch continue after deleting locally modified
+# directories, as it update and merge do.
+
+def tolerate_local_mods(sbox):
+  "tolerate deletion of a directory with local mods"
+
+  sbox.build()
+  wc_dir = sbox.wc_dir
+
+  A_path = os.path.join(wc_dir, 'A')
+  L_path = os.path.join(A_path, 'L')
+  LM_path = os.path.join(L_path, 'local_mod')
+  A_url = sbox.repo_url + '/A'
+  A2_url = sbox.repo_url + '/A2'
+
+  svntest.actions.run_and_verify_svn(None,
+                                     ['\n', 'Committed revision 2.\n'], [],
+                                     'cp', '-m', 'make copy', A_url, A2_url)
+
+  os.mkdir(L_path)
+  svntest.main.run_svn(None, 'add', L_path)
+  svntest.main.run_svn(None, 'ci', '-m', 'Commit added folder', wc_dir)
+
+  # locally modified unversioned file
+  svntest.main.file_write(LM_path, 'Locally modified file.\n', 'w+')
+
+  expected_output = svntest.wc.State(wc_dir, {
+    'A/L' : Item(status='D '),
+    })
+
+  expected_disk = svntest.main.greek_state.copy()
+  expected_disk.add({
+    'A/L' : Item(),
+    'A/L/local_mod' : Item(contents='Locally modified file.\n'),
+    })
+
+  expected_status = svntest.actions.get_virginal_state(wc_dir, 3)
+  expected_status.tweak('', 'iota', wc_rev=1)
+  expected_status.tweak('A', switched='S')
+
+  # Used to fail with locally modified or unversioned files
+  svntest.actions.run_and_verify_switch(wc_dir, A_path, A2_url,
+                                        expected_output,
+                                        expected_disk,
+                                        expected_status)
+
+#----------------------------------------------------------------------
 
 # Detect tree conflicts among files and directories,
 # edited or deleted in a deep directory structure.
@@ -2461,53 +2507,6 @@
 
 
 
-=======
-# Make sure that switch continue after deleting locally modified
-# directories, as it update and merge do.
-
-def tolerate_local_mods(sbox):
-  "tolerate deletion of a directory with local mods"
-
-  sbox.build()
-  wc_dir = sbox.wc_dir
-
-  A_path = os.path.join(wc_dir, 'A')
-  L_path = os.path.join(A_path, 'L')
-  LM_path = os.path.join(L_path, 'local_mod')
-  A_url = sbox.repo_url + '/A'
-  A2_url = sbox.repo_url + '/A2'
-
-  svntest.actions.run_and_verify_svn(None,
-                                     ['\n', 'Committed revision 2.\n'], [],
-                                     'cp', '-m', 'make copy', A_url, A2_url)
-
-  os.mkdir(L_path)
-  svntest.main.run_svn(None, 'add', L_path)
-  svntest.main.run_svn(None, 'ci', '-m', 'Commit added folder', wc_dir)
-
-  # locally modified unversioned file
-  svntest.main.file_write(LM_path, 'Locally modified file.\n', 'w+')
-
-  expected_output = svntest.wc.State(wc_dir, {
-    'A/L' : Item(status='D '),
-    })
-
-  expected_disk = svntest.main.greek_state.copy()
-  expected_disk.add({
-    'A/L' : Item(),
-    'A/L/local_mod' : Item(contents='Locally modified file.\n'),
-    })
-
-  expected_status = svntest.actions.get_virginal_state(wc_dir, 3)
-  expected_status.tweak('', 'iota', wc_rev=1)
-  expected_status.tweak('A', switched='S')
-
-  # Used to fail with locally modified or unversioned files
-  svntest.actions.run_and_verify_switch(wc_dir, A_path, A2_url,
-                                        expected_output,
-                                        expected_disk,
-                                        expected_status)
->>>>>>> d35642bd
 
 ########################################################################
 # Run the tests
@@ -2543,15 +2542,12 @@
               switch_urls_with_spaces,
               switch_to_dir_with_peg_rev2,
               switch_to_root,
-<<<<<<< HEAD
+              tolerate_local_mods,
               tree_conflicts_on_switch_1_1,
               tree_conflicts_on_switch_1_2,
               tree_conflicts_on_switch_2_1,
               tree_conflicts_on_switch_2_2,
               tree_conflicts_on_switch_3,
-=======
-              tolerate_local_mods,
->>>>>>> d35642bd
              ]
 
 if __name__ == '__main__':
