#!/usr/bin/env python
#
#  checkout_tests.py:  Testing checkout --force behavior when local
#                      tree already exits.
#
#  Subversion is a tool for revision control.
#  See http://subversion.tigris.org for more information.
#
# ====================================================================
# Copyright (c) 2000-2006 CollabNet.  All rights reserved.
#
# This software is licensed as described in the file COPYING, which
# you should have received as part of this distribution.  The terms
# are also available at http://subversion.tigris.org/license-1.html.
# If newer versions of this license are posted there, you may use a
# newer version instead, at your option.
#
######################################################################

# General modules
import sys, re, os, time

# Our testing module
import svntest
from svntest import wc, SVNAnyOutput

# (abbreviation)
Skip = svntest.testcase.Skip
XFail = svntest.testcase.XFail
Item = wc.StateItem
XFail = svntest.testcase.XFail

#----------------------------------------------------------------------
# Helper function to set up an existing local tree that has paths which
# obstruct with the incoming WC.
#
# Build a sandbox SBOX without a WC.  Created the following paths
# rooted at SBOX.WC_DIR:
#
#    iota
#    A/
#    A/mu
#
# If MOD_FILES is FALSE, 'iota' and 'A/mu' have the same contents as the
# standard greek tree.  If TRUE the contents of each as set as follows:
#
#    iota : contents == "This is the local version of the file 'iota'.\n"
#    A/mu : contents == "This is the local version of the file 'mu'.\n"
#
# If ADD_UNVERSIONED is TRUE, add the following files and directories,
# rooted in SBOX.WC_DIR, that don't exist in the standard greek tree:
#
#    'sigma'
#    'A/upsilon'
#    'A/Z/'
#
# Return the expected output for svn co --force SBOX.REPO_URL SBOX.WC_DIR
#
def make_local_tree(sbox, mod_files=False, add_unversioned=False):
  """Make a local unversioned tree to checkout into."""

  sbox.build(create_wc = False)

  if os.path.exists(sbox.wc_dir):
    svntest.main.safe_rmtree(sbox.wc_dir)

  export_target = sbox.wc_dir
  expected_output = svntest.main.greek_state.copy()
  expected_output.wc_dir = sbox.wc_dir
  expected_output.desc[""] = Item()
  expected_output.tweak(contents=None, status="A ")

  # Export an unversioned tree to sbox.wc_dir.
  svntest.actions.run_and_verify_export(svntest.main.current_repo_url,
                                        export_target,
                                        expected_output,
                                        svntest.main.greek_state.copy())

  # Remove everything remaining except for 'iota', 'A/', and 'A/mu'.
  svntest.main.safe_rmtree(os.path.join(sbox.wc_dir, "A", "B"))
  svntest.main.safe_rmtree(os.path.join(sbox.wc_dir, "A", "C"))
  svntest.main.safe_rmtree(os.path.join(sbox.wc_dir, "A", "D"))

  # Should obstructions differ from the standard greek tree?
  if mod_files:
    iota_path = os.path.join(sbox.wc_dir, "iota")
    mu_path = os.path.join(sbox.wc_dir, "A", "mu")
    svntest.main.file_write(iota_path,
                            "This is the local version of the file 'iota'.\n")
    svntest.main.file_write(mu_path,
                            "This is the local version of the file 'mu'.\n")

  # Add some files that won't obstruct anything in standard greek tree?
  if add_unversioned:
    sigma_path = os.path.join(sbox.wc_dir, "sigma")
    svntest.main.file_append(sigma_path, "unversioned sigma")
    upsilon_path = os.path.join(sbox.wc_dir, "A", "upsilon")
    svntest.main.file_append(upsilon_path, "unversioned upsilon")
    Z_path = os.path.join(sbox.wc_dir, "A", "Z")
    os.mkdir(Z_path)

  return wc.State(sbox.wc_dir, {
    "A"           : Item(status='E '), # Obstruction
    "A/B"         : Item(status='A '),
    "A/B/lambda"  : Item(status='A '),
    "A/B/E"       : Item(status='A '),
    "A/B/E/alpha" : Item(status='A '),
    "A/B/E/beta"  : Item(status='A '),
    "A/B/F"       : Item(status='A '),
    "A/mu"        : Item(status='E '), # Obstruction
    "A/C"         : Item(status='A '),
    "A/D"         : Item(status='A '),
    "A/D/gamma"   : Item(status='A '),
    "A/D/G"       : Item(status='A '),
    "A/D/G/pi"    : Item(status='A '),
    "A/D/G/rho"   : Item(status='A '),
    "A/D/G/tau"   : Item(status='A '),
    "A/D/H"       : Item(status='A '),
    "A/D/H/chi"   : Item(status='A '),
    "A/D/H/omega" : Item(status='A '),
    "A/D/H/psi"   : Item(status='A '),
    "iota"        : Item(status='E '), # Obstruction
    })

######################################################################
# Tests
#
#   Each test must return on success or raise on failure.
#----------------------------------------------------------------------

def checkout_with_obstructions(sbox):
  """co with obstructions should fail without --force"""

  make_local_tree(sbox, False, False)

  svntest.actions.run_and_verify_svn("No error where some expected",
                                     None, SVNAnyOutput, "co",
                                     svntest.main.current_repo_url,
                                     sbox.wc_dir)

#----------------------------------------------------------------------

def forced_checkout_of_file_with_dir_obstructions(sbox):
  """forced co fails if a dir obstructs a file"""

  make_local_tree(sbox, False, False)

  # Make the "other" working copy
  other_wc = sbox.add_wc_path('other')
  os.mkdir(other_wc)
  os.mkdir(os.path.join(other_wc, "iota"))

  # Checkout the standard greek repos into a directory that has a dir named
  # "iota" obstructing the file "iota" in the repos.  This should fail.
  sout, serr = svntest.actions.run_and_verify_svn("Expected error during co",
                                                  None, SVNAnyOutput, "co",
                                                  "--force", sbox.repo_url,
                                                  other_wc)

  exp_err_re = re.compile(".*Failed to add file.*a non-file object of " + \
                          "the same name already exists")

  for line in serr:
    if exp_err_re.search(line):
      return
  raise svntest.Failure("forced co failed but not in the expected way")

#----------------------------------------------------------------------

def forced_checkout_of_dir_with_file_obstructions(sbox):
  """forced co fails if a file obstructs a dir"""

  make_local_tree(sbox, False, False)

  # Make the "other" working copy
  other_wc = sbox.add_wc_path('other')
  os.mkdir(other_wc)
  svntest.main.file_append(os.path.join(other_wc, "A"), "The file A")

  # Checkout the standard greek repos into a directory that has a file named
  # "A" obstructing the dir "A" in the repos.  This should fail.
  sout, serr = svntest.actions.run_and_verify_svn("Expected error during co",
                                                  None, SVNAnyOutput, "co",
                                                  "--force", sbox.repo_url,
                                                  other_wc)

  exp_err_re = re.compile(".*Failed to add directory.*a non-directory " + \
                          "object of the same name already exists")
  for line in serr:
    if exp_err_re.search(line):
      return
  raise svntest.Failure("forced co failed but not in the expected way")

#----------------------------------------------------------------------

def forced_checkout_with_faux_obstructions(sbox):
  """co with faux obstructions ok with --force"""

  # Make a local tree that partially obstructs the paths coming from the
  # repos but has no true differences.
  expected_output = make_local_tree(sbox, False, False)

  expected_wc = svntest.main.greek_state.copy()

  svntest.actions.run_and_verify_checkout(svntest.main.current_repo_url,
                                          sbox.wc_dir, expected_output,
                                          expected_wc, None, None, None,
                                          None, '--force')

#----------------------------------------------------------------------

def forced_checkout_with_real_obstructions(sbox):
  """co with real obstructions ok with --force"""

  # Make a local tree that partially obstructs the paths coming from the
  # repos and make the obstructing files different from the standard greek
  # tree.
  expected_output = make_local_tree(sbox, True, False)

  expected_wc = svntest.main.greek_state.copy()
  expected_wc.tweak('A/mu',
                    contents="This is the local version of the file 'mu'.\n")
  expected_wc.tweak('iota',
                    contents="This is the local version of the file 'iota'.\n")

  svntest.actions.run_and_verify_checkout(svntest.main.current_repo_url,
                                          sbox.wc_dir, expected_output,
                                          expected_wc, None, None, None,
                                          None, '--force')

#----------------------------------------------------------------------

def forced_checkout_with_real_obstructions_and_unversioned_files(sbox):
  """co with real obstructions and unversioned files"""

  # Make a local tree that partially obstructs the paths coming from the
  # repos, make the obstructing files different from the standard greek
  # tree, and finally add some files that don't exist in the stardard tree.
  expected_output = make_local_tree(sbox, True, True)

  expected_wc = svntest.main.greek_state.copy()
  expected_wc.tweak('A/mu',
                    contents="This is the local version of the file 'mu'.\n")
  expected_wc.tweak('iota',
                    contents="This is the local version of the file 'iota'.\n")
  expected_wc.add({'sigma'     : Item("unversioned sigma"),
                   'A/upsilon' : Item("unversioned upsilon"),
                   'A/Z'       : Item(),
                   })

  svntest.actions.run_and_verify_checkout(svntest.main.current_repo_url,
                                          sbox.wc_dir, expected_output,
                                          expected_wc, None, None, None,
                                          None, '--force')

#----------------------------------------------------------------------

def forced_checkout_with_versioned_obstruction(sbox):
  """forced co with versioned obstruction"""

  # Make a greek tree working copy 
  sbox.build()
  
  # Create a second repository with the same greek tree
  repo_dir = sbox.repo_dir
  repo_url = sbox.repo_url
  other_repo_dir, other_repo_url = sbox.add_repo_path("other")
  svntest.main.copy_repos(repo_dir, other_repo_dir, 1, 1)

  other_wc_dir = sbox.add_wc_path("other")
  os.mkdir(other_wc_dir)

  # Checkout "A/" from the other repos.
  svntest.actions.run_and_verify_svn("Unexpected error during co",
                                     SVNAnyOutput, [], "co",
                                     other_repo_url + "/A",
                                     os.path.join(other_wc_dir, "A"))

  # Checkout the first repos into "other/A".  This should fail since the
  # obstructing versioned directory points to a different URL.
  sout, serr = svntest.actions.run_and_verify_svn("Expected error during co",
                                                  None, SVNAnyOutput, "co",
                                                  "--force", sbox.repo_url,
                                                  other_wc_dir)

  exp_err_re = re.compile(".*Failed to forcibly add directory.*a " + \
                          "versioned directory of the same name " + \
                          "already exists")
  for line in serr:
    if exp_err_re.search(line):
      return
  raise svntest.Failure("forced co failed but not in the expected way")

#----------------------------------------------------------------------
# Ensure that an import followed by a checkout in place works correctly.
def import_and_checkout(sbox):
  """import and checkout"""

  sbox.build()

  other_repo_dir, other_repo_url = sbox.add_repo_path("other")
  import_from_dir = sbox.add_wc_path("other")

  # Export greek tree to import_from_dir
  expected_output = svntest.main.greek_state.copy()
  expected_output.wc_dir = import_from_dir
  expected_output.desc[''] = Item()
  expected_output.tweak(contents=None, status='A ')
  svntest.actions.run_and_verify_export(svntest.main.current_repo_url,
                                        import_from_dir,
                                        expected_output,
                                        svntest.main.greek_state.copy())

  # Create the 'other' repos
  svntest.main.create_repos(other_repo_dir)

  # Import import_from_dir to the other repos
  expected_output = svntest.wc.State(sbox.wc_dir, {})

  svntest.actions.run_and_verify_svn(None, None, [], 'import',
                                     '--username', svntest.main.wc_author,
                                     '--password', svntest.main.wc_passwd,
                                     '-m', 'import', import_from_dir,
                                     other_repo_url)

  expected_output = wc.State(import_from_dir, {
    "A"           : Item(status='E '),
    "A/B"         : Item(status='E '),
    "A/B/lambda"  : Item(status='E '),
    "A/B/E"       : Item(status='E '),
    "A/B/E/alpha" : Item(status='E '),
    "A/B/E/beta"  : Item(status='E '),
    "A/B/F"       : Item(status='E '),
    "A/mu"        : Item(status='E '),
    "A/C"         : Item(status='E '),
    "A/D"         : Item(status='E '),
    "A/D/gamma"   : Item(status='E '),
    "A/D/G"       : Item(status='E '),
    "A/D/G/pi"    : Item(status='E '),
    "A/D/G/rho"   : Item(status='E '),
    "A/D/G/tau"   : Item(status='E '),
    "A/D/H"       : Item(status='E '),
    "A/D/H/chi"   : Item(status='E '),
    "A/D/H/omega" : Item(status='E '),
    "A/D/H/psi"   : Item(status='E '),
    "iota"        : Item(status='E ')
    })

  expected_wc = svntest.main.greek_state.copy()

  svntest.actions.run_and_verify_checkout(other_repo_url, import_from_dir,
                                          expected_output, expected_wc,
                                          None, None, None, None,
                                          '--force')

#----------------------------------------------------------------------
# Ensure that 'checkout -N' results in a depth 1 working directory.
def depth_one_checkout(sbox):
  "non-recursive (depth one) checkout"

  sbox.build(create_wc = False)
  if os.path.exists(sbox.wc_dir):
    svntest.main.safe_rmtree(sbox.wc_dir)

  svntest.actions.run_and_verify_svn("Unexpected error during co -N",
                                     SVNAnyOutput, [], "co", "-N",
                                     svntest.main.current_repo_url,
                                     sbox.wc_dir)

  # -N should create a depth one top directory, so both iota and A
  # should exist, and A should be empty and depth zero.

  if not os.path.exists(os.path.join(sbox.wc_dir, "A")):
    raise svntest.Failure("non-recursive checkout failed to create subdir 'A'")

  svntest.actions.run_and_verify_svn(
    "Expected depth one for top of WC, got some other depth",
    "Depth: one", [], "info", sbox.wc_dir)
                    
  svntest.actions.run_and_verify_svn(
    "Expected depth zero for subdir A, got some other depth",
    "Depth: zero", [], "info", os.path.join(sbox.wc_dir, "A"))
                    

#----------------------------------------------------------------------
# Issue #2529.
def checkout_broken_eol(sbox):
  "checkout file with broken eol style"

  data_dir = os.path.join(os.path.dirname(sys.argv[0]),
                          'update_tests_data')
  dump_str = file(os.path.join(data_dir,
                               "checkout_broken_eol.dump"), "rb").read()

  # Create virgin repos and working copy
  svntest.main.safe_rmtree(sbox.repo_dir, 1)
  svntest.main.create_repos(sbox.repo_dir)
  svntest.main.set_repos_paths(sbox.repo_dir)

  URL = svntest.main.current_repo_url

  # Load the dumpfile into the repos.
  output, errput = \
    svntest.main.run_command_stdin(
    "%s load --quiet %s" % (svntest.main.svnadmin_binary, sbox.repo_dir),
    None, 1, [dump_str])

  expected_output = svntest.wc.State(sbox.wc_dir, {
    'file': Item(status='A '),
    })
                                     
  expected_wc = svntest.wc.State('', {
    'file': Item(contents='line\nline2\n'),
    })
  svntest.actions.run_and_verify_checkout(URL,
                                          sbox.wc_dir,
                                          expected_output,
                                          expected_wc)

def checkout_creates_intermediate_folders(sbox):
  "checkout and create some intermediate folders"

  sbox.build(create_wc = False)

  checkout_target = os.path.join(sbox.wc_dir, 'a', 'b', 'c')
  
  # checkout a working copy in a/b/c, should create these intermediate 
  # folders
  expected_output = svntest.main.greek_state.copy()
  expected_output.wc_dir = checkout_target
  expected_output.tweak(status='A ', contents=None)

  expected_wc = svntest.main.greek_state
  
  svntest.actions.run_and_verify_checkout(sbox.repo_url,
                                          checkout_target,
                                          expected_output,
                                          expected_wc)

# Test that, if a peg revision is provided without an explicit revision, 
# svn will checkout the directory as it was at rPEG, rather than at HEAD.
def checkout_peg_rev(sbox):
  "checkout with peg revision"

  sbox.build()
  wc_dir = sbox.wc_dir
  # create a new revision
  mu_path = os.path.join(wc_dir, 'A', 'mu')
  svntest.main.file_append (mu_path, 'appended mu text')

  svntest.actions.run_and_verify_svn(None, None, [],
                                    'ci', '-m', 'changed file mu', wc_dir)

  # now checkout the repo@1 in another folder, this should create our initial
  # wc without the change in mu.
  checkout_target = sbox.add_wc_path('checkout')
  os.mkdir(checkout_target)

  expected_output = svntest.main.greek_state.copy()
  expected_output.wc_dir = checkout_target
  expected_output.tweak(status='A ', contents=None)
  
  expected_wc = svntest.main.greek_state.copy()
  
  svntest.actions.run_and_verify_checkout(sbox.repo_url + '@1',
                                          checkout_target, 
                                          expected_output,
                                          expected_wc)

#----------------------------------------------------------------------
# Issue 2602: Test that peg revision dates are correctly supported. 
def checkout_peg_rev_date(sbox):
  "checkout with peg revision date"

  sbox.build()
  wc_dir = sbox.wc_dir

  # note the current time to use it as peg revision date.
  current_time = time.strftime("%Y-%m-%dT%H:%M:%S")
  
  # sleep till the next minute.
  current_sec = time.localtime().tm_sec
  time.sleep(62-current_sec)

  # create a new revision
  mu_path = os.path.join(wc_dir, 'A', 'mu')
  svntest.main.file_append (mu_path, 'appended mu text')

  svntest.actions.run_and_verify_svn(None, None, [],
                                    'ci', '-m', 'changed file mu', wc_dir)

  # now checkout the repo@current_time in another folder, this should create our 
  # initial wc without the change in mu.
  checkout_target = sbox.add_wc_path('checkout')
  os.mkdir(checkout_target)

  expected_output = svntest.main.greek_state.copy()
  expected_output.wc_dir = checkout_target
  expected_output.tweak(status='A ', contents=None)
  
  expected_wc = svntest.main.greek_state.copy()

  # use an old date to checkout, that way we're sure we get the first revision
  svntest.actions.run_and_verify_checkout(sbox.repo_url + 
                                          '@{' + current_time + '}',
                                          checkout_target, 
                                          expected_output,
                                          expected_wc)

#----------------------------------------------------------------------

# list all tests here, starting with None:
test_list = [ None,
              checkout_with_obstructions,
              forced_checkout_of_file_with_dir_obstructions,
              forced_checkout_of_dir_with_file_obstructions,
              forced_checkout_with_faux_obstructions,
              forced_checkout_with_real_obstructions,
              forced_checkout_with_real_obstructions_and_unversioned_files,
              forced_checkout_with_versioned_obstruction,
              import_and_checkout,
              checkout_broken_eol,
<<<<<<< HEAD
              XFail(depth_one_checkout),
=======
              checkout_creates_intermediate_folders,
              checkout_peg_rev,
              XFail(checkout_peg_rev_date),
>>>>>>> b45970de
            ]

if __name__ == "__main__":
  svntest.main.run_tests(test_list)
  # NOTREACHED


### End of file.<|MERGE_RESOLUTION|>--- conflicted
+++ resolved
@@ -520,13 +520,10 @@
               forced_checkout_with_versioned_obstruction,
               import_and_checkout,
               checkout_broken_eol,
-<<<<<<< HEAD
-              XFail(depth_one_checkout),
-=======
               checkout_creates_intermediate_folders,
               checkout_peg_rev,
               XFail(checkout_peg_rev_date),
->>>>>>> b45970de
+              XFail(depth_one_checkout),
             ]
 
 if __name__ == "__main__":
