--- conflicted
+++ resolved
@@ -678,8 +678,6 @@
   for line in output:  
     if date_re.search(line):
       raise svntest.Failure ("log contains date element when svn:date is empty")
-<<<<<<< HEAD
-=======
 
 #----------------------------------------------------------------------
 def log_limit(sbox):
@@ -718,7 +716,6 @@
   log_chain = parse_log_output (out)
   if check_log_chain (log_chain, [1]):
     raise svntest.Failure
->>>>>>> d622cdc0
 
 ########################################################################
 # Run the tests
@@ -736,10 +733,7 @@
               log_through_copyfrom_history,
               escape_control_chars,
               log_xml_empty_date,
-<<<<<<< HEAD
-=======
               log_limit,
->>>>>>> d622cdc0
              ]
 
 if __name__ == '__main__':
