--- conflicted
+++ resolved
@@ -2189,11 +2189,7 @@
         client.merge(modUrl, new Revision.Number(2), modUrl, Revision.HEAD,
                      branchPath, false, true, false, true);
         assertEquals("Notification of beginning of merge reported incorrect " +
-<<<<<<< HEAD
-                     "start revision", new Revision.Number(3), actualRange[0]);
-=======
                      "start revision", new Revision.Number(2), actualRange[0]);
->>>>>>> 4eaf3f05
         assertEquals("Notification of beginning of merge reported incorrect " +
                      "end revision", new Revision.Number(4), actualRange[1]);
 
@@ -2201,11 +2197,7 @@
         client.merge(modUrl, new Revision.Number(2), modUrl, Revision.HEAD,
                      branchPath, false, true, false, false);
         assertEquals("Notification of beginning of merge reported incorrect " +
-<<<<<<< HEAD
-                     "start revision", new Revision.Number(3), actualRange[0]);
-=======
                      "start revision", new Revision.Number(2), actualRange[0]);
->>>>>>> 4eaf3f05
         assertEquals("Notification of beginning of merge reported incorrect " +
                      "end revision", new Revision.Number(4), actualRange[1]);
 
