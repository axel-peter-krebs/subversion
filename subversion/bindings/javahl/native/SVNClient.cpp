--- conflicted
+++ resolved
@@ -208,16 +208,9 @@
 }
 
 void SVNClient::logMessages(const char *path, Revision &pegRevision,
-<<<<<<< HEAD
-                            Revision &revisionStart,
-                            Revision &revisionEnd, bool stopOnCopy,
-                            bool discoverPaths, bool includeMergedRevisions,
-                            std::vector<std::string> &revProps,
-=======
                             std::vector<RevisionRange> &logRanges,
                             bool stopOnCopy, bool discoverPaths,
                             bool includeMergedRevisions, StringArray &revProps,
->>>>>>> 79d0a718
                             long limit, LogMessageCallback *callback)
 {
     SVN::Pool requestPool;
@@ -232,549 +225,12 @@
     const apr_array_header_t *targets = target.array(requestPool);
     SVN_JNI_ERR(target.error_occured(), );
 
-<<<<<<< HEAD
-    apr_array_header_t *cl_revprops = apr_array_make(requestPool.pool(), 3,
-                                                     sizeof(char *));
-    std::vector<std::string>::const_iterator it;
-    for (it = revProps.begin(); it < revProps.end(); ++it)
-    {
-        APR_ARRAY_PUSH(cl_revprops, const char *) = it->c_str();
-=======
     apr_array_header_t *ranges =
         apr_array_make(requestPool.pool(), logRanges.size(),
                        sizeof(svn_opt_revision_range_t *));
 
     std::vector<RevisionRange>::const_iterator it;
     for (it = logRanges.begin(); it != logRanges.end(); ++it)
-    {
-        if (it->toRange(requestPool)->start.kind
-            == svn_opt_revision_unspecified
-            && it->toRange(requestPool)->end.kind
-            == svn_opt_revision_unspecified)
-        {
-            svn_opt_revision_range_t *range =
-                (svn_opt_revision_range_t *)apr_pcalloc(requestPool.pool(),
-                                                        sizeof(*range));
-            range->start.kind = svn_opt_revision_number;
-            range->start.value.number = 1;
-            range->end.kind = svn_opt_revision_head;
-            APR_ARRAY_PUSH(ranges, const svn_opt_revision_range_t *) = range;
-        }
-        else
-        {
-            APR_ARRAY_PUSH(ranges, const svn_opt_revision_range_t *) =
-                it->toRange(requestPool);
-        }
->>>>>>> 79d0a718
-        if (JNIUtil::isExceptionThrown())
-            return;
-    }
-
-<<<<<<< HEAD
-    SVN_JNI_ERR(svn_client_log4(targets,
-                                pegRevision.revision(),
-                                revisionStart.revision(),
-                                revisionEnd.revision(),
-                                limit,
-                                discoverPaths,
-                                stopOnCopy,
-                                includeMergedRevisions,
-                                cl_revprops,
-=======
-    SVN_JNI_ERR(svn_client_log5(targets, pegRevision.revision(), ranges,
-                                limit, discoverPaths, stopOnCopy,
-                                includeMergedRevisions,
-                                revProps.array(requestPool),
->>>>>>> 79d0a718
-                                LogMessageCallback::callback, callback, ctx,
-                                requestPool.pool()), );
-}
-
-jlong SVNClient::checkout(const char *moduleName, const char *destPath,
-                          Revision &revision, Revision &pegRevision,
-                          svn_depth_t depth, bool ignoreExternals,
-                          bool allowUnverObstructions)
-{
-    SVN::Pool requestPool;
-
-    SVN_JNI_NULL_PTR_EX(moduleName, "moduleName", -1);
-    SVN_JNI_NULL_PTR_EX(destPath, "destPath", -1);
-
-    Path url(moduleName);
-    Path path(destPath);
-    SVN_JNI_ERR(url.error_occured(), -1);
-    SVN_JNI_ERR(path.error_occured(), -1);
-    svn_revnum_t rev;
-
-    svn_client_ctx_t *ctx = getContext(NULL);
-    if (ctx == NULL)
-        return -1;
-
-    SVN_JNI_ERR(svn_client_checkout3(&rev, url.c_str(),
-                                     path.c_str(),
-                                     pegRevision.revision(),
-                                     revision.revision(),
-                                     depth,
-                                     ignoreExternals,
-                                     allowUnverObstructions,
-                                     ctx,
-                                     requestPool.pool()),
-                -1);
-
-    return rev;
-}
-
-void SVNClient::notification(Notify *notify)
-{
-    delete m_notify;
-    m_notify = notify;
-}
-
-void SVNClient::notification2(Notify2 *notify2)
-{
-    delete m_notify2;
-    m_notify2 = notify2;
-}
-
-void SVNClient::setConflictResolver(ConflictResolverCallback *conflictResolver)
-{
-    delete m_conflictResolver;
-    m_conflictResolver = conflictResolver;
-}
-
-void SVNClient::setProgressListener(ProgressListener *listener)
-{
-    delete m_progressListener;
-    m_progressListener = listener;
-}
-
-void SVNClient::remove(Targets &targets, const char *message, bool force,
-                       bool keep_local, RevpropTable &revprops)
-{
-    svn_commit_info_t *commit_info = NULL;
-    SVN::Pool requestPool;
-    svn_client_ctx_t *ctx = getContext(message);
-    if (ctx == NULL)
-        return;
-
-    const apr_array_header_t *targets2 = targets.array(requestPool);
-    SVN_JNI_ERR(targets.error_occured(), );
-
-    SVN_JNI_ERR(svn_client_delete3(&commit_info, targets2, force, keep_local,
-                                   revprops.hash(requestPool), ctx,
-                                   requestPool.pool()), );
-}
-
-void SVNClient::revert(const char *path, svn_depth_t depth,
-                       StringArray &changelists)
-{
-    SVN::Pool requestPool;
-
-    SVN_JNI_NULL_PTR_EX(path, "path", );
-
-    svn_client_ctx_t *ctx = getContext(NULL);
-    if (ctx == NULL)
-        return;
-
-    Targets target(path);
-    const apr_array_header_t *targets = target.array(requestPool);
-    SVN_JNI_ERR(target.error_occured(), );
-    SVN_JNI_ERR(svn_client_revert2(targets, depth,
-                                   changelists.array(requestPool), ctx,
-                                   requestPool.pool()), );
-}
-
-void SVNClient::add(const char *path,
-                    svn_depth_t depth, bool force, bool no_ignore,
-                    bool add_parents)
-{
-    SVN::Pool requestPool;
-
-    SVN_JNI_NULL_PTR_EX(path, "path", );
-
-    Path intPath(path);
-    SVN_JNI_ERR(intPath.error_occured(), );
-    svn_client_ctx_t *ctx = getContext(NULL);
-    if (ctx == NULL)
-        return;
-
-    SVN_JNI_ERR(svn_client_add4(intPath.c_str(), depth, force,
-                                no_ignore, add_parents, ctx,
-                                requestPool.pool()), );
-}
-
-jlongArray SVNClient::update(Targets &targets, Revision &revision,
-                             svn_depth_t depth, bool depthIsSticky,
-                             bool ignoreExternals,
-                             bool allowUnverObstructions)
-{
-    SVN::Pool requestPool;
-
-    svn_client_ctx_t *ctx = getContext(NULL);
-    apr_array_header_t *revs;
-    if (ctx == NULL)
-        return NULL;
-
-    const apr_array_header_t *array = targets.array(requestPool);
-    SVN_JNI_ERR(targets.error_occured(), NULL);
-    SVN_JNI_ERR(svn_client_update3(&revs, array,
-                                   revision.revision(),
-                                   depth,
-                                   depthIsSticky,
-                                   ignoreExternals,
-                                   allowUnverObstructions,
-                                   ctx, requestPool.pool()),
-                NULL);
-
-    JNIEnv *env = JNIUtil::getEnv();
-    jlongArray jrevs = env->NewLongArray(revs->nelts);
-    if (JNIUtil::isJavaExceptionThrown())
-        return NULL;
-    jlong *jrevArray = env->GetLongArrayElements(jrevs, NULL);
-    if (JNIUtil::isJavaExceptionThrown())
-        return NULL;
-    for (int i = 0; i < revs->nelts; ++i)
-    {
-        jlong rev = APR_ARRAY_IDX(revs, i, svn_revnum_t);
-        jrevArray[i] = rev;
-    }
-    env->ReleaseLongArrayElements(jrevs, jrevArray, 0);
-
-    return jrevs;
-}
-
-jlong SVNClient::commit(Targets &targets, const char *message,
-                        svn_depth_t depth, bool noUnlock, bool keepChangelist,
-                        StringArray &changelists, RevpropTable &revprops)
-{
-    SVN::Pool requestPool;
-    svn_commit_info_t *commit_info = NULL;
-    const apr_array_header_t *targets2 = targets.array(requestPool);
-    SVN_JNI_ERR(targets.error_occured(), -1);
-    svn_client_ctx_t *ctx = getContext(message);
-    if (ctx == NULL)
-        return SVN_INVALID_REVNUM;
-
-    SVN_JNI_ERR(svn_client_commit4(&commit_info, targets2, depth,
-                                   noUnlock, keepChangelist,
-                                   changelists.array(requestPool),
-                                   revprops.hash(requestPool), ctx,
-                                   requestPool.pool()),
-                SVN_INVALID_REVNUM);
-
-    if (commit_info && SVN_IS_VALID_REVNUM(commit_info->revision))
-        return commit_info->revision;
-
-    return SVN_INVALID_REVNUM;
-}
-
-void SVNClient::copy(CopySources &copySources, const char *destPath,
-<<<<<<< HEAD
-                     const char *message, bool copyAsChild, bool makeParents)
-=======
-                     const char *message, bool copyAsChild, bool makeParents,
-                     RevpropTable &revprops)
->>>>>>> 79d0a718
-{
-    SVN::Pool requestPool;
-
-    apr_array_header_t *srcs = copySources.array(requestPool);
-    if (srcs == NULL)
-    {
-        JNIUtil::throwNativeException(JAVA_PACKAGE "/ClientException",
-                                      "Invalid copy sources");
-        return;
-    }
-    SVN_JNI_NULL_PTR_EX(destPath, "destPath", );
-    Path destinationPath(destPath);
-    SVN_JNI_ERR(destinationPath.error_occured(), );
-
-    svn_client_ctx_t *ctx = getContext(message);
-    if (ctx == NULL)
-        return;
-
-    svn_commit_info_t *commit_info;
-    SVN_JNI_ERR(svn_client_copy4(&commit_info, srcs, destinationPath.c_str(),
-<<<<<<< HEAD
-                                 copyAsChild, makeParents, ctx,
-=======
-                                 copyAsChild, makeParents,
-                                 revprops.hash(requestPool), ctx,
->>>>>>> 79d0a718
-                                 requestPool.pool()), );
-}
-
-void SVNClient::move(Targets &srcPaths, const char *destPath,
-                     const char *message, bool force, bool moveAsChild,
-<<<<<<< HEAD
-                     bool makeParents)
-=======
-                     bool makeParents, RevpropTable &revprops)
->>>>>>> 79d0a718
-{
-    SVN::Pool requestPool;
-
-    const apr_array_header_t *srcs = srcPaths.array(requestPool);
-    SVN_JNI_ERR(srcPaths.error_occured(), );
-    SVN_JNI_NULL_PTR_EX(destPath, "destPath", );
-    Path destinationPath(destPath);
-    SVN_JNI_ERR(destinationPath.error_occured(), );
-
-    svn_client_ctx_t *ctx = getContext(message);
-    if (ctx == NULL)
-        return;
-
-    svn_commit_info_t *commit_info;
-    SVN_JNI_ERR(svn_client_move5(&commit_info, (apr_array_header_t *) srcs,
-                                 destinationPath.c_str(), force, moveAsChild,
-<<<<<<< HEAD
-                                 makeParents, ctx, requestPool.pool()), );
-=======
-                                 makeParents, revprops.hash(requestPool), ctx,
-                                 requestPool.pool()), );
->>>>>>> 79d0a718
-}
-
-void SVNClient::mkdir(Targets &targets, const char *message, bool makeParents,
-                      RevpropTable &revprops)
-{
-    SVN::Pool requestPool;
-    svn_commit_info_t *commit_info = NULL;
-    svn_client_ctx_t *ctx = getContext(message);
-    if (ctx == NULL)
-        return;
-
-    const apr_array_header_t *targets2 = targets.array(requestPool);
-    SVN_JNI_ERR(targets.error_occured(), );
-
-    SVN_JNI_ERR(svn_client_mkdir3(&commit_info, targets2, makeParents,
-                                  revprops.hash(requestPool), ctx,
-                                  requestPool.pool()), );
-}
-
-void SVNClient::cleanup(const char *path)
-{
-    SVN::Pool requestPool;
-    SVN_JNI_NULL_PTR_EX(path, "path", );
-    Path intPath(path);
-    SVN_JNI_ERR(intPath.error_occured(), );
-
-    svn_client_ctx_t *ctx = getContext(NULL);
-    if (ctx == NULL)
-        return;
-
-    SVN_JNI_ERR(svn_client_cleanup(intPath.c_str(), ctx, requestPool.pool()),);
-}
-
-<<<<<<< HEAD
-void SVNClient::resolved(const char *path, svn_depth_t depth,
-                         svn_wc_conflict_choice_t choice)
-=======
-void SVNClient::resolve(const char *path, svn_depth_t depth,
-                        svn_wc_conflict_choice_t choice)
->>>>>>> 79d0a718
-{
-    SVN::Pool requestPool;
-    SVN_JNI_NULL_PTR_EX(path, "path", );
-    Path intPath(path);
-    SVN_JNI_ERR(intPath.error_occured(), );
-    svn_client_ctx_t *ctx = getContext(NULL);
-    if (ctx == NULL)
-        return;
-
-<<<<<<< HEAD
-    SVN_JNI_ERR(svn_client_resolved2(intPath.c_str(), depth, choice,
-                                     ctx, requestPool.pool()), );
-=======
-    SVN_JNI_ERR(svn_client_resolve(intPath.c_str(), depth, choice,
-                                   ctx, requestPool.pool()), );
->>>>>>> 79d0a718
-}
-
-jlong SVNClient::doExport(const char *srcPath, const char *destPath,
-                          Revision &revision, Revision &pegRevision,
-                          bool force, bool ignoreExternals,
-                          svn_depth_t depth, const char *nativeEOL)
-{
-    SVN::Pool requestPool;
-    SVN_JNI_NULL_PTR_EX(srcPath, "srcPath", -1);
-    SVN_JNI_NULL_PTR_EX(destPath, "destPath", -1);
-    Path sourcePath(srcPath);
-    SVN_JNI_ERR(sourcePath.error_occured(), -1);
-    Path destinationPath(destPath);
-    SVN_JNI_ERR(destinationPath.error_occured(), -1);
-    svn_revnum_t rev;
-    svn_client_ctx_t *ctx = getContext(NULL);
-    if (ctx == NULL)
-        return -1;
-
-    SVN_JNI_ERR(svn_client_export4(&rev, sourcePath.c_str(),
-                                   destinationPath.c_str(),
-                                   pegRevision.revision(),
-                                   revision.revision(), force,
-                                   ignoreExternals,
-                                   depth,
-                                   nativeEOL, ctx,
-                                   requestPool.pool()),
-                -1);
-
-    return rev;
-
-}
-
-jlong SVNClient::doSwitch(const char *path, const char *url,
-                          Revision &revision, Revision &pegRevision,
-<<<<<<< HEAD
-                          svn_depth_t depth, bool ignoreExternals,
-=======
-                          svn_depth_t depth, bool depthIsSticky,
-                          bool ignoreExternals,
->>>>>>> 79d0a718
-                          bool allowUnverObstructions)
-{
-    SVN::Pool requestPool;
-    SVN_JNI_NULL_PTR_EX(path, "path", -1);
-    SVN_JNI_NULL_PTR_EX(url, "url", -1);
-    Path intUrl(url);
-    SVN_JNI_ERR(intUrl.error_occured(), -1);
-    Path intPath(path);
-    SVN_JNI_ERR(intPath.error_occured(), -1);
-
-    svn_revnum_t rev;
-    svn_client_ctx_t *ctx = getContext(NULL);
-    if (ctx == NULL)
-        return -1;
-
-    SVN_JNI_ERR(svn_client_switch2(&rev, intPath.c_str(),
-                                   intUrl.c_str(),
-                                   pegRevision.revision(),
-                                   revision.revision(),
-                                   depth,
-                                   depthIsSticky,
-                                   ignoreExternals,
-                                   allowUnverObstructions,
-                                   ctx,
-                                   requestPool.pool()),
-                -1);
-
-    return rev;
-}
-
-void SVNClient::doImport(const char *path, const char *url,
-                         const char *message, svn_depth_t depth,
-                         bool noIgnore, bool ignoreUnknownNodeTypes,
-                         RevpropTable &revprops)
-{
-    SVN::Pool requestPool;
-    SVN_JNI_NULL_PTR_EX(path, "path", );
-    SVN_JNI_NULL_PTR_EX(url, "url", );
-    Path intPath(path);
-    SVN_JNI_ERR(intPath.error_occured(), );
-    Path intUrl(url);
-    SVN_JNI_ERR(intUrl.error_occured(), );
-
-    svn_commit_info_t *commit_info = NULL;
-    svn_client_ctx_t *ctx = getContext(message);
-    if (ctx == NULL)
-        return;
-
-    SVN_JNI_ERR(svn_client_import3(&commit_info, intPath.c_str(),
-                                   intUrl.c_str(), depth, noIgnore,
-                                   ignoreUnknownNodeTypes,
-                                   revprops.hash(requestPool), ctx,
-                                   requestPool.pool()), );
-}
-
-jobjectArray
-SVNClient::suggestMergeSources(const char *path, Revision &pegRevision)
-{
-    SVN::Pool requestPool;
-    svn_client_ctx_t *ctx = getContext(NULL);
-    if (ctx == NULL)
-        return NULL;
-
-    apr_array_header_t *sources;
-    SVN_JNI_ERR(svn_client_suggest_merge_sources(&sources, path,
-                                                 pegRevision.revision(),
-                                                 ctx, requestPool.pool()),
-                NULL);
-
-    JNIEnv *env = JNIUtil::getEnv();
-    jclass clazz = env->FindClass("java/lang/String");
-    if (JNIUtil::isJavaExceptionThrown())
-        return NULL;
-
-    jobjectArray jsuggestions = env->NewObjectArray(sources->nelts, clazz,
-                                                    NULL);
-    for (int i = 0; i < sources->nelts; ++i)
-    {
-        const char *source = APR_ARRAY_IDX(sources, i, const char *);
-        jstring jpath = JNIUtil::makeJString(source);
-        if (JNIUtil::isJavaExceptionThrown())
-            return NULL;
-
-        env->SetObjectArrayElement(jsuggestions, i, jpath);
-        if (JNIUtil::isJavaExceptionThrown())
-            return NULL;
-    }
-
-    return jsuggestions;
-}
-
-void SVNClient::merge(const char *path1, Revision &revision1,
-                      const char *path2, Revision &revision2,
-                      const char *localPath, bool force, svn_depth_t depth,
-                      bool ignoreAncestry, bool dryRun, bool recordOnly)
-{
-    SVN::Pool requestPool;
-    SVN_JNI_NULL_PTR_EX(path1, "path1", );
-    SVN_JNI_NULL_PTR_EX(path2, "path2", );
-    SVN_JNI_NULL_PTR_EX(localPath, "localPath", );
-    Path intLocalPath(localPath);
-    SVN_JNI_ERR(intLocalPath.error_occured(), );
-
-    Path srcPath1(path1);
-    SVN_JNI_ERR(srcPath1.error_occured(), );
-
-    Path srcPath2 = path2;
-    SVN_JNI_ERR(srcPath2.error_occured(), );
-
-    svn_client_ctx_t *ctx = getContext(NULL);
-    if (ctx == NULL)
-        return;
-
-    SVN_JNI_ERR(svn_client_merge3(srcPath1.c_str(), revision1.revision(),
-                                  srcPath2.c_str(), revision2.revision(),
-                                  intLocalPath.c_str(),
-                                  depth,
-                                  ignoreAncestry, force, recordOnly, dryRun,
-                                  NULL, ctx, requestPool.pool()), );
-}
-
-void SVNClient::merge(const char *path, Revision &pegRevision,
-                      std::vector<RevisionRange> &rangesToMerge,
-                      const char *localPath, bool force, svn_depth_t depth,
-                      bool ignoreAncestry, bool dryRun, bool recordOnly)
-{
-    SVN::Pool requestPool;
-    SVN_JNI_NULL_PTR_EX(path, "path", );
-    SVN_JNI_NULL_PTR_EX(localPath, "localPath", );
-    Path intLocalPath(localPath);
-    SVN_JNI_ERR(intLocalPath.error_occured(), );
-
-    Path srcPath(path);
-    SVN_JNI_ERR(srcPath.error_occured(), );
-
-    svn_client_ctx_t *ctx = getContext(NULL);
-    if (ctx == NULL)
-        return;
-
-    apr_array_header_t *ranges =
-      apr_array_make(requestPool.pool(), rangesToMerge.size(),
-                     sizeof(const svn_opt_revision_range_t *));
-
-    std::vector<RevisionRange>::const_iterator it;
-    for (it = rangesToMerge.begin(); it != rangesToMerge.end(); ++it)
     {
         if (it->toRange(requestPool)->start.kind
             == svn_opt_revision_unspecified
@@ -798,6 +254,492 @@
             return;
     }
 
+    SVN_JNI_ERR(svn_client_log5(targets, pegRevision.revision(), ranges,
+                                limit, discoverPaths, stopOnCopy,
+                                includeMergedRevisions,
+                                revProps.array(requestPool),
+                                LogMessageCallback::callback, callback, ctx,
+                                requestPool.pool()), );
+}
+
+jlong SVNClient::checkout(const char *moduleName, const char *destPath,
+                          Revision &revision, Revision &pegRevision,
+                          svn_depth_t depth, bool ignoreExternals,
+                          bool allowUnverObstructions)
+{
+    SVN::Pool requestPool;
+
+    SVN_JNI_NULL_PTR_EX(moduleName, "moduleName", -1);
+    SVN_JNI_NULL_PTR_EX(destPath, "destPath", -1);
+
+    Path url(moduleName);
+    Path path(destPath);
+    SVN_JNI_ERR(url.error_occured(), -1);
+    SVN_JNI_ERR(path.error_occured(), -1);
+    svn_revnum_t rev;
+
+    svn_client_ctx_t *ctx = getContext(NULL);
+    if (ctx == NULL)
+        return -1;
+
+    SVN_JNI_ERR(svn_client_checkout3(&rev, url.c_str(),
+                                     path.c_str(),
+                                     pegRevision.revision(),
+                                     revision.revision(),
+                                     depth,
+                                     ignoreExternals,
+                                     allowUnverObstructions,
+                                     ctx,
+                                     requestPool.pool()),
+                -1);
+
+    return rev;
+}
+
+void SVNClient::notification(Notify *notify)
+{
+    delete m_notify;
+    m_notify = notify;
+}
+
+void SVNClient::notification2(Notify2 *notify2)
+{
+    delete m_notify2;
+    m_notify2 = notify2;
+}
+
+void SVNClient::setConflictResolver(ConflictResolverCallback *conflictResolver)
+{
+    delete m_conflictResolver;
+    m_conflictResolver = conflictResolver;
+}
+
+void SVNClient::setProgressListener(ProgressListener *listener)
+{
+    delete m_progressListener;
+    m_progressListener = listener;
+}
+
+void SVNClient::remove(Targets &targets, const char *message, bool force,
+                       bool keep_local, RevpropTable &revprops)
+{
+    svn_commit_info_t *commit_info = NULL;
+    SVN::Pool requestPool;
+    svn_client_ctx_t *ctx = getContext(message);
+    if (ctx == NULL)
+        return;
+
+    const apr_array_header_t *targets2 = targets.array(requestPool);
+    SVN_JNI_ERR(targets.error_occured(), );
+
+    SVN_JNI_ERR(svn_client_delete3(&commit_info, targets2, force, keep_local,
+                                   revprops.hash(requestPool), ctx,
+                                   requestPool.pool()), );
+}
+
+void SVNClient::revert(const char *path, svn_depth_t depth,
+                       StringArray &changelists)
+{
+    SVN::Pool requestPool;
+
+    SVN_JNI_NULL_PTR_EX(path, "path", );
+
+    svn_client_ctx_t *ctx = getContext(NULL);
+    if (ctx == NULL)
+        return;
+
+    Targets target(path);
+    const apr_array_header_t *targets = target.array(requestPool);
+    SVN_JNI_ERR(target.error_occured(), );
+    SVN_JNI_ERR(svn_client_revert2(targets, depth,
+                                   changelists.array(requestPool), ctx,
+                                   requestPool.pool()), );
+}
+
+void SVNClient::add(const char *path,
+                    svn_depth_t depth, bool force, bool no_ignore,
+                    bool add_parents)
+{
+    SVN::Pool requestPool;
+
+    SVN_JNI_NULL_PTR_EX(path, "path", );
+
+    Path intPath(path);
+    SVN_JNI_ERR(intPath.error_occured(), );
+    svn_client_ctx_t *ctx = getContext(NULL);
+    if (ctx == NULL)
+        return;
+
+    SVN_JNI_ERR(svn_client_add4(intPath.c_str(), depth, force,
+                                no_ignore, add_parents, ctx,
+                                requestPool.pool()), );
+}
+
+jlongArray SVNClient::update(Targets &targets, Revision &revision,
+                             svn_depth_t depth, bool depthIsSticky,
+                             bool ignoreExternals,
+                             bool allowUnverObstructions)
+{
+    SVN::Pool requestPool;
+
+    svn_client_ctx_t *ctx = getContext(NULL);
+    apr_array_header_t *revs;
+    if (ctx == NULL)
+        return NULL;
+
+    const apr_array_header_t *array = targets.array(requestPool);
+    SVN_JNI_ERR(targets.error_occured(), NULL);
+    SVN_JNI_ERR(svn_client_update3(&revs, array,
+                                   revision.revision(),
+                                   depth,
+                                   depthIsSticky,
+                                   ignoreExternals,
+                                   allowUnverObstructions,
+                                   ctx, requestPool.pool()),
+                NULL);
+
+    JNIEnv *env = JNIUtil::getEnv();
+    jlongArray jrevs = env->NewLongArray(revs->nelts);
+    if (JNIUtil::isJavaExceptionThrown())
+        return NULL;
+    jlong *jrevArray = env->GetLongArrayElements(jrevs, NULL);
+    if (JNIUtil::isJavaExceptionThrown())
+        return NULL;
+    for (int i = 0; i < revs->nelts; ++i)
+    {
+        jlong rev = APR_ARRAY_IDX(revs, i, svn_revnum_t);
+        jrevArray[i] = rev;
+    }
+    env->ReleaseLongArrayElements(jrevs, jrevArray, 0);
+
+    return jrevs;
+}
+
+jlong SVNClient::commit(Targets &targets, const char *message,
+                        svn_depth_t depth, bool noUnlock, bool keepChangelist,
+                        StringArray &changelists, RevpropTable &revprops)
+{
+    SVN::Pool requestPool;
+    svn_commit_info_t *commit_info = NULL;
+    const apr_array_header_t *targets2 = targets.array(requestPool);
+    SVN_JNI_ERR(targets.error_occured(), -1);
+    svn_client_ctx_t *ctx = getContext(message);
+    if (ctx == NULL)
+        return SVN_INVALID_REVNUM;
+
+    SVN_JNI_ERR(svn_client_commit4(&commit_info, targets2, depth,
+                                   noUnlock, keepChangelist,
+                                   changelists.array(requestPool),
+                                   revprops.hash(requestPool), ctx,
+                                   requestPool.pool()),
+                SVN_INVALID_REVNUM);
+
+    if (commit_info && SVN_IS_VALID_REVNUM(commit_info->revision))
+        return commit_info->revision;
+
+    return SVN_INVALID_REVNUM;
+}
+
+void SVNClient::copy(CopySources &copySources, const char *destPath,
+                     const char *message, bool copyAsChild, bool makeParents,
+                     RevpropTable &revprops)
+{
+    SVN::Pool requestPool;
+
+    apr_array_header_t *srcs = copySources.array(requestPool);
+    if (srcs == NULL)
+    {
+        JNIUtil::throwNativeException(JAVA_PACKAGE "/ClientException",
+                                      "Invalid copy sources");
+        return;
+    }
+    SVN_JNI_NULL_PTR_EX(destPath, "destPath", );
+    Path destinationPath(destPath);
+    SVN_JNI_ERR(destinationPath.error_occured(), );
+
+    svn_client_ctx_t *ctx = getContext(message);
+    if (ctx == NULL)
+        return;
+
+    svn_commit_info_t *commit_info;
+    SVN_JNI_ERR(svn_client_copy4(&commit_info, srcs, destinationPath.c_str(),
+                                 copyAsChild, makeParents,
+                                 revprops.hash(requestPool), ctx,
+                                 requestPool.pool()), );
+}
+
+void SVNClient::move(Targets &srcPaths, const char *destPath,
+                     const char *message, bool force, bool moveAsChild,
+                     bool makeParents, RevpropTable &revprops)
+{
+    SVN::Pool requestPool;
+
+    const apr_array_header_t *srcs = srcPaths.array(requestPool);
+    SVN_JNI_ERR(srcPaths.error_occured(), );
+    SVN_JNI_NULL_PTR_EX(destPath, "destPath", );
+    Path destinationPath(destPath);
+    SVN_JNI_ERR(destinationPath.error_occured(), );
+
+    svn_client_ctx_t *ctx = getContext(message);
+    if (ctx == NULL)
+        return;
+
+    svn_commit_info_t *commit_info;
+    SVN_JNI_ERR(svn_client_move5(&commit_info, (apr_array_header_t *) srcs,
+                                 destinationPath.c_str(), force, moveAsChild,
+                                 makeParents, revprops.hash(requestPool), ctx,
+                                 requestPool.pool()), );
+}
+
+void SVNClient::mkdir(Targets &targets, const char *message, bool makeParents,
+                      RevpropTable &revprops)
+{
+    SVN::Pool requestPool;
+    svn_commit_info_t *commit_info = NULL;
+    svn_client_ctx_t *ctx = getContext(message);
+    if (ctx == NULL)
+        return;
+
+    const apr_array_header_t *targets2 = targets.array(requestPool);
+    SVN_JNI_ERR(targets.error_occured(), );
+
+    SVN_JNI_ERR(svn_client_mkdir3(&commit_info, targets2, makeParents,
+                                  revprops.hash(requestPool), ctx,
+                                  requestPool.pool()), );
+}
+
+void SVNClient::cleanup(const char *path)
+{
+    SVN::Pool requestPool;
+    SVN_JNI_NULL_PTR_EX(path, "path", );
+    Path intPath(path);
+    SVN_JNI_ERR(intPath.error_occured(), );
+
+    svn_client_ctx_t *ctx = getContext(NULL);
+    if (ctx == NULL)
+        return;
+
+    SVN_JNI_ERR(svn_client_cleanup(intPath.c_str(), ctx, requestPool.pool()),);
+}
+
+void SVNClient::resolve(const char *path, svn_depth_t depth,
+                        svn_wc_conflict_choice_t choice)
+{
+    SVN::Pool requestPool;
+    SVN_JNI_NULL_PTR_EX(path, "path", );
+    Path intPath(path);
+    SVN_JNI_ERR(intPath.error_occured(), );
+    svn_client_ctx_t *ctx = getContext(NULL);
+    if (ctx == NULL)
+        return;
+
+    SVN_JNI_ERR(svn_client_resolve(intPath.c_str(), depth, choice,
+                                   ctx, requestPool.pool()), );
+}
+
+jlong SVNClient::doExport(const char *srcPath, const char *destPath,
+                          Revision &revision, Revision &pegRevision,
+                          bool force, bool ignoreExternals,
+                          svn_depth_t depth, const char *nativeEOL)
+{
+    SVN::Pool requestPool;
+    SVN_JNI_NULL_PTR_EX(srcPath, "srcPath", -1);
+    SVN_JNI_NULL_PTR_EX(destPath, "destPath", -1);
+    Path sourcePath(srcPath);
+    SVN_JNI_ERR(sourcePath.error_occured(), -1);
+    Path destinationPath(destPath);
+    SVN_JNI_ERR(destinationPath.error_occured(), -1);
+    svn_revnum_t rev;
+    svn_client_ctx_t *ctx = getContext(NULL);
+    if (ctx == NULL)
+        return -1;
+
+    SVN_JNI_ERR(svn_client_export4(&rev, sourcePath.c_str(),
+                                   destinationPath.c_str(),
+                                   pegRevision.revision(),
+                                   revision.revision(), force,
+                                   ignoreExternals,
+                                   depth,
+                                   nativeEOL, ctx,
+                                   requestPool.pool()),
+                -1);
+
+    return rev;
+
+}
+
+jlong SVNClient::doSwitch(const char *path, const char *url,
+                          Revision &revision, Revision &pegRevision,
+                          svn_depth_t depth, bool depthIsSticky,
+                          bool ignoreExternals,
+                          bool allowUnverObstructions)
+{
+    SVN::Pool requestPool;
+    SVN_JNI_NULL_PTR_EX(path, "path", -1);
+    SVN_JNI_NULL_PTR_EX(url, "url", -1);
+    Path intUrl(url);
+    SVN_JNI_ERR(intUrl.error_occured(), -1);
+    Path intPath(path);
+    SVN_JNI_ERR(intPath.error_occured(), -1);
+
+    svn_revnum_t rev;
+    svn_client_ctx_t *ctx = getContext(NULL);
+    if (ctx == NULL)
+        return -1;
+
+    SVN_JNI_ERR(svn_client_switch2(&rev, intPath.c_str(),
+                                   intUrl.c_str(),
+                                   pegRevision.revision(),
+                                   revision.revision(),
+                                   depth,
+                                   depthIsSticky,
+                                   ignoreExternals,
+                                   allowUnverObstructions,
+                                   ctx,
+                                   requestPool.pool()),
+                -1);
+
+    return rev;
+}
+
+void SVNClient::doImport(const char *path, const char *url,
+                         const char *message, svn_depth_t depth,
+                         bool noIgnore, bool ignoreUnknownNodeTypes,
+                         RevpropTable &revprops)
+{
+    SVN::Pool requestPool;
+    SVN_JNI_NULL_PTR_EX(path, "path", );
+    SVN_JNI_NULL_PTR_EX(url, "url", );
+    Path intPath(path);
+    SVN_JNI_ERR(intPath.error_occured(), );
+    Path intUrl(url);
+    SVN_JNI_ERR(intUrl.error_occured(), );
+
+    svn_commit_info_t *commit_info = NULL;
+    svn_client_ctx_t *ctx = getContext(message);
+    if (ctx == NULL)
+        return;
+
+    SVN_JNI_ERR(svn_client_import3(&commit_info, intPath.c_str(),
+                                   intUrl.c_str(), depth, noIgnore,
+                                   ignoreUnknownNodeTypes,
+                                   revprops.hash(requestPool), ctx,
+                                   requestPool.pool()), );
+}
+
+jobjectArray
+SVNClient::suggestMergeSources(const char *path, Revision &pegRevision)
+{
+    SVN::Pool requestPool;
+    svn_client_ctx_t *ctx = getContext(NULL);
+    if (ctx == NULL)
+        return NULL;
+
+    apr_array_header_t *sources;
+    SVN_JNI_ERR(svn_client_suggest_merge_sources(&sources, path,
+                                                 pegRevision.revision(),
+                                                 ctx, requestPool.pool()),
+                NULL);
+
+    JNIEnv *env = JNIUtil::getEnv();
+    jclass clazz = env->FindClass("java/lang/String");
+    if (JNIUtil::isJavaExceptionThrown())
+        return NULL;
+
+    jobjectArray jsuggestions = env->NewObjectArray(sources->nelts, clazz,
+                                                    NULL);
+    for (int i = 0; i < sources->nelts; ++i)
+    {
+        const char *source = APR_ARRAY_IDX(sources, i, const char *);
+        jstring jpath = JNIUtil::makeJString(source);
+        if (JNIUtil::isJavaExceptionThrown())
+            return NULL;
+
+        env->SetObjectArrayElement(jsuggestions, i, jpath);
+        if (JNIUtil::isJavaExceptionThrown())
+            return NULL;
+    }
+
+    return jsuggestions;
+}
+
+void SVNClient::merge(const char *path1, Revision &revision1,
+                      const char *path2, Revision &revision2,
+                      const char *localPath, bool force, svn_depth_t depth,
+                      bool ignoreAncestry, bool dryRun, bool recordOnly)
+{
+    SVN::Pool requestPool;
+    SVN_JNI_NULL_PTR_EX(path1, "path1", );
+    SVN_JNI_NULL_PTR_EX(path2, "path2", );
+    SVN_JNI_NULL_PTR_EX(localPath, "localPath", );
+    Path intLocalPath(localPath);
+    SVN_JNI_ERR(intLocalPath.error_occured(), );
+
+    Path srcPath1(path1);
+    SVN_JNI_ERR(srcPath1.error_occured(), );
+
+    Path srcPath2 = path2;
+    SVN_JNI_ERR(srcPath2.error_occured(), );
+
+    svn_client_ctx_t *ctx = getContext(NULL);
+    if (ctx == NULL)
+        return;
+
+    SVN_JNI_ERR(svn_client_merge3(srcPath1.c_str(), revision1.revision(),
+                                  srcPath2.c_str(), revision2.revision(),
+                                  intLocalPath.c_str(),
+                                  depth,
+                                  ignoreAncestry, force, recordOnly, dryRun,
+                                  NULL, ctx, requestPool.pool()), );
+}
+
+void SVNClient::merge(const char *path, Revision &pegRevision,
+                      std::vector<RevisionRange> &rangesToMerge,
+                      const char *localPath, bool force, svn_depth_t depth,
+                      bool ignoreAncestry, bool dryRun, bool recordOnly)
+{
+    SVN::Pool requestPool;
+    SVN_JNI_NULL_PTR_EX(path, "path", );
+    SVN_JNI_NULL_PTR_EX(localPath, "localPath", );
+    Path intLocalPath(localPath);
+    SVN_JNI_ERR(intLocalPath.error_occured(), );
+
+    Path srcPath(path);
+    SVN_JNI_ERR(srcPath.error_occured(), );
+
+    svn_client_ctx_t *ctx = getContext(NULL);
+    if (ctx == NULL)
+        return;
+
+    apr_array_header_t *ranges =
+      apr_array_make(requestPool.pool(), rangesToMerge.size(),
+                     sizeof(const svn_opt_revision_range_t *));
+
+    std::vector<RevisionRange>::const_iterator it;
+    for (it = rangesToMerge.begin(); it != rangesToMerge.end(); ++it)
+    {
+        if (it->toRange(requestPool)->start.kind
+            == svn_opt_revision_unspecified
+            && it->toRange(requestPool)->end.kind
+            == svn_opt_revision_unspecified)
+        {
+            svn_opt_revision_range_t *range =
+                (svn_opt_revision_range_t *)apr_pcalloc(requestPool.pool(),
+                                                        sizeof(*range));
+            range->start.kind = svn_opt_revision_number;
+            range->start.value.number = 1;
+            range->end.kind = svn_opt_revision_head;
+            APR_ARRAY_PUSH(ranges, const svn_opt_revision_range_t *) = range;
+        }
+        else
+        {
+            APR_ARRAY_PUSH(ranges, const svn_opt_revision_range_t *) =
+                it->toRange(requestPool);
+        }
+        if (JNIUtil::isExceptionThrown())
+            return;
+    }
+
     SVN_JNI_ERR(svn_client_merge_peg3(srcPath.c_str(),
                                       ranges,
                                       pegRevision.revision(),
@@ -806,8 +748,6 @@
                                       ignoreAncestry, force, recordOnly,
                                       dryRun, NULL, ctx,
                                       requestPool.pool()), );
-<<<<<<< HEAD
-=======
 }
 
 void SVNClient::mergeReintegrate(const char *path, Revision &pegRevision,
@@ -831,7 +771,6 @@
                                              intLocalPath.c_str(),
                                              dryRun, NULL, ctx,
                                              requestPool.pool()), );
->>>>>>> 79d0a718
 }
 
 jobject
@@ -893,11 +832,7 @@
 
         jstring jpath = JNIUtil::makeJString((const char *) path);
         jobjectArray jranges =
-<<<<<<< HEAD
-            makeJRevisionRangeArray((apr_array_header_t *) val);
-=======
             CreateJ::RevisionRangeArray((apr_array_header_t *) val);
->>>>>>> 79d0a718
 
         env->CallVoidMethod(jmergeinfo, addRevisions, jpath, jranges);
 
@@ -924,27 +859,6 @@
 
     svn_client_ctx_t *ctx = getContext(NULL);
     if (ctx == NULL)
-<<<<<<< HEAD
-        return NULL;
-
-    Path intLocalTarget(target);
-    SVN_JNI_ERR(intLocalTarget.error_occured(), NULL);
-    Path intMergeSource(mergeSource);
-    SVN_JNI_ERR(intMergeSource.error_occured(), NULL);
-
-    apr_array_header_t *ranges;
-    SVN_JNI_ERR(svn_client_mergeinfo_get_available(&ranges,
-                                                   intLocalTarget.c_str(),
-                                                   pegRevision.revision(),
-                                                   intMergeSource.c_str(),
-                                                   ctx, requestPool.pool()),
-                NULL);
-    if (ranges == NULL)
-        return NULL;
-
-    // Transform ranges into a Java array of RevisionRange objects.
-    return makeJRevisionRangeArray(ranges);
-=======
         return;
 
     SVN_JNI_NULL_PTR_EX(pathOrURL, "path or url", );
@@ -987,7 +901,6 @@
       }
 
     return;
->>>>>>> 79d0a718
 }
 
 /**
@@ -1008,17 +921,10 @@
         return NULL;
 
     apr_hash_t *props;
-<<<<<<< HEAD
-    SVN_JNI_ERR(svn_client_propget4(&props, name,
-                                    intPath.c_str(), pegRevision.revision(),
-                                    revision.revision(), NULL, svn_depth_empty,
-                                    ctx, requestPool.pool()),
-=======
     SVN_JNI_ERR(svn_client_propget3(&props, name,
                                     intPath.c_str(), pegRevision.revision(),
                                     revision.revision(), NULL, svn_depth_empty,
                                     NULL, ctx, requestPool.pool()),
->>>>>>> 79d0a718
                 NULL);
 
     apr_hash_index_t *hi;
@@ -1067,16 +973,6 @@
     SVN_JNI_NULL_PTR_EX(path, "path", );
     SVN_JNI_NULL_PTR_EX(name, "name", );
 
-<<<<<<< HEAD
-void SVNClient::propertyRemove(const char *path, const char *name,
-                               svn_depth_t depth)
-{
-    Pool requestPool;
-    SVN_JNI_NULL_PTR_EX(path, "path", );
-    SVN_JNI_NULL_PTR_EX(name, "name", );
-    propertySet(path, name, (svn_string_t *) NULL, depth, false,
-                SVN_INVALID_REVNUM);
-=======
     svn_string_t *val;
     if (value == NULL)
       val = NULL;
@@ -1096,25 +992,17 @@
                                     changelists.array(requestPool),
                                     revprops.hash(requestPool),
                                     ctx, requestPool.pool()), );
->>>>>>> 79d0a718
 }
 
 void SVNClient::diff(const char *target1, Revision &revision1,
                      const char *target2, Revision &revision2,
                      Revision *pegRevision, const char *relativeToDir,
                      const char *outfileName, svn_depth_t depth,
-<<<<<<< HEAD
-                     bool ignoreAncestry, bool noDiffDelete, bool force)
-{
-    svn_error_t *err;
-    Pool requestPool;
-=======
                      StringArray &changelists,
                      bool ignoreAncestry, bool noDiffDelete, bool force)
 {
     svn_error_t *err;
     SVN::Pool requestPool;
->>>>>>> 79d0a718
     const char *c_relToDir = relativeToDir ?
       svn_path_canonicalize(relativeToDir, requestPool.pool()) :
       relativeToDir;
@@ -1214,39 +1102,22 @@
 void SVNClient::diff(const char *target1, Revision &revision1,
                      const char *target2, Revision &revision2,
                      const char *relativeToDir, const char *outfileName,
-<<<<<<< HEAD
-                     svn_depth_t depth, bool ignoreAncestry,
-                     bool noDiffDelete, bool force)
-{
-    diff(target1, revision1, target2, revision2, NULL, relativeToDir,
-         outfileName, depth, ignoreAncestry, noDiffDelete, force);
-=======
                      svn_depth_t depth, StringArray &changelists,
                      bool ignoreAncestry, bool noDiffDelete, bool force)
 {
     diff(target1, revision1, target2, revision2, NULL, relativeToDir,
          outfileName, depth, changelists, ignoreAncestry, noDiffDelete, force);
->>>>>>> 79d0a718
 }
 
 void SVNClient::diff(const char *target, Revision &pegRevision,
                      Revision &startRevision, Revision &endRevision,
                      const char *relativeToDir, const char *outfileName,
-<<<<<<< HEAD
-                     svn_depth_t depth, bool ignoreAncestry,
-                     bool noDiffDelete, bool force)
-{
-    diff(target, startRevision, NULL, endRevision, &pegRevision,
-         relativeToDir, outfileName, depth, ignoreAncestry, noDiffDelete,
-         force);
-=======
                      svn_depth_t depth, StringArray &changelists,
                      bool ignoreAncestry, bool noDiffDelete, bool force)
 {
     diff(target, startRevision, NULL, endRevision, &pegRevision,
          relativeToDir, outfileName, depth, changelists,
          ignoreAncestry, noDiffDelete, force);
->>>>>>> 79d0a718
 }
 
 void
@@ -2119,43 +1990,7 @@
                                  pegRevision.revision(),
                                  revision.revision(),
                                  InfoCallback::callback,
-<<<<<<< HEAD
-                                 callback,
-                                 depth, ctx, requestPool.pool()), );
-}
-
-jobjectArray SVNClient::makeJRevisionRangeArray(apr_array_header_t *ranges)
-{
-    JNIEnv *env = JNIUtil::getEnv();
-
-    jclass clazz = env->FindClass(JAVA_PACKAGE "/RevisionRange");
-    if (JNIUtil::isJavaExceptionThrown())
-        return NULL;
-
-    jobjectArray jranges = env->NewObjectArray(ranges->nelts, clazz, NULL);
-
-    for (int i = 0; i < ranges->nelts; ++i)
-    {
-        // Convert svn_merge_range_t *'s to Java RevisionRange objects.
-        svn_merge_range_t *range =
-            APR_ARRAY_IDX(ranges, i, svn_merge_range_t *);
-        jobject jrange = RevisionRange::makeJRevisionRange(range);
-        if (jrange == NULL)
-            return NULL;
-
-        env->SetObjectArrayElement(jranges, i, jrange);
-        if (JNIUtil::isJavaExceptionThrown())
-            return NULL;
-
-        env->DeleteLocalRef(jrange);
-        if (JNIUtil::isJavaExceptionThrown())
-            return NULL;
-    }
-
-    return jranges;
-=======
                                  callback, depth,
                                  changelists.array(requestPool), ctx,
                                  requestPool.pool()), );
->>>>>>> 79d0a718
 }