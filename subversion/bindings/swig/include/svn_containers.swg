--- conflicted
+++ resolved
@@ -1,21 +1,16 @@
 /*
  * ====================================================================
- *    Licensed to the Apache Software Foundation (ASF) under one
- *    or more contributor license agreements.  See the NOTICE file
- *    distributed with this work for additional information
- *    regarding copyright ownership.  The ASF licenses this file
- *    to you under the Apache License, Version 2.0 (the
- *    "License"); you may not use this file except in compliance
- *    with the License.  You may obtain a copy of the License at
+ * Copyright (c) 2000-2008 CollabNet.  All rights reserved.
  *
- *      http://www.apache.org/licenses/LICENSE-2.0
+ * This software is licensed as described in the file COPYING, which
+ * you should have received as part of this distribution.  The terms
+ * are also available at http://subversion.tigris.org/license-1.html.
+ * If newer versions of this license are posted there, you may use a
+ * newer version instead, at your option.
  *
- *    Unless required by applicable law or agreed to in writing,
- *    software distributed under the License is distributed on an
- *    "AS IS" BASIS, WITHOUT WARRANTIES OR CONDITIONS OF ANY
- *    KIND, either express or implied.  See the License for the
- *    specific language governing permissions and limitations
- *    under the License.
+ * This software consists of voluntary contributions made by many
+ * individuals.  For exact contribution history, see the revision
+ * history and logs, available at http://subversion.tigris.org/.
  * ====================================================================
  *
  * svn_containers.swg: This is a child file of svn_types.swg, and
@@ -55,7 +50,17 @@
 
 %hash_argout_typemap(dirents, svn_dirent_t *)
 %hash_argout_typemap(locks, svn_lock_t *)
+#ifdef SWIGPYTHON
+/* FIXME: We are effectively treating this hash as an opaque blob...
+   this is because we currently do not have suitable typemaps to convert
+   it back to an apr_hash_t * for use. */
+%typemap(argout) apr_hash_t **cfg_hash {
+  %append_output(svn_swig_NewPointerObj(*$1, $descriptor(apr_hash_t *),
+                                        _global_py_pool, args));
+}
+#else
 %hash_argout_typemap(cfg_hash, svn_config_t *)
+#endif
 
 /* -----------------------------------------------------------------------
    Output of apr_hash_t * <const char *, svn_string_t *>
@@ -194,8 +199,7 @@
       SWIG_fail;
   }
 
-  $1 = svn_swig_py_struct_ptr_hash_from_dict($input,
-    $descriptor(svn_log_changed_path_t *), _global_pool);
+  $1 = svn_swig_py_changed_path_hash_from_dict($input, _global_pool);
   if (PyErr_Occurred()) {
     SWIG_fail;
   }
@@ -204,44 +208,6 @@
 {
   %append_output(svn_swig_py_changed_path_hash_to_dict($1));
 }
-
-/* apr_hash_t * <const char *, svn_config_t *> */
-%typemap(in) apr_hash_t *config
-  (apr_pool_t *_global_pool = NULL, PyObject *_global_py_pool = NULL)
-{
-  if (_global_pool == NULL)
-  {
-    if (svn_swig_py_get_parent_pool(args, $descriptor(apr_pool_t *),
-                                    &_global_py_pool, &_global_pool))
-      SWIG_fail;
-  }
-
-  $1 = svn_swig_py_struct_ptr_hash_from_dict($input,
-    $descriptor(svn_config_t *), _global_pool);
-  if (PyErr_Occurred())
-    SWIG_fail;
-}
-
-%typemap(out) apr_hash_t *config
-{
-  /* HACK. We don't know which pool the config comes from, and we
-     can't copy it, because svn_config_t is not copyable. So we'll just
-     assume that it's the parent struct's pool. It shouldn't matter
-     anyway, because the only way a non-null config can end up in
-     svn_client_ctx_t is if we assigned it ourselves, in which case the copy
-     that's stored in the Python object will become the result; so this is just
-     a safety net. */
-  apr_pool_t *parent_pool;
-  PyObject *parent_py_pool;
-  
-  if (svn_swig_py_get_parent_pool(args, $descriptor(apr_pool_t *),
-                                  &parent_py_pool, &parent_pool))
-    SWIG_fail;
-  
-  %append_output(svn_swig_py_convert_hash($1, $descriptor(svn_config_t *),
-    parent_py_pool));
-}
-
 #endif
 
 #ifdef SWIGRUBY
@@ -495,32 +461,34 @@
 
 #ifdef SWIGPYTHON
 %typemap(in) apr_array_header_t *location_revisions {
-    $1 = (apr_array_header_t *) svn_swig_py_seq_to_array($input,
-      sizeof(svn_revnum_t),
-      svn_swig_py_unwrap_revnum,
-      NULL,
-      _global_pool);
+    $1 = (apr_array_header_t *) svn_swig_py_revnums_to_array($input,
+                                                             _global_pool);
+    if ($1 == NULL)
+        SWIG_fail;
+}
+#endif
+#ifdef SWIGRUBY
+%typemap(in) apr_array_header_t *location_revisions {
+  $1 = svn_swig_rb_array_to_apr_array_revnum($input, _global_pool);
+}
+#endif
+
+/* -----------------------------------------------------------------------
+   define a general INPUT param of an array of const char * items.
+ */
+
+#ifdef SWIGPYTHON
+%typemap(in) const apr_array_header_t *STRINGLIST {
+    $1 = (apr_array_header_t *) svn_swig_py_strings_to_array($input,
+                                                             _global_pool);
     if (PyErr_Occurred())
       SWIG_fail;
 }
-#endif
-#ifdef SWIGRUBY
-%typemap(in) apr_array_header_t *location_revisions {
-  $1 = svn_swig_rb_array_to_apr_array_revnum($input, _global_pool);
-}
-#endif
-
-/* -----------------------------------------------------------------------
-   define a general INPUT param of an array of const char * items.
- */
-
-#ifdef SWIGPYTHON
-%typemap(in) const apr_array_header_t *STRINGLIST {
-    $1 = (apr_array_header_t *) svn_swig_py_seq_to_array($input,
-      sizeof(const char *),
-      svn_swig_py_unwrap_string,
-      NULL,
-      _global_pool);
+%typemap(in) const apr_array_header_t *STRINGLIST_MAY_BE_NULL {
+    $1 = ($input == Py_None) 
+           ? NULL
+           : (apr_array_header_t *)svn_swig_py_strings_to_array($input,
+                                                                _global_pool);
     if (PyErr_Occurred())
       SWIG_fail;
 }
@@ -576,13 +544,23 @@
 
 #ifdef SWIGPYTHON
 %typemap(in) apr_array_header_t *providers {
-    $1 = (apr_array_header_t *) svn_swig_py_seq_to_array($input,
-      sizeof(const svn_auth_provider_object_t *),
-      svn_swig_py_unwrap_struct_ptr,
-      $descriptor(svn_auth_provider_object_t *),
-      _global_pool);
-    if (PyErr_Occurred())
-      SWIG_fail;
+    svn_auth_provider_object_t *provider;
+    int targlen;
+    if (!PySequence_Check($input)) {
+        PyErr_SetString(PyExc_TypeError, "not a sequence");
+        SWIG_fail;
+    }
+    targlen = PySequence_Length($input);
+    $1 = apr_array_make(_global_pool, targlen, sizeof(provider));
+    ($1)->nelts = targlen;
+    while (targlen--) {
+        provider = svn_swig_MustGetPtr(PySequence_GetItem($input, targlen),
+          $descriptor(svn_auth_provider_object_t *), $svn_argnum);
+        if (PyErr_Occurred()) {
+          SWIG_fail;
+        }
+        APR_ARRAY_IDX($1, targlen, svn_auth_provider_object_t *) = provider;
+    }
 }
 #endif
 
@@ -664,14 +642,10 @@
 */
 #ifdef SWIGPYTHON
 %typemap(in) apr_array_header_t *RANGELIST {
-    $1 = (apr_array_header_t *) svn_swig_py_seq_to_array($input,
-      sizeof(const svn_merge_range_t *),
-      svn_swig_py_unwrap_struct_ptr,
-      $descriptor(svn_merge_range_t *),
-      _global_pool);
-    if (PyErr_Occurred()) {
-      SWIG_fail;
-    }
+  $1 = svn_swig_py_rangelist_to_array($input, _global_pool);
+  if (PyErr_Occurred()) {
+    SWIG_fail;
+  }
 }
 #endif
 
@@ -695,22 +669,11 @@
 */
 #ifdef SWIGPYTHON
 %typemap(in) apr_array_header_t *REVISION_RANGE_LIST {
-<<<<<<< HEAD
-    $1 = (apr_array_header_t *) svn_swig_py_seq_to_array($input,
-      sizeof(const svn_opt_revision_range_t *),
-      svn_swig_py_unwrap_struct_ptr,
-      $descriptor(svn_opt_revision_range_t *),
-      _global_pool);
-    if (PyErr_Occurred()) {
-      SWIG_fail;
-    }
-=======
   $1 = (apr_array_header_t *) svn_swig_py_struct_ptr_list_to_array($input,
     $descriptor(svn_opt_revision_range_t *), _global_pool);
   if (PyErr_Occurred()) {
     SWIG_fail;
   }
->>>>>>> 3392406b
 }
 #endif
 
@@ -822,12 +785,7 @@
 %typemap(in) apr_array_header_t **RANGELIST_INOUT ($*1_ltype temp)
 {
   $1 = &temp;
-  *$1 = (apr_array_header_t *) svn_swig_py_seq_to_array($input,
-    sizeof(const svn_merge_range_t *),
-    svn_swig_py_unwrap_struct_ptr,
-    $descriptor(svn_merge_range_t *),
-    _global_pool);
-      
+  *$1 = svn_swig_py_rangelist_to_array($input, _global_pool);
   if (PyErr_Occurred()) {
     SWIG_fail;
   }
