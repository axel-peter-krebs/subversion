<<<<<<< HEAD
import sys
import os
=======
import sys, os
bindir = os.path.dirname(sys.argv[0])
sys.path[0:0] = [ os.getcwd(), "%s/.libs" % os.getcwd(), \
                  "%s/.." % bindir, "%s/../.libs" % bindir ]

# OSes without RPATH support are going to have to do things here to make
# the correct shared libraries be found.
if sys.platform == 'cygwin':
  import glob
  svndir = os.path.dirname(os.path.dirname(os.path.dirname(os.getcwd())))
  libpath = os.getenv("PATH").split(":")
  libpath.insert(0, "%s/libsvn_swig_py/.libs" % os.getcwd())
  for libdir in glob.glob("%s/libsvn_*" % svndir):
    libpath.insert(0, "%s/.libs" % (libdir))
  os.putenv("PATH", ":".join(libpath))

>>>>>>> fb160b83
import unittest

import setup_path

import client
import pool
<<<<<<< HEAD
import ra
import wc
=======
>>>>>>> fb160b83
import repository
import trac.versioncontrol.tests

# Run all tests

def suite():
  """Run all tests"""
  suite = unittest.TestSuite()
  suite.addTest(client.suite())
  suite.addTest(pool.suite())
<<<<<<< HEAD
  suite.addTest(ra.suite())
  suite.addTest(wc.suite())
=======
>>>>>>> fb160b83
  suite.addTest(repository.suite())
  suite.addTest(trac.versioncontrol.tests.suite());
  return suite

if __name__ == '__main__':
  unittest.main(defaultTest='suite')<|MERGE_RESOLUTION|>--- conflicted
+++ resolved
@@ -1,7 +1,3 @@
-<<<<<<< HEAD
-import sys
-import os
-=======
 import sys, os
 bindir = os.path.dirname(sys.argv[0])
 sys.path[0:0] = [ os.getcwd(), "%s/.libs" % os.getcwd(), \
@@ -18,18 +14,8 @@
     libpath.insert(0, "%s/.libs" % (libdir))
   os.putenv("PATH", ":".join(libpath))
 
->>>>>>> fb160b83
 import unittest
-
-import setup_path
-
-import client
 import pool
-<<<<<<< HEAD
-import ra
-import wc
-=======
->>>>>>> fb160b83
 import repository
 import trac.versioncontrol.tests
 
@@ -38,13 +24,7 @@
 def suite():
   """Run all tests"""
   suite = unittest.TestSuite()
-  suite.addTest(client.suite())
   suite.addTest(pool.suite())
-<<<<<<< HEAD
-  suite.addTest(ra.suite())
-  suite.addTest(wc.suite())
-=======
->>>>>>> fb160b83
   suite.addTest(repository.suite())
   suite.addTest(trac.versioncontrol.tests.suite());
   return suite
