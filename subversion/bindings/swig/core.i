--- conflicted
+++ resolved
@@ -621,11 +621,7 @@
   }
 };
 
-<<<<<<< HEAD
 %include svn_diff_h.swg
-#endif
-=======
-%include svn_diff.h
 
 %inline %{
 static VALUE
@@ -642,4 +638,3 @@
 %}
 
 #endif
->>>>>>> 6976ab06
