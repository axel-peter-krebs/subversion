require "English"
require "svn/error"
require "svn/util"
require "svn/core"
require "svn/delta"
require "svn/ext/wc"

module Svn
  module Wc
    Util.set_constants(Ext::Wc, self)
    Util.set_methods(Ext::Wc, self)
    self.swig_init_asp_dot_net_hack()

    @@alias_targets = %w(parse_externals_description
                         ensure_adm cleanup set_changelist)
    class << self
      @@alias_targets.each do |target|
        alias_method "_#{target}", target
      end
    end
    @@alias_targets.each do |target|
      alias_method "_#{target}", target
    end
    @@alias_targets = nil
    
    module_function
    def locked?(path)
      Wc.locked(path)
    end

    def ensure_adm(*args)
      AdmAccess.ensure(*args)
    end

    # For backward compatibility
    def parse_externals_description(*args)
      ExternalsDescription.parse(*args)
    end

    def actual_target(path)
      Wc.get_actual_target(path)
    end

    def normal_prop?(name)
      Wc.is_normal_prop(name)
    end
    
    def wc_prop?(name)
      Wc.is_wc_prop(name)
    end
    
    def entry_prop?(name)
      Wc.is_entry_prop(name)
    end

    def pristine_copy_path(path)
      Wc.get_pristine_copy_path(path)
    end

    def default_ignores(config)
      Wc.get_default_ignores(config)
    end
    
    def cleanup(path, diff3_cmd=nil, cancel_func=nil)
      Wc.cleanup2(path, diff3_cmd, cancel_func)
    end

    def ignore?(path, patterns)
      Wc.match_ignore_list(path, patterns)
    end

    def set_change_list(paths, change_list_name, matching_change_list_name=nil,
                        cancel_func=nil, notify_func=nil)
      paths = [paths] unless paths.is_a?(Array)
      Wc._set_changelist(paths, change_list_name, matching_change_list_name,
                         cancel_func, notify_func)
    end
    alias_method :set_changelist, :set_change_list
    module_function :set_changelist

    module ExternalsDescription
      module_function
      def parse(parent_dir, desc)
        Wc.parse_externals_description3(parent_dir, desc)
      end
    end

    class ExternalItem
      class << self
        undef new
      end
    end

    AdmAccess = SWIG::TYPE_p_svn_wc_adm_access_t
    class AdmAccess
      class << self
        def ensure(path, uuid, url, repos, revision, depth=nil)
          Wc.ensure_adm3(path, uuid, url, repos, revision, depth)
        end

        def open(associated, path, write_lock=true,
                 depth=-1, cancel_func=nil, &block)
          _open(:adm_open3, associated, path, write_lock,
                depth, cancel_func, &block)
        end

        def probe_open(associated, path, write_lock=true, depth=-1,
                       cancel_func=nil, &block)
          _open(:adm_probe_open3, associated, path, write_lock,
                depth, cancel_func, &block)
        end

        def open_anchor(path, write_lock=true, depth=-1,
                        cancel_func=nil, &block)
          _open(:adm_open_anchor, path, write_lock, depth,
                cancel_func, &block)
        end

        private
        def _open(name, *args, &block)
          results = Wc.__send__(name, *args, &block)
          adm, *rest = results

          if block_given?
            begin
              yield *results
            ensure
              adm.close
            end
          else
            results
          end
        end
      end

      attr_accessor :traversal_info

      def open(*args, &block)
        self.class.open(self, *args, &block)
      end

      def probe_open(*args, &block)
        self.class.probe_open(self, *args, &block)
      end

      def retrieve(path)
        Wc.adm_retrieve(self, path)
      end
        
      def probe_retrieve(path)
        Wc.adm_probe_retrieve(self, path)
      end

      def probe_try(path, write_lock, depth, &cancel_func)
        Wc.adm_probe_try3(self, path, write_lock, depth, cancel_func)
      end

      def close
        Wc.adm_close(self)
      end

      def path
        Wc.adm_access_path(self)
      end

      def locked?
        Wc.adm_locked(self)
      end

      def has_binary_prop?(path)
        Wc.has_binary_prop(path, self)
      end

      def text_modified?(filename, force=false)
        Wc.text_modified_p(filename, force, self)
      end
      
      def props_modified?(path)
        Wc.props_modified_p(path, self)
      end

      def entry(path, show_hidden=false)
        Entry.new(path, self, show_hidden, Svn::Core::Pool.new)
      end

      def read_entries(show_hidden=false)
        Wc.entries_read(self, show_hidden, Svn::Core::Pool.new)
      end

      def ancestry(path)
        Wc.get_ancestry(path, self)
      end

      def walk_entries(path, callbacks, show_hidden=false, cancel_func=nil)
        Wc.walk_entries3(path, self, callbacks, show_hidden, cancel_func)
      end

      def mark_missing_deleted(path)
        Wc.mark_missing_deleted(path, self)
      end

      def maybe_set_repos_root(path, repos)
        Wc.maybe_set_repos_root(self, path, repos)
      end
      
      def status(path)
        Wc.status2(path, self)
      end

      def status_editor(target, config, recurse=true,
                        get_all=true, no_ignore=true,
                        cancel_func=nil, traversal_info=nil)
        traversal_info ||= _traversal_info
        status_func = Proc.new do |path, status|
          yield(path, status)
        end
        ret = Wc.get_status_editor2(self, target, config, recurse,
                                    get_all, no_ignore, status_func,
                                    cancel_func, traversal_info)
        editor, editor_baton, set_lock_baton = *ret
        editor.instance_variable_set("@__status_fun__", status_func)
        editor.baton = editor_baton
        def set_lock_baton.set_repos_locks(locks, repos_root)
          Wc.status_set_repos_locks(self, locks, repos_root)
        end
        [editor, set_lock_baton]
      end

      def copy(src, dst_basename, cancel_func=nil, notify_func=nil)
        Wc.copy2(src, self, dst_basename, cancel_func, notify_func)
      end

      def delete(path, cancel_func=nil, notify_func=nil, keep_local=false)
        Wc.delete3(path, self, cancel_func, notify_func, keep_local)
      end

      def add(path, copyfrom_url=nil, copyfrom_rev=0,
              cancel_func=nil, notify_func=nil)
        Wc.add2(path, self, copyfrom_url, copyfrom_rev,
                cancel_func, notify_func)
      end

      def add_repos_file(dst_path, new_text_path, new_props,
                         copyfrom_url=nil, copyfrom_rev=0)
        Wc.add_repos_file(dst_path, self, new_text_path,
                          new_props, copyfrom_url, copyfrom_rev)
      end

      def add_repos_file2(dst_path, new_text_base_path, new_base_props,
                          new_text_path=nil, new_props=nil,
                          copyfrom_url=nil, copyfrom_rev=0)
        Wc.add_repos_file2(dst_path, self,
                           new_text_base_path, new_text_path,
                           new_base_props, new_props,
                           copyfrom_url, copyfrom_rev)
      end

      def remove_from_revision_control(name, destroy_wf=true,
                                       instant_error=true,
                                       cancel_func=nil)
        Wc.remove_from_revision_control(self, name,
                                        destroy_wf,
                                        instant_error,
                                        cancel_func)
      end

      def resolved_conflict(path, resolve_text=true,
                            resolve_props=true, recurse=true,
                            notify_func=nil, cancel_func=nil)
        Wc.resolved_conflict2(path, self, resolve_text,
                              resolve_props, recurse,
                              notify_func, cancel_func)
      end

      def process_committed(path, new_revnum, rev_date=nil, rev_author=nil,
                            wcprop_changes=[], recurse=true,
                            remove_lock=true, digest=nil,
                            remove_change_list=false)
        Wc.process_committed4(path, self, recurse,
                              new_revnum, rev_date,
                              rev_author, wcprop_changes,
                              remove_lock, remove_change_list, digest)
      end

      def crawl_revisions(path, reporter, restore_files=true,
                          depth=nil, use_commit_times=true,
                          notify_func=nil, traversal_info=nil)
        traversal_info ||= _traversal_info
        Wc.crawl_revisions3(path, self, reporter, reporter.baton,
                            restore_files, depth, use_commit_times,
                            notify_func, traversal_info)
      end

      def wc_root?(path)
        Wc.is_wc_root(path, self)
      end

      def update_editor(target_revision, target, use_commit_times=true,
                        depth=nil, allow_unver_obstruction=false, diff3_cmd=nil,
                        notify_func=nil, cancel_func=nil, traversal_info=nil,
<<<<<<< HEAD
                        preserved_exts=nil)
=======
                        preserved_exts=nil, conflict_func=nil)
>>>>>>> 4eaf3f05
        preserved_exts ||= []
        traversal_info ||= _traversal_info
        results = Wc.get_update_editor3(target_revision, self, target,
                                        use_commit_times, depth,
                                        allow_unver_obstruction,
<<<<<<< HEAD
                                        notify_func, cancel_func, diff3_cmd,
=======
                                        notify_func, cancel_func, conflict_func, diff3_cmd,
>>>>>>> 4eaf3f05
                                        preserved_exts, traversal_info)
        target_revision_address, editor, editor_baton = results
        editor.__send__(:target_revision_address=, target_revision_address)
        editor.baton = editor_baton
        editor
      end

      def switch_editor(target_revision, target, switch_url,
                        use_commit_times=true, depth=nil,
                        allow_unver_obstruction=false, diff3_cmd=nil,
                        notify_func=nil, cancel_func=nil, traversal_info=nil,
                        preserved_exts=nil)
        preserved_exts ||= []
        traversal_info ||= _traversal_info
        results = Wc.get_switch_editor3(target_revision, self, target,
                                        switch_url, use_commit_times, depth,
                                        allow_unver_obstruction,
                                        notify_func, cancel_func,
                                        diff3_cmd, preserved_exts,
                                        traversal_info)
        target_revision_address, editor, editor_baton = results
        editor.__send__(:target_revision_address=, target_revision_address)
        editor.baton = editor_baton
        editor
      end

      def prop_list(path)
        Wc.prop_list(path, self)
      end

      def prop(name, path)
        Wc.prop_get(name, path, self)
      end

      def set_prop(name, value, path, skip_checks=false)
        Wc.prop_set2(name, value, path, self, skip_checks)
      end

      def diff_editor(target, callbacks, depth=nil,
                      ignore_ancestry=true, use_text_base=false,
                      reverse_order=false, cancel_func=nil)
        callbacks_wrapper = DiffCallbacksWrapper.new(callbacks)
        args = [target, callbacks_wrapper, depth, ignore_ancestry,
                use_text_base, reverse_order, cancel_func]
        diff_editor2(*args)
      end

      def diff_editor2(target, callbacks, depth=nil,
                       ignore_ancestry=true, use_text_base=false,
                       reverse_order=false, cancel_func=nil)
        editor, editor_baton = Wc.get_diff_editor4(self, target, callbacks,
                                                   depth, ignore_ancestry,
                                                   use_text_base, reverse_order,
                                                   cancel_func)
        editor.baton = editor_baton
        editor
      end

      def diff(target, callbacks, recurse=true, ignore_ancestry=true)
        callbacks_wrapper = DiffCallbacksWrapper.new(callbacks)
        args = [target, callbacks_wrapper, recurse, ignore_ancestry]
        diff2(*args)
      end

      def diff2(target, callbacks, recurse=true, ignore_ancestry=true)
        Wc.diff3(self, target, callbacks, recurse, ignore_ancestry)
      end

      def prop_diffs(path)
        Wc.get_prop_diffs(path, self)
      end

      def merge(left, right, merge_target, left_label,
                right_label, target_label, dry_run=false,
                diff3_cmd=nil, merge_options=nil)
        Wc.merge2(left, right, merge_target, self,
                  left_label, right_label, target_label,
                  dry_run, diff3_cmd, merge_options)
      end

      def merge_props(path, baseprops, propchanges, base_merge=true,
                      dry_run=false)
        Wc.merge_props(path, self, baseprops, propchanges,
                      base_merge, dry_run)
      end

      def merge_prop_diffs(path, propchanges, base_merge=true,
                           dry_run=false)
        Wc.merge_prop_diffs(path, self, propchanges,
                           base_merge, dry_run)
      end

      def relocate(path, from, to, recurse=true, old_validator=nil, &validator)
        if validator.nil? and !old_validator.nil?
          validator = Proc.new do |uuid, url, root_url|
            old_validator.call(uuid,
                               root_url ? root_url : url,
                               root_url ? true : false)
          end
        end
        Wc.relocate3(path, self, from, to, recurse, validator)
      end

      def revert(path, recurse=true, use_commit_times=true,
                 cancel_func=nil, notify_func=nil)
        Wc.revert2(path, self, recurse, use_commit_times,
                   cancel_func, notify_func)
      end

      def translated_file(src, versioned_file, flags)
        temp = Wc.translated_file2(src, versioned_file, self, flags)
        temp.close
        path = temp.path
        path.instance_variable_set("@__temp__", temp)
        path
      end

      def translated_file2(src, versioned_file, flags)
        Wc.translated_file2(src, versioned_file, self, flags)
      end

      def translated_stream(path, versioned_file, flags)
        Wc.translated_stream(path, versioned_file, self, flags)
      end

      def transmit_text_deltas(path, editor, file_baton, fulltext=false)
        editor.baton = file_baton
        Wc.transmit_text_deltas(path, self, fulltext, editor)
      end

      def transmit_text_deltas2(path, editor, fulltext=false)
        Wc.transmit_text_deltas2(path, self, fulltext, editor)
      end

      def transmit_prop_deltas(path, entry, editor, baton=nil)
        editor.baton = baton if baton
        Wc.transmit_prop_deltas(path, self, entry, editor)
      end

      def ignores(config)
        Wc.get_ignores(config, self)
      end

      def add_lock(path, lock)
        Wc.add_lock(path, lock, self)
      end

      def remove_lock(path)
        Wc.remove_lock(path, self)
      end

      private
      def _traversal_info
        @traversal_info ||= nil
      end
    end

    class DiffCallbacksWrapper
      def initialize(original)
        @original = original
      end

      def file_changed(access, path, tmpfile1, tmpfile2, rev1,
                       rev2, mimetype1, mimetype2,
                       prop_changes, original_props)
        prop_changes = Util.hash_to_prop_array(prop_changes)
        @original.file_changed(access, path, tmpfile1, tmpfile2, rev1,
                               rev2, mimetype1, mimetype2,
                               prop_changes, original_props)
      end

      def file_added(access, path, tmpfile1, tmpfile2, rev1,
                     rev2, mimetype1, mimetype2,
                     prop_changes, original_props)
        prop_changes = Util.hash_to_prop_array(prop_changes)
        @original.file_added(access, path, tmpfile1, tmpfile2, rev1,
                             rev2, mimetype1, mimetype2,
                             prop_changes, original_props)
      end

      def dir_props_changed(access, path, prop_changes, original_props)
        prop_changes = Util.hash_to_prop_array(prop_changes)
        @original.dir_props_changed(access, path, prop_changes, original_props)
      end

      def method_missing(method, *args, &block)
        @original.__send__(method, *args, &block)
      end
    end

    class TraversalInfo
      def edited_externals
        Wc.edited_externals(self)
      end
    end

    class Entry
      alias_method :change_list, :changelist

      def dup
        Wc.entry_dup(self, Svn::Core::Pool.new)
      end

      def conflicted(dir_path)
        Wc.conflicted_p(dir_path, self)
      end

      def conflicted?(dir_path)
        conflicted(dir_path).any? {|x| x}
      end

      def text_conflicted?(dir_path)
        conflicted(dir_path)[0]
      end
      
      def prop_conflicted?(dir_path)
        conflicted(dir_path)[1]
      end
      
      def dir?
        kind == Core::NODE_DIR
      end

      def file?
        kind == Core::NODE_FILE
      end

      def add?
        schedule == SCHEDULE_ADD
      end

      def normal?
        schedule == SCHEDULE_NORMAL
      end
    end
    
    class Status2
      def dup
        Wc.dup_status2(self, Core::Pool.new)
      end
      
      def text_added?
        text_status == STATUS_ADDED
      end

      def text_normal?
        text_status == STATUS_NORMAL
      end
    end

    class Notify
      def dup
        Wc.dup_notify(self, Core::Pool.new)
      end

      def commit_added?
        action == NOTIFY_COMMIT_ADDED
      end

      def commit_deleted?
        action == NOTIFY_COMMIT_DELETED
      end

      def commit_postfix_txdelta?
        action == NOTIFY_COMMIT_POSTFIX_TXDELTA
      end

      def add?
        action == NOTIFY_ADD
      end

      def locked?
        lock_state = NOTIFY_LOCK_STATE_LOCKED
      end

      def unlocked?
        lock_state = NOTIFY_LOCK_STATE_UNLOCKED
      end
    end

    class RevisionStatus
      alias _initialize initialize
      def initialize(wc_path, trail_url, committed, cancel_func=nil)
        _initialize(wc_path, trail_url, committed, cancel_func)
      end
    end

    class CommittedQueue
      def push(access, path, recurse=true, wcprop_changes={}, remove_lock=true,
               remove_change_list=false, digest=nil)
        Wc.queue_committed(self, path, access, recurse, wcprop_changes,
                           remove_lock, remove_change_list, digest)
        self
      end

      def process(access, new_rev, rev_date=nil, rev_author=nil)
        rev_date = rev_date.to_svn_format if rev_date.is_a?(Time)
        Wc.process_committed_queue(self, access, new_rev, rev_date, rev_author)
      end
    end
  end
end<|MERGE_RESOLUTION|>--- conflicted
+++ resolved
@@ -298,21 +298,13 @@
       def update_editor(target_revision, target, use_commit_times=true,
                         depth=nil, allow_unver_obstruction=false, diff3_cmd=nil,
                         notify_func=nil, cancel_func=nil, traversal_info=nil,
-<<<<<<< HEAD
-                        preserved_exts=nil)
-=======
                         preserved_exts=nil, conflict_func=nil)
->>>>>>> 4eaf3f05
         preserved_exts ||= []
         traversal_info ||= _traversal_info
         results = Wc.get_update_editor3(target_revision, self, target,
                                         use_commit_times, depth,
                                         allow_unver_obstruction,
-<<<<<<< HEAD
-                                        notify_func, cancel_func, diff3_cmd,
-=======
                                         notify_func, cancel_func, conflict_func, diff3_cmd,
->>>>>>> 4eaf3f05
                                         preserved_exts, traversal_info)
         target_revision_address, editor, editor_baton = results
         editor.__send__(:target_revision_address=, target_revision_address)
