require "English"
require "svn/error"
require "svn/util"
require "svn/core"
require "svn/fs"
require "svn/client"
require "svn/ext/repos"

module Svn
  module Repos
    Util.set_constants(Ext::Repos, self)
    Util.set_methods(Ext::Repos, self)


    @@alias_targets = %w(create hotcopy recover db_logfiles)
    class << self
      @@alias_targets.each do |target|
        alias_method "_#{target}", target
      end
    end
    @@alias_targets.each do |target|
      alias_method "_#{target}", target
    end
    @@alias_targets = nil
    
    module_function
    def create(path, config={}, fs_config={}, &block)
      _create(path, nil, nil, config, fs_config, &block)
    end

    def hotcopy(src, dest, clean_logs=true)
      _hotcopy(src, dest, clean_logs)
    end

    def recover(path, nonblocking=false, cancel_func=nil, &start_callback)
      recover3(path, nonblocking, start_callback, cancel_func)
    end

    def db_logfiles(path, only_unused=true)
      _db_logfiles(path, only_unused)
    end

    def read_authz(file, must_exist=true)
      Repos.authz_read(file, must_exist)
    end

    ReposCore = SWIG::TYPE_p_svn_repos_t
    class ReposCore
      class << self
        def def_simple_delegate(*ids)
          ids.each do |id|
            module_eval(<<-EOC, __FILE__, __LINE__)
            def #{id.to_s}
              Repos.#{id.to_s}(self)
            end
            EOC
          end
        end
      end

      def_simple_delegate :path, :db_env, :conf_dir
      def_simple_delegate :svnserve_conf, :lock_dir
      def_simple_delegate :db_lockfile, :db_logs_lockfile
      def_simple_delegate :hook_dir, :start_commit_hook
      def_simple_delegate :pre_commit_hook, :post_commit_hook
      def_simple_delegate :pre_revprop_change_hook, :post_revprop_change_hook
      def_simple_delegate :pre_lock_hook, :post_lock_hook
      def_simple_delegate :pre_unlock_hook, :post_unlock_hook

      attr_reader :authz_read_func

      def fs
        Repos.fs_wrapper(self)
      end
      
      def set_authz_read_func(&block)
        @authz_read_func = block
      end
      
      def report(rev, username, fs_base, target, tgt_path,
                 editor, text_deltas=true, recurse=true,
                 ignore_ancestry=false, authz_read_func=nil)
        authz_read_func ||= @authz_read_func
        args = [
          rev, username, self, fs_base, target, tgt_path,
          text_deltas, recurse, ignore_ancestry, editor,
          authz_read_func,
        ]
        report_baton = Repos.begin_report(*args)
        setup_report_baton(report_baton)
        if block_given?
          report_baton.set_path("", rev)
          result = yield(report_baton)
          report_baton.finish_report unless report_baton.aborted?
          result
        else
          report_baton
        end
      end

      def report2(rev, fs_base, target, tgt_path, editor, text_deltas=true,
                  ignore_ancestry=false, depth=nil, authz_read_func=nil)
        authz_read_func ||= @authz_read_func
        args = [
          rev, self, fs_base, target, tgt_path, text_deltas,
          ignore_ancestry, editor, authz_read_func,
        ]
        report_baton = Repos.begin_report2(*args)
        setup_report_baton(report_baton)
        if block_given?
          report_baton.set_path("", rev, false, nil, depth)
          result = yield(report_baton)
          report_baton.finish_report unless report_baton.aborted?
          result
        else
          report_baton
        end
      end

      def commit_editor(repos_url, base_path, txn=nil, user=nil,
                        log_msg=nil, commit_callback=nil,
                        authz_callback=nil)
        editor, baton = Repos.get_commit_editor3(self, txn, repos_url,
                                                 base_path, user, log_msg,
                                                 commit_callback,
                                                 authz_callback)
        editor.baton = baton
        editor
      end

      def commit_editor2(repos_url, base_path, txn=nil, user=nil,
                         log_msg=nil, commit_callback=nil,
                         authz_callback=nil)
        editor, baton = Repos.get_commit_editor4(self, txn, repos_url,
                                                 base_path, user, log_msg,
                                                 commit_callback,
                                                 authz_callback)
        editor.baton = baton
        editor
      end

      def commit_editor3(repos_url, base_path, txn=nil, rev_props=nil,
                         commit_callback=nil, authz_callback=nil)
        rev_props ||= {}
        editor, baton = Repos.get_commit_editor5(self, txn, repos_url,
                                                 base_path, rev_props,
                                                 commit_callback,
                                                 authz_callback)
        editor.baton = baton
        editor
      end

      def youngest_revision
        fs.youngest_rev
      end
      alias_method :youngest_rev, :youngest_revision

      def dated_revision(date)
        Repos.dated_revision(self, date.to_apr_time)
      end

      def logs(paths, start_rev, end_rev, limit,
               discover_changed_paths=true,
               strict_node_history=false,
               authz_read_func=nil)
        authz_read_func ||= @authz_read_func
        paths = [paths] unless paths.is_a?(Array)
        infos = []
        receiver = Proc.new do |changed_paths, revision, author, date, message|
          if block_given?
            yield(changed_paths, revision, author, date, message)
          end
          infos << [changed_paths, revision, author, date, message]
        end
        Repos.get_logs3(self, paths, start_rev, end_rev,
                        limit, discover_changed_paths,
                        strict_node_history, authz_read_func,
                        receiver)
        infos
      end

      def file_revs(path, start_rev, end_rev, authz_read_func=nil)
        args = [path, start_rev, end_rev, authz_read_func]
        if block_given?
          revs = file_revs2(*args) do |path, rev, rev_props, prop_diffs|
            yield(path, rev, rev_props, Util.hash_to_prop_array(prop_diffs))
          end
        else
          revs = file_revs2(*args)
        end
        revs.collect do |path, rev, rev_props, prop_diffs|
          [path, rev, rev_props, Util.hash_to_prop_array(prop_diffs)]
        end
      end

      def file_revs2(path, start_rev, end_rev, authz_read_func=nil)
        authz_read_func ||= @authz_read_func
        revs = []
        handler = Proc.new do |path, rev, rev_props, prop_diffs|
          yield(path, rev, rev_props, prop_diffs) if block_given?
          revs << [path, rev, rev_props, prop_diffs]
        end
        Repos.get_file_revs(self, path, start_rev, end_rev,
                            authz_read_func, handler)
        revs
      end

      def commit_txn(txn)
        Repos.fs_commit_txn(self, txn)
      end

      def transaction_for_commit(*args)
        if args.first.is_a?(Hash)
          props, rev = args
        else
          author, log, rev = args
          props = {
            Svn::Core::PROP_REVISION_AUTHOR => author,
            Svn::Core::PROP_REVISION_LOG => log,
          }
        end
        txn = Repos.fs_begin_txn_for_commit2(self, rev || youngest_rev, props)

        if block_given?
          yield(txn)
          commit(txn) if fs.transactions.include?(txn.name)
        else
          txn
        end
      end

      def transaction_for_update(author, rev=nil)
        txn = Repos.fs_begin_txn_for_update(self, rev || youngest_rev, author)

        if block_given?
          yield(txn)
          txn.abort if fs.transactions.include?(txn.name)
        else
          txn
        end
      end
      
      def commit(txn)
        Repos.fs_commit_txn(self, txn)
      end

      def lock(path, token=nil, comment=nil, dav_comment=true,
               expiration_date=nil, current_rev=nil, steal_lock=false)
        if expiration_date
          expiration_date = expiration_date.to_apr_time
        else
          expiration_date = 0
        end
        current_rev ||= youngest_rev
        Repos.fs_lock(self, path, token, comment,
                      dav_comment, expiration_date,
                      current_rev, steal_lock)
      end

      def unlock(path, token, break_lock=false)
        Repos.fs_unlock(self, path, token, break_lock)
      end

      def get_locks(path, authz_read_func=nil)
        authz_read_func ||= @authz_read_func
        Repos.fs_get_locks(self, path, authz_read_func)
      end

      def set_prop(author, name, new_value, rev=nil, authz_read_func=nil,
                   use_pre_revprop_change_hook=true,
                   use_post_revprop_change_hook=true)
        authz_read_func ||= @authz_read_func
        rev ||= youngest_rev
        Repos.fs_change_rev_prop3(self, rev, author, name, new_value,
                                  use_pre_revprop_change_hook,
                                  use_post_revprop_change_hook,
                                  authz_read_func)
      end

      def prop(name, rev=nil, authz_read_func=nil)
        authz_read_func ||= @authz_read_func
        rev ||= youngest_rev
        value = Repos.fs_revision_prop(self, rev, name, authz_read_func)
        if name == Svn::Core::PROP_REVISION_DATE
          value = Time.from_svn_format(value)
        end
        value
      end

      def proplist(rev=nil, authz_read_func=nil)
        authz_read_func ||= @authz_read_func
        rev ||= youngest_rev
        props = Repos.fs_revision_proplist(self, rev, authz_read_func)
        if props.has_key?(Svn::Core::PROP_REVISION_DATE)
          props[Svn::Core::PROP_REVISION_DATE] =
            Time.from_svn_format(props[Svn::Core::PROP_REVISION_DATE])
        end
        props
      end

      def node_editor(base_root, root)
        editor, baton = Repos.node_editor(self, base_root, root)
        def baton.node
          Repos.node_from_baton(self)
        end
        editor.baton = baton
        editor
      end

      def dump_fs(dumpstream, feedback_stream, start_rev, end_rev,
                  incremental=true, use_deltas=true, &cancel_func)
        Repos.dump_fs2(self, dumpstream, feedback_stream,
                       start_rev, end_rev, incremental,
                       use_deltas, cancel_func)
      end

      def load_fs(dumpstream, feedback_stream=nil, uuid_action=nil,
                  parent_dir=nil, use_pre_commit_hook=true,
                  use_post_commit_hook=true, &cancel_func)
        uuid_action ||= Svn::Repos::LOAD_UUID_DEFAULT
        Repos.load_fs2(self, dumpstream, feedback_stream,
                       uuid_action, parent_dir,
                       use_pre_commit_hook, use_post_commit_hook,
                       cancel_func)
      end

      def build_parser(uuid_action, parent_dir,
                       use_history=true, outstream=nil)
        outstream ||= StringIO.new
        parser, baton = Repos.get_fs_build_parser2(use_history,
                                                   uuid_action,
                                                   outstream,
                                                   parent_dir)
        def parser.parse_dumpstream(stream, &cancel_func)
          Repos.parse_dumpstream2(stream, self, @baton, cancel_func)
        end

        def parser.outstream=(new_stream)
          @outstream = new_stream
        end
      
        def parser.baton=(new_baton)
          @baton = new_baton
        end
        
        def parser.baton
          @baton
        end

        parser.outstream = outstream
        parser.baton = baton
        parser
      end
    
      def delta_tree(root, base_rev)
        base_root = fs.root(base_rev)
        editor = node_editor(base_root, root)
        root.replay(editor)
        editor.baton.node
      end

      def merge_info(paths, revision=nil, inherit=nil, &authz_read_func)
        path = nil
        unless paths.is_a?(Array)
          path = paths
          paths = [path]
        end
        revision ||= Svn::Core::INVALID_REVNUM
        results = Repos.fs_get_mergeinfo(self, paths, revision,
<<<<<<< HEAD
                                          include_parents, authz_read_func)
=======
                                          inherit, authz_read_func)
>>>>>>> 4eaf3f05
        results = results[path] if path
        results
      end
      alias_method :mergeinfo, :merge_info

      private
      def setup_report_baton(baton)
        baton.instance_variable_set("@aborted", false)
        
        def baton.aborted?
          @aborted
        end
        
        def baton.set_path(path, revision, start_empty=false, lock_token=nil,
                           depth=nil)
          Repos.set_path3(self, path, revision, depth, start_empty, lock_token)
        end
        
        def baton.link_path(path, link_path, revision, start_empty=false,
                            lock_token=nil, depth=nil)
          Repos.link_path3(self, path, link_path, revision, depth,
                           start_empty, lock_token)
        end
        
        def baton.delete_path(path)
          Repos.delete_path(self, path)
        end
        
        def baton.finish_report
          Repos.finish_report(self)
        end
        
        def baton.abort_report
          Repos.abort_report(self)
          @aborted = true
        end
        
      end
    end
    
    
    class Node
      
      alias text_mod? text_mod
      alias prop_mod? prop_mod
      
      def copy?
        Util.copy?(copyfrom_path, copyfrom_rev)
      end
      
      def add?
        action == "A"
      end
      
      def delete?
        action == "D"
      end

      def replace?
        action == "R"
      end

      def file?
        kind == Core::NODE_FILE
      end

      def dir?
        kind == Core::NODE_DIR
      end

      def none?
        kind == Core::NODE_NONE
      end

      def unknown?
        kind == Core::NODE_UNKNOWN
      end
      
    end

    Authz = SWIG::TYPE_p_svn_authz_t
    class Authz

      class << self
        def read(file, must_exist=true)
          Repos.authz_read(file, must_exist)
        end
      end
      
      def can_access?(repos_name, path, user, required_access)
        Repos.authz_check_access(self,
                                 repos_name,
                                 path,
                                 user,
                                 required_access)
      end
    end
  end
end<|MERGE_RESOLUTION|>--- conflicted
+++ resolved
@@ -367,11 +367,7 @@
         end
         revision ||= Svn::Core::INVALID_REVNUM
         results = Repos.fs_get_mergeinfo(self, paths, revision,
-<<<<<<< HEAD
-                                          include_parents, authz_read_func)
-=======
                                           inherit, authz_read_func)
->>>>>>> 4eaf3f05
         results = results[path] if path
         results
       end
