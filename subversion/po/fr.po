--- conflicted
+++ resolved
@@ -1152,26 +1152,9 @@
 
 #: libsvn_client/commit_util.c:1014
 #, c-format
-<<<<<<< HEAD
-msgid "'%s' unlocked.\n"
-msgstr "'%s' déverrouillé.\n"
-
-#: clients/cmdline/prompt.c:94
-msgid "Can't open stdin"
-msgstr "Impossible d'ouvrir l'entrée standard (stdin)"
-
-#: clients/cmdline/prompt.c:112 clients/cmdline/prompt.c:116
-msgid "Can't read stdin"
-msgstr "Impossible de lire l'entrée standard (stdin)"
-
-#: clients/cmdline/prompt.c:153 libsvn_ra_svn/client.c:330
-msgid "Can't get password"
-msgstr "Impossible d'obtenir le mot de passe"
-=======
 msgid "Commit item '%s' has copy flag but an invalid revision"
 msgstr ""
 "L'élément de propagation '%s' marqué pour copie avec une révision invalide"
->>>>>>> c2b624c0
 
 #: libsvn_client/copy.c:95 libsvn_client/copy.c:778
 #, c-format
@@ -2846,12 +2829,6 @@
 msgid "'DAV:baseline-collection' was not present on the baseline resource"
 msgstr ""
 
-<<<<<<< HEAD
-#: libsvn_client/diff.c:432
-#, c-format
-msgid "Cannot display: file marked as a binary type.%s"
-msgstr "Impossible d'afficher : fichier considéré comme binaire.%s"
-=======
 #: libsvn_ra_dav/props.c:938
 msgid "'DAV:version-name' was not present on the baseline resource"
 msgstr ""
@@ -2863,7 +2840,6 @@
 #: libsvn_ra_dav/replay.c:137
 msgid "Missing revision attr in target-revision element"
 msgstr "Attribut révision 'rev' manquant dans un élément 'target-revision'"
->>>>>>> c2b624c0
 
 #: libsvn_ra_dav/replay.c:154
 msgid "Missing revision attr in open-root element"
@@ -3355,17 +3331,9 @@
 msgid "Number is larger than maximum"
 msgstr "Nombre supérieur au maximum"
 
-<<<<<<< HEAD
-#: libsvn_fs_base/dag.c:615
-#, c-format
-msgid "Can't set proplist on *immutable* node-revision %s"
-msgstr "Impossible de fixer des propriétés sur la révision de noeud "
-"*non modifiable* %s"
-=======
 #: libsvn_ra_svn/marshal.c:765
 msgid "Empty error list"
 msgstr "Liste d'erreurs vide"
->>>>>>> c2b624c0
 
 #: libsvn_ra_svn/marshal.c:774
 msgid "Malformed error list"
@@ -4571,11 +4539,6 @@
 msgid "Malformed XML: %s at line %d"
 msgstr "XML malformé: %s à la ligne %d"
 
-<<<<<<< HEAD
-#: libsvn_ra_svn/client.c:137
-msgid "Can't create socket"
-msgstr "Impossible de créer un 'socket'"
-=======
 #: libsvn_wc/adm_crawler.c:599
 msgid "Error aborting report"
 msgstr "Erreur en interrompant un rapport"
@@ -4584,7 +4547,6 @@
 #, c-format
 msgid "Checksum mismatch for '%s'; expected '%s', actual: '%s'"
 msgstr "Sommes de contrôle différentes pour '%s', '%s' attendu, '%s' obtenu"
->>>>>>> c2b624c0
 
 #: libsvn_wc/adm_crawler.c:822
 msgid "Error opening local file"
@@ -4592,13 +4554,8 @@
 
 #: libsvn_wc/adm_files.c:100
 #, c-format
-<<<<<<< HEAD
-msgid "Can't connect to host '%s'"
-msgstr "Impossible de se connecter à l'hôte '%s'"
-=======
 msgid "'%s' is not a valid administrative directory name"
 msgstr "'%s' n'est pas un nom de répertoire administratif valide"
->>>>>>> c2b624c0
 
 #: libsvn_wc/adm_files.c:260
 msgid "Bad type indicator"
@@ -4643,21 +4600,8 @@
 
 #: libsvn_wc/adm_files.c:968
 #, c-format
-<<<<<<< HEAD
-msgid "Error in child process: %s"
-msgstr ""
-
-#: libsvn_ra_svn/client.c:561
-msgid "Can't create tunnel"
-msgstr "Impossible de créer le tunnel"
-
-#: libsvn_ra_svn/client.c:590
-msgid "Module for accessing a repository using the svn network protocol."
-msgstr "Module pour accéder à un dépôt avec le protocole réseau propre de svn"
-=======
 msgid "URL '%s' doesn't match existing URL '%s' in '%s'"
 msgstr "L'URL '%s' ne correspond pas à l'URL '%s' dans '%s'"
->>>>>>> c2b624c0
 
 #: libsvn_wc/adm_ops.c:258
 #, c-format
@@ -5334,23 +5278,13 @@
 
 #: libsvn_wc/update_editor.c:2699
 #, c-format
-<<<<<<< HEAD
-msgid "Can't open config file '%s'"
-msgstr "Impossible d'ouvrir le fichier de configuration '%s'"
-=======
 msgid "'%s' has no ancestry information"
 msgstr "'%s' n'a pas d'ancêtre"
->>>>>>> c2b624c0
 
 #: libsvn_wc/update_editor.c:2862
 #, c-format
-<<<<<<< HEAD
-msgid "Can't find config file '%s'"
-msgstr "Impossible de trouver le fichier de configuration '%s'"
-=======
 msgid "Copyfrom-url '%s' has different repository root than '%s'"
 msgstr "L'URL source '%s' concerne un dépôt différent de '%s'"
->>>>>>> c2b624c0
 
 #: libsvn_wc/util.c:83
 msgid "Unable to make any directories"
@@ -5386,13 +5320,8 @@
 
 #: svn/diff-cmd.c:117
 #, c-format
-<<<<<<< HEAD
-msgid "Can't open '%s'"
-msgstr "Impossible d'ouvrir '%s'"
-=======
 msgid "Can't open stderr"
 msgstr "La sortie d'erreur (stderr) ne peut être ouverte"
->>>>>>> c2b624c0
 
 #: svn/diff-cmd.c:206
 #, c-format
@@ -5409,30 +5338,6 @@
 "Le répertoire de destination existe ; Enlever le répertoire ou utiliser --"
 "force pour l'écraser"
 
-<<<<<<< HEAD
-#: libsvn_subr/io.c:377
-msgid "Can't read contents of link"
-msgstr "Impossible de lire le contenu du lien"
-
-#: libsvn_subr/io.c:519 libsvn_subr/io.c:529
-msgid "Can't find a temporary directory"
-msgstr "Impossible de trouver de répertoire temporaire"
-
-#: libsvn_subr/io.c:566
-#, c-format
-msgid "Can't copy '%s' to '%s'"
-msgstr "Impossible de copier '%s' vers '%s'"
-
-#: libsvn_subr/io.c:599
-#, c-format
-msgid "Can't set permissions on '%s'"
-msgstr "Impossible de fixer les permissions sur '%s'"
-
-#: libsvn_subr/io.c:621
-#, c-format
-msgid "Can't append '%s' to '%s'"
-msgstr "Impossible d'ajouter le contenu de '%s' à '%s'"
-=======
 #: svn/help-cmd.c:45
 #, c-format
 msgid ""
@@ -5480,7 +5385,6 @@
 #: svn/import-cmd.c:86
 msgid "Too many arguments to import command"
 msgstr "Trop d'arguments à la commande import"
->>>>>>> c2b624c0
 
 #: svn/import-cmd.c:101
 #, c-format
@@ -5499,13 +5403,8 @@
 
 #: svn/info-cmd.c:269 svnlook/main.c:798
 #, c-format
-<<<<<<< HEAD
-msgid "Can't read directory '%s'"
-msgstr "Impossible de lire le répertoire '%s'"
-=======
 msgid "Name: %s\n"
 msgstr "Nom : %s\n"
->>>>>>> c2b624c0
 
 #: svn/info-cmd.c:273
 #, c-format
@@ -5514,54 +5413,28 @@
 
 #: svn/info-cmd.c:276
 #, c-format
-<<<<<<< HEAD
-msgid "Can't make directory '%s'"
-msgstr "Impossible de créer le répertoire '%s'"
-=======
 msgid "Repository Root: %s\n"
 msgstr "Racine du dépôt : %s\n"
->>>>>>> c2b624c0
 
 #: svn/info-cmd.c:280
 #, c-format
-<<<<<<< HEAD
-msgid "Can't set access time of '%s'"
-msgstr "Impossible de changer l'heure du dernier accès à '%s'"
-=======
 msgid "Repository UUID: %s\n"
 msgstr "UUID du dépôt : %s\n"
->>>>>>> c2b624c0
 
 #: svn/info-cmd.c:284
 #, c-format
-<<<<<<< HEAD
-msgid "Can't set file '%s' read-only"
-msgstr "Impossible de mettre le fichier '%s' en lecture seule"
-=======
 msgid "Revision: %ld\n"
 msgstr "Révision : %ld\n"
->>>>>>> c2b624c0
 
 #: svn/info-cmd.c:289
 #, c-format
-<<<<<<< HEAD
-msgid "Can't set file '%s' read-write"
-msgstr "Impossible de mettre le fichier '%s' en lecture-écriture"
-=======
 msgid "Node Kind: file\n"
 msgstr "Type de noeud : fichier\n"
->>>>>>> c2b624c0
 
 #: svn/info-cmd.c:293
 #, c-format
-<<<<<<< HEAD
-msgid "Can't get default file perms for file at '%s' (file stat error)"
-msgstr "Impossible d'obtenir les permissions de fichier par défaut pour le "
-"fichier '%s' (erreur de stat sur le fichier)"
-=======
 msgid "Node Kind: directory\n"
 msgstr "Type de noeud : répertoire\n"
->>>>>>> c2b624c0
 
 #: svn/info-cmd.c:297
 #, c-format
@@ -5570,59 +5443,28 @@
 
 #: svn/info-cmd.c:302
 #, c-format
-<<<<<<< HEAD
-msgid "Can't get file perms for file at '%s' (file stat error)"
-msgstr "Impossible d'obtenir les permissions de fichier pour le fichier "
-"'%s' (erreur de stat sur le fichier)"
-=======
 msgid "Node Kind: unknown\n"
 msgstr "Type de noeud : inconnu\n"
->>>>>>> c2b624c0
 
 #: svn/info-cmd.c:311
 #, c-format
-<<<<<<< HEAD
-msgid "Can't change read-write perms of file '%s'"
-msgstr "Impossible de changer les permissions de lecture-écriture pour le "
-"fichier '%s'"
-=======
 msgid "Schedule: normal\n"
 msgstr "Tâche programmée : normale\n"
->>>>>>> c2b624c0
 
 #: svn/info-cmd.c:315
 #, c-format
-<<<<<<< HEAD
-msgid "Can't change executability of file '%s'"
-msgstr "Impossible de changer les permissions d'exécution du fichier '%s'"
-
-#: libsvn_subr/io.c:1266
-msgid "Error getting UID of process"
-msgstr ""
-=======
 msgid "Schedule: add\n"
 msgstr "Tâche programmée : ajout\n"
->>>>>>> c2b624c0
 
 #: svn/info-cmd.c:319
 #, c-format
-<<<<<<< HEAD
-msgid "Can't get shared lock on file '%s'"
-msgstr "Impossible d'obtenir le verrou partagé sur le fichier '%s'"
-=======
 msgid "Schedule: delete\n"
 msgstr "Tâche programmée : suppression\n"
->>>>>>> c2b624c0
 
 #: svn/info-cmd.c:323
 #, c-format
-<<<<<<< HEAD
-msgid "Can't get exclusive lock on file '%s'"
-msgstr "Impossible d'obtenir le verrou exclusif sur le fichier '%s'"
-=======
 msgid "Schedule: replace\n"
 msgstr "Tâche programmée : remplacement\n"
->>>>>>> c2b624c0
 
 #: svn/info-cmd.c:331
 #, c-format
@@ -5641,22 +5483,12 @@
 
 #: svn/info-cmd.c:344
 #, c-format
-<<<<<<< HEAD
-msgid "Can't open directory '%s'"
-msgstr "Impossible d'ouvrir le répertoire '%s'"
-
-#: libsvn_subr/io.c:1625 libsvn_subr/io.c:1647
-#, c-format
-msgid "Can't remove '%s'"
-msgstr "Impossible de supprimer '%s'"
-=======
 msgid "Last Changed Rev: %ld\n"
 msgstr "Révision de la dernière modification : %ld\n"
 
 #: svn/info-cmd.c:349
 msgid "Last Changed Date"
 msgstr "Date de la dernière modification"
->>>>>>> c2b624c0
 
 #: svn/info-cmd.c:355
 msgid "Text Last Updated"
@@ -5729,37 +5561,15 @@
 
 #: svn/info-cmd.c:505
 #, c-format
-<<<<<<< HEAD
-msgid "Can't detect MIME type of non-file '%s'"
-msgstr "Impossible de détecter le type MIME de l'objet '%s' (pas un fichier)"
-=======
 msgid ""
 "%s:  (Not a versioned resource)\n"
 "\n"
 msgstr ""
 "%s :  (ressource non versionnée)\n"
 "\n"
->>>>>>> c2b624c0
 
 #: svn/info-cmd.c:514
 #, c-format
-<<<<<<< HEAD
-msgid "Can't open file '%s'"
-msgstr "Impossible d'ouvrir le fichier '%s'"
-
-#: libsvn_subr/io.c:2211
-msgid "Can't close stream"
-msgstr "Impossible de fermer le flux"
-
-#: libsvn_subr/io.c:2221 libsvn_subr/io.c:2245 libsvn_subr/io.c:2258
-#, c-format
-msgid "Can't read file '%s'"
-msgstr "Impossible de lire le fichier '%s'"
-
-#: libsvn_subr/io.c:2222 libsvn_subr/io.c:2246 libsvn_subr/io.c:2259
-msgid "Can't read stream"
-msgstr "Impossible de lire le flux"
-=======
 msgid ""
 "%s:  (Not a valid URL)\n"
 "\n"
@@ -5778,65 +5588,14 @@
 #: svn/log-cmd.c:173
 msgid "(no date)"
 msgstr "(pas de date)"
->>>>>>> c2b624c0
 
 #: svn/log-cmd.c:203
 #, c-format
-<<<<<<< HEAD
-msgid "Can't get attribute information from file '%s'"
-msgstr "Impossible d'obtenir les informations d'attribut du fichier '%s'"
-
-#: libsvn_subr/io.c:2234
-msgid "Can't get attribute information from stream"
-msgstr "Impossible d'obtenir les informations d'attribut du flux"
-=======
 msgid "Changed paths:\n"
 msgstr "Chemins modifiés :\n"
->>>>>>> c2b624c0
 
 #: svn/log-cmd.c:218
 #, c-format
-<<<<<<< HEAD
-msgid "Can't set position pointer in file '%s'"
-msgstr "Impossible de fixer le pointeur de position dans le fichier '%s'"
-
-#: libsvn_subr/io.c:2271
-msgid "Can't set position pointer in stream"
-msgstr "Impossible de fixer le pointeur de position dans le flux"
-
-#: libsvn_subr/io.c:2282 libsvn_subr/io.c:2295
-#, c-format
-msgid "Can't write to file '%s'"
-msgstr "Impossible d'écrire dans le fichier '%s'"
-
-#: libsvn_subr/io.c:2283 libsvn_subr/io.c:2296
-msgid "Can't write to stream"
-msgstr "Impossible d'écrire dans le flux"
-
-#: libsvn_subr/io.c:2336
-#, c-format
-msgid "Can't read length line in file '%s'"
-msgstr "Impossible de lire la longueur de la ligne dans le fichier '%s'"
-
-#: libsvn_subr/io.c:2340
-msgid "Can't read length line in stream"
-msgstr "Impossible de lire la longueur de la ligne dans le flux"
-
-#: libsvn_subr/io.c:2415
-#, c-format
-msgid "Can't move '%s' to '%s'"
-msgstr "Impossible de déplacer '%s' vers '%s'"
-
-#: libsvn_subr/io.c:2460
-#, c-format
-msgid "Can't create directory '%s'"
-msgstr "Impossible de créer le répertoire '%s'"
-
-#: libsvn_subr/io.c:2471 libsvn_wc/copy.c:303
-#, c-format
-msgid "Can't hide directory '%s'"
-msgstr "Impossible de cacher le répertoire '%s'"
-=======
 msgid " (from %s:%ld)"
 msgstr " (de %s:%ld)"
 
@@ -5873,7 +5632,6 @@
 #: svn/main.c:67
 msgid "descend recursively"
 msgstr "descend récursivement"
->>>>>>> c2b624c0
 
 #: svn/main.c:68
 msgid "operate on single directory only"
@@ -5906,26 +5664,6 @@
 "                       'COMMITTED'  dernière propagation à ou avant BASE\n"
 "                       'PREV'       révision juste avant COMMITTED"
 
-<<<<<<< HEAD
-#: libsvn_subr/io.c:2562
-#, c-format
-msgid "Can't remove directory '%s'"
-msgstr "Impossible de supprimer le répertoire '%s'"
-
-#: libsvn_subr/io.c:2580
-msgid "Can't read directory"
-msgstr "Impossible de lire le répertoire"
-
-#: libsvn_subr/io.c:2651
-#, c-format
-msgid "Can't read directory entry in '%s'"
-msgstr "Impossible de lire l'entrée de répertoire dans '%s'"
-
-#: libsvn_subr/io.c:2776
-#, c-format
-msgid "Can't check directory '%s'"
-msgstr "Impossible de vérifier le répertoire '%s'"
-=======
 #: svn/main.c:84
 msgid "read log message from file ARG"
 msgstr "lit le message de propagation à partir du fichier ARG"
@@ -5941,7 +5679,6 @@
 #: svn/main.c:89
 msgid "print client version info"
 msgstr "affiche la version du client"
->>>>>>> c2b624c0
 
 #: svn/main.c:90
 msgid "print extra information"
@@ -5955,21 +5692,6 @@
 msgid "specify a username ARG"
 msgstr "précise le nom d'utilisateur ARG"
 
-<<<<<<< HEAD
-#: libsvn_subr/nls.c:79
-#, c-format
-msgid "Can't convert string to UCS-2: '%s'"
-msgstr "Impossible de convertir la chaîne vers UCS-2 : '%s'"
-
-#: libsvn_subr/nls.c:86
-msgid "Can't get module file name"
-msgstr "Impossible d'obtenir le nom de fichier du module"
-
-#: libsvn_subr/nls.c:101
-#, c-format
-msgid "Can't convert module path to UTF-8 from UCS-2: '%s'"
-msgstr "Impossible de convertir le chemin de module de UTF-8 vers UCS-2 : '%s'"
-=======
 #: svn/main.c:95 svnsync/main.c:96
 msgid "specify a password ARG"
 msgstr "précise le mot de passe ARG"
@@ -5981,7 +5703,6 @@
 #: svn/main.c:99
 msgid "pass contents of file ARG as additional args"
 msgstr "passe le contenu du fichier ARG comme des arguments"
->>>>>>> c2b624c0
 
 #: svn/main.c:100
 msgid "output in XML"
@@ -6027,30 +5748,17 @@
 msgid "ignore externals definitions"
 msgstr "ignore les références externes"
 
-<<<<<<< HEAD
-#: libsvn_subr/path.c:1059
-#, c-format
-msgid "Couldn't determine absolute path of '%s'"
-msgstr "Impossible de déterminer le chemin absolu de '%s'"
-=======
 #: svn/main.c:121
 msgid "use ARG as diff command"
 msgstr "utilise ARG comme commande diff"
->>>>>>> c2b624c0
 
 #: svn/main.c:123
 msgid "use ARG as merge command"
 msgstr "utilise ARG comme commande de fusion"
 
-<<<<<<< HEAD
-#: libsvn_subr/path.c:1204
-msgid "Can't determine the native path encoding"
-msgstr "Impossible de déterminer l'encodage natif du chemin"
-=======
 #: svn/main.c:125
 msgid "use ARG as external editor"
 msgstr "utilise ARG comme éditeur externe"
->>>>>>> c2b624c0
 
 #: svn/main.c:127
 msgid "use ARG as the older target"
@@ -6068,34 +5776,6 @@
 msgid "relocate via URL-rewriting"
 msgstr "re-localise par réécriture d'URL"
 
-<<<<<<< HEAD
-#: libsvn_subr/utf.c:222
-#, c-format
-msgid "Can't create a character converter from native encoding to '%s'"
-msgstr "Impossible de créer un convertisseur de caractères de l'encodage "
-"natif vers '%s'"
-
-#: libsvn_subr/utf.c:226
-#, c-format
-msgid "Can't create a character converter from '%s' to native encoding"
-msgstr "Impossible de créer un convertisseur de caractères de '%s' vers "
-"l'encodage natif"
-
-#: libsvn_subr/utf.c:230
-#, c-format
-msgid "Can't create a character converter from '%s' to '%s'"
-msgstr "Impossible de créer un convertisseur de caractères de '%s' vers '%s'"
-
-#: libsvn_subr/utf.c:454
-#, c-format
-msgid "Can't convert string from native encoding to '%s':"
-msgstr "Impossible de convertir la chaîne de l'encodage natif vers '%s':"
-
-#: libsvn_subr/utf.c:458
-#, c-format
-msgid "Can't convert string from '%s' to native encoding:"
-msgstr "Impossible de convertir la chaîne de '%s' vers l'encodage natif:"
-=======
 #: svn/main.c:135 svnadmin/main.c:269 svnsync/main.c:98
 msgid "read user configuration files from directory ARG"
 msgstr "fichiers de configuration dans ce répertoire"
@@ -6122,7 +5802,6 @@
 #: svn/main.c:149
 msgid "maximum number of log entries"
 msgstr "nombre maximum d'entrées dans le journal (log)"
->>>>>>> c2b624c0
 
 #: svn/main.c:151
 msgid "don't unlock the targets"
@@ -7298,18 +6977,8 @@
 
 #: svn/notify.c:293
 #, c-format
-<<<<<<< HEAD
-msgid "'%s' is not a working copy directory"
-msgstr "'%s' n'est pas un répertoire d'une copie de travail"
-
-#: libsvn_wc/merge.c:306 libsvn_wc/merge.c:308 libsvn_wc/merge.c:310
-#: libsvn_wc/merge.c:312
-msgid "Unable to delete temporary file"
-msgstr "Impossible de supprimer un fichier temporaire"
-=======
 msgid "Status against revision: %6ld\n"
 msgstr "État par rapport à la révision %6ld\n"
->>>>>>> c2b624c0
 
 # Align the %s's on this and the following 4 messages
 #: svn/notify.c:301
@@ -8657,13 +8326,8 @@
 
 #: svnserve/main.c:500
 #, c-format
-<<<<<<< HEAD
-msgid "Can't create server socket: %s\n"
-msgstr "Impossible de créer un 'socket' serveur : %s\n"
-=======
 msgid "Can't bind server socket"
 msgstr "Impossible de lier (bind) le 'socket' serveur"
->>>>>>> c2b624c0
 
 #: svnserve/main.c:553
 #, c-format
