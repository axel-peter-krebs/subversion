/*
 * session.c :  routines for maintaining sessions state (to the DAV server)
 *
 * ====================================================================
 * Copyright (c) 2000-2004 CollabNet.  All rights reserved.
 *
 * This software is licensed as described in the file COPYING, which
 * you should have received as part of this distribution.  The terms
 * are also available at http://subversion.tigris.org/license-1.html.
 * If newer versions of this license are posted there, you may use a
 * newer version instead, at your option.
 *
 * This software consists of voluntary contributions made by many
 * individuals.  For exact contribution history, see the revision
 * history and logs, available at http://subversion.tigris.org/.
 * ====================================================================
 */



#include <assert.h>
#include <ctype.h>

#define APR_WANT_STRFUNC
#include <apr_want.h>
#include <apr_general.h>
#include <apr_xml.h>

#include <ne_socket.h>
#include <ne_request.h>
#include <ne_uri.h>
#include <ne_auth.h>
#include <ne_locks.h>
#include <ne_alloc.h>
#include <ne_utils.h>

#include "svn_error.h"
#include "svn_pools.h"
#include "svn_ra.h"
#include "../libsvn_ra/ra_loader.h"
#include "svn_config.h"
#include "svn_delta.h"
#include "svn_version.h"
#include "svn_path.h"
#include "svn_time.h"
#include "svn_xml.h"
#include "svn_private_config.h"

#include "ra_dav.h"

#define DEFAULT_HTTP_TIMEOUT 3600


/* a cleanup routine attached to the pool that contains the RA session
   baton. */
static apr_status_t cleanup_session(void *sess)
{
  ne_session_destroy(sess);
  return APR_SUCCESS;
}

/* a cleanup routine attached to the pool that contains the RA session
   root URI. */
static apr_status_t cleanup_uri(void *uri)
{
  ne_uri_free(uri);
  return APR_SUCCESS;
}

/* A neon-session callback to 'pull' authentication data when
   challenged.  In turn, this routine 'pulls' the data from the client
   callbacks if needed.  */
static int request_auth(void *userdata, const char *realm, int attempt,
                        char *username, char *password)
{
  svn_error_t *err;
  svn_ra_dav__session_t *ras = userdata;
  void *creds;
  svn_auth_cred_simple_t *simple_creds;  

  /* Start by clearing the cache of any previously-fetched username. */
  ras->auth_username = NULL;

  /* No auth_baton?  Give up. */
  if (! ras->callbacks->auth_baton)
    return -1;

  if (attempt == 0)
    {
      const char *realmstring;

      /* <https://svn.collab.net:80> Subversion repository */
      realmstring = apr_psprintf(ras->pool, "<%s://%s:%d> %s",
                                 ras->root.scheme, ras->root.host,
                                 ras->root.port, realm);

      err = svn_auth_first_credentials(&creds,
                                       &(ras->auth_iterstate), 
                                       SVN_AUTH_CRED_SIMPLE,
                                       realmstring,
                                       ras->callbacks->auth_baton,
                                       ras->pool);
    }

  else /* attempt > 0 */
    /* ### TODO:  if the http realm changed this time around, we
       should be calling first_creds(), not next_creds(). */
    err = svn_auth_next_credentials(&creds,
                                    ras->auth_iterstate,
                                    ras->pool);
  if (err || ! creds)
    {
      svn_error_clear(err);
      return -1;
    }
  simple_creds = creds;
  
  /* ### silently truncates username/password to 256 chars. */
  apr_cpystrn(username, simple_creds->username, NE_ABUFSIZ);
  apr_cpystrn(password, simple_creds->password, NE_ABUFSIZ);

  /* Cache the fetched username in ra_session. */
  ras->auth_username = apr_pstrdup(ras->pool, simple_creds->username);

  return 0;
}


static const apr_uint32_t neon_failure_map[][2] =
{
  { NE_SSL_NOTYETVALID,        SVN_AUTH_SSL_NOTYETVALID },
  { NE_SSL_EXPIRED,            SVN_AUTH_SSL_EXPIRED },
  { NE_SSL_IDMISMATCH,         SVN_AUTH_SSL_CNMISMATCH },
  { NE_SSL_UNTRUSTED,          SVN_AUTH_SSL_UNKNOWNCA }
};

/* Convert neon's SSL failure mask to our own failure mask. */
static apr_uint32_t
convert_neon_failures(int neon_failures)
{
  apr_uint32_t svn_failures = 0;
  apr_size_t i;

  for (i = 0; i < sizeof(neon_failure_map) / (2 * sizeof(int)); ++i)
    {
      if (neon_failures & neon_failure_map[i][0])
        {
          svn_failures |= neon_failure_map[i][1];
          neon_failures &= ~neon_failure_map[i][0];
        }
    }

  /* Map any remaining neon failure bits to our OTHER bit. */
  if (neon_failures)
    {
      svn_failures |= SVN_AUTH_SSL_OTHER;
    }

  return svn_failures;
}

/* A neon-session callback to validate the SSL certificate when the CA
   is unknown (e.g. a self-signed cert), or there are other SSL
   certificate problems. */
static int
server_ssl_callback(void *userdata,
                    int failures,
                    const ne_ssl_certificate *cert)
{
  svn_ra_dav__session_t *ras = userdata;
  svn_auth_cred_ssl_server_trust_t *server_creds = NULL;
  void *creds;
  svn_auth_iterstate_t *state;
  apr_pool_t *pool;
  svn_error_t *error;
  char *ascii_cert = ne_ssl_cert_export(cert);
  char *issuer_dname = ne_ssl_readable_dname(ne_ssl_cert_issuer(cert));
  svn_auth_ssl_server_cert_info_t cert_info;
  char fingerprint[NE_SSL_DIGESTLEN];
  char valid_from[NE_SSL_VDATELEN], valid_until[NE_SSL_VDATELEN];
  const char *realmstring;
  apr_uint32_t *svn_failures = apr_palloc(ras->pool, sizeof(*svn_failures));

  /* Construct the realmstring, e.g. https://svn.collab.net:80 */
  realmstring = apr_psprintf(ras->pool, "%s://%s:%d", ras->root.scheme,
                             ras->root.host, ras->root.port);

  *svn_failures = convert_neon_failures(failures);
  svn_auth_set_parameter(ras->callbacks->auth_baton,
                         SVN_AUTH_PARAM_SSL_SERVER_FAILURES,
                         svn_failures);

  /* Extract the info from the certificate */
  cert_info.hostname = ne_ssl_cert_identity(cert);
  if (ne_ssl_cert_digest(cert, fingerprint) != 0)
    {
      strcpy(fingerprint, "<unknown>");
    }
  cert_info.fingerprint = fingerprint;
  ne_ssl_cert_validity(cert, valid_from, valid_until);
  cert_info.valid_from = valid_from;
  cert_info.valid_until = valid_until;
  cert_info.issuer_dname = issuer_dname;
  cert_info.ascii_cert = ascii_cert;

  svn_auth_set_parameter(ras->callbacks->auth_baton,
                         SVN_AUTH_PARAM_SSL_SERVER_CERT_INFO,
                         &cert_info);

  apr_pool_create(&pool, ras->pool);
  error = svn_auth_first_credentials(&creds, &state,
                                     SVN_AUTH_CRED_SSL_SERVER_TRUST,
                                     realmstring,
                                     ras->callbacks->auth_baton,
                                     pool);
  if (error || ! creds)
    {
      svn_error_clear(error);
    }
  else
    {
      server_creds = creds;
      error = svn_auth_save_credentials(state, pool);
      if (error)
        {
          /* It would be nice to show the error to the user somehow... */
          svn_error_clear(error);
        }
    }

  free(issuer_dname);
  free(ascii_cert);
  svn_auth_set_parameter(ras->callbacks->auth_baton,
                         SVN_AUTH_PARAM_SSL_SERVER_CERT_INFO, NULL);

  apr_pool_destroy(pool);
  return ! server_creds;
}

static svn_boolean_t
client_ssl_decrypt_cert(svn_ra_dav__session_t *ras,
                        const char *cert_file,
                        ne_ssl_client_cert *clicert)
{
  svn_auth_iterstate_t *state;
  svn_error_t *error;
  apr_pool_t *pool;
  svn_boolean_t ok = FALSE;
  void *creds;
  int try;

  apr_pool_create(&pool, ras->pool);
  for (try = 0; TRUE; ++try)
    {
      if (try == 0)
        {
          error = svn_auth_first_credentials(&creds, &state,
                                             SVN_AUTH_CRED_SSL_CLIENT_CERT_PW,
                                             cert_file,
                                             ras->callbacks->auth_baton,
                                             pool);
        }
      else
        {
          error = svn_auth_next_credentials(&creds, state, pool);
        }

      if (error || ! creds)
        {
          /* Failure or too many attempts */
          svn_error_clear(error);
          break;
        }
      else
        {
          svn_auth_cred_ssl_client_cert_pw_t *pw_creds = creds;

          if (ne_ssl_clicert_decrypt(clicert, pw_creds->password) == 0)
            {
              /* Success */
              ok = TRUE;
              break;
            }
        }
    }
  apr_pool_destroy(pool);

  return ok;
}


static void
client_ssl_callback(void *userdata, ne_session *sess,
                    const ne_ssl_dname *const *dnames,
                    int dncount)
{
  svn_ra_dav__session_t *ras = userdata;
  ne_ssl_client_cert *clicert = NULL;
  void *creds;
  svn_auth_iterstate_t *state;
  const char *realmstring;
  apr_pool_t *pool;
  svn_error_t *error;
  int try;

  apr_pool_create(&pool, ras->pool);

  realmstring = apr_psprintf(pool, "%s://%s:%d", ras->root.scheme,
                             ras->root.host, ras->root.port);

  for (try = 0; TRUE; ++try)
    {
      if (try == 0)
        {
          error = svn_auth_first_credentials(&creds, &state,
                                             SVN_AUTH_CRED_SSL_CLIENT_CERT,
                                             realmstring,
                                             ras->callbacks->auth_baton,
                                             pool);
        }
      else
        {
          error = svn_auth_next_credentials(&creds, state, pool);
        }

      if (error || ! creds)
        {
          /* Failure or too many attempts */
          svn_error_clear(error);
          break;
        }
      else
        {
          svn_auth_cred_ssl_client_cert_t *client_creds = creds;

          clicert = ne_ssl_clicert_read(client_creds->cert_file);
          if (clicert)
            {
              if (! ne_ssl_clicert_encrypted(clicert) ||
                  client_ssl_decrypt_cert(ras, client_creds->cert_file,
                                          clicert))
                {
                  ne_ssl_set_clicert(sess, clicert);
                }
              break;
            }
        }
    }

  apr_pool_destroy(pool);
}

/* Set *PROXY_HOST, *PROXY_PORT, *PROXY_USERNAME, *PROXY_PASSWORD,
 * *TIMEOUT_SECONDS and *NEON_DEBUG to the information for REQUESTED_HOST,
 * allocated in POOL, if there is any applicable information.  If there is
 * no applicable information or if there is an error, then set *PROXY_PORT
 * to (unsigned int) -1, *TIMEOUT_SECONDS and *NEON_DEBUG to zero, and the
 * rest to NULL.  This function can return an error, so before checking any
 * values, check the error return value.
 */
static svn_error_t *get_server_settings(const char **proxy_host,
                                        unsigned int *proxy_port,
                                        const char **proxy_username,
                                        const char **proxy_password,
                                        int *timeout_seconds,
                                        int *neon_debug,
                                        svn_boolean_t *compression,
                                        svn_config_t *cfg,
                                        const char *requested_host,
                                        apr_pool_t *pool)
{
  const char *exceptions, *port_str, *timeout_str, *server_group;
  const char *debug_str;
  svn_boolean_t is_exception = FALSE;
  /* If we find nothing, default to nulls. */
  *proxy_host     = NULL;
  *proxy_port     = (unsigned int) -1;
  *proxy_username = NULL;
  *proxy_password = NULL;
  port_str        = NULL;
  timeout_str     = NULL;
  debug_str       = NULL;

  /* If there are defaults, use them, but only if the requested host
     is not one of the exceptions to the defaults. */
  svn_config_get(cfg, &exceptions, SVN_CONFIG_SECTION_GLOBAL, 
                 SVN_CONFIG_OPTION_HTTP_PROXY_EXCEPTIONS, NULL);
  if (exceptions)
    {
      apr_array_header_t *l = svn_cstring_split(exceptions, ",", TRUE, pool);
      is_exception = svn_cstring_match_glob_list(requested_host, l);
    }
  if (! is_exception)
    {
      svn_config_get(cfg, proxy_host, SVN_CONFIG_SECTION_GLOBAL, 
                     SVN_CONFIG_OPTION_HTTP_PROXY_HOST, NULL);
      svn_config_get(cfg, &port_str, SVN_CONFIG_SECTION_GLOBAL, 
                     SVN_CONFIG_OPTION_HTTP_PROXY_PORT, NULL);
      svn_config_get(cfg, proxy_username, SVN_CONFIG_SECTION_GLOBAL, 
                     SVN_CONFIG_OPTION_HTTP_PROXY_USERNAME, NULL);
      svn_config_get(cfg, proxy_password, SVN_CONFIG_SECTION_GLOBAL, 
                     SVN_CONFIG_OPTION_HTTP_PROXY_PASSWORD, NULL);
      svn_config_get(cfg, &timeout_str, SVN_CONFIG_SECTION_GLOBAL, 
                     SVN_CONFIG_OPTION_HTTP_TIMEOUT, NULL);
      SVN_ERR(svn_config_get_bool(cfg, compression, SVN_CONFIG_SECTION_GLOBAL,
                                  SVN_CONFIG_OPTION_HTTP_COMPRESSION, TRUE));
      svn_config_get(cfg, &debug_str, SVN_CONFIG_SECTION_GLOBAL, 
                     SVN_CONFIG_OPTION_NEON_DEBUG_MASK, NULL);
    }

  if (cfg)
    server_group = svn_config_find_group(cfg, requested_host, 
                                         SVN_CONFIG_SECTION_GROUPS, pool);
  else
    server_group = NULL;

  if (server_group)
    {
      svn_config_get(cfg, proxy_host, server_group, 
                     SVN_CONFIG_OPTION_HTTP_PROXY_HOST, *proxy_host);
      svn_config_get(cfg, &port_str, server_group, 
                     SVN_CONFIG_OPTION_HTTP_PROXY_PORT, port_str);
      svn_config_get(cfg, proxy_username, server_group, 
                     SVN_CONFIG_OPTION_HTTP_PROXY_USERNAME, *proxy_username);
      svn_config_get(cfg, proxy_password, server_group, 
                     SVN_CONFIG_OPTION_HTTP_PROXY_PASSWORD, *proxy_password);
      svn_config_get(cfg, &timeout_str, server_group, 
                     SVN_CONFIG_OPTION_HTTP_TIMEOUT, timeout_str);
      SVN_ERR(svn_config_get_bool(cfg, compression, server_group,
                                  SVN_CONFIG_OPTION_HTTP_COMPRESSION,
                                  *compression));
      svn_config_get(cfg, &debug_str, server_group, 
                     SVN_CONFIG_OPTION_NEON_DEBUG_MASK, debug_str);
    }

  /* Special case: convert the port value, if any. */
  if (port_str)
    {
      char *endstr;
      const long int port = strtol(port_str, &endstr, 10);

      if (*endstr)
        return svn_error_create(SVN_ERR_RA_ILLEGAL_URL, NULL,
                                _("Invalid URL: illegal character in proxy "
                                  "port number"));
      if (port < 0)
        return svn_error_create(SVN_ERR_RA_ILLEGAL_URL, NULL,
                                _("Invalid URL: negative proxy port number"));
      if (port > 65535)
        return svn_error_create(SVN_ERR_RA_ILLEGAL_URL, NULL,
                                _("Invalid URL: proxy port number greater "
                                  "than maximum TCP port number 65535"));
      *proxy_port = port;
    }
  else
    *proxy_port = 80;

  if (timeout_str)
    {
      char *endstr;
      const long int timeout = strtol(timeout_str, &endstr, 10);

      if (*endstr)
        return svn_error_create(SVN_ERR_RA_DAV_INVALID_CONFIG_VALUE, NULL,
                                _("Invalid config: illegal character in "
                                  "timeout value"));
      if (timeout < 0)
        return svn_error_create(SVN_ERR_RA_DAV_INVALID_CONFIG_VALUE, NULL,
                                _("Invalid config: negative timeout value"));
      *timeout_seconds = timeout;
    }
  else
    *timeout_seconds = 0;

  if (debug_str)
    {
      char *endstr;
      const long int debug = strtol(debug_str, &endstr, 10);

      if (*endstr)
        return svn_error_create(SVN_ERR_RA_DAV_INVALID_CONFIG_VALUE, NULL,
                                _("Invalid config: illegal character in "
                                  "debug mask value"));

      *neon_debug = debug;
    }
  else
    *neon_debug = 0;

  return SVN_NO_ERROR;
}


/* Userdata for the `proxy_auth' function. */
struct proxy_auth_baton
{
  const char *username;  /* Cannot be NULL, but "" is okay. */
  const char *password;  /* Cannot be NULL, but "" is okay. */
};


/* An `ne_request_auth' callback, see ne_auth.h.  USERDATA is a
 * `struct proxy_auth_baton *'.
 *
 * If ATTEMPT < 10, copy USERDATA->username and USERDATA->password
 * into USERNAME and PASSWORD respectively (but do not copy more than
 * NE_ABUFSIZ bytes of either), and return zero to indicate to Neon
 * that authentication should be attempted.
 *
 * If ATTEMPT >= 10, copy nothing into USERNAME and PASSWORD and
 * return 1, to cancel further authentication attempts.
 *
 * Ignore REALM.
 *
 * ### Note: There is no particularly good reason for the 10-attempt
 * limit.  Perhaps there should only be one attempt, and if it fails,
 * we just cancel any further attempts.  I used 10 just in case the
 * proxy tries various times with various realms, since we ignore
 * REALM.  And why do we ignore REALM?  Because we currently don't
 * have any way to specify different auth information for different
 * realms.  (I'm assuming that REALM would be a realm on the proxy
 * server, not on the Subversion repository server that is the real
 * destination.)  Do we have any need to support proxy realms?
 */
static int proxy_auth(void *userdata,
                      const char *realm,
                      int attempt,
                      char *username,
                      char *password)
{
  struct proxy_auth_baton *pab = userdata;

  if (attempt >= 10)
    return 1;

  /* Else. */

  apr_cpystrn(username, pab->username, NE_ABUFSIZ);
  apr_cpystrn(password, pab->password, NE_ABUFSIZ);

  return 0;
}

#define RA_DAV_DESCRIPTION \
  N_("Module for accessing a repository via WebDAV (DeltaV) protocol.")

static const char *
ra_dav_get_description(void)
{
  return _(RA_DAV_DESCRIPTION);
}

static const char * const *
ra_dav_get_schemes(apr_pool_t *pool)
{
  static const char *schemes_no_ssl[] = { "http", NULL };
  static const char *schemes_ssl[] = { "http", "https", NULL };

#ifdef SVN_NEON_0_25
  return ne_has_support(NE_FEATURE_SSL) ? schemes_ssl : schemes_no_ssl;
#else /* ! SVN_NEON_0_25 */
  return ne_supports_ssl() ? schemes_ssl : schemes_no_ssl;
#endif /* if/else SVN_NEON_0_25 */
}

typedef struct neonprogress_baton_t
{
  svn_ra_progress_notify_func_t progress_func;
  void *progress_baton;
  apr_pool_t *pool;
} neonprogress_baton_t;

static void
ra_dav_neonprogress(void *baton, off_t progress, off_t total)
{
  const neonprogress_baton_t *neonprogress_baton = baton;
  if (neonprogress_baton->progress_func)
    {
      neonprogress_baton->progress_func(progress, total,
                                        neonprogress_baton->progress_baton,
                                        neonprogress_baton->pool);
    }
}


/* ### need an ne_session_dup to avoid the second gethostbyname
 * call and make this halfway sane. */


/* Parse URL into *URI, doing some sanity checking and initializing the port
   to a default value if it wasn't specified in URL.  */
static svn_error_t *
parse_url(ne_uri *uri, const char *url)
{
  if (ne_uri_parse(url, uri) 
      || uri->host == NULL || uri->path == NULL || uri->scheme == NULL)
    {
      ne_uri_free(uri);
      return svn_error_create(SVN_ERR_RA_ILLEGAL_URL, NULL,
                              _("Malformed URL for repository"));
    }
  if (uri->port == 0)
    uri->port = ne_uri_defaultport(uri->scheme);

  return SVN_NO_ERROR;
}

static svn_error_t *
svn_ra_dav__open(svn_ra_session_t *session,
                 const char *repos_URL,
                 const svn_ra_callbacks2_t *callbacks,
                 void *callback_baton,
                 apr_hash_t *config,
                 apr_pool_t *pool)
{
  apr_size_t len;
  ne_session *sess, *sess2;
  ne_uri uri = { 0 };
  svn_ra_dav__session_t *ras;
  int is_ssl_session;
  svn_boolean_t compression;
  svn_config_t *cfg;
  const char *server_group;
  char *itr;
  neonprogress_baton_t *neonprogress_baton =
    apr_pcalloc(pool, sizeof(*neonprogress_baton));

  /* Sanity check the URI */
  SVN_ERR(parse_url(&uri, repos_URL));

  /* Can we initialize network? */
  if (ne_sock_init() != 0)
    {
      ne_uri_free(&uri);
      return svn_error_create(SVN_ERR_RA_DAV_SOCK_INIT, NULL,
                              _("Network socket initialization failed"));
    }

  /* we want to know if the repository is actually somewhere else */
  /* ### not yet: http_redirect_register(sess, ... ); */

  /* HACK!  Neon uses strcmp when checking for https, but RFC 2396 says
<<<<<<< HEAD
   * we should be using case-insensitive comparisons when checking for 
   * URI schemes.  To allow our users to use WeIrd CasE HttPS we force
   * the scheme to lower case before we pass it on to Neon, otherwise we
   * would crash later on when we assume Neon has set up its https stuff
=======
   * we should be using case insensitive comparisons when checking for 
   * URI schemes.  To allow our users to use WeIrd CasE HttPS we force
   * the scheme to lower case before we pass it on to Neon, otherwise we
   * would crash later on when we assume Neon has set up it's https stuff
>>>>>>> fb160b83
   * but it really didn't. */
  for (itr = uri.scheme; *itr; ++itr)
    *itr = tolower(*itr);

  is_ssl_session = (strcasecmp(uri.scheme, "https") == 0);
  if (is_ssl_session)
    {
#ifdef SVN_NEON_0_25
      if (ne_has_support(NE_FEATURE_SSL) == 0)
#else /* ! SVN_NEON_0_25 */
      if (ne_supports_ssl() == 0)
#endif /* if/else SVN_NEON_0_25 */
        {
          ne_uri_free(&uri);
          return svn_error_create(SVN_ERR_RA_DAV_SOCK_INIT, NULL,
                                  _("SSL is not supported"));
        }
    }
  /* Create two neon session objects, and set their properties... */
  sess = ne_session_create(uri.scheme, uri.host, uri.port);
  sess2 = ne_session_create(uri.scheme, uri.host, uri.port);

  cfg = config ? apr_hash_get(config, 
                              SVN_CONFIG_CATEGORY_SERVERS,
                              APR_HASH_KEY_STRING) : NULL;
  if (cfg)
    server_group = svn_config_find_group(cfg, uri.host,
                                         SVN_CONFIG_SECTION_GROUPS, pool);
  else
    server_group = NULL;
  
  /* If there's a timeout or proxy for this URL, use it. */
  {
    const char *proxy_host;
    unsigned int proxy_port;
    const char *proxy_username;
    const char *proxy_password;
    int timeout;
    int debug;
    svn_error_t *err;
    
    err = get_server_settings(&proxy_host,
                              &proxy_port,
                              &proxy_username,
                              &proxy_password,
                              &timeout,
                              &debug,
                              &compression,
                              cfg,
                              uri.host,
                              pool);
    if (err)
      {
        ne_uri_free(&uri);
        return err;
      }

    if (debug)
      ne_debug_init(stderr, debug);

    if (proxy_host)
      {
        ne_session_proxy(sess, proxy_host, proxy_port);
        ne_session_proxy(sess2, proxy_host, proxy_port);

        if (proxy_username)
          {
            /* Allocate the baton in pool, not on stack, so it will
               last till whenever Neon needs it. */
            struct proxy_auth_baton *pab = apr_palloc(pool, sizeof(*pab));

            pab->username = proxy_username;
            pab->password = proxy_password ? proxy_password : "";
        
            ne_set_proxy_auth(sess, proxy_auth, pab);
            ne_set_proxy_auth(sess2, proxy_auth, pab);
          }
      }

    if (!timeout)
      timeout = DEFAULT_HTTP_TIMEOUT;
    ne_set_read_timeout(sess, timeout);
    ne_set_read_timeout(sess2, timeout);
  }

  /* make sure we will eventually destroy the session */
  apr_pool_cleanup_register(pool, sess, cleanup_session,
                            apr_pool_cleanup_null);
  apr_pool_cleanup_register(pool, sess2, cleanup_session,
                            apr_pool_cleanup_null);

  ne_set_useragent(sess, "SVN/" SVN_VERSION);
  ne_set_useragent(sess2, "SVN/" SVN_VERSION);

  /* clean up trailing slashes from the URL */
  len = strlen(uri.path);
  if (len > 1 && uri.path[len - 1] == '/')
    uri.path[len - 1] = '\0';

  /* Create and fill a session_baton. */
  ras = apr_pcalloc(pool, sizeof(*ras));
  ras->pool = pool;
  ras->url = svn_stringbuf_create(repos_URL, pool);
  /* copies uri pointer members, they get free'd in __close. */
  ras->root = uri; 
  ras->sess = sess;
  ras->sess2 = sess2;  
  ras->callbacks = callbacks;
  ras->callback_baton = callback_baton;
  ras->compression = compression;
  /* save config and server group in the auth parameter hash */
  svn_auth_set_parameter(ras->callbacks->auth_baton,
                         SVN_AUTH_PARAM_CONFIG, cfg);
  svn_auth_set_parameter(ras->callbacks->auth_baton,
                         SVN_AUTH_PARAM_SERVER_GROUP, server_group);

  /* make sure we eventually destroy the uri */
  apr_pool_cleanup_register(pool, &ras->root, cleanup_uri,
                            apr_pool_cleanup_null);

  /* note that ras->username and ras->password are still NULL at this
     point. */


  /* Register an authentication 'pull' callback with the neon sessions */
  ne_set_server_auth(sess, request_auth, ras);
  ne_set_server_auth(sess2, request_auth, ras);

  /* Store our RA session baton in Neon's private data slot so we can
     get at it in functions that take only ne_session_t *sess
     (instead of the full svn_ra_dav__session_t *ras). */
  ne_set_session_private(sess, SVN_RA_NE_SESSION_ID, ras);
  ne_set_session_private(sess2, SVN_RA_NE_SESSION_ID, ras);

  if (is_ssl_session)
    {
      const char *authorities, *trust_default_ca;
      authorities = svn_config_get_server_setting(
            cfg, server_group,
            SVN_CONFIG_OPTION_SSL_AUTHORITY_FILES,
            NULL);
      
      if (authorities != NULL)
        {
          char *files, *file, *last;
          files = apr_pstrdup(pool, authorities);

          while ((file = apr_strtok(files, ";", &last)) != NULL)
            {
              ne_ssl_certificate *ca_cert;
              files = NULL;
              ca_cert = ne_ssl_cert_read(file);
              if (ca_cert == NULL)
                {
                  return svn_error_createf
                    (SVN_ERR_RA_DAV_INVALID_CONFIG_VALUE, NULL,
                     _("Invalid config: unable to load certificate file '%s'"),
                     svn_path_local_style(file, pool));
                }
              ne_ssl_trust_cert(sess, ca_cert);
              ne_ssl_trust_cert(sess2, ca_cert);
            }
        }

      /* When the CA certificate or server certificate has
         verification problems, neon will call our verify function before
         outright rejection of the connection.*/
      ne_ssl_set_verify(sess, server_ssl_callback, ras);
      ne_ssl_set_verify(sess2, server_ssl_callback, ras);
      /* For client connections, we register a callback for if the server
         wants to authenticate the client via client certificate. */

      ne_ssl_provide_clicert(sess, client_ssl_callback, ras);
      ne_ssl_provide_clicert(sess2, client_ssl_callback, ras);

      /* See if the user wants us to trust "default" openssl CAs. */
      trust_default_ca = svn_config_get_server_setting(
               cfg, server_group,
               SVN_CONFIG_OPTION_SSL_TRUST_DEFAULT_CA,
               "true");

      if (strcasecmp(trust_default_ca, "true") == 0)
        {
          ne_ssl_trust_default_ca(sess);
          ne_ssl_trust_default_ca(sess2);
        }
    }
  neonprogress_baton->pool = pool;
  neonprogress_baton->progress_baton = callbacks->progress_baton;
  neonprogress_baton->progress_func = callbacks->progress_func;
  ne_set_progress(sess, ra_dav_neonprogress, neonprogress_baton);
  ne_set_progress(sess2, ra_dav_neonprogress, neonprogress_baton);
  session->priv = ras;

  return SVN_NO_ERROR;
}


static svn_error_t *svn_ra_dav__reparent(svn_ra_session_t *session,
                                         const char *url,
                                         apr_pool_t *pool)
{
  svn_ra_dav__session_t *ras = session->priv;
  ne_uri uri = { 0 };

  SVN_ERR(parse_url(&uri, url));
  ne_uri_free(&ras->root);
  ras->root = uri;
  svn_stringbuf_set(ras->url, url);
  return SVN_NO_ERROR;
}

static svn_error_t *svn_ra_dav__get_repos_root(svn_ra_session_t *session,
                                               const char **url,
                                               apr_pool_t *pool)
{
  svn_ra_dav__session_t *ras = session->priv;

  if (! ras->repos_root)
    {
      svn_string_t bc_relative;
      svn_stringbuf_t *url_buf;

      SVN_ERR(svn_ra_dav__get_baseline_info(NULL, NULL, &bc_relative,
                                            NULL, ras->sess, ras->url->data,
                                            SVN_INVALID_REVNUM, pool));

      /* Remove as many path components from the URL as there are components
         in bc_relative. */
      url_buf = svn_stringbuf_dup(ras->url, pool);
      svn_path_remove_components
        (url_buf, svn_path_component_count(bc_relative.data));
      ras->repos_root = apr_pstrdup(ras->pool, url_buf->data);
    }

  *url = ras->repos_root;
  return SVN_NO_ERROR; 
}


static svn_error_t *svn_ra_dav__do_get_uuid(svn_ra_session_t *session,
                                            const char **uuid,
                                            apr_pool_t *pool)
{
  svn_ra_dav__session_t *ras = session->priv;

  if (! ras->uuid)
    {
      svn_ra_dav_resource_t *rsrc;
      const char *lopped_path;
      const svn_string_t *uuid_propval;

      SVN_ERR(svn_ra_dav__search_for_starting_props(&rsrc, &lopped_path,
                                                    ras->sess, ras->url->data,
                                                    pool));
      SVN_ERR(svn_ra_dav__maybe_store_auth_info(ras, pool));

      uuid_propval = apr_hash_get(rsrc->propset,
                                  SVN_RA_DAV__PROP_REPOSITORY_UUID,
                                  APR_HASH_KEY_STRING);
      if (uuid_propval == NULL)
        /* ### better error reporting... */
        return svn_error_create(APR_EGENERAL, NULL,
                                _("The UUID property was not found on the "
                                  "resource or any of its parents"));

      if (uuid_propval && (uuid_propval->len > 0))
        ras->uuid = apr_pstrdup(ras->pool, uuid_propval->data); /* cache */
      else
        return svn_error_create
          (SVN_ERR_RA_NO_REPOS_UUID, NULL,
           _("Please upgrade the server to 0.19 or later"));
    }

  *uuid = ras->uuid;
  return SVN_NO_ERROR; 
}


#ifndef SVN_NEON_0_25
/* A callback of type ne_header_handler, invoked when neon encounters
   mod_dav_svn's custom 'creationdate' header in a LOCK response. */
static void
handle_creationdate_header(void *userdata,
                           const char *value)
{
  struct lock_request_baton *lrb = userdata;
  svn_error_t *err;

  if (! value)
    return;

  err = svn_time_from_cstring(&(lrb->creation_date), value, lrb->pool);
  if (err)
    {
      svn_error_clear(err);
      lrb->creation_date = 0;                      
    }
}


/* A callback of type ne_header_handler, invoked when neon encounters
   mod_dav_svn's custom 'lock owner' header in a LOCK response. */
static void
handle_lock_owner_header(void *userdata,
                         const char *value)
{
  struct lock_request_baton *lrb = userdata;

  if (! value)
    return;

  lrb->lock_owner = apr_pstrdup(lrb->pool, value);
}
#endif /* ! SVN_NEON_0_25 */


/* A callback of type ne_create_request_fn;  called whenever neon
   creates a request. */
static void 
create_request_hook(ne_request *req,
                    void *userdata,
                    const char *method,
                    const char *requri)
{
  struct lock_request_baton *lrb = userdata;

  /* If a LOCK, UNLOCK, or PROPFIND is happening, then remember the
     http method. */
  if ((strcmp(method, "LOCK") == 0)
      || (strcmp(method, "UNLOCK") == 0)
      || (strcmp(method, "PROPFIND") == 0))  
    {
      lrb->method = apr_pstrdup(lrb->pool, method);
      lrb->request = req;
    }
}



/* A callback of type ne_pre_send_fn;  called whenever neon is just
   about to send a request. */
static void
pre_send_hook(ne_request *req,
              void *userdata,
              ne_buffer *header)
{
  struct lock_request_baton *lrb = userdata;

  if (! lrb->method)
    return;

  /* Possibly attach some custom headers to the request. */

  if ((strcmp(lrb->method, "LOCK") == 0)
      || (strcmp(lrb->method, "PROPFIND") == 0))
    {
      /* Possibly add an X-SVN-Option: header indicating that the lock
         is being stolen.  */
      if (lrb->force)
        {
          char *hdr = apr_psprintf(lrb->pool, "%s: %s\r\n",
                                   SVN_DAV_OPTIONS_HEADER,
                                   SVN_DAV_OPTION_LOCK_STEAL);
          ne_buffer_zappend(header, hdr);
        }

      /* If we have a working-revision of the file, send it so that
         svn_fs_lock() can do an out-of-dateness check. */
      if (SVN_IS_VALID_REVNUM(lrb->current_rev))
        {
          char *buf = apr_psprintf(lrb->pool, "%s: %ld\r\n",
                                   SVN_DAV_VERSION_NAME_HEADER,
                                   lrb->current_rev);
          ne_buffer_zappend(header, buf);
        }

#ifndef SVN_NEON_0_25
      /* Register callbacks to read any custom 'creationdate' and
         'lock owner' response headers sent by mod_dav_svn. */
      ne_add_response_header_handler(req, SVN_DAV_CREATIONDATE_HEADER,
                                     handle_creationdate_header, lrb);
      ne_add_response_header_handler(req, SVN_DAV_LOCK_OWNER_HEADER,
                                     handle_lock_owner_header, lrb);
#endif /* ! SVN_NEON_0_25 */
    }

  if (strcmp(lrb->method, "UNLOCK") == 0)
    {
      if (lrb->force)
        {
          char *buf = apr_psprintf(lrb->pool, "%s: %s\r\n",
                                   SVN_DAV_OPTIONS_HEADER,
                                   SVN_DAV_OPTION_LOCK_BREAK);
          ne_buffer_zappend(header, buf);
        }
    }

  /* Register a response handler capable of parsing <D:error> */
  lrb->error_parser = ne_xml_create();
  svn_ra_dav__add_error_handler(req, lrb->error_parser,
                                &(lrb->err), lrb->pool);
}

#ifdef SVN_NEON_0_25
/* A callback of type ne_post_send_fn;  called after neon has sent a
   request and received a response header back. */
static int
post_send_hook(ne_request *req,
               void *userdata,
               const ne_status *status)
{
  struct lock_request_baton *lrb = userdata;

  if (! lrb->method)
    return NE_OK;

  if ((strcmp(lrb->method, "LOCK") == 0)
      || (strcmp(lrb->method, "PROPFIND") == 0))
    {
      const char *val;

      val = ne_get_response_header(req, SVN_DAV_CREATIONDATE_HEADER);
      if (val)
        {
          svn_error_t *err = svn_time_from_cstring(&(lrb->creation_date),
                                                   val, lrb->pool);

          NE_DEBUG(NE_DBG_HTTP, "got cdate %s for %s request...\n",
                   val, lrb->method);

          if (err)
            {
              svn_error_clear(err);
              lrb->creation_date = 0;
              /* ### Should we return NE_RETRY in this case?  And if
                 ### we were to do that, would we also set *status
                 ### and call ne_set_error? */
            }
        }

      val = ne_get_response_header(req, SVN_DAV_LOCK_OWNER_HEADER);
      if (val)
        lrb->lock_owner = apr_pstrdup(lrb->pool, val);
    }

  return NE_OK;
}
#endif /* SVN_NEON_0_25 */


static void
setup_neon_request_hook(svn_ra_dav__session_t *ras)
{
  /* We need to set up the lock callback once and only once per neon
     session creation. */

  if (! ras->lrb)
    {
      struct lock_request_baton *lrb;
      /* Build context for neon callbacks and then register them. */
      lrb = apr_pcalloc(ras->pool, sizeof(*lrb));

      ne_hook_create_request(ras->sess, create_request_hook, lrb);
      ne_hook_pre_send(ras->sess, pre_send_hook, lrb);
#ifdef SVN_NEON_0_25
      ne_hook_post_send(ras->sess, post_send_hook, lrb);
#endif /* SVN_NEON_0_25 */

      lrb->pool = ras->pool;
      ras->lrb = lrb;
    }
}

/* (Note: *LOCK is an output parameter.) */
/* ### TODO for 1.3: Send all locks to the server at once. */
static svn_error_t *
shim_svn_ra_dav__lock(svn_ra_session_t *session,
                      svn_lock_t **lock,
                      const char *path,
                      const char *comment,
                      svn_boolean_t force,
                      svn_revnum_t current_rev,
                      apr_pool_t *pool)
{
  svn_ra_dav__session_t *ras = session->priv;
  int rv;
  const char *url;
  svn_string_t fs_path;
  struct ne_lock *nlock;
  svn_lock_t *slock;

  /* To begin, we convert the incoming path into an absolute fs-path. */
  url = svn_path_url_add_component(ras->url->data, path, pool);  
  SVN_ERR(svn_ra_dav__get_baseline_info(NULL, NULL, &fs_path, NULL, ras->sess,
                                        url, SVN_INVALID_REVNUM, pool));

  /* Clear out the lrb... */
  memset((ras->lrb), 0, sizeof(*ras->lrb));

  /* ...and load it up again. */
  ras->lrb->pool = pool;
  ras->lrb->current_rev = current_rev;
  ras->lrb->force = force;

  /* Make a neon lock structure. */
  nlock = ne_lock_create();
  nlock->owner = comment ? ne_strdup(apr_xml_quote_string(pool, comment, 1))
                         : NULL;

  if ((rv = ne_uri_parse(url, &(nlock->uri))))
    {
      ne_lock_destroy(nlock);
      return svn_ra_dav__convert_error(ras->sess, _("Failed to parse URI"),
                                       rv, pool);
    }

  /* Issue LOCK request. */
  rv = ne_lock(ras->sess, nlock);

  /* Did we get a <D:error> response? */
  if (ras->lrb->err)
    {
      ne_lock_destroy(nlock);
      if (ras->lrb->error_parser)
        ne_xml_destroy(ras->lrb->error_parser);
      return ras->lrb->err;
    }

  /* Did we get some other sort of neon error? */
  if (rv)
    {
      ne_lock_destroy(nlock);
      if (ras->lrb->error_parser)
        ne_xml_destroy(ras->lrb->error_parser);
      return svn_ra_dav__convert_error(ras->sess,
                                       _("Lock request failed"), rv, pool);
    }

  if (!ras->lrb->lock_owner || !ras->lrb->creation_date)
    return svn_error_create(SVN_ERR_RA_DAV_MALFORMED_DATA, NULL,
                            _("Incomplete lock data returned"));

  /* Build an svn_lock_t based on the returned ne_lock. */
  slock = svn_lock_create(pool);
  slock->path = fs_path.data;
  slock->token = apr_pstrdup(pool, nlock->token);
  if (nlock->owner)
    slock->comment = apr_pstrdup(pool, nlock->owner);
  slock->owner = apr_pstrdup(pool, ras->lrb->lock_owner);
  slock->creation_date = ras->lrb->creation_date;

  if (nlock->timeout == NE_TIMEOUT_INFINITE)
    slock->expiration_date = 0;
  else if (nlock->timeout > 0)
    slock->expiration_date = slock->creation_date + 
                             apr_time_from_sec(nlock->timeout);
  
  /* Free neon things. */
  ne_lock_destroy(nlock);
  if (ras->lrb->error_parser)
    ne_xml_destroy(ras->lrb->error_parser);

  *lock = slock;
  return SVN_NO_ERROR;
}


static svn_error_t *
svn_ra_dav__lock(svn_ra_session_t *session,
                 apr_hash_t *path_revs,
                 const char *comment,
                 svn_boolean_t force,
                 svn_ra_lock_callback_t lock_func, 
                 void *lock_baton,
                 apr_pool_t *pool)
{
  apr_hash_index_t *hi;
  apr_pool_t *iterpool = svn_pool_create(pool);
  svn_ra_dav__session_t *ras = session->priv;
  svn_error_t *ret_err = NULL;

  setup_neon_request_hook(ras);

  /* ### TODO for 1.3: Send all the locks over the wire at once.  This
     loop is just a temporary shim. */
  for (hi = apr_hash_first(pool, path_revs); hi; hi = apr_hash_next(hi))
    {
      svn_lock_t *lock;
      const void *key;
      const char *path;
      void *val;
      svn_revnum_t *revnum;
      svn_error_t *err, *callback_err = NULL;

      svn_pool_clear(iterpool);

      apr_hash_this(hi, &key, NULL, &val);
      path = key;
      revnum = val;

      err = shim_svn_ra_dav__lock(session, &lock, path, comment, 
                                  force, *revnum, iterpool);

      if (err && !SVN_ERR_IS_LOCK_ERROR(err))
        {
          ret_err = err;
          goto departure;
        }

      if (lock_func)
        callback_err = lock_func(lock_baton, path, TRUE, err ? NULL : lock,
                                 err, iterpool);

      svn_error_clear(err);

      if (callback_err)
        {
          ret_err = callback_err;
          goto departure;
        }

    }

  svn_pool_destroy(iterpool);

 departure:
  return svn_ra_dav__maybe_store_auth_info_after_result(ret_err, ras, pool);
}


/* ###TODO for 1.3: Send all lock tokens to the server at once. */
static svn_error_t *
shim_svn_ra_dav__unlock(svn_ra_session_t *session,
                        const char *path,
                        const char *token,
                        svn_boolean_t force,
                        apr_pool_t *pool)
{
  svn_ra_dav__session_t *ras = session->priv;
  int rv;
  const char *url;
  struct ne_lock *nlock;

  /* Make a neon lock structure containing token and full URL to unlock. */
  nlock = ne_lock_create();
  url = svn_path_url_add_component(ras->url->data, path, pool);  
  if ((rv = ne_uri_parse(url, &(nlock->uri))))
    {
      ne_lock_destroy(nlock);
      return svn_ra_dav__convert_error(ras->sess, _("Failed to parse URI"),
                                       rv, pool);
    }

  /* In the case of 'force', we might not have a token at all.
     Unfortunately, ne_unlock() insists on sending one, and mod_dav
     insists on having a valid token for UNLOCK requests.  That means
     we need to fetch the token. */
  if (! token)
    {
      svn_lock_t *lock;

      SVN_ERR(svn_ra_dav__get_lock(session, &lock, path, pool));
      if (! lock)
        return svn_error_createf(SVN_ERR_RA_NOT_LOCKED, NULL,
                                 _("'%s' is not locked in the repository"),
                                 path);
      
      nlock->token = ne_strdup(lock->token);
    }
  else
    {
      nlock->token = ne_strdup(token);
    }

  /* Clear out the lrb... */
  memset((ras->lrb), 0, sizeof(*ras->lrb));

  /* ...and load it up again. */
  ras->lrb->pool = pool;
  ras->lrb->force = force;

  /* Issue UNLOCK request. */
  rv = ne_unlock(ras->sess, nlock);

  /* Did we get a <D:error> response? */
  if (ras->lrb->err)
    {
      ne_lock_destroy(nlock);
      if (ras->lrb->error_parser)
        ne_xml_destroy(ras->lrb->error_parser);

      return ras->lrb->err;
    }

  /* Did we get some other sort of neon error? */
  if (rv)
    {
      ne_lock_destroy(nlock);
      if (ras->lrb->error_parser)
        ne_xml_destroy(ras->lrb->error_parser);
      return svn_ra_dav__convert_error(ras->sess,
                                       _("Unlock request failed"), rv, pool);
    }  

  /* Free neon things. */
  ne_lock_destroy(nlock);
  if (ras->lrb->error_parser)
    ne_xml_destroy(ras->lrb->error_parser);

  return SVN_NO_ERROR;
}


static svn_error_t *
svn_ra_dav__unlock(svn_ra_session_t *session,
                   apr_hash_t *path_tokens,
                   svn_boolean_t force,
                   svn_ra_lock_callback_t lock_func, 
                   void *lock_baton,
                   apr_pool_t *pool)
{
  apr_hash_index_t *hi;
  apr_pool_t *iterpool = svn_pool_create(pool);
  svn_ra_dav__session_t *ras = session->priv;
  svn_error_t *ret_err = NULL;

  setup_neon_request_hook(ras);

  /* ### TODO for 1.3: Send all the lock tokens over the wire at once.
        This loop is just a temporary shim. */
  for (hi = apr_hash_first(pool, path_tokens); hi; hi = apr_hash_next(hi))
    {
      const void *key;
      const char *path;
      void *val;
      const char *token;
      svn_error_t *err, *callback_err = NULL; 

      svn_pool_clear(iterpool);

      apr_hash_this(hi, &key, NULL, &val);
      path = key;
      /* Since we can't store NULL values in a hash, we turn "" to
         NULL here. */
      if (strcmp(val, "") != 0)
        token = val;
      else
        token = NULL;

      err = shim_svn_ra_dav__unlock(session, path, token, force, iterpool);

      if (err && !SVN_ERR_IS_UNLOCK_ERROR(err))
        {
          ret_err = err;
          goto departure;
        }

      if (lock_func)
        callback_err = lock_func(lock_baton, path, FALSE, NULL, err, iterpool);

      svn_error_clear(err);

      if (callback_err)
        {
          ret_err = callback_err;
          goto departure;
        }
    }

  svn_pool_destroy(iterpool);

 departure:
  return svn_ra_dav__maybe_store_auth_info_after_result(ret_err, ras, pool);
}


/* A context for lock_receiver(). */
struct receiver_baton
{
  /* Set this if something goes wrong. */
  svn_error_t *err;
  
  /* The thing being retrieved and assembled. */
  svn_lock_t *lock;

  /* Our RA session. */
  svn_ra_dav__session_t *ras;

  /* The baton used by the handle_creation_date() callback */
  struct lock_request_baton *lrb;
  
  /* The absolute FS path that we're querying. */
  const char *fs_path;

  /* A place to allocate the lock. */
  apr_pool_t *pool;
};


/* A callback of type ne_lock_result;  called by ne_lock_discover(). */
static void
lock_receiver(void *userdata,
              const struct ne_lock *lock,
              const char *uri,
              const ne_status *status)
{
  struct receiver_baton *rb = userdata;

  if (lock)
    {
#ifdef SVN_NEON_0_25
      /* The post_send hook has not run at this stage; so grab the 
         response headers early.  As Joe Orton explains in Issue
         #2297: "post_send hooks run much later than the name might
         suggest.  I've noted another API change for a future neon
         release to make that easier." */
      if (post_send_hook(rb->lrb->request, rb->lrb, 
                         ne_get_status(rb->lrb->request)))
        {
          return;
        }
#endif /* SVN_NEON_0_25 */

      if (!rb->lrb->lock_owner || !rb->lrb->creation_date)
        {
          rb->err = svn_error_create(SVN_ERR_RA_DAV_MALFORMED_DATA, NULL,
                                     _("Incomplete lock data returned"));
          return;
        }
      /* Convert the ne_lock into an svn_lock_t. */
      rb->lock = svn_lock_create(rb->pool);
      rb->lock->token = apr_pstrdup(rb->pool, lock->token);
      rb->lock->path = rb->fs_path;
      if (lock->owner)
        rb->lock->comment = apr_pstrdup(rb->pool, lock->owner);
      rb->lock->owner = apr_pstrdup(rb->pool, rb->lrb->lock_owner);
      rb->lock->creation_date = rb->lrb->creation_date;
      if (lock->timeout == NE_TIMEOUT_INFINITE)
        rb->lock->expiration_date = 0;
      else if (lock->timeout > 0)
        rb->lock->expiration_date = rb->lock->creation_date + 
                                    apr_time_from_sec(lock->timeout);      
    }
  else
    {
      /* There's no lock... is that because the path isn't locked?  Or
         because of a real error?  */
      if (status->code != 404)
        rb->err = svn_error_create(SVN_ERR_RA_DAV_PROPS_NOT_FOUND, NULL,
                                   status->reason_phrase);
    }
}


svn_error_t *
svn_ra_dav__get_lock(svn_ra_session_t *session,
                     svn_lock_t **lock,
                     const char *path,
                     apr_pool_t *pool)
{
  svn_ra_dav__session_t *ras = session->priv;
  int rv;
  const char *url;
  struct receiver_baton *rb;
  svn_string_t fs_path;
  svn_error_t *err;

  /* To begin, we convert the incoming path into an absolute fs-path. */
  url = svn_path_url_add_component(ras->url->data, path, pool);  

  err = svn_ra_dav__get_baseline_info(NULL, NULL, &fs_path, NULL, ras->sess,
                                      url, SVN_INVALID_REVNUM, pool);
  SVN_ERR(svn_ra_dav__maybe_store_auth_info_after_result(err, ras, pool));

  /* Build context for neon callbacks and then register them. */
  setup_neon_request_hook(ras);
  memset((ras->lrb), 0, sizeof(*ras->lrb));
  ras->lrb->pool = pool;

  /* Build context for the lock_receiver() callback. */
  rb = apr_pcalloc(pool, sizeof(*rb));
  rb->pool = pool;
  rb->ras = ras;
  rb->lrb = ras->lrb;
  rb->fs_path = fs_path.data;

  /* Ask neon to "discover" the lock (presumably by doing a PROPFIND
     for the DAV:supportedlock property). */
  rv = ne_lock_discover(ras->sess, url, lock_receiver, rb);

  /* Did we get a <D:error> response? */
  if (ras->lrb->err)
    {
      if (ras->lrb->error_parser)
        ne_xml_destroy(ras->lrb->error_parser);
      return ras->lrb->err;
    }

  /* Did lock_receiver() generate an error? */
  if (rb->err)
    {
      if (ras->lrb->error_parser)
        ne_xml_destroy(ras->lrb->error_parser);
      return rb->err;
    }

  /* Did we get some other sort of neon error? */
  if (rv)
    {
      if (ras->lrb->error_parser)
        ne_xml_destroy(ras->lrb->error_parser);
      return svn_ra_dav__convert_error(ras->sess,
                                       _("Failed to fetch lock information"),
                                       rv, pool);
    }  

  /* Free neon things. */
  if (ras->lrb->error_parser)
    ne_xml_destroy(ras->lrb->error_parser);
  
  *lock = rb->lock;
  return SVN_NO_ERROR;
}




static const svn_version_t *
ra_dav_version(void)
{
  SVN_VERSION_BODY;
}

static const svn_ra__vtable_t dav_vtable = {
  ra_dav_version,
  ra_dav_get_description,
  ra_dav_get_schemes,
  svn_ra_dav__open,
  svn_ra_dav__reparent,
  svn_ra_dav__get_latest_revnum,
  svn_ra_dav__get_dated_revision,
  svn_ra_dav__change_rev_prop,
  svn_ra_dav__rev_proplist,
  svn_ra_dav__rev_prop,
  svn_ra_dav__get_commit_editor,
  svn_ra_dav__get_file,
  svn_ra_dav__get_dir,
  svn_ra_dav__do_update,
  svn_ra_dav__do_switch,
  svn_ra_dav__do_status,
  svn_ra_dav__do_diff,
  svn_ra_dav__get_log,
  svn_ra_dav__do_check_path,
  svn_ra_dav__do_stat,
  svn_ra_dav__do_get_uuid,
  svn_ra_dav__get_repos_root,
  svn_ra_dav__get_locations,
  svn_ra_dav__get_file_revs,
  svn_ra_dav__lock,
  svn_ra_dav__unlock,
  svn_ra_dav__get_lock,
  svn_ra_dav__get_locks,
  svn_ra_dav__replay,
};

svn_error_t *
svn_ra_dav__init(const svn_version_t *loader_version,
                 const svn_ra__vtable_t **vtable,
                 apr_pool_t *pool)
{
  static const svn_version_checklist_t checklist[] =
    {
      { "svn_subr",  svn_subr_version },
      { "svn_delta", svn_delta_version },
      { NULL, NULL }
    };

  SVN_ERR(svn_ver_check_list(ra_dav_version(), checklist));

  /* Simplified version check to make sure we can safely use the
     VTABLE parameter. The RA loader does a more exhaustive check. */
  if (loader_version->major != SVN_VER_MAJOR)
    {
      return svn_error_createf
        (SVN_ERR_VERSION_MISMATCH, NULL,
         _("Unsupported RA loader version (%d) for ra_dav"),
         loader_version->major);
    }

  *vtable = &dav_vtable;

  return SVN_NO_ERROR;
}

/* Compatibility wrapper for the 1.1 and before API. */
#define NAME "ra_dav"
#define DESCRIPTION RA_DAV_DESCRIPTION
#define VTBL dav_vtable
#define INITFUNC svn_ra_dav__init
#define COMPAT_INITFUNC svn_ra_dav_init
#include "../libsvn_ra/wrapper_template.h"<|MERGE_RESOLUTION|>--- conflicted
+++ resolved
@@ -92,27 +92,27 @@
       const char *realmstring;
 
       /* <https://svn.collab.net:80> Subversion repository */
-      realmstring = apr_psprintf(ras->pool, "<%s://%s:%d> %s",
-                                 ras->root.scheme, ras->root.host,
-                                 ras->root.port, realm);
-
-      err = svn_auth_first_credentials(&creds,
-                                       &(ras->auth_iterstate), 
-                                       SVN_AUTH_CRED_SIMPLE,
-                                       realmstring,
-                                       ras->callbacks->auth_baton,
-                                       ras->pool);
+      realmstring = apr_psprintf (ras->pool, "<%s://%s:%d> %s",
+                                  ras->root.scheme, ras->root.host,
+                                  ras->root.port, realm);
+
+      err = svn_auth_first_credentials (&creds,
+                                        &(ras->auth_iterstate), 
+                                        SVN_AUTH_CRED_SIMPLE,
+                                        realmstring,
+                                        ras->callbacks->auth_baton,
+                                        ras->pool);
     }
 
   else /* attempt > 0 */
     /* ### TODO:  if the http realm changed this time around, we
        should be calling first_creds(), not next_creds(). */
-    err = svn_auth_next_credentials(&creds,
-                                    ras->auth_iterstate,
-                                    ras->pool);
+    err = svn_auth_next_credentials (&creds,
+                                     ras->auth_iterstate,
+                                     ras->pool);
   if (err || ! creds)
     {
-      svn_error_clear(err);
+      svn_error_clear (err);
       return -1;
     }
   simple_creds = creds;
@@ -163,8 +163,7 @@
 }
 
 /* A neon-session callback to validate the SSL certificate when the CA
-   is unknown (e.g. a self-signed cert), or there are other SSL
-   certificate problems. */
+   is unknown or there are other SSL certificate problems. */
 static int
 server_ssl_callback(void *userdata,
                     int failures,
@@ -182,11 +181,11 @@
   char fingerprint[NE_SSL_DIGESTLEN];
   char valid_from[NE_SSL_VDATELEN], valid_until[NE_SSL_VDATELEN];
   const char *realmstring;
-  apr_uint32_t *svn_failures = apr_palloc(ras->pool, sizeof(*svn_failures));
+  apr_uint32_t *svn_failures = apr_palloc (ras->pool, sizeof(*svn_failures));
 
   /* Construct the realmstring, e.g. https://svn.collab.net:80 */
-  realmstring = apr_psprintf(ras->pool, "%s://%s:%d", ras->root.scheme,
-                             ras->root.host, ras->root.port);
+  realmstring = apr_psprintf (ras->pool, "%s://%s:%d", ras->root.scheme,
+                              ras->root.host, ras->root.port);
 
   *svn_failures = convert_neon_failures(failures);
   svn_auth_set_parameter(ras->callbacks->auth_baton,
@@ -308,8 +307,8 @@
 
   apr_pool_create(&pool, ras->pool);
 
-  realmstring = apr_psprintf(pool, "%s://%s:%d", ras->root.scheme,
-                             ras->root.host, ras->root.port);
+  realmstring = apr_psprintf (pool, "%s://%s:%d", ras->root.scheme,
+                              ras->root.host, ras->root.port);
 
   for (try = 0; TRUE; ++try)
     {
@@ -390,8 +389,8 @@
                  SVN_CONFIG_OPTION_HTTP_PROXY_EXCEPTIONS, NULL);
   if (exceptions)
     {
-      apr_array_header_t *l = svn_cstring_split(exceptions, ",", TRUE, pool);
-      is_exception = svn_cstring_match_glob_list(requested_host, l);
+      apr_array_header_t *l = svn_cstring_split (exceptions, ",", TRUE, pool);
+      is_exception = svn_cstring_match_glob_list (requested_host, l);
     }
   if (! is_exception)
     {
@@ -554,12 +553,12 @@
 }
 
 static const char * const *
-ra_dav_get_schemes(apr_pool_t *pool)
+ra_dav_get_schemes (apr_pool_t *pool)
 {
   static const char *schemes_no_ssl[] = { "http", NULL };
   static const char *schemes_ssl[] = { "http", "https", NULL };
 
-#ifdef SVN_NEON_0_25
+#if SVN_NEON_0_25
   return ne_has_support(NE_FEATURE_SSL) ? schemes_ssl : schemes_no_ssl;
 #else /* ! SVN_NEON_0_25 */
   return ne_supports_ssl() ? schemes_ssl : schemes_no_ssl;
@@ -590,31 +589,13 @@
  * call and make this halfway sane. */
 
 
-/* Parse URL into *URI, doing some sanity checking and initializing the port
-   to a default value if it wasn't specified in URL.  */
 static svn_error_t *
-parse_url(ne_uri *uri, const char *url)
-{
-  if (ne_uri_parse(url, uri) 
-      || uri->host == NULL || uri->path == NULL || uri->scheme == NULL)
-    {
-      ne_uri_free(uri);
-      return svn_error_create(SVN_ERR_RA_ILLEGAL_URL, NULL,
-                              _("Malformed URL for repository"));
-    }
-  if (uri->port == 0)
-    uri->port = ne_uri_defaultport(uri->scheme);
-
-  return SVN_NO_ERROR;
-}
-
-static svn_error_t *
-svn_ra_dav__open(svn_ra_session_t *session,
-                 const char *repos_URL,
-                 const svn_ra_callbacks2_t *callbacks,
-                 void *callback_baton,
-                 apr_hash_t *config,
-                 apr_pool_t *pool)
+svn_ra_dav__open (svn_ra_session_t *session,
+                  const char *repos_URL,
+                  const svn_ra_callbacks2_t *callbacks,
+                  void *callback_baton,
+                  apr_hash_t *config,
+                  apr_pool_t *pool)
 {
   apr_size_t len;
   ne_session *sess, *sess2;
@@ -629,7 +610,13 @@
     apr_pcalloc(pool, sizeof(*neonprogress_baton));
 
   /* Sanity check the URI */
-  SVN_ERR(parse_url(&uri, repos_URL));
+  if (ne_uri_parse(repos_URL, &uri) 
+      || uri.host == NULL || uri.path == NULL || uri.scheme == NULL)
+    {
+      ne_uri_free(&uri);
+      return svn_error_create(SVN_ERR_RA_ILLEGAL_URL, NULL,
+                              _("Malformed URL for repository"));
+    }
 
   /* Can we initialize network? */
   if (ne_sock_init() != 0)
@@ -643,17 +630,10 @@
   /* ### not yet: http_redirect_register(sess, ... ); */
 
   /* HACK!  Neon uses strcmp when checking for https, but RFC 2396 says
-<<<<<<< HEAD
-   * we should be using case-insensitive comparisons when checking for 
-   * URI schemes.  To allow our users to use WeIrd CasE HttPS we force
-   * the scheme to lower case before we pass it on to Neon, otherwise we
-   * would crash later on when we assume Neon has set up its https stuff
-=======
    * we should be using case insensitive comparisons when checking for 
    * URI schemes.  To allow our users to use WeIrd CasE HttPS we force
    * the scheme to lower case before we pass it on to Neon, otherwise we
    * would crash later on when we assume Neon has set up it's https stuff
->>>>>>> fb160b83
    * but it really didn't. */
   for (itr = uri.scheme; *itr; ++itr)
     *itr = tolower(*itr);
@@ -661,7 +641,7 @@
   is_ssl_session = (strcasecmp(uri.scheme, "https") == 0);
   if (is_ssl_session)
     {
-#ifdef SVN_NEON_0_25
+#if SVN_NEON_0_25
       if (ne_has_support(NE_FEATURE_SSL) == 0)
 #else /* ! SVN_NEON_0_25 */
       if (ne_supports_ssl() == 0)
@@ -672,13 +652,18 @@
                                   _("SSL is not supported"));
         }
     }
+  if (uri.port == 0)
+    {
+      uri.port = ne_uri_defaultport(uri.scheme);
+    }
+
   /* Create two neon session objects, and set their properties... */
   sess = ne_session_create(uri.scheme, uri.host, uri.port);
   sess2 = ne_session_create(uri.scheme, uri.host, uri.port);
 
-  cfg = config ? apr_hash_get(config, 
-                              SVN_CONFIG_CATEGORY_SERVERS,
-                              APR_HASH_KEY_STRING) : NULL;
+  cfg = config ? apr_hash_get (config, 
+                               SVN_CONFIG_CATEGORY_SERVERS,
+                               APR_HASH_KEY_STRING) : NULL;
   if (cfg)
     server_group = svn_config_find_group(cfg, uri.host,
                                          SVN_CONFIG_SECTION_GROUPS, pool);
@@ -723,7 +708,7 @@
           {
             /* Allocate the baton in pool, not on stack, so it will
                last till whenever Neon needs it. */
-            struct proxy_auth_baton *pab = apr_palloc(pool, sizeof(*pab));
+            struct proxy_auth_baton *pab = apr_palloc(pool, sizeof (*pab));
 
             pab->username = proxy_username;
             pab->password = proxy_password ? proxy_password : "";
@@ -756,7 +741,7 @@
   /* Create and fill a session_baton. */
   ras = apr_pcalloc(pool, sizeof(*ras));
   ras->pool = pool;
-  ras->url = svn_stringbuf_create(repos_URL, pool);
+  ras->url = apr_pstrdup (pool, repos_URL);
   /* copies uri pointer members, they get free'd in __close. */
   ras->root = uri; 
   ras->sess = sess;
@@ -852,20 +837,6 @@
 }
 
 
-static svn_error_t *svn_ra_dav__reparent(svn_ra_session_t *session,
-                                         const char *url,
-                                         apr_pool_t *pool)
-{
-  svn_ra_dav__session_t *ras = session->priv;
-  ne_uri uri = { 0 };
-
-  SVN_ERR(parse_url(&uri, url));
-  ne_uri_free(&ras->root);
-  ras->root = uri;
-  svn_stringbuf_set(ras->url, url);
-  return SVN_NO_ERROR;
-}
-
 static svn_error_t *svn_ra_dav__get_repos_root(svn_ra_session_t *session,
                                                const char **url,
                                                apr_pool_t *pool)
@@ -878,12 +849,12 @@
       svn_stringbuf_t *url_buf;
 
       SVN_ERR(svn_ra_dav__get_baseline_info(NULL, NULL, &bc_relative,
-                                            NULL, ras->sess, ras->url->data,
+                                            NULL, ras->sess, ras->url,
                                             SVN_INVALID_REVNUM, pool));
 
       /* Remove as many path components from the URL as there are components
          in bc_relative. */
-      url_buf = svn_stringbuf_dup(ras->url, pool);
+      url_buf = svn_stringbuf_create(ras->url, pool);
       svn_path_remove_components
         (url_buf, svn_path_component_count(bc_relative.data));
       ras->repos_root = apr_pstrdup(ras->pool, url_buf->data);
@@ -906,10 +877,9 @@
       const char *lopped_path;
       const svn_string_t *uuid_propval;
 
-      SVN_ERR(svn_ra_dav__search_for_starting_props(&rsrc, &lopped_path,
-                                                    ras->sess, ras->url->data,
-                                                    pool));
-      SVN_ERR(svn_ra_dav__maybe_store_auth_info(ras, pool));
+      SVN_ERR (svn_ra_dav__search_for_starting_props(&rsrc, &lopped_path,
+                                                     ras->sess, ras->url,
+                                                     pool) );
 
       uuid_propval = apr_hash_get(rsrc->propset,
                                   SVN_RA_DAV__PROP_REPOSITORY_UUID,
@@ -946,7 +916,7 @@
   if (! value)
     return;
 
-  err = svn_time_from_cstring(&(lrb->creation_date), value, lrb->pool);
+  err = svn_time_from_cstring (&(lrb->creation_date), value, lrb->pool);
   if (err)
     {
       svn_error_clear(err);
@@ -1058,7 +1028,7 @@
                                 &(lrb->err), lrb->pool);
 }
 
-#ifdef SVN_NEON_0_25
+#if SVN_NEON_0_25
 /* A callback of type ne_post_send_fn;  called after neon has sent a
    request and received a response header back. */
 static int
@@ -1119,7 +1089,7 @@
 
       ne_hook_create_request(ras->sess, create_request_hook, lrb);
       ne_hook_pre_send(ras->sess, pre_send_hook, lrb);
-#ifdef SVN_NEON_0_25
+#if SVN_NEON_0_25
       ne_hook_post_send(ras->sess, post_send_hook, lrb);
 #endif /* SVN_NEON_0_25 */
 
@@ -1128,7 +1098,6 @@
     }
 }
 
-/* (Note: *LOCK is an output parameter.) */
 /* ### TODO for 1.3: Send all locks to the server at once. */
 static svn_error_t *
 shim_svn_ra_dav__lock(svn_ra_session_t *session,
@@ -1147,7 +1116,7 @@
   svn_lock_t *slock;
 
   /* To begin, we convert the incoming path into an absolute fs-path. */
-  url = svn_path_url_add_component(ras->url->data, path, pool);  
+  url = svn_path_url_add_component(ras->url, path, pool);  
   SVN_ERR(svn_ra_dav__get_baseline_info(NULL, NULL, &fs_path, NULL, ras->sess,
                                         url, SVN_INVALID_REVNUM, pool));
 
@@ -1281,7 +1250,7 @@
   svn_pool_destroy(iterpool);
 
  departure:
-  return svn_ra_dav__maybe_store_auth_info_after_result(ret_err, ras, pool);
+  return svn_ra_dav__maybe_store_auth_info_after_result(ret_err, ras);
 }
 
 
@@ -1300,7 +1269,7 @@
 
   /* Make a neon lock structure containing token and full URL to unlock. */
   nlock = ne_lock_create();
-  url = svn_path_url_add_component(ras->url->data, path, pool);  
+  url = svn_path_url_add_component(ras->url, path, pool);  
   if ((rv = ne_uri_parse(url, &(nlock->uri))))
     {
       ne_lock_destroy(nlock);
@@ -1316,7 +1285,7 @@
     {
       svn_lock_t *lock;
 
-      SVN_ERR(svn_ra_dav__get_lock(session, &lock, path, pool));
+      SVN_ERR( svn_ra_dav__get_lock(session, &lock, path, pool) );
       if (! lock)
         return svn_error_createf(SVN_ERR_RA_NOT_LOCKED, NULL,
                                  _("'%s' is not locked in the repository"),
@@ -1427,7 +1396,7 @@
   svn_pool_destroy(iterpool);
 
  departure:
-  return svn_ra_dav__maybe_store_auth_info_after_result(ret_err, ras, pool);
+  return svn_ra_dav__maybe_store_auth_info_after_result(ret_err, ras);
 }
 
 
@@ -1465,7 +1434,7 @@
 
   if (lock)
     {
-#ifdef SVN_NEON_0_25
+#if SVN_NEON_0_25
       /* The post_send hook has not run at this stage; so grab the 
          response headers early.  As Joe Orton explains in Issue
          #2297: "post_send hooks run much later than the name might
@@ -1523,11 +1492,11 @@
   svn_error_t *err;
 
   /* To begin, we convert the incoming path into an absolute fs-path. */
-  url = svn_path_url_add_component(ras->url->data, path, pool);  
+  url = svn_path_url_add_component (ras->url, path, pool);  
 
   err = svn_ra_dav__get_baseline_info(NULL, NULL, &fs_path, NULL, ras->sess,
                                       url, SVN_INVALID_REVNUM, pool);
-  SVN_ERR(svn_ra_dav__maybe_store_auth_info_after_result(err, ras, pool));
+  SVN_ERR( svn_ra_dav__maybe_store_auth_info_after_result(err, ras) );
 
   /* Build context for neon callbacks and then register them. */
   setup_neon_request_hook(ras);
@@ -1583,7 +1552,7 @@
 
 
 static const svn_version_t *
-ra_dav_version(void)
+ra_dav_version (void)
 {
   SVN_VERSION_BODY;
 }
@@ -1593,7 +1562,6 @@
   ra_dav_get_description,
   ra_dav_get_schemes,
   svn_ra_dav__open,
-  svn_ra_dav__reparent,
   svn_ra_dav__get_latest_revnum,
   svn_ra_dav__get_dated_revision,
   svn_ra_dav__change_rev_prop,
@@ -1617,13 +1585,12 @@
   svn_ra_dav__unlock,
   svn_ra_dav__get_lock,
   svn_ra_dav__get_locks,
-  svn_ra_dav__replay,
 };
 
 svn_error_t *
-svn_ra_dav__init(const svn_version_t *loader_version,
-                 const svn_ra__vtable_t **vtable,
-                 apr_pool_t *pool)
+svn_ra_dav__init (const svn_version_t *loader_version,
+                  const svn_ra__vtable_t **vtable,
+                  apr_pool_t *pool)
 {
   static const svn_version_checklist_t checklist[] =
     {
