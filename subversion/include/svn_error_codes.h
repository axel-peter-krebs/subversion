/**
 * @copyright
 * ====================================================================
 * Copyright (c) 2000-2008 CollabNet.  All rights reserved.
 *
 * This software is licensed as described in the file COPYING, which
 * you should have received as part of this distribution.  The terms
 * are also available at http://subversion.tigris.org/license-1.html.
 * If newer versions of this license are posted there, you may use a
 * newer version instead, at your option.
 *
 * This software consists of voluntary contributions made by many
 * individuals.  For exact contribution history, see the revision
 * history and logs, available at http://subversion.tigris.org/.
 * ====================================================================
 * @endcopyright
 *
 * @file svn_error_codes.h
 * @brief Subversion error codes.
 */

/* What's going on here?

   In order to define error codes and their associated description
   strings in the same place, we overload the SVN_ERRDEF() macro with
   two definitions below.  Both take two arguments, an error code name
   and a description string.  One definition of the macro just throws
   away the string and defines enumeration constants using the error
   code names -- that definition is used by the header file that
   exports error codes to the rest of Subversion.  The other
   definition creates a static table mapping the enum codes to their
   corresponding strings -- that definition is used by the C file that
   implements svn_strerror().

   The header and C files both include this file, using #defines to
   control which version of the macro they get.
*/


/* Process this file if we're building an error array, or if we have
   not defined the enumerated constants yet.  */
#if defined(SVN_ERROR_BUILD_ARRAY) || !defined(SVN_ERROR_ENUM_DEFINED)


#include <apr.h>
#include <apr_errno.h>     /* APR's error system */

#include "svn_props.h"     /* For SVN_PROP_EXTERNALS. */

#ifdef __cplusplus
extern "C" {
#endif /* __cplusplus */

#ifndef DOXYGEN_SHOULD_SKIP_THIS

#if defined(SVN_ERROR_BUILD_ARRAY)

#define SVN_ERROR_START \
        static const err_defn error_table[] = { \
          { SVN_WARNING, "Warning" },
#define SVN_ERRDEF(num, offset, str) { num, str },
#define SVN_ERROR_END { 0, NULL } };

#elif !defined(SVN_ERROR_ENUM_DEFINED)

#define SVN_ERROR_START \
        typedef enum svn_errno_t { \
          SVN_WARNING = APR_OS_START_USERERR + 1,
#define SVN_ERRDEF(num, offset, str) /** str */ num = offset,
#define SVN_ERROR_END SVN_ERR_LAST } svn_errno_t;

#define SVN_ERROR_ENUM_DEFINED

#endif

/* Define custom Subversion error numbers, in the range reserved for
   that in APR: from APR_OS_START_USERERR to APR_OS_START_SYSERR (see
   apr_errno.h).

   Error numbers are divided into categories of up to 5000 errors
   each.  Since we're dividing up the APR user error space, which has
   room for 500,000 errors, we can have up to 100 categories.
   Categories are fixed-size; if a category has fewer than 5000
   errors, then it just ends with a range of unused numbers.

   To maintain binary compatibility, please observe these guidelines:

      - When adding a new error, always add on the end of the
        appropriate category, so that the real values of existing
        errors are not changed.

      - When deleting an error, leave a placeholder comment indicating
        the offset, again so that the values of other errors are not
        perturbed.
*/

#define SVN_ERR_CATEGORY_SIZE 5000

/* Leave one category of room at the beginning, for SVN_WARNING and
   any other such beasts we might create in the future. */
#define SVN_ERR_BAD_CATEGORY_START      (APR_OS_START_USERERR \
                                         + ( 1 * SVN_ERR_CATEGORY_SIZE))
#define SVN_ERR_XML_CATEGORY_START      (APR_OS_START_USERERR \
                                         + ( 2 * SVN_ERR_CATEGORY_SIZE))
#define SVN_ERR_IO_CATEGORY_START       (APR_OS_START_USERERR \
                                         + ( 3 * SVN_ERR_CATEGORY_SIZE))
#define SVN_ERR_STREAM_CATEGORY_START   (APR_OS_START_USERERR \
                                         + ( 4 * SVN_ERR_CATEGORY_SIZE))
#define SVN_ERR_NODE_CATEGORY_START     (APR_OS_START_USERERR \
                                         + ( 5 * SVN_ERR_CATEGORY_SIZE))
#define SVN_ERR_ENTRY_CATEGORY_START    (APR_OS_START_USERERR \
                                         + ( 6 * SVN_ERR_CATEGORY_SIZE))
#define SVN_ERR_WC_CATEGORY_START       (APR_OS_START_USERERR \
                                         + ( 7 * SVN_ERR_CATEGORY_SIZE))
#define SVN_ERR_FS_CATEGORY_START       (APR_OS_START_USERERR \
                                         + ( 8 * SVN_ERR_CATEGORY_SIZE))
#define SVN_ERR_REPOS_CATEGORY_START    (APR_OS_START_USERERR \
                                         + ( 9 * SVN_ERR_CATEGORY_SIZE))
#define SVN_ERR_RA_CATEGORY_START       (APR_OS_START_USERERR \
                                         + (10 * SVN_ERR_CATEGORY_SIZE))
#define SVN_ERR_RA_DAV_CATEGORY_START   (APR_OS_START_USERERR \
                                         + (11 * SVN_ERR_CATEGORY_SIZE))
#define SVN_ERR_RA_LOCAL_CATEGORY_START (APR_OS_START_USERERR \
                                         + (12 * SVN_ERR_CATEGORY_SIZE))
#define SVN_ERR_SVNDIFF_CATEGORY_START  (APR_OS_START_USERERR \
                                         + (13 * SVN_ERR_CATEGORY_SIZE))
#define SVN_ERR_APMOD_CATEGORY_START    (APR_OS_START_USERERR \
                                         + (14 * SVN_ERR_CATEGORY_SIZE))
#define SVN_ERR_CLIENT_CATEGORY_START   (APR_OS_START_USERERR \
                                         + (15 * SVN_ERR_CATEGORY_SIZE))
#define SVN_ERR_MISC_CATEGORY_START     (APR_OS_START_USERERR \
                                         + (16 * SVN_ERR_CATEGORY_SIZE))
#define SVN_ERR_CL_CATEGORY_START       (APR_OS_START_USERERR \
                                         + (17 * SVN_ERR_CATEGORY_SIZE))
#define SVN_ERR_RA_SVN_CATEGORY_START   (APR_OS_START_USERERR \
                                         + (18 * SVN_ERR_CATEGORY_SIZE))
#define SVN_ERR_AUTHN_CATEGORY_START    (APR_OS_START_USERERR \
                                         + (19 * SVN_ERR_CATEGORY_SIZE))
#define SVN_ERR_AUTHZ_CATEGORY_START    (APR_OS_START_USERERR \
                                         + (20 * SVN_ERR_CATEGORY_SIZE))
#define SVN_ERR_DIFF_CATEGORY_START     (APR_OS_START_USERERR \
                                         + (21 * SVN_ERR_CATEGORY_SIZE))
#define SVN_ERR_RA_SERF_CATEGORY_START  (APR_OS_START_USERERR \
                                         + (22 * SVN_ERR_CATEGORY_SIZE))
#define SVN_ERR_MALFUNC_CATEGORY_START  (APR_OS_START_USERERR \
                                         + (23 * SVN_ERR_CATEGORY_SIZE))

#endif /* DOXYGEN_SHOULD_SKIP_THIS */

/** Collection of Subversion error code values, located within the
 * APR user error space. */
SVN_ERROR_START

  /* validation ("BAD_FOO") errors */

  SVN_ERRDEF(SVN_ERR_BAD_CONTAINING_POOL,
             SVN_ERR_BAD_CATEGORY_START + 0,
             "Bad parent pool passed to svn_make_pool()")

  SVN_ERRDEF(SVN_ERR_BAD_FILENAME,
             SVN_ERR_BAD_CATEGORY_START + 1,
             "Bogus filename")

  SVN_ERRDEF(SVN_ERR_BAD_URL,
             SVN_ERR_BAD_CATEGORY_START + 2,
             "Bogus URL")

  SVN_ERRDEF(SVN_ERR_BAD_DATE,
             SVN_ERR_BAD_CATEGORY_START + 3,
             "Bogus date")

  SVN_ERRDEF(SVN_ERR_BAD_MIME_TYPE,
             SVN_ERR_BAD_CATEGORY_START + 4,
             "Bogus mime-type")

  /** @since New in 1.5.
   *
   * Note that there was an unused slot sitting here at
   * SVN_ERR_BAD_CATEGORY_START + 5, so error codes after this aren't
   * necessarily "New in 1.5" just because they come later.
   */
  SVN_ERRDEF(SVN_ERR_BAD_PROPERTY_VALUE,
             SVN_ERR_BAD_CATEGORY_START + 5,
             "Wrong or unexpected property value")

  SVN_ERRDEF(SVN_ERR_BAD_VERSION_FILE_FORMAT,
             SVN_ERR_BAD_CATEGORY_START + 6,
             "Version file format not correct")

  SVN_ERRDEF(SVN_ERR_BAD_RELATIVE_PATH,
             SVN_ERR_BAD_CATEGORY_START + 7,
             "Path is not an immediate child of the specified directory")

  SVN_ERRDEF(SVN_ERR_BAD_UUID,
             SVN_ERR_BAD_CATEGORY_START + 8,
             "Bogus UUID")

  /** @since New in 1.6. */
  SVN_ERRDEF(SVN_ERR_BAD_CONFIG_VALUE,
             SVN_ERR_BAD_CATEGORY_START + 9,
             "Invalid configuration value")

  SVN_ERRDEF(SVN_ERR_BAD_SERVER_SPECIFICATION,
             SVN_ERR_BAD_CATEGORY_START + 10,
             "Bogus server specification")

  SVN_ERRDEF(SVN_ERR_BAD_CHECKSUM_KIND,
             SVN_ERR_BAD_CATEGORY_START + 11,
             "Unsupported checksum type")

  SVN_ERRDEF(SVN_ERR_BAD_CHECKSUM_PARSE,
             SVN_ERR_BAD_CATEGORY_START + 12,
             "Invalid character in hex checksum")

  /* xml errors */

  SVN_ERRDEF(SVN_ERR_XML_ATTRIB_NOT_FOUND,
             SVN_ERR_XML_CATEGORY_START + 0,
             "No such XML tag attribute")

  SVN_ERRDEF(SVN_ERR_XML_MISSING_ANCESTRY,
             SVN_ERR_XML_CATEGORY_START + 1,
             "<delta-pkg> is missing ancestry")

  SVN_ERRDEF(SVN_ERR_XML_UNKNOWN_ENCODING,
             SVN_ERR_XML_CATEGORY_START + 2,
             "Unrecognized binary data encoding; can't decode")

  SVN_ERRDEF(SVN_ERR_XML_MALFORMED,
             SVN_ERR_XML_CATEGORY_START + 3,
             "XML data was not well-formed")

  SVN_ERRDEF(SVN_ERR_XML_UNESCAPABLE_DATA,
             SVN_ERR_XML_CATEGORY_START + 4,
             "Data cannot be safely XML-escaped")

  /* io errors */

  SVN_ERRDEF(SVN_ERR_IO_INCONSISTENT_EOL,
             SVN_ERR_IO_CATEGORY_START + 0,
             "Inconsistent line ending style")

  SVN_ERRDEF(SVN_ERR_IO_UNKNOWN_EOL,
             SVN_ERR_IO_CATEGORY_START + 1,
             "Unrecognized line ending style")

  /** @deprecated Unused, slated for removal in the next major release. */
  SVN_ERRDEF(SVN_ERR_IO_CORRUPT_EOL,
             SVN_ERR_IO_CATEGORY_START + 2,
             "Line endings other than expected")

  SVN_ERRDEF(SVN_ERR_IO_UNIQUE_NAMES_EXHAUSTED,
             SVN_ERR_IO_CATEGORY_START + 3,
             "Ran out of unique names")

  /** @deprecated Unused, slated for removal in the next major release. */
  SVN_ERRDEF(SVN_ERR_IO_PIPE_FRAME_ERROR,
             SVN_ERR_IO_CATEGORY_START + 4,
             "Framing error in pipe protocol")

  /** @deprecated Unused, slated for removal in the next major release. */
  SVN_ERRDEF(SVN_ERR_IO_PIPE_READ_ERROR,
             SVN_ERR_IO_CATEGORY_START + 5,
             "Read error in pipe")

  SVN_ERRDEF(SVN_ERR_IO_WRITE_ERROR,
             SVN_ERR_IO_CATEGORY_START + 6,
             "Write error")

  /* stream errors */

  SVN_ERRDEF(SVN_ERR_STREAM_UNEXPECTED_EOF,
             SVN_ERR_STREAM_CATEGORY_START + 0,
             "Unexpected EOF on stream")

  SVN_ERRDEF(SVN_ERR_STREAM_MALFORMED_DATA,
             SVN_ERR_STREAM_CATEGORY_START + 1,
             "Malformed stream data")

  SVN_ERRDEF(SVN_ERR_STREAM_UNRECOGNIZED_DATA,
             SVN_ERR_STREAM_CATEGORY_START + 2,
             "Unrecognized stream data")

  /* node errors */

  SVN_ERRDEF(SVN_ERR_NODE_UNKNOWN_KIND,
             SVN_ERR_NODE_CATEGORY_START + 0,
             "Unknown svn_node_kind")

  SVN_ERRDEF(SVN_ERR_NODE_UNEXPECTED_KIND,
             SVN_ERR_NODE_CATEGORY_START + 1,
             "Unexpected node kind found")

  /* entry errors */

  SVN_ERRDEF(SVN_ERR_ENTRY_NOT_FOUND,
             SVN_ERR_ENTRY_CATEGORY_START + 0,
             "Can't find an entry")

  /* UNUSED error slot:                    + 1 */

  SVN_ERRDEF(SVN_ERR_ENTRY_EXISTS,
             SVN_ERR_ENTRY_CATEGORY_START + 2,
             "Entry already exists")

  SVN_ERRDEF(SVN_ERR_ENTRY_MISSING_REVISION,
             SVN_ERR_ENTRY_CATEGORY_START + 3,
             "Entry has no revision")

  SVN_ERRDEF(SVN_ERR_ENTRY_MISSING_URL,
             SVN_ERR_ENTRY_CATEGORY_START + 4,
             "Entry has no URL")

  SVN_ERRDEF(SVN_ERR_ENTRY_ATTRIBUTE_INVALID,
             SVN_ERR_ENTRY_CATEGORY_START + 5,
             "Entry has an invalid attribute")

  /* wc errors */

  SVN_ERRDEF(SVN_ERR_WC_OBSTRUCTED_UPDATE,
             SVN_ERR_WC_CATEGORY_START + 0,
             "Obstructed update")

  /** @deprecated Unused, slated for removal in the next major release. */
  SVN_ERRDEF(SVN_ERR_WC_UNWIND_MISMATCH,
             SVN_ERR_WC_CATEGORY_START + 1,
             "Mismatch popping the WC unwind stack")

  /** @deprecated Unused, slated for removal in the next major release. */
  SVN_ERRDEF(SVN_ERR_WC_UNWIND_EMPTY,
             SVN_ERR_WC_CATEGORY_START + 2,
             "Attempt to pop empty WC unwind stack")

  /** @deprecated Unused, slated for removal in the next major release. */
  SVN_ERRDEF(SVN_ERR_WC_UNWIND_NOT_EMPTY,
             SVN_ERR_WC_CATEGORY_START + 3,
             "Attempt to unlock with non-empty unwind stack")

  SVN_ERRDEF(SVN_ERR_WC_LOCKED,
             SVN_ERR_WC_CATEGORY_START + 4,
             "Attempted to lock an already-locked dir")

  SVN_ERRDEF(SVN_ERR_WC_NOT_LOCKED,
             SVN_ERR_WC_CATEGORY_START + 5,
             "Working copy not locked; this is probably a bug, please report")

  /** @deprecated Unused, slated for removal in the next major release. */
  SVN_ERRDEF(SVN_ERR_WC_INVALID_LOCK,
             SVN_ERR_WC_CATEGORY_START + 6,
             "Invalid lock")

  SVN_ERRDEF(SVN_ERR_WC_NOT_DIRECTORY,
             SVN_ERR_WC_CATEGORY_START + 7,
             "Path is not a working copy directory")

  SVN_ERRDEF(SVN_ERR_WC_NOT_FILE,
             SVN_ERR_WC_CATEGORY_START + 8,
             "Path is not a working copy file")

  SVN_ERRDEF(SVN_ERR_WC_BAD_ADM_LOG,
             SVN_ERR_WC_CATEGORY_START + 9,
             "Problem running log")

  SVN_ERRDEF(SVN_ERR_WC_PATH_NOT_FOUND,
             SVN_ERR_WC_CATEGORY_START + 10,
             "Can't find a working copy path")

  SVN_ERRDEF(SVN_ERR_WC_NOT_UP_TO_DATE,
             SVN_ERR_WC_CATEGORY_START + 11,
             "Working copy is not up-to-date")

  SVN_ERRDEF(SVN_ERR_WC_LEFT_LOCAL_MOD,
             SVN_ERR_WC_CATEGORY_START + 12,
             "Left locally modified or unversioned files")

  SVN_ERRDEF(SVN_ERR_WC_SCHEDULE_CONFLICT,
             SVN_ERR_WC_CATEGORY_START + 13,
             "Unmergeable scheduling requested on an entry")

  SVN_ERRDEF(SVN_ERR_WC_PATH_FOUND,
             SVN_ERR_WC_CATEGORY_START + 14,
             "Found a working copy path")

  SVN_ERRDEF(SVN_ERR_WC_FOUND_CONFLICT,
             SVN_ERR_WC_CATEGORY_START + 15,
             "A conflict in the working copy obstructs the current operation")

  SVN_ERRDEF(SVN_ERR_WC_CORRUPT,
             SVN_ERR_WC_CATEGORY_START + 16,
             "Working copy is corrupt")

  SVN_ERRDEF(SVN_ERR_WC_CORRUPT_TEXT_BASE,
             SVN_ERR_WC_CATEGORY_START + 17,
             "Working copy text base is corrupt")

  SVN_ERRDEF(SVN_ERR_WC_NODE_KIND_CHANGE,
             SVN_ERR_WC_CATEGORY_START + 18,
             "Cannot change node kind")

  SVN_ERRDEF(SVN_ERR_WC_INVALID_OP_ON_CWD,
             SVN_ERR_WC_CATEGORY_START + 19,
             "Invalid operation on the current working directory")

  SVN_ERRDEF(SVN_ERR_WC_BAD_ADM_LOG_START,
             SVN_ERR_WC_CATEGORY_START + 20,
             "Problem on first log entry in a working copy")

  SVN_ERRDEF(SVN_ERR_WC_UNSUPPORTED_FORMAT,
             SVN_ERR_WC_CATEGORY_START + 21,
             "Unsupported working copy format")

  SVN_ERRDEF(SVN_ERR_WC_BAD_PATH,
             SVN_ERR_WC_CATEGORY_START + 22,
             "Path syntax not supported in this context")

  /** @since New in 1.2. */
  SVN_ERRDEF(SVN_ERR_WC_INVALID_SCHEDULE,
             SVN_ERR_WC_CATEGORY_START + 23,
             "Invalid schedule")

  /** @since New in 1.3. */
  SVN_ERRDEF(SVN_ERR_WC_INVALID_RELOCATION,
             SVN_ERR_WC_CATEGORY_START + 24,
             "Invalid relocation")

  /** @since New in 1.3. */
  SVN_ERRDEF(SVN_ERR_WC_INVALID_SWITCH,
             SVN_ERR_WC_CATEGORY_START + 25,
             "Invalid switch")

  /** @since New in 1.5. */
  SVN_ERRDEF(SVN_ERR_WC_MISMATCHED_CHANGELIST,
             SVN_ERR_WC_CATEGORY_START + 26,
             "Changelist doesn't match")

  /** @since New in 1.5. */
  SVN_ERRDEF(SVN_ERR_WC_CONFLICT_RESOLVER_FAILURE,
             SVN_ERR_WC_CATEGORY_START + 27,
             "Conflict resolution failed")

  SVN_ERRDEF(SVN_ERR_WC_COPYFROM_PATH_NOT_FOUND,
             SVN_ERR_WC_CATEGORY_START + 28,
             "Failed to locate 'copyfrom' path in working copy")

  /** @since New in 1.5. */
  SVN_ERRDEF(SVN_ERR_WC_CHANGELIST_MOVE,
             SVN_ERR_WC_CATEGORY_START + 29,
             "Moving a path from one changelist to another")

  /** @since New in 1.6. */
  SVN_ERRDEF(SVN_ERR_WC_CANNOT_DELETE_FILE_EXTERNAL,
             SVN_ERR_WC_CATEGORY_START + 30,
             "Cannot delete a file external")

  /** @since New in 1.6. */
  SVN_ERRDEF(SVN_ERR_WC_CANNOT_MOVE_FILE_EXTERNAL,
             SVN_ERR_WC_CATEGORY_START + 31,
             "Cannot move a file external")

  /* fs errors */

  SVN_ERRDEF(SVN_ERR_FS_GENERAL,
             SVN_ERR_FS_CATEGORY_START + 0,
             "General filesystem error")

  SVN_ERRDEF(SVN_ERR_FS_CLEANUP,
             SVN_ERR_FS_CATEGORY_START + 1,
             "Error closing filesystem")

  SVN_ERRDEF(SVN_ERR_FS_ALREADY_OPEN,
             SVN_ERR_FS_CATEGORY_START + 2,
             "Filesystem is already open")

  SVN_ERRDEF(SVN_ERR_FS_NOT_OPEN,
             SVN_ERR_FS_CATEGORY_START + 3,
             "Filesystem is not open")

  SVN_ERRDEF(SVN_ERR_FS_CORRUPT,
             SVN_ERR_FS_CATEGORY_START + 4,
             "Filesystem is corrupt")

  SVN_ERRDEF(SVN_ERR_FS_PATH_SYNTAX,
             SVN_ERR_FS_CATEGORY_START + 5,
             "Invalid filesystem path syntax")

  SVN_ERRDEF(SVN_ERR_FS_NO_SUCH_REVISION,
             SVN_ERR_FS_CATEGORY_START + 6,
             "Invalid filesystem revision number")

  SVN_ERRDEF(SVN_ERR_FS_NO_SUCH_TRANSACTION,
             SVN_ERR_FS_CATEGORY_START + 7,
             "Invalid filesystem transaction name")

  SVN_ERRDEF(SVN_ERR_FS_NO_SUCH_ENTRY,
             SVN_ERR_FS_CATEGORY_START + 8,
             "Filesystem directory has no such entry")

  SVN_ERRDEF(SVN_ERR_FS_NO_SUCH_REPRESENTATION,
             SVN_ERR_FS_CATEGORY_START + 9,
             "Filesystem has no such representation")

  SVN_ERRDEF(SVN_ERR_FS_NO_SUCH_STRING,
             SVN_ERR_FS_CATEGORY_START + 10,
             "Filesystem has no such string")

  SVN_ERRDEF(SVN_ERR_FS_NO_SUCH_COPY,
             SVN_ERR_FS_CATEGORY_START + 11,
             "Filesystem has no such copy")

  SVN_ERRDEF(SVN_ERR_FS_TRANSACTION_NOT_MUTABLE,
             SVN_ERR_FS_CATEGORY_START + 12,
             "The specified transaction is not mutable")

  SVN_ERRDEF(SVN_ERR_FS_NOT_FOUND,
             SVN_ERR_FS_CATEGORY_START + 13,
             "Filesystem has no item")

  SVN_ERRDEF(SVN_ERR_FS_ID_NOT_FOUND,
             SVN_ERR_FS_CATEGORY_START + 14,
             "Filesystem has no such node-rev-id")

  SVN_ERRDEF(SVN_ERR_FS_NOT_ID,
             SVN_ERR_FS_CATEGORY_START + 15,
             "String does not represent a node or node-rev-id")

  SVN_ERRDEF(SVN_ERR_FS_NOT_DIRECTORY,
             SVN_ERR_FS_CATEGORY_START + 16,
             "Name does not refer to a filesystem directory")

  SVN_ERRDEF(SVN_ERR_FS_NOT_FILE,
             SVN_ERR_FS_CATEGORY_START + 17,
             "Name does not refer to a filesystem file")

  SVN_ERRDEF(SVN_ERR_FS_NOT_SINGLE_PATH_COMPONENT,
             SVN_ERR_FS_CATEGORY_START + 18,
             "Name is not a single path component")

  SVN_ERRDEF(SVN_ERR_FS_NOT_MUTABLE,
             SVN_ERR_FS_CATEGORY_START + 19,
             "Attempt to change immutable filesystem node")

  SVN_ERRDEF(SVN_ERR_FS_ALREADY_EXISTS,
             SVN_ERR_FS_CATEGORY_START + 20,
             "Item already exists in filesystem")

  SVN_ERRDEF(SVN_ERR_FS_ROOT_DIR,
             SVN_ERR_FS_CATEGORY_START + 21,
             "Attempt to remove or recreate fs root dir")

  SVN_ERRDEF(SVN_ERR_FS_NOT_TXN_ROOT,
             SVN_ERR_FS_CATEGORY_START + 22,
             "Object is not a transaction root")

  SVN_ERRDEF(SVN_ERR_FS_NOT_REVISION_ROOT,
             SVN_ERR_FS_CATEGORY_START + 23,
             "Object is not a revision root")

  SVN_ERRDEF(SVN_ERR_FS_CONFLICT,
             SVN_ERR_FS_CATEGORY_START + 24,
             "Merge conflict during commit")

  SVN_ERRDEF(SVN_ERR_FS_REP_CHANGED,
             SVN_ERR_FS_CATEGORY_START + 25,
             "A representation vanished or changed between reads")

  SVN_ERRDEF(SVN_ERR_FS_REP_NOT_MUTABLE,
             SVN_ERR_FS_CATEGORY_START + 26,
             "Tried to change an immutable representation")

  SVN_ERRDEF(SVN_ERR_FS_MALFORMED_SKEL,
             SVN_ERR_FS_CATEGORY_START + 27,
             "Malformed skeleton data")

  SVN_ERRDEF(SVN_ERR_FS_TXN_OUT_OF_DATE,
             SVN_ERR_FS_CATEGORY_START + 28,
             "Transaction is out of date")

  SVN_ERRDEF(SVN_ERR_FS_BERKELEY_DB,
             SVN_ERR_FS_CATEGORY_START + 29,
             "Berkeley DB error")

  SVN_ERRDEF(SVN_ERR_FS_BERKELEY_DB_DEADLOCK,
             SVN_ERR_FS_CATEGORY_START + 30,
             "Berkeley DB deadlock error")

  SVN_ERRDEF(SVN_ERR_FS_TRANSACTION_DEAD,
             SVN_ERR_FS_CATEGORY_START + 31,
             "Transaction is dead")

  SVN_ERRDEF(SVN_ERR_FS_TRANSACTION_NOT_DEAD,
             SVN_ERR_FS_CATEGORY_START + 32,
             "Transaction is not dead")

  /** @since New in 1.1. */
  SVN_ERRDEF(SVN_ERR_FS_UNKNOWN_FS_TYPE,
             SVN_ERR_FS_CATEGORY_START + 33,
             "Unknown FS type")

  /** @since New in 1.2. */
  SVN_ERRDEF(SVN_ERR_FS_NO_USER,
             SVN_ERR_FS_CATEGORY_START + 34,
             "No user associated with filesystem")

  /** @since New in 1.2. */
  SVN_ERRDEF(SVN_ERR_FS_PATH_ALREADY_LOCKED,
             SVN_ERR_FS_CATEGORY_START + 35,
             "Path is already locked")

  /** @since New in 1.2. */
  SVN_ERRDEF(SVN_ERR_FS_PATH_NOT_LOCKED,
             SVN_ERR_FS_CATEGORY_START + 36,
             "Path is not locked")

  /** @since New in 1.2. */
  SVN_ERRDEF(SVN_ERR_FS_BAD_LOCK_TOKEN,
             SVN_ERR_FS_CATEGORY_START + 37,
             "Lock token is incorrect")

  /** @since New in 1.2. */
  SVN_ERRDEF(SVN_ERR_FS_NO_LOCK_TOKEN,
             SVN_ERR_FS_CATEGORY_START + 38,
             "No lock token provided")

  /** @since New in 1.2. */
  SVN_ERRDEF(SVN_ERR_FS_LOCK_OWNER_MISMATCH,
             SVN_ERR_FS_CATEGORY_START + 39,
             "Username does not match lock owner")

  /** @since New in 1.2. */
  SVN_ERRDEF(SVN_ERR_FS_NO_SUCH_LOCK,
             SVN_ERR_FS_CATEGORY_START + 40,
             "Filesystem has no such lock")

  /** @since New in 1.2. */
  SVN_ERRDEF(SVN_ERR_FS_LOCK_EXPIRED,
             SVN_ERR_FS_CATEGORY_START + 41,
             "Lock has expired")

  /** @since New in 1.2. */
  SVN_ERRDEF(SVN_ERR_FS_OUT_OF_DATE,
             SVN_ERR_FS_CATEGORY_START + 42,
             "Item is out of date")

  /**@since New in 1.2.
   *
   * This is analogous to SVN_ERR_REPOS_UNSUPPORTED_VERSION.  To avoid
   * confusion with "versions" (i.e., releases) of Subversion, we've
   * started calling this the "format" number instead.  The old
   * SVN_ERR_REPOS_UNSUPPORTED_VERSION error predates this and so
   * retains its name.
   */
  SVN_ERRDEF(SVN_ERR_FS_UNSUPPORTED_FORMAT,
             SVN_ERR_FS_CATEGORY_START + 43,
             "Unsupported FS format")

  /** @since New in 1.5. */
  SVN_ERRDEF(SVN_ERR_FS_REP_BEING_WRITTEN,
             SVN_ERR_FS_CATEGORY_START + 44,
             "Representation is being written")

  /** @since New in 1.5. */
  SVN_ERRDEF(SVN_ERR_FS_TXN_NAME_TOO_LONG,
             SVN_ERR_FS_CATEGORY_START + 45,
             "The generated transaction name is too long")

  /** @since New in 1.5. */
  SVN_ERRDEF(SVN_ERR_FS_NO_SUCH_NODE_ORIGIN,
             SVN_ERR_FS_CATEGORY_START + 46,
             "Filesystem has no such node origin record")

  /** @since New in 1.5. */
  SVN_ERRDEF(SVN_ERR_FS_UNSUPPORTED_UPGRADE,
             SVN_ERR_FS_CATEGORY_START + 47,
             "Filesystem upgrade is not supported")

<<<<<<< HEAD
  /** @since New in 1.6. */
  SVN_ERRDEF(SVN_ERR_FS_NO_SUCH_MISCELLANY,
             SVN_ERR_FS_CATEGORY_START + 48,
             "Filesystem has no such miscellany record")

  /** @since New in 1.6. */
  SVN_ERRDEF(SVN_ERR_FS_NO_SUCH_CHECKSUM_REP,
             SVN_ERR_FS_CATEGORY_START + 49,
             "Filesystem has no such checksum-representation index record")

=======
>>>>>>> 4dd0557b
  /* repos errors */

  SVN_ERRDEF(SVN_ERR_REPOS_LOCKED,
             SVN_ERR_REPOS_CATEGORY_START + 0,
             "The repository is locked, perhaps for db recovery")

  SVN_ERRDEF(SVN_ERR_REPOS_HOOK_FAILURE,
             SVN_ERR_REPOS_CATEGORY_START + 1,
             "A repository hook failed")

  SVN_ERRDEF(SVN_ERR_REPOS_BAD_ARGS,
             SVN_ERR_REPOS_CATEGORY_START + 2,
             "Incorrect arguments supplied")

  SVN_ERRDEF(SVN_ERR_REPOS_NO_DATA_FOR_REPORT,
             SVN_ERR_REPOS_CATEGORY_START + 3,
             "A report cannot be generated because no data was supplied")

  SVN_ERRDEF(SVN_ERR_REPOS_BAD_REVISION_REPORT,
             SVN_ERR_REPOS_CATEGORY_START + 4,
             "Bogus revision report")

  /* This is analogous to SVN_ERR_FS_UNSUPPORTED_FORMAT.  To avoid
   * confusion with "versions" (i.e., releases) of Subversion, we
   * started using the word "format" instead of "version".  However,
   * this error code's name predates that decision.
   */
  SVN_ERRDEF(SVN_ERR_REPOS_UNSUPPORTED_VERSION,
             SVN_ERR_REPOS_CATEGORY_START + 5,
             "Unsupported repository version")

  SVN_ERRDEF(SVN_ERR_REPOS_DISABLED_FEATURE,
             SVN_ERR_REPOS_CATEGORY_START + 6,
             "Disabled repository feature")

  SVN_ERRDEF(SVN_ERR_REPOS_POST_COMMIT_HOOK_FAILED,
             SVN_ERR_REPOS_CATEGORY_START + 7,
             "Error running post-commit hook")

  /** @since New in 1.2. */
  SVN_ERRDEF(SVN_ERR_REPOS_POST_LOCK_HOOK_FAILED,
             SVN_ERR_REPOS_CATEGORY_START + 8,
             "Error running post-lock hook")

  /** @since New in 1.2. */
  SVN_ERRDEF(SVN_ERR_REPOS_POST_UNLOCK_HOOK_FAILED,
             SVN_ERR_REPOS_CATEGORY_START + 9,
             "Error running post-unlock hook")

  /** @since New in 1.5. */
  SVN_ERRDEF(SVN_ERR_REPOS_UNSUPPORTED_UPGRADE,
             SVN_ERR_REPOS_CATEGORY_START + 10,
             "Repository upgrade is not supported")

  /* generic RA errors */

  SVN_ERRDEF(SVN_ERR_RA_ILLEGAL_URL,
             SVN_ERR_RA_CATEGORY_START + 0,
             "Bad URL passed to RA layer")

  SVN_ERRDEF(SVN_ERR_RA_NOT_AUTHORIZED,
             SVN_ERR_RA_CATEGORY_START + 1,
             "Authorization failed")

  SVN_ERRDEF(SVN_ERR_RA_UNKNOWN_AUTH,
             SVN_ERR_RA_CATEGORY_START + 2,
             "Unknown authorization method")

  SVN_ERRDEF(SVN_ERR_RA_NOT_IMPLEMENTED,
             SVN_ERR_RA_CATEGORY_START + 3,
             "Repository access method not implemented")

  SVN_ERRDEF(SVN_ERR_RA_OUT_OF_DATE,
             SVN_ERR_RA_CATEGORY_START + 4,
             "Item is out of date")

  SVN_ERRDEF(SVN_ERR_RA_NO_REPOS_UUID,
             SVN_ERR_RA_CATEGORY_START + 5,
             "Repository has no UUID")

  SVN_ERRDEF(SVN_ERR_RA_UNSUPPORTED_ABI_VERSION,
             SVN_ERR_RA_CATEGORY_START + 6,
             "Unsupported RA plugin ABI version")

  /** @since New in 1.2. */
  SVN_ERRDEF(SVN_ERR_RA_NOT_LOCKED,
             SVN_ERR_RA_CATEGORY_START + 7,
             "Path is not locked")

  /** @since New in 1.5. */
  SVN_ERRDEF(SVN_ERR_RA_PARTIAL_REPLAY_NOT_SUPPORTED,
             SVN_ERR_RA_CATEGORY_START + 8,
             "Server can only replay from the root of a repository")

  /** @since New in 1.5. */
  SVN_ERRDEF(SVN_ERR_RA_UUID_MISMATCH,
             SVN_ERR_RA_CATEGORY_START + 9,
             "Repository UUID does not match expected UUID")

  /** @since New in 1.6. */
  SVN_ERRDEF(SVN_ERR_RA_REPOS_ROOT_URL_MISMATCH,
             SVN_ERR_RA_CATEGORY_START + 10,
             "Repository root URL does not match expected root URL")

  /* ra_dav errors */

  SVN_ERRDEF(SVN_ERR_RA_DAV_SOCK_INIT,
             SVN_ERR_RA_DAV_CATEGORY_START + 0,
             "RA layer failed to init socket layer")

  SVN_ERRDEF(SVN_ERR_RA_DAV_CREATING_REQUEST,
             SVN_ERR_RA_DAV_CATEGORY_START + 1,
             "RA layer failed to create HTTP request")

  SVN_ERRDEF(SVN_ERR_RA_DAV_REQUEST_FAILED,
             SVN_ERR_RA_DAV_CATEGORY_START + 2,
             "RA layer request failed")

  SVN_ERRDEF(SVN_ERR_RA_DAV_OPTIONS_REQ_FAILED,
             SVN_ERR_RA_DAV_CATEGORY_START + 3,
             "RA layer didn't receive requested OPTIONS info")

  SVN_ERRDEF(SVN_ERR_RA_DAV_PROPS_NOT_FOUND,
             SVN_ERR_RA_DAV_CATEGORY_START + 4,
             "RA layer failed to fetch properties")

  SVN_ERRDEF(SVN_ERR_RA_DAV_ALREADY_EXISTS,
             SVN_ERR_RA_DAV_CATEGORY_START + 5,
             "RA layer file already exists")

  /** @deprecated To improve consistency between ra layers, this error code
      is replaced by SVN_ERR_BAD_CONFIG_VALUE.
      Slated for removal in the next major release. */
  SVN_ERRDEF(SVN_ERR_RA_DAV_INVALID_CONFIG_VALUE,
             SVN_ERR_RA_DAV_CATEGORY_START + 6,
             "Invalid configuration value")

  /** @deprecated To improve consistency between ra layers, this error code
      is replaced in ra_{neon|serf} by SVN_ERR_FS_NOT_FOUND.
      Slated for removal in the next major release. */
  SVN_ERRDEF(SVN_ERR_RA_DAV_PATH_NOT_FOUND,
             SVN_ERR_RA_DAV_CATEGORY_START + 7,
             "HTTP Path Not Found")

  SVN_ERRDEF(SVN_ERR_RA_DAV_PROPPATCH_FAILED,
             SVN_ERR_RA_DAV_CATEGORY_START + 8,
             "Failed to execute WebDAV PROPPATCH")

  /** @since New in 1.2. */
  SVN_ERRDEF(SVN_ERR_RA_DAV_MALFORMED_DATA,
             SVN_ERR_RA_DAV_CATEGORY_START + 9,
             "Malformed network data")

  /** @since New in 1.3 */
  SVN_ERRDEF(SVN_ERR_RA_DAV_RESPONSE_HEADER_BADNESS,
             SVN_ERR_RA_DAV_CATEGORY_START + 10,
             "Unable to extract data from response header")

  /** @since New in 1.5 */
  SVN_ERRDEF(SVN_ERR_RA_DAV_RELOCATED,
             SVN_ERR_RA_DAV_CATEGORY_START + 11,
             "Repository has been moved")

  /* ra_local errors */

  SVN_ERRDEF(SVN_ERR_RA_LOCAL_REPOS_NOT_FOUND,
             SVN_ERR_RA_LOCAL_CATEGORY_START + 0,
             "Couldn't find a repository")

  SVN_ERRDEF(SVN_ERR_RA_LOCAL_REPOS_OPEN_FAILED,
             SVN_ERR_RA_LOCAL_CATEGORY_START + 1,
             "Couldn't open a repository")
  /* ra_svn errors */

  SVN_ERRDEF(SVN_ERR_RA_SVN_CMD_ERR,
             SVN_ERR_RA_SVN_CATEGORY_START + 0,
             "Special code for wrapping server errors to report to client")

  SVN_ERRDEF(SVN_ERR_RA_SVN_UNKNOWN_CMD,
             SVN_ERR_RA_SVN_CATEGORY_START + 1,
             "Unknown svn protocol command")

  SVN_ERRDEF(SVN_ERR_RA_SVN_CONNECTION_CLOSED,
             SVN_ERR_RA_SVN_CATEGORY_START + 2,
             "Network connection closed unexpectedly")

  SVN_ERRDEF(SVN_ERR_RA_SVN_IO_ERROR,
             SVN_ERR_RA_SVN_CATEGORY_START + 3,
             "Network read/write error")

  SVN_ERRDEF(SVN_ERR_RA_SVN_MALFORMED_DATA,
             SVN_ERR_RA_SVN_CATEGORY_START + 4,
             "Malformed network data")

  SVN_ERRDEF(SVN_ERR_RA_SVN_REPOS_NOT_FOUND,
             SVN_ERR_RA_SVN_CATEGORY_START + 5,
             "Couldn't find a repository")

  SVN_ERRDEF(SVN_ERR_RA_SVN_BAD_VERSION,
             SVN_ERR_RA_SVN_CATEGORY_START + 6,
             "Client/server version mismatch")

  /** @since New in 1.5. */
  SVN_ERRDEF(SVN_ERR_RA_SVN_NO_MECHANISMS,
             SVN_ERR_RA_SVN_CATEGORY_START + 7,
             "Cannot negotiate authentication mechanism")

  /* libsvn_ra_serf errors */
  /** @since New in 1.5. */
  SVN_ERRDEF(SVN_ERR_RA_SERF_SSPI_INITIALISATION_FAILED,
             SVN_ERR_RA_SERF_CATEGORY_START + 0,
             "Initialization of SSPI library failed")
  /** @since New in 1.5. */
  SVN_ERRDEF(SVN_ERR_RA_SERF_SSL_CERT_UNTRUSTED,
             SVN_ERR_RA_SERF_CATEGORY_START + 1,
             "Server SSL certificate untrusted")

  /* libsvn_auth errors */

       /* this error can be used when an auth provider doesn't have
          the creds, but no other "real" error occurred. */
  SVN_ERRDEF(SVN_ERR_AUTHN_CREDS_UNAVAILABLE,
             SVN_ERR_AUTHN_CATEGORY_START + 0,
             "Credential data unavailable")

  SVN_ERRDEF(SVN_ERR_AUTHN_NO_PROVIDER,
             SVN_ERR_AUTHN_CATEGORY_START + 1,
             "No authentication provider available")

  SVN_ERRDEF(SVN_ERR_AUTHN_PROVIDERS_EXHAUSTED,
             SVN_ERR_AUTHN_CATEGORY_START + 2,
             "All authentication providers exhausted")

  SVN_ERRDEF(SVN_ERR_AUTHN_CREDS_NOT_SAVED,
             SVN_ERR_AUTHN_CATEGORY_START + 3,
             "Credentials not saved")

  /** @since New in 1.5. */
  SVN_ERRDEF(SVN_ERR_AUTHN_FAILED,
             SVN_ERR_AUTHN_CATEGORY_START + 4,
             "Authentication failed")

  /* authorization errors */

  SVN_ERRDEF(SVN_ERR_AUTHZ_ROOT_UNREADABLE,
             SVN_ERR_AUTHZ_CATEGORY_START + 0,
             "Read access denied for root of edit")

  /** @since New in 1.1. */
  SVN_ERRDEF(SVN_ERR_AUTHZ_UNREADABLE,
             SVN_ERR_AUTHZ_CATEGORY_START + 1,
             "Item is not readable")

  /** @since New in 1.1. */
  SVN_ERRDEF(SVN_ERR_AUTHZ_PARTIALLY_READABLE,
             SVN_ERR_AUTHZ_CATEGORY_START + 2,
             "Item is partially readable")

  SVN_ERRDEF(SVN_ERR_AUTHZ_INVALID_CONFIG,
             SVN_ERR_AUTHZ_CATEGORY_START + 3,
             "Invalid authz configuration")

  /** @since New in 1.3 */
  SVN_ERRDEF(SVN_ERR_AUTHZ_UNWRITABLE,
             SVN_ERR_AUTHZ_CATEGORY_START + 4,
             "Item is not writable")

  /* svndiff errors */

  SVN_ERRDEF(SVN_ERR_SVNDIFF_INVALID_HEADER,
             SVN_ERR_SVNDIFF_CATEGORY_START + 0,
             "Svndiff data has invalid header")

  SVN_ERRDEF(SVN_ERR_SVNDIFF_CORRUPT_WINDOW,
             SVN_ERR_SVNDIFF_CATEGORY_START + 1,
             "Svndiff data contains corrupt window")

  SVN_ERRDEF(SVN_ERR_SVNDIFF_BACKWARD_VIEW,
             SVN_ERR_SVNDIFF_CATEGORY_START + 2,
             "Svndiff data contains backward-sliding source view")

  SVN_ERRDEF(SVN_ERR_SVNDIFF_INVALID_OPS,
             SVN_ERR_SVNDIFF_CATEGORY_START + 3,
             "Svndiff data contains invalid instruction")

  SVN_ERRDEF(SVN_ERR_SVNDIFF_UNEXPECTED_END,
             SVN_ERR_SVNDIFF_CATEGORY_START + 4,
             "Svndiff data ends unexpectedly")

  SVN_ERRDEF(SVN_ERR_SVNDIFF_INVALID_COMPRESSED_DATA,
             SVN_ERR_SVNDIFF_CATEGORY_START + 5,
             "Svndiff compressed data is invalid")

  /* libsvn_diff errors */

  SVN_ERRDEF(SVN_ERR_DIFF_DATASOURCE_MODIFIED,
             SVN_ERR_DIFF_CATEGORY_START + 0,
             "Diff data source modified unexpectedly")

  /* mod_dav_svn errors */

  SVN_ERRDEF(SVN_ERR_APMOD_MISSING_PATH_TO_FS,
             SVN_ERR_APMOD_CATEGORY_START + 0,
             "Apache has no path to an SVN filesystem")

  SVN_ERRDEF(SVN_ERR_APMOD_MALFORMED_URI,
             SVN_ERR_APMOD_CATEGORY_START + 1,
             "Apache got a malformed URI")

  SVN_ERRDEF(SVN_ERR_APMOD_ACTIVITY_NOT_FOUND,
             SVN_ERR_APMOD_CATEGORY_START + 2,
             "Activity not found")

  SVN_ERRDEF(SVN_ERR_APMOD_BAD_BASELINE,
             SVN_ERR_APMOD_CATEGORY_START + 3,
             "Baseline incorrect")

  SVN_ERRDEF(SVN_ERR_APMOD_CONNECTION_ABORTED,
             SVN_ERR_APMOD_CATEGORY_START + 4,
             "Input/output error")

  /* libsvn_client errors */

  SVN_ERRDEF(SVN_ERR_CLIENT_VERSIONED_PATH_REQUIRED,
             SVN_ERR_CLIENT_CATEGORY_START + 0,
             "A path under version control is needed for this operation")

  SVN_ERRDEF(SVN_ERR_CLIENT_RA_ACCESS_REQUIRED,
             SVN_ERR_CLIENT_CATEGORY_START + 1,
             "Repository access is needed for this operation")

  SVN_ERRDEF(SVN_ERR_CLIENT_BAD_REVISION,
             SVN_ERR_CLIENT_CATEGORY_START + 2,
             "Bogus revision information given")

  SVN_ERRDEF(SVN_ERR_CLIENT_DUPLICATE_COMMIT_URL,
             SVN_ERR_CLIENT_CATEGORY_START + 3,
             "Attempting to commit to a URL more than once")

  SVN_ERRDEF(SVN_ERR_CLIENT_IS_BINARY_FILE,
             SVN_ERR_CLIENT_CATEGORY_START + 4,
             "Operation does not apply to binary file")

       /*### SVN_PROP_EXTERNALS needed to be replaced with "svn:externals"
         in order to get gettext translatable strings */
  SVN_ERRDEF(SVN_ERR_CLIENT_INVALID_EXTERNALS_DESCRIPTION,
             SVN_ERR_CLIENT_CATEGORY_START + 5,
             "Format of an svn:externals property was invalid")

  SVN_ERRDEF(SVN_ERR_CLIENT_MODIFIED,
             SVN_ERR_CLIENT_CATEGORY_START + 6,
             "Attempting restricted operation for modified resource")

  SVN_ERRDEF(SVN_ERR_CLIENT_IS_DIRECTORY,
             SVN_ERR_CLIENT_CATEGORY_START + 7,
             "Operation does not apply to directory")

  SVN_ERRDEF(SVN_ERR_CLIENT_REVISION_RANGE,
             SVN_ERR_CLIENT_CATEGORY_START + 8,
             "Revision range is not allowed")

  SVN_ERRDEF(SVN_ERR_CLIENT_INVALID_RELOCATION,
             SVN_ERR_CLIENT_CATEGORY_START + 9,
             "Inter-repository relocation not allowed")

  SVN_ERRDEF(SVN_ERR_CLIENT_REVISION_AUTHOR_CONTAINS_NEWLINE,
             SVN_ERR_CLIENT_CATEGORY_START + 10,
             "Author name cannot contain a newline")

  SVN_ERRDEF(SVN_ERR_CLIENT_PROPERTY_NAME,
             SVN_ERR_CLIENT_CATEGORY_START + 11,
             "Bad property name")

  /** @since New in 1.1. */
  SVN_ERRDEF(SVN_ERR_CLIENT_UNRELATED_RESOURCES,
             SVN_ERR_CLIENT_CATEGORY_START + 12,
             "Two versioned resources are unrelated")

  /** @since New in 1.2. */
  SVN_ERRDEF(SVN_ERR_CLIENT_MISSING_LOCK_TOKEN,
             SVN_ERR_CLIENT_CATEGORY_START + 13,
             "Path has no lock token")

  /** @since New in 1.5. */
  SVN_ERRDEF(SVN_ERR_CLIENT_MULTIPLE_SOURCES_DISALLOWED,
             SVN_ERR_CLIENT_CATEGORY_START + 14,
             "Operation does not support multiple sources")

  /** @since New in 1.5. */
  SVN_ERRDEF(SVN_ERR_CLIENT_NO_VERSIONED_PARENT,
             SVN_ERR_CLIENT_CATEGORY_START + 15,
             "No versioned parent directories")

  /** @since New in 1.5. */
  SVN_ERRDEF(SVN_ERR_CLIENT_NOT_READY_TO_MERGE,
             SVN_ERR_CLIENT_CATEGORY_START + 16,
             "Working copy and merge source not ready for reintegration")

  /** @since New in 1.6. */
  SVN_ERRDEF(SVN_ERR_CLIENT_FILE_EXTERNAL_OVERWRITE_VERSIONED,
             SVN_ERR_CLIENT_CATEGORY_START + 17,
             "A file external cannot overwrite an existing versioned item")

  /* misc errors */

  SVN_ERRDEF(SVN_ERR_BASE,
             SVN_ERR_MISC_CATEGORY_START + 0,
             "A problem occurred; see other errors for details")

  SVN_ERRDEF(SVN_ERR_PLUGIN_LOAD_FAILURE,
             SVN_ERR_MISC_CATEGORY_START + 1,
             "Failure loading plugin")

  SVN_ERRDEF(SVN_ERR_MALFORMED_FILE,
             SVN_ERR_MISC_CATEGORY_START + 2,
             "Malformed file")

  SVN_ERRDEF(SVN_ERR_INCOMPLETE_DATA,
             SVN_ERR_MISC_CATEGORY_START + 3,
             "Incomplete data")

  SVN_ERRDEF(SVN_ERR_INCORRECT_PARAMS,
             SVN_ERR_MISC_CATEGORY_START + 4,
             "Incorrect parameters given")

  SVN_ERRDEF(SVN_ERR_UNVERSIONED_RESOURCE,
             SVN_ERR_MISC_CATEGORY_START + 5,
             "Tried a versioning operation on an unversioned resource")

  SVN_ERRDEF(SVN_ERR_TEST_FAILED,
             SVN_ERR_MISC_CATEGORY_START + 6,
             "Test failed")

  SVN_ERRDEF(SVN_ERR_UNSUPPORTED_FEATURE,
             SVN_ERR_MISC_CATEGORY_START + 7,
             "Trying to use an unsupported feature")

  SVN_ERRDEF(SVN_ERR_BAD_PROP_KIND,
             SVN_ERR_MISC_CATEGORY_START + 8,
             "Unexpected or unknown property kind")

  SVN_ERRDEF(SVN_ERR_ILLEGAL_TARGET,
             SVN_ERR_MISC_CATEGORY_START + 9,
             "Illegal target for the requested operation")

  SVN_ERRDEF(SVN_ERR_DELTA_MD5_CHECKSUM_ABSENT,
             SVN_ERR_MISC_CATEGORY_START + 10,
             "MD5 checksum is missing")

  SVN_ERRDEF(SVN_ERR_DIR_NOT_EMPTY,
             SVN_ERR_MISC_CATEGORY_START + 11,
             "Directory needs to be empty but is not")

  SVN_ERRDEF(SVN_ERR_EXTERNAL_PROGRAM,
             SVN_ERR_MISC_CATEGORY_START + 12,
             "Error calling external program")

  SVN_ERRDEF(SVN_ERR_SWIG_PY_EXCEPTION_SET,
             SVN_ERR_MISC_CATEGORY_START + 13,
             "Python exception has been set with the error")

  SVN_ERRDEF(SVN_ERR_CHECKSUM_MISMATCH,
             SVN_ERR_MISC_CATEGORY_START + 14,
             "A checksum mismatch occurred")

  SVN_ERRDEF(SVN_ERR_CANCELLED,
             SVN_ERR_MISC_CATEGORY_START + 15,
             "The operation was interrupted")

  SVN_ERRDEF(SVN_ERR_INVALID_DIFF_OPTION,
             SVN_ERR_MISC_CATEGORY_START + 16,
             "The specified diff option is not supported")

  SVN_ERRDEF(SVN_ERR_PROPERTY_NOT_FOUND,
             SVN_ERR_MISC_CATEGORY_START + 17,
             "Property not found")

  SVN_ERRDEF(SVN_ERR_NO_AUTH_FILE_PATH,
             SVN_ERR_MISC_CATEGORY_START + 18,
             "No auth file path available")

  /** @since New in 1.1. */
  SVN_ERRDEF(SVN_ERR_VERSION_MISMATCH,
             SVN_ERR_MISC_CATEGORY_START + 19,
             "Incompatible library version")

  /** @since New in 1.5. */
  SVN_ERRDEF(SVN_ERR_MERGEINFO_PARSE_ERROR,
             SVN_ERR_MISC_CATEGORY_START + 20,
             "Mergeinfo parse error")

  /** @since New in 1.5. */
  SVN_ERRDEF(SVN_ERR_CEASE_INVOCATION,
             SVN_ERR_MISC_CATEGORY_START + 21,
             "Cease invocation of this API")

  /** @since New in 1.5. */
  SVN_ERRDEF(SVN_ERR_REVNUM_PARSE_FAILURE,
             SVN_ERR_MISC_CATEGORY_START + 22,
             "Error parsing revision number")

  /** @since New in 1.5. */
  SVN_ERRDEF(SVN_ERR_ITER_BREAK,
             SVN_ERR_MISC_CATEGORY_START + 23,
             "Iteration terminated before completion")

  /** @since New in 1.5. */
  SVN_ERRDEF(SVN_ERR_UNKNOWN_CHANGELIST,
             SVN_ERR_MISC_CATEGORY_START + 24,
             "Unknown changelist")

  /** @since New in 1.5. */
  SVN_ERRDEF(SVN_ERR_RESERVED_FILENAME_SPECIFIED,
             SVN_ERR_MISC_CATEGORY_START + 25,
             "Reserved directory name in command line arguments")

  /** @since New in 1.5. */
  SVN_ERRDEF(SVN_ERR_UNKNOWN_CAPABILITY,
             SVN_ERR_MISC_CATEGORY_START + 26,
             "Inquiry about unknown capability")

  /** @since New in 1.6. */
  SVN_ERRDEF(SVN_ERR_TEST_SKIPPED,
             SVN_ERR_MISC_CATEGORY_START + 27,
             "Test skipped")

  /** @since New in 1.6. */
  SVN_ERRDEF(SVN_ERR_NO_APR_MEMCACHE,
             SVN_ERR_MISC_CATEGORY_START + 28,
             "apr memcache library not available")

  /** @since New in 1.6. */
  SVN_ERRDEF(SVN_ERR_ATOMIC_INIT_FAILURE,
             SVN_ERR_MISC_CATEGORY_START + 29,
             "Couldn't perform atomic initialization")

  /** @since New in 1.6. */
  SVN_ERRDEF(SVN_ERR_SQLITE_ERROR,
             SVN_ERR_MISC_CATEGORY_START + 30,
             "SQLite error")

  /** @since New in 1.6. */
  SVN_ERRDEF(SVN_ERR_SQLITE_READONLY,
             SVN_ERR_MISC_CATEGORY_START + 31,
             "Attempted to write to readonly SQLite db")

  /** @since New in 1.6. */
  SVN_ERRDEF(SVN_ERR_SQLITE_UNSUPPORTED_SCHEMA,
             SVN_ERR_MISC_CATEGORY_START + 32,
             "Unsupported schema found in SQLite db")

  /* command-line client errors */

  SVN_ERRDEF(SVN_ERR_CL_ARG_PARSING_ERROR,
             SVN_ERR_CL_CATEGORY_START + 0,
             "Error parsing arguments")

  SVN_ERRDEF(SVN_ERR_CL_INSUFFICIENT_ARGS,
             SVN_ERR_CL_CATEGORY_START + 1,
             "Not enough arguments provided")

  SVN_ERRDEF(SVN_ERR_CL_MUTUALLY_EXCLUSIVE_ARGS,
             SVN_ERR_CL_CATEGORY_START + 2,
             "Mutually exclusive arguments specified")

  SVN_ERRDEF(SVN_ERR_CL_ADM_DIR_RESERVED,
             SVN_ERR_CL_CATEGORY_START + 3,
             "Attempted command in administrative dir")

  SVN_ERRDEF(SVN_ERR_CL_LOG_MESSAGE_IS_VERSIONED_FILE,
             SVN_ERR_CL_CATEGORY_START + 4,
             "The log message file is under version control")

  SVN_ERRDEF(SVN_ERR_CL_LOG_MESSAGE_IS_PATHNAME,
             SVN_ERR_CL_CATEGORY_START + 5,
             "The log message is a pathname")

  SVN_ERRDEF(SVN_ERR_CL_COMMIT_IN_ADDED_DIR,
             SVN_ERR_CL_CATEGORY_START + 6,
             "Committing in directory scheduled for addition")

  SVN_ERRDEF(SVN_ERR_CL_NO_EXTERNAL_EDITOR,
             SVN_ERR_CL_CATEGORY_START + 7,
             "No external editor available")

  SVN_ERRDEF(SVN_ERR_CL_BAD_LOG_MESSAGE,
             SVN_ERR_CL_CATEGORY_START + 8,
             "Something is wrong with the log message's contents")

  SVN_ERRDEF(SVN_ERR_CL_UNNECESSARY_LOG_MESSAGE,
             SVN_ERR_CL_CATEGORY_START + 9,
             "A log message was given where none was necessary")

  SVN_ERRDEF(SVN_ERR_CL_NO_EXTERNAL_MERGE_TOOL,
             SVN_ERR_CL_CATEGORY_START + 10,
             "No external merge tool available")

  /* malfunctions such as assertion failures */

  SVN_ERRDEF(SVN_ERR_ASSERTION_FAIL,
             SVN_ERR_MALFUNC_CATEGORY_START + 0,
             "Assertion failure")

SVN_ERROR_END


#undef SVN_ERROR_START
#undef SVN_ERRDEF
#undef SVN_ERROR_END

#ifdef __cplusplus
}
#endif /* __cplusplus */

#endif /* defined(SVN_ERROR_BUILD_ARRAY) || !defined(SVN_ERROR_ENUM_DEFINED) */<|MERGE_RESOLUTION|>--- conflicted
+++ resolved
@@ -673,19 +673,11 @@
              SVN_ERR_FS_CATEGORY_START + 47,
              "Filesystem upgrade is not supported")
 
-<<<<<<< HEAD
-  /** @since New in 1.6. */
-  SVN_ERRDEF(SVN_ERR_FS_NO_SUCH_MISCELLANY,
-             SVN_ERR_FS_CATEGORY_START + 48,
-             "Filesystem has no such miscellany record")
-
   /** @since New in 1.6. */
   SVN_ERRDEF(SVN_ERR_FS_NO_SUCH_CHECKSUM_REP,
              SVN_ERR_FS_CATEGORY_START + 49,
              "Filesystem has no such checksum-representation index record")
 
-=======
->>>>>>> 4dd0557b
   /* repos errors */
 
   SVN_ERRDEF(SVN_ERR_REPOS_LOCKED,
