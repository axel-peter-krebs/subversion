--- conflicted
+++ resolved
@@ -5996,14 +5996,13 @@
                          const char *path_or_url,
                          apr_pool_t *pool);
 
-
-<<<<<<< HEAD
 /* */
 svn_error_t *
 svn_client_resolve_repo_location(svn_client_target_t *target,
                                  svn_client_ctx_t *ctx,
                                  apr_pool_t *pool);
-=======
+
+                                 
  
 /* Fetching a repository's root URL and UUID. */
@@ -6029,7 +6028,6 @@
                           svn_client_ctx_t *ctx,
                           apr_pool_t *result_pool,
                           apr_pool_t *scratch_pool);
->>>>>>> c2053575
 
 /** Set @a *url to the repository root URL of the repository in which
  * @a path_or_url is versioned (or scheduled to be versioned),
