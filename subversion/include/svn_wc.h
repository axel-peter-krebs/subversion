/**
 * @copyright
 * ====================================================================
 * Copyright (c) 2000-2007 CollabNet.  All rights reserved.
 *
 * This software is licensed as described in the file COPYING, which
 * you should have received as part of this distribution.  The terms
 * are also available at http://subversion.tigris.org/license-1.html.
 * If newer versions of this license are posted there, you may use a
 * newer version instead, at your option.
 *
 * This software consists of voluntary contributions made by many
 * individuals.  For exact contribution history, see the revision
 * history and logs, available at http://subversion.tigris.org/.
 * ====================================================================
 * @endcopyright
 *
 * @file svn_wc.h
 * @brief The Subversion Working Copy Library
 *
 * Requires:  
 *            - A working copy
 * 
 * Provides: 
 *            - Ability to manipulate working copy's versioned data.
 *            - Ability to manipulate working copy's administrative files.
 *
 * Used By:   
 *            - Clients.
 */

#ifndef SVN_WC_H
#define SVN_WC_H


#include <apr.h>
#include <apr_pools.h>
#include <apr_tables.h>
#include <apr_hash.h>

#include "svn_types.h"
#include "svn_string.h"
#include "svn_delta.h"
#include "svn_error.h"
#include "svn_opt.h"
#include "svn_ra.h"    /* for svn_ra_reporter_t type */

#ifdef __cplusplus
extern "C" {
#endif /* __cplusplus */


/**
 * Get libsvn_wc version information.
 *
 * @since New in 1.1.
 */
const svn_version_t *svn_wc_version(void);

/** Flags for use with svn_wc_translated_file2
 *
 * @defgroup translate_flags Translation flags
 *
 * @{
 */

  /** Translate from Normal Form.
   *
   * The working copy text bases and repository files are stored
   * in normal form.  Some files' contents - or ever representation -
   * differs between the working copy and the normal form.  This flag
   * specifies to take the latter form as input and transform it
   * to the former.
   *
   * Either this flag or @c SVN_WC_TRANSLATE_TO_NF should be specified,
   * but not both.
   */
#define SVN_WC_TRANSLATE_FROM_NF                 0x00000000

  /** Translate to Normal Form.
   *
   * Either this flag or @c SVN_WC_TRANSLATE_FROM_NF should be specified,
   * but not both.
   */
#define SVN_WC_TRANSLATE_TO_NF                   0x00000001

  /** Force repair of eol styles, making sure the output file consistently
   * contains the one eol style as specified by the svn:eol-style
   * property and the required translation direction.
   *
   */
#define SVN_WC_TRANSLATE_FORCE_EOL_REPAIR        0x00000002

  /** Don't register a pool cleanup to delete the output file */
#define SVN_WC_TRANSLATE_NO_OUTPUT_CLEANUP       0x00000004

  /** Guarantee a new file is created on successful return.
   * The default shortcuts translation by returning the path
   * of the untranslated file when no translation is required.
   */
#define SVN_WC_TRANSLATE_FORCE_COPY              0x00000008

  /** Use a non-wc-local tmp directory for creating output files,
   * instead of in the working copy admin tmp area which is the default.
   *
   * @since New in 1.4.
   */
#define SVN_WC_TRANSLATE_USE_GLOBAL_TMP          0x00000010

/** @} */


/* Locking/Opening/Closing */

/** Baton for access to a working copy administrative area.
 *
 * One day all such access will require a baton, we're not there yet.
 *
 * Access batons can be grouped into sets, by passing an existing open
 * baton when opening a new baton.  Given one baton in a set, other batons
 * may be retrieved.  This allows an entire hierarchy to be locked, and
 * then the set of batons can be passed around by passing a single baton.
 */
typedef struct svn_wc_adm_access_t svn_wc_adm_access_t;


/**
 * Return, in @a *adm_access, a pointer to a new access baton for the working
 * copy administrative area associated with the directory @a path.  If
 * @a write_lock is true the baton will include a write lock, otherwise the
 * baton can only be used for read access.  If @a path refers to a directory
 * that is already write locked then the error @c SVN_ERR_WC_LOCKED will be
 * returned.  The error @c SVN_ERR_WC_NOT_DIRECTORY will be returned if
 * @a path is not a versioned directory.
 *
 * If @a associated is an open access baton then @a adm_access will be added 
 * to the set containing @a associated.  @a associated can be @c NULL, in 
 * which case @a adm_access is the start of a new set.
 *
 * ### TODO(sd): We should change the name of the @a depth parameter here,
 * ### so as not to confuse it with all the @c svn_depth_t depths
 * ### elsewhere in the code.  Maybe @a levels_to_lock or something.
 *
 * @a depth specifies how much to lock.  Zero means just the specified
 * directory.  Any negative value means to lock the entire working copy
 * directory hierarchy under @a path.  A positive value indicates the number of
 * levels of directories to lock -- 1 means just immediate subdirectories, 2
 * means immediate subdirectories and their subdirectories, etc.  All the
 * access batons will become part of the set containing @a adm_access.  This
 * is an all-or-nothing option, if it is not possible to lock all the
 * requested directories then an error will be returned and @a adm_access will
 * be invalid, with the exception that subdirectories of @a path that are
 * missing from the physical filesystem will not be locked and will not cause
 * an error.  The error @c SVN_ERR_WC_LOCKED will be returned if a
 * subdirectory of @a path is already write locked.
 *
 * If @a cancel_func is non-NULL, call it with @a cancel_baton to determine
 * if the client has cancelled the operation.
 *
 * @a pool will be used to allocate memory for the baton and any subsequently
 * cached items.  If @a adm_access has not been closed when the pool is
 * cleared, it will be closed automatically at that point, and removed from
 * its set.  A baton closed in this way will not remove physical locks from
 * the working copy if cleanup is required.
 *
 * The first baton in a set, with @a associated passed as @c NULL, must have 
 * the longest lifetime of all the batons in the set.  This implies it must be
 * the root of the hierarchy.
 *
 * @since New in 1.2.
 */
svn_error_t *svn_wc_adm_open3(svn_wc_adm_access_t **adm_access,
                              svn_wc_adm_access_t *associated,
                              const char *path,
                              svn_boolean_t write_lock,
                              int depth,
                              svn_cancel_func_t cancel_func,
                              void *cancel_baton,
                              apr_pool_t *pool);

/**
 * Similar to svn_wc_adm_open3(), but without cancellation support.
 *
 * @deprecated Provided for backward compatibility with the 1.1 API.
 */
svn_error_t *svn_wc_adm_open2(svn_wc_adm_access_t **adm_access,
                              svn_wc_adm_access_t *associated,
                              const char *path,
                              svn_boolean_t write_lock,
                              int depth,
                              apr_pool_t *pool);

/**
 * Similar to svn_wc_adm_open2(), but with @a tree_lock instead of
 * @a depth.  @a depth is set to -1 if @a tree_lock is @c TRUE, else 0.
 *
 * @deprecated Provided for backward compatibility with the 1.0 API.
 */
svn_error_t *svn_wc_adm_open(svn_wc_adm_access_t **adm_access,
                             svn_wc_adm_access_t *associated,
                             const char *path,
                             svn_boolean_t write_lock,
                             svn_boolean_t tree_lock,
                             apr_pool_t *pool);

/**
 * Checks the working copy to determine the node type of @a path.  If 
 * @a path is a versioned directory then the behaviour is like that of
 * svn_wc_adm_open3(), otherwise, if @a path is a file or does not
 * exist, then the behaviour is like that of svn_wc_adm_open3() with
 * @a path replaced by the parent directory of @a path.  If @a path is
 * an unversioned directory, the behaviour is also like that of
 * svn_wc_adm_open3() on the parent, except that if the open fails,
 * then the returned SVN_ERR_WC_NOT_DIRECTORY error refers to @a path,
 * not to @a path's parent.
 *
 * @since New in 1.2.
 */
svn_error_t *svn_wc_adm_probe_open3(svn_wc_adm_access_t **adm_access,
                                    svn_wc_adm_access_t *associated,
                                    const char *path,
                                    svn_boolean_t write_lock,
                                    int depth,
                                    svn_cancel_func_t cancel_func,
                                    void *cancel_baton,
                                    apr_pool_t *pool);

/**
 * Similar to svn_wc_adm_probe_open3() without the cancel
 * functionality.
 *
 * @deprecated Provided for backward compatibility with the 1.1 API.
 */
svn_error_t *svn_wc_adm_probe_open2(svn_wc_adm_access_t **adm_access,
                                    svn_wc_adm_access_t *associated,
                                    const char *path,
                                    svn_boolean_t write_lock,
                                    int depth,
                                    apr_pool_t *pool);

/**
 * Similar to svn_wc_adm_probe_open2(), but with @a tree_lock instead of
 * @a depth.  @a depth is set to -1 if @a tree_lock is @c TRUE, else 0.
 *
 * @deprecated Provided for backward compatibility with the 1.0 API.
 */
svn_error_t *svn_wc_adm_probe_open(svn_wc_adm_access_t **adm_access,
                                   svn_wc_adm_access_t *associated,
                                   const char *path,
                                   svn_boolean_t write_lock,
                                   svn_boolean_t tree_lock,
                                   apr_pool_t *pool);

/**
 * Open access batons for @a path and return in @a *anchor_access and
 * @a *target the anchor and target required to drive an editor.  Return
 * in @a *target_access the access baton for the target, which may be the
 * same as @a *anchor_access.  All the access batons will be in the
 * @a *anchor_access set.
 *
 * @a depth determines the depth used when opening @a path if @a path is a
 * versioned directory, @a depth is ignored otherwise.  If @a write_lock is
 * @c TRUE the access batons will hold write locks.
 *
 * If @a cancel_func is non-NULL, call it with @a cancel_baton to determine
 * if the client has cancelled the operation.
 *
 * This function is essentially a combination of svn_wc_adm_open3() and
 * svn_wc_get_actual_target(), with the emphasis on reducing physical IO.
 *
 * @since New in 1.2.
 */
svn_error_t *
svn_wc_adm_open_anchor(svn_wc_adm_access_t **anchor_access,
                       svn_wc_adm_access_t **target_access,
                       const char **target,
                       const char *path,
                       svn_boolean_t write_lock,
                       int depth,
                       svn_cancel_func_t cancel_func,
                       void *cancel_baton,
                       apr_pool_t *pool);

/** Return, in @a *adm_access, a pointer to an existing access baton associated
 * with @a path.  @a path must be a directory that is locked as part of the 
 * set containing the @a associated access baton.
 *
 * If the requested access baton is marked as missing in, or is simply
 * absent from, @a associated, return SVN_ERR_WC_NOT_LOCKED.
 *
 * @a pool is used only for local processing, it is not used for the batons.
 */
svn_error_t *svn_wc_adm_retrieve(svn_wc_adm_access_t **adm_access,
                                 svn_wc_adm_access_t *associated,
                                 const char *path,
                                 apr_pool_t *pool);

/** Check the working copy to determine the node type of @a path.  If
 * @a path is a versioned directory then the behaviour is like that of
 * svn_wc_adm_retrieve(), otherwise, if @a path is a file, an unversioned
 * directory, or does not exist, then the behaviour is like that of
 * svn_wc_adm_retrieve() with @a path replaced by the parent directory of
 * @a path.
 */
svn_error_t *svn_wc_adm_probe_retrieve(svn_wc_adm_access_t **adm_access,
                                       svn_wc_adm_access_t *associated,
                                       const char *path,
                                       apr_pool_t *pool);

/**
 * Try various ways to obtain an access baton for @a path.
 *
 * First, try to obtain @a *adm_access via svn_wc_adm_probe_retrieve(),
 * but if this fails because @a associated can't give a baton for
 * @a path or @a path's parent, then try svn_wc_adm_probe_open3(),
 * this time passing @a write_lock and @a depth.  If there is
 * still no access because @a path is not a versioned directory, then
 * just set @a *adm_access to NULL and return success.  But if it is
 * because @a path is locked, then return the error @c SVN_ERR_WC_LOCKED,
 * and the effect on @a *adm_access is undefined.  (Or if the attempt
 * fails for any other reason, return the corresponding error, and the
 * effect on @a *adm_access is also undefined.)
 *
 * If svn_wc_adm_probe_open3() succeeds, then add @a *adm_access to
 * @a associated.
 *
 * If @a cancel_func is non-NULL, call it with @a cancel_baton to determine
 * if the client has cancelled the operation.
 *
 * Use @a pool only for local processing, not to allocate @a *adm_access.
 *
 * @since New in 1.2.
 */
svn_error_t *svn_wc_adm_probe_try3(svn_wc_adm_access_t **adm_access,
                                   svn_wc_adm_access_t *associated,
                                   const char *path,
                                   svn_boolean_t write_lock,
                                   int depth,
                                   svn_cancel_func_t cancel_func,
                                   void *cancel_baton,
                                   apr_pool_t *pool);

/**
 * Similar to svn_wc_adm_probe_try3() without the cancel
 * functionality.
 *
 * @deprecated Provided for backward compatibility with the 1.1 API.
 */
svn_error_t *svn_wc_adm_probe_try2(svn_wc_adm_access_t **adm_access,
                                   svn_wc_adm_access_t *associated,
                                   const char *path,
                                   svn_boolean_t write_lock,
                                   int depth,
                                   apr_pool_t *pool);

/**
 * Similar to svn_wc_adm_probe_try2(), but with @a tree_lock instead of
 * @a depth.  @a depth is set to -1 if @a tree_lock is @c TRUE, else 0.
 *
 * @deprecated Provided for backward compatibility with the 1.0 API.
 */
svn_error_t *svn_wc_adm_probe_try(svn_wc_adm_access_t **adm_access,
                                  svn_wc_adm_access_t *associated,
                                  const char *path,
                                  svn_boolean_t write_lock,
                                  svn_boolean_t tree_lock,
                                  apr_pool_t *pool);


/** Give up the access baton @a adm_access, and its lock if any. This will
 * recursively close any batons in the same set that are direct
 * subdirectories of @a adm_access.  Any physical locks will be removed from
 * the working copy.  Lock removal is unconditional, there is no check to
 * determine if cleanup is required.
 */
svn_error_t *svn_wc_adm_close(svn_wc_adm_access_t *adm_access);

/** Return the path used to open the access baton @a adm_access */
const char *svn_wc_adm_access_path(svn_wc_adm_access_t *adm_access);

/** Return the pool used by access baton @a adm_access */
apr_pool_t *svn_wc_adm_access_pool(svn_wc_adm_access_t *adm_access);

/** Return @c TRUE is the access baton @a adm_access has a write lock,
 * @c FALSE otherwise. Compared to svn_wc_locked() this is a cheap, fast
 * function that doesn't access the filesystem.
 */
svn_boolean_t svn_wc_adm_locked(svn_wc_adm_access_t *adm_access);

/** Set @a *locked to non-zero if @a path is locked, else set it to zero. */
svn_error_t *svn_wc_locked(svn_boolean_t *locked, 
                           const char *path,
                           apr_pool_t *pool);


/**
 * Return @c TRUE if @a name is the name of the WC administrative
 * directory.  Use @a pool for any temporary allocations.  Only works
 * with base directory names, not paths or URIs.
 *
 * For compatibility, the default name (.svn) will always be treated
 * as an admin dir name, even if the working copy is actually using an
 * alternative name.
 *
 * @since New in 1.3.
 */
svn_boolean_t svn_wc_is_adm_dir(const char *name, apr_pool_t *pool);


/**
 * Return the name of the administrative directory.
 * Use @a pool for any temporary allocations.
 *
 * The returned pointer will refer to either a statically allocated
 * string, or to a string allocated in @a pool.
 *
 * @since New in 1.3.
 */
const char *svn_wc_get_adm_dir(apr_pool_t *pool);


/**
 * Use @a name for the administrative directory in the working copy.
 * Use @a pool for any temporary allocations.
 *
 * The list of valid names is limited.  Currently only ".svn" (the
 * default) and "_svn" are allowed.
 *
 * @note This function changes global (per-process) state and must be
 * called in a single-threaded context during the initialization of a
 * Subversion client.
 *
 * @since New in 1.3.
 */
svn_error_t *svn_wc_set_adm_dir(const char *name, apr_pool_t *pool);



/** Traversal information is information gathered by a working copy
 * crawl or update.  For example, the before and after values of the
 * svn:externals property are important after an update, and since
 * we're traversing the working tree anyway (a complete traversal
 * during the initial crawl, and a traversal of changed paths during
 * the checkout/update/switch), it makes sense to gather the
 * property's values then instead of making a second pass.
 */
typedef struct svn_wc_traversal_info_t svn_wc_traversal_info_t;


/** Return a new, empty traversal info object, allocated in @a pool. */
svn_wc_traversal_info_t *svn_wc_init_traversal_info(apr_pool_t *pool);


/** Set @a *externals_old and @a *externals_new to hash tables representing
 * changes to values of the svn:externals property on directories
 * traversed by @a traversal_info.
 *
 * @a traversal_info is obtained from svn_wc_init_traversal_info(), but is
 * only useful after it has been passed through another function, such
 * as svn_wc_crawl_revisions(), svn_wc_get_update_editor(),
 * svn_wc_get_switch_editor(), etc.
 *
 * Each hash maps <tt>const char *</tt> directory names onto 
 * <tt>const char *</tt> values of the externals property for that directory.  
 * The dir names are full paths -- that is, anchor plus target, not target 
 * alone. The values are not parsed, they are simply copied raw, and are
 * never NULL: directories that acquired or lost the property are
 * simply omitted from the appropriate table.  Directories whose value
 * of the property did not change show the same value in each hash.
 *
 * The hashes, keys, and values have the same lifetime as @a traversal_info.
 */
void svn_wc_edited_externals(apr_hash_t **externals_old,
                             apr_hash_t **externals_new,
                             svn_wc_traversal_info_t *traversal_info);


/** One external item.  This usually represents one line from an
 * svn:externals description but with the path and URL
 * canonicalized.
 *
 * In order to avoid backwards compatibility problems clients should use
 * svn_wc_external_item_create() to allocate and intialize this structure
 * instead of doing so themselves.
 *
 * @since New in 1.5.
 */
typedef struct svn_wc_external_item2_t
{
  /** The name of the subdirectory into which this external should be
      checked out.  This is relative to the parent directory that
      holds this external item.  (Note that these structs are often
      stored in hash tables with the target dirs as keys, so this
      field will often be redundant.) */
  const char *target_dir;

  /** Where to check out from. */
  const char *url;

  /** What revision to check out.  The only valid kinds for this are
      svn_opt_revision_number, svn_opt_revision_date, and
      svn_opt_revision_head. */
  svn_opt_revision_t revision;

  /** The peg revision to use when checking out.  THe only valid kinds are
      svn_opt_revision_number, svn_opt_revision_date, and
      svn_opt_revision_head. */
  svn_opt_revision_t peg_revision;

} svn_wc_external_item2_t;

/**
 * Initialize an external item.
 * Set @a *item to an external item object, allocated in @a pool.
 *
 * In order to avoid backwards compatibility problems, this function
 * is used to intialize and allocate the @c svn_wc_external_item2_t
 * structure rather than doing so explicitly, as the size of this
 * structure may change in the future.
 * 
 * The current implementation never returns error, but callers should
 * still check for error, for compatibility with future versions.
 *
 * @since New in 1.5.
 */
svn_error_t *
svn_wc_external_item_create(const svn_wc_external_item2_t **item,
                            apr_pool_t *pool);

/**
 * Return a duplicate of @a item, allocated in @a pool.  No part of the new
 * item will be shared with @a item.
 *
 * @since New in 1.5.
 */
svn_wc_external_item2_t *
svn_wc_external_item2_dup(const svn_wc_external_item2_t *item,
                          apr_pool_t *pool);

/**
 * One external item.  Similar to svn_wc_external_item2_t, except 
 * @a revision is interpreted as both the operational revision and the
 * peg revision.
 *
 * @deprecated Provided for backward compatibility with the 1.4 API.
 */
typedef struct svn_wc_external_item_t
{
  const char *target_dir;

  const char *url;

  svn_opt_revision_t revision;

} svn_wc_external_item_t;

/**
 * Return a duplicate of @a item, allocated in @a pool.  No part of the new
 * item will be shared with @a item.
 *
 * @since New in 1.3.
 *
 * @deprecated Provided for backward compatibility with the 1.4 API.
 */
svn_wc_external_item_t *
svn_wc_external_item_dup(const svn_wc_external_item_t *item,
                         apr_pool_t *pool);

/**
 * If @a externals_p is non-NULL, set @a *externals_p to an array of
 * @c svn_wc_external_item2_t * objects based on @a desc.
 *
 * If the format of @a desc is invalid, don't touch @a *externals_p and
 * return @c SVN_ERR_CLIENT_INVALID_EXTERNALS_DESCRIPTION.  Thus, if
 * you just want to check the validity of an externals description,
 * and don't care about the parsed result, pass NULL for @a externals_p.
 *
 * The format of @a desc is the same as for values of the directory
 * property @c SVN_PROP_EXTERNALS, which see.
 *
 * Allocate the table, keys, and values in @a pool.
 *
 * Use @a parent_directory only in constructing error strings.
 *
 * @since New in 1.5.
 */
svn_error_t *
svn_wc_parse_externals_description3(apr_array_header_t **externals_p,
                                    const char *parent_directory,
                                    const char *desc,
                                    apr_pool_t *pool);

/**
 * Similar to svn_wc_parse_externals_description3(), but returns an
 * array of @c svn_wc_external_item_t * objects instead of 
 * @c svn_wc_external_item2_t * objects.
 *
 * @since New in 1.1.
 *
 * @deprecated Provided for backward compatibility with the 1.4 API.
 */
svn_error_t *
svn_wc_parse_externals_description2(apr_array_header_t **externals_p,
                                    const char *parent_directory,
                                    const char *desc,
                                    apr_pool_t *pool);

/**
 * Similar to svn_wc_parse_externals_description2(), but returns the
 * parsed externals in a hash instead of an array.  This function
 * should not be used, as storing the externals in a hash causes their
 * order of evaluation to be not easily identifiable.
 *
 * @deprecated Provided for backward compatibility with the 1.0 API.
 */
svn_error_t *
svn_wc_parse_externals_description(apr_hash_t **externals_p,
                                   const char *parent_directory,
                                   const char *desc,
                                   apr_pool_t *pool);



/* Notification/callback handling. */

/**
 * @defgroup svn_wc_notifications notification callback handling
 * @{
 *
 * In many cases, the WC library will scan a working copy and make
 * changes. The caller usually wants to know when each of these changes
 * has been made, so that it can display some kind of notification to
 * the user.
 *
 * These notifications have a standard callback function type, which
 * takes the path of the file that was affected, and a caller-
 * supplied baton.
 *
 * Note that the callback is a 'void' return -- this is a simple
 * reporting mechanism, rather than an opportunity for the caller to
 * alter the operation of the WC library.
 *
 * Note also that some of the actions are used across several
 * different Subversion commands.  For example, the update actions are
 * also used for checkouts, switches, and merges.
 */

/** The type of action occurring. */
typedef enum svn_wc_notify_action_t
{
  /** Adding a path to revision control. */
  svn_wc_notify_add = 0,

  /** Copying a versioned path. */
  svn_wc_notify_copy,
  
  /** Deleting a versioned path. */
  svn_wc_notify_delete,

  /** Restoring a missing path from the pristine text-base. */
  svn_wc_notify_restore,
  
  /** Reverting a modified path. */
  svn_wc_notify_revert,

  /** A revert operation has failed. */
  svn_wc_notify_failed_revert,

  /** Resolving a conflict. */
  svn_wc_notify_resolved,

  /** Skipping a path. */
  svn_wc_notify_skip,

  /** Got a delete in an update. */
  svn_wc_notify_update_delete,

  /** Got an add in an update. */
  svn_wc_notify_update_add,

  /** Got any other action in an update. */
  svn_wc_notify_update_update,

  /** The last notification in an update (including updates of externals). */
  svn_wc_notify_update_completed,

  /** Updating an external module. */
  svn_wc_notify_update_external,

  /** The last notification in a status (including status on externals). */
  svn_wc_notify_status_completed,

  /** Running status on an external module. */
  svn_wc_notify_status_external,

  /** Committing a modification. */
  svn_wc_notify_commit_modified,
  
  /** Committing an addition. */
  svn_wc_notify_commit_added,

  /** Committing a deletion. */
  svn_wc_notify_commit_deleted,

  /** Committing a replacement. */
  svn_wc_notify_commit_replaced,

  /** Transmitting post-fix text-delta data for a file. */
  svn_wc_notify_commit_postfix_txdelta,

  /** Processed a single revision's blame. */
  svn_wc_notify_blame_revision,

  /** Locking a path. @since New in 1.2. */
  svn_wc_notify_locked,

  /** Unlocking a path. @since New in 1.2. */
  svn_wc_notify_unlocked,

  /** Failed to lock a path. @since New in 1.2. */
  svn_wc_notify_failed_lock,

  /** Failed to unlock a path. @since New in 1.2. */
  svn_wc_notify_failed_unlock,

  /** Tried adding a path that already exists. @since New in 1.5. */
  svn_wc_notify_exists,

  /** Changelist name set. @since New in 1.5. */
  svn_wc_notify_changelist_set,

  /** Changelist name cleared. @since New in 1.5. */
  svn_wc_notify_changelist_clear,

  /** Failed to update a path's changelist association. @since New in 1.5. */
  svn_wc_notify_changelist_failed,

  /** A merge operation (to path) has begun.  See @c merge_range in
      @c svn_wc_notify_t.  @since New in 1.5   */
  svn_wc_notify_merge_begin,

} svn_wc_notify_action_t;


/** The type of notification that is occurring. */
typedef enum svn_wc_notify_state_t
{
  svn_wc_notify_state_inapplicable = 0,

  /** Notifier doesn't know or isn't saying. */
  svn_wc_notify_state_unknown,

  /** The state did not change. */
  svn_wc_notify_state_unchanged,

  /** The item wasn't present. */
  svn_wc_notify_state_missing,

  /** An unversioned item obstructed work. */
  svn_wc_notify_state_obstructed,

  /** Pristine state was modified. */
  svn_wc_notify_state_changed,

  /** Modified state had mods merged in. */
  svn_wc_notify_state_merged,

  /** Modified state got conflicting mods. */
  svn_wc_notify_state_conflicted

} svn_wc_notify_state_t;

/**
 * What happened to a lock during an operation.
 *
 * @since New in 1.2.
 */
typedef enum svn_wc_notify_lock_state_t {
  svn_wc_notify_lock_state_inapplicable = 0,
  svn_wc_notify_lock_state_unknown,
  /** The lock wasn't changed. */
  svn_wc_notify_lock_state_unchanged,
  /** The item was locked. */
  svn_wc_notify_lock_state_locked,
  /** The item was unlocked. */
  svn_wc_notify_lock_state_unlocked
} svn_wc_notify_lock_state_t;

/**
 * Structure used in the @c svn_wc_notify_func2_t function.
 *
 * @c kind, @c content_state, @c prop_state and @c lock_state are from
 * after @c action, not before.
 *
 * @note If @c action is @c svn_wc_notify_update, then @c path has 
 * already been installed, so it is legitimate for an implementation of
 * @c svn_wc_notify_func2_t to examine @c path in the working copy.
 *
 * @note The purpose of the @c kind, @c mime_type, @c content_state, and
 * @c prop_state fields is to provide "for free" information that an
 * implementation is likely to want, and which it would otherwise be
 * forced to deduce via expensive operations such as reading entries
 * and properties.  However, if the caller does not have this
 * information, it will simply pass the corresponding `*_unknown'
 * values, and it is up to the implementation how to handle that
 * (i.e., whether to attempt deduction, or just to punt and
 * give a less informative notification).
 *
 * @note Callers of notification functions should use svn_wc_create_notify()
 * to create structures of this type to allow for extensibility.
 *
 * @since New in 1.2.
 */
typedef struct svn_wc_notify_t {
  /** Path, either absolute or relative to the current working directory
   * (i.e., not relative to an anchor). */
  const char *path;
  /** Action that describes what happened to @c path. */
  svn_wc_notify_action_t action;
  /** Node kind of @c path. */
  svn_node_kind_t kind;
  /** If non-NULL, indicates the mime-type of @c path.
   * It is always @c NULL for directories. */
  const char *mime_type;
  /** Points to the lock structure received from the repository when
   * @c action is @c svn_wc_notify_locked.  For other actions, it is
   * @c NULL. */
  const svn_lock_t *lock;
  /** Points to an error describing the reason for the failure when @c
   * action is @c svn_wc_notify_failed_lock or @c svn_wc_notify_failed_unlock.
   * Is @c NULL otherwise. */
  svn_error_t *err;
  /** The type of notification that is occurring about node content. */
  svn_wc_notify_state_t content_state;
  /** The type of notification that is occurring about node properties. */
  svn_wc_notify_state_t prop_state;
  /** Reflects the addition or removal of a lock token in the working copy. */
  svn_wc_notify_lock_state_t lock_state;
  /** When @c action is @c svn_wc_notify_update_completed, target revision
   * of the update, or @c SVN_INVALID_REVNUM if not available; when @c
   * action is @c svn_wc_notify_blame_revision, processed revision.
   * In all other cases, it is @c SVN_INVALID_REVNUM. */
  svn_revnum_t revision;
  /** When @c action is @c svn_wc_notify_changelist_add or name.  In all other
   * cases, it is @c NULL. */
  const char *changelist_name;
  /** When @c action is @c svn_wc_notify_merge_begin.  In all other
      cases, it is @c NULL.  */
  svn_merge_range_t *merge_range;
  /* NOTE: Add new fields at the end to preserve binary compatibility.
     Also, if you add fields here, you have to update svn_wc_create_notify
     and svn_wc_dup_notify. */
} svn_wc_notify_t;

/**
 * Allocate an @c svn_wc_notify_t structure in @a pool, initialize and return
 * it.
 *
 * Set the @c path field of the created struct to @a path, and @c action to
 * @a action.  Set all other fields to their @c _unknown, @c NULL or
 * invalid value, respectively.
 *
 * @since New in 1.2.
 */
svn_wc_notify_t *
svn_wc_create_notify(const char *path, svn_wc_notify_action_t action,
                     apr_pool_t *pool);

/**
 * Return a deep copy of @a notify, allocated in @a pool.
 *
 * @since New in 1.2.
 */
svn_wc_notify_t *
svn_wc_dup_notify(const svn_wc_notify_t *notify, apr_pool_t *pool);

/**
 * Notify the world that @a notify->action has happened to @a notify->path.
 *
 * Recommendation: callers of @c svn_wc_notify_func2_t should avoid
 * invoking it multiple times on the same path within a given
 * operation, and implementations should not bother checking for such
 * duplicate calls.  For example, in an update, the caller should not
 * invoke the notify func on receiving a prop change and then again
 * on receiving a text change.  Instead, wait until all changes have
 * been received, and then invoke the notify func once (from within
 * an @c svn_delta_editor_t's close_file(), for example), passing 
 * the appropriate @a notify->content_state and @a notify->prop_state flags.
 *
 * @since New in 1.2.
 */
typedef void (*svn_wc_notify_func2_t)(void *baton,
                                      const svn_wc_notify_t *notify,
                                      apr_pool_t *pool);

/**
 * Similar to @c svn_wc_notify_func2_t, but takes the information as arguments
 * instead of struct fields.
 *
 * @deprecated Provided for backward compatibility with the 1.1 API.
 */
typedef void (*svn_wc_notify_func_t)(void *baton,
                                     const char *path,
                                     svn_wc_notify_action_t action,
                                     svn_node_kind_t kind,
                                     const char *mime_type,
                                     svn_wc_notify_state_t content_state,
                                     svn_wc_notify_state_t prop_state,
                                     svn_revnum_t revision);

/** @} */


/**
 * Conflict handling
 *
 * @defgroup clnt_diff Conflict callback functionality
 *
 * @{
 */

/** The type of action being attempted on an object.
 *
 * @since New in 1.5.
 */
typedef enum svn_wc_conflict_action_t
{
  svn_wc_conflict_action_edit,    /* attempting to change text or props */
  svn_wc_conflict_action_add,     /* attempting to add object */
  svn_wc_conflict_action_delete   /* attempting to delete object */

} svn_wc_conflict_action_t;


/** The pre-existing condition which is causing a state of conflict.
 *
 * @since New in 1.5.
 */
typedef enum svn_wc_conflict_reason_t
{
  svn_wc_conflict_reason_edited,     /* local edits are already present */
  svn_wc_conflict_reason_obstructed, /* another object is in the way */
  svn_wc_conflict_reason_deleted,    /* object is already schedule-delete */
  svn_wc_conflict_reason_missing,    /* object is unknown or missing */
  svn_wc_conflict_reason_unversioned /* object is unversioned */

} svn_wc_conflict_reason_t;


/** A struct that describes a conflict that has occurred in the
 * working copy.  Passed to @c svn_wc_conflict_resolver_func_t.
 *
 * @note Fields may be added to the end of this structure in future
 * versions.  Therefore, to preserve binary compatibility, users
 * should not directly allocate structures of this type.
 *
 * @since New in 1.5.
 */
typedef struct svn_wc_conflict_description_t
{
  /** The path that is being operated on and its node type */
  const char *path;
  svn_node_kind_t node_kind;

  /** The following only apply to file objects:
   *   - Whether svn thinks the object is a binary file.
   *   - If available (non-NULL), the svn:mime-type of the path */
  svn_boolean_t is_binary;
  const char *mime_type;

  /** If available (non-NULL), an open working copy access baton to
   *  either the path itself (if @c path is a directory), or to the
   *  parent directory (if @c path is a file.) */
  svn_wc_adm_access_t *access;

  /* The action being attempted on @c path. */
  svn_wc_conflict_action_t action;

  /* The reason for the conflict. */
  svn_wc_conflict_reason_t reason;

  /** If the conflict involves the merging of two files descended from
   * a common ancestor, here are the paths of up to four fulltext
   * files that can be used to interactively resolve the conflict.
   * All four files will be in repository-normal form -- LF line endings
   * and contracted keywords.  (If any of these files are not available,
   * they default to NULL.) */

  const char *base_file;     /* common ancestor of the two files being merged */
  const char *repos_file;    /* repository's version of the file */
  const char *user_file;     /* user's locally-edited version of the file */
  const char *merged_file;   /* merged version of file; has conflict markers */

} svn_wc_conflict_description_t;


/** The final result returned by the conflict callback.  If the
 * callback wholly resolves the conflict by itself, it would return @c
 * svn_wc_conflict_result_resolved.  If the conflict still persists,
 * then return @c svn_wc_conflict_result_conflicted.  In the case of
 * file conflicts, the callback may instead signal that the user
 * wishes to resolve the conflict by "choosing" one of the four
 * fulltext files.
 *
 * @since New in 1.5.
 */
typedef enum svn_wc_conflict_result_t
{
  svn_wc_conflict_result_conflicted,    /* user did nothing; conflict remains */
  svn_wc_conflict_result_resolved,      /* user has resolved the conflict */

  /* The following results only apply to file-conflicts.  Note that
     they're all specific ways of saying that the conflict is
     resolved, in the sense that the user has chosen one of the four
     files. The caller of the conflict-callback is responsible for
     "installing" the chosen file as the final version of the file.*/

  svn_wc_conflict_result_choose_base,   /* user chooses the base file */
  svn_wc_conflict_result_choose_repos,  /* user chooses the repository file */
  svn_wc_conflict_result_choose_user,   /* user chooses own version of file */
  svn_wc_conflict_result_choose_merged  /* user chooses the merged-file
                                           (which she may have
                                           manually edited) */
} svn_wc_conflict_result_t;


/** A callback used in svn_client_merge3(), svn_client_update3(), and
 * svn_client_switch2() for resolving conflicts during the application
 * of a tree delta to a working copy.
 *
 * @a description describes the exact nature of the conflict, and
 * provides information to help resolve it.  @a baton is a closure
 * object; it should be provided by the implementation, and passed by
 * the caller.  All allocations should be performed in @a pool.  When
 * finished, the callback signals its resolution by setting @a *result
 * to a proper enumerated state.  (See @c svn_wc_conflict_result_t.)
 *
 * Implementations of this callback are free to present the conflict
 * using any user interface.  This may include simple contextual
 * conflicts in a file's text or properties, or more complex
 * 'tree'-based conflcts related to obstructed additions, deletions,
 * and edits.  The callback implementation is free to decide which
 * sorts of conflicts to handle; it's also free to decide which types
 * of conflicts are automatically resolvable and which require user
 * interaction.
 *
 * @since New in 1.5.
 */
typedef svn_error_t *(*svn_wc_conflict_resolver_func_t)
    (svn_wc_conflict_result_t *result,
     const svn_wc_conflict_description_t *description,
     void *baton,
     apr_pool_t *pool);

/** @} */



/**
 * A callback vtable invoked by our diff-editors, as they receive
 * diffs from the server.  'svn diff' and 'svn merge' both implement
 * their own versions of this table.
 *
 * @since New in 1.2.
 */
typedef struct svn_wc_diff_callbacks2_t
{
  /** A file @a path has changed.  If @a tmpfile2 is non-NULL, the
   * contents have changed and those changes can be seen by comparing
   * @a tmpfile1 and @a tmpfile2, which represent @a rev1 and @a rev2 of 
   * the file, respectively.
   *
   * If known, the @c svn:mime-type value of each file is passed into
   * @a mimetype1 and @a mimetype2;  either or both of the values can
   * be NULL.  The implementor can use this information to decide if
   * (or how) to generate differences.
   *
   * @a propchanges is an array of (@c svn_prop_t) structures. If it has
   * any elements, the original list of properties is provided in
   * @a originalprops, which is a hash of @c svn_string_t values, keyed on the
   * property name.
   * 
   * @a adm_access will be an access baton for the directory containing 
   * @a path, or @c NULL if the diff editor is not using access batons.
   *
   * If @a contentstate is non-NULL, set @a *contentstate to the state of
   * the file contents after the operation has been performed.  The same
   * applies for @a propstate regarding the property changes.  (In
   * practice, this is only useful with merge, not diff; diff callbacks
   * will probably set @a *contentstate and @a *propstate to
   * @c svn_wc_notify_state_unknown, since they do not change the state and
   * therefore do not bother to know the state after the operation.)
   */
  svn_error_t *(*file_changed)(svn_wc_adm_access_t *adm_access,
                               svn_wc_notify_state_t *contentstate,
                               svn_wc_notify_state_t *propstate,
                               const char *path,
                               const char *tmpfile1,
                               const char *tmpfile2,
                               svn_revnum_t rev1,
                               svn_revnum_t rev2,
                               const char *mimetype1,
                               const char *mimetype2,
                               const apr_array_header_t *propchanges,
                               apr_hash_t *originalprops,
                               void *diff_baton);

  /** A file @a path was added.  The contents can be seen by comparing
   * @a tmpfile1 and @a tmpfile2, which represent @a rev1 and @a rev2
   * of the file, respectively.  (If either file is empty, the rev
   * will be 0.)
   *
   * If known, the @c svn:mime-type value of each file is passed into
   * @a mimetype1 and @a mimetype2;  either or both of the values can
   * be NULL.  The implementor can use this information to decide if
   * (or how) to generate differences.
   *
   * @a propchanges is an array of (@c svn_prop_t) structures.  If it contains
   * any elements, the original list of properties is provided in
   * @a originalprops, which is a hash of @c svn_string_t values, keyed on the
   * property name.
   * 
   * @a adm_access will be an access baton for the directory containing 
   * @a path, or @c NULL if the diff editor is not using access batons.
   *
   * If @a contentstate is non-NULL, set @a *contentstate to the state of the
   * file contents after the operation has been performed.  The same
   * applies for @a propstate regarding the property changes.  (In practice,
   * this is only useful with merge, not diff; diff callbacks will
   * probably set @a *contentstate and *propstate to
   * @c svn_wc_notify_state_unknown, since they do not change the state
   * and therefore do not bother to know the state after the operation.)
   *
   */
  svn_error_t *(*file_added)(svn_wc_adm_access_t *adm_access,
                             svn_wc_notify_state_t *contentstate,
                             svn_wc_notify_state_t *propstate,
                             const char *path,
                             const char *tmpfile1,
                             const char *tmpfile2,
                             svn_revnum_t rev1,
                             svn_revnum_t rev2,
                             const char *mimetype1,
                             const char *mimetype2,
                             const apr_array_header_t *propchanges,
                             apr_hash_t *originalprops,
                             void *diff_baton);
  
  /** A file @a path was deleted.  The [loss of] contents can be seen by
   * comparing @a tmpfile1 and @a tmpfile2.  @a originalprops provides
   * the properties of the file.
   *
   * If known, the @c svn:mime-type value of each file is passed into
   * @a mimetype1 and @a mimetype2;  either or both of the values can
   * be NULL.  The implementor can use this information to decide if
   * (or how) to generate differences.
   *
   * @a adm_access will be an access baton for the directory containing 
   * @a path, or @c NULL if the diff editor is not using access batons.
   *
   * If @a state is non-NULL, set @a *state to the state of the item
   * after the delete operation has been performed.  (In practice,
   * this is only useful with merge, not diff; diff callbacks will
   * probably set @a *state to @c svn_wc_notify_state_unknown, since 
   * they do not change the state and therefore do not bother to know 
   * the state after the operation.)
   */
  svn_error_t *(*file_deleted)(svn_wc_adm_access_t *adm_access,
                               svn_wc_notify_state_t *state,
                               const char *path,
                               const char *tmpfile1,
                               const char *tmpfile2,
                               const char *mimetype1,
                               const char *mimetype2,
                               apr_hash_t *originalprops,
                               void *diff_baton);
  
  /** A directory @a path was added.  @a rev is the revision that the
   * directory came from.
   *
   * @a adm_access will be an access baton for the directory containing 
   * @a path, or @c NULL if the diff editor is not using access batons.
   */
  svn_error_t *(*dir_added)(svn_wc_adm_access_t *adm_access,
                            svn_wc_notify_state_t *state,
                            const char *path,
                            svn_revnum_t rev,
                            void *diff_baton);
  
  /** A directory @a path was deleted.
   *
   * @a adm_access will be an access baton for the directory containing 
   * @a path, or @c NULL if the diff editor is not using access batons.
   *
   * If @a state is non-NULL, set @a *state to the state of the item
   * after the delete operation has been performed.  (In practice,
   * this is only useful with merge, not diff; diff callbacks will
   * probably set @a *state to @c svn_wc_notify_state_unknown, since 
   * they do not change the state and therefore do not bother to know 
   * the state after the operation.)
   */
  svn_error_t *(*dir_deleted)(svn_wc_adm_access_t *adm_access,
                              svn_wc_notify_state_t *state,
                              const char *path,
                              void *diff_baton);
  
  /** A list of property changes (@a propchanges) was applied to the
   * directory @a path.
   *
   * The array is a list of (@c svn_prop_t) structures. 
   *
   * The original list of properties is provided in @a original_props,
   * which is a hash of @c svn_string_t values, keyed on the property
   * name.
   *
   * @a adm_access will be an access baton for the directory containing 
   * @a path, or @c NULL if the diff editor is not using access batons.
   *
   * If @a state is non-NULL, set @a *state to the state of the properties
   * after the operation has been performed.  (In practice, this is only 
   * useful with merge, not diff; diff callbacks will probably set @a *state 
   * to @c svn_wc_notify_state_unknown, since they do not change the state 
   * and therefore do not bother to know the state after the operation.)
   */
  svn_error_t *(*dir_props_changed)(svn_wc_adm_access_t *adm_access,
                                    svn_wc_notify_state_t *state,
                                    const char *path,
                                    const apr_array_header_t *propchanges,
                                    apr_hash_t *original_props,
                                    void *diff_baton);

} svn_wc_diff_callbacks2_t;

/**
 * Similar to @c svn_wc_diff_callbacks2_t, but with file additions/content
 * changes and property changes split into different functions.
 *
 * @deprecated Provided for backward compatibility with the 1.1 API.
 */
typedef struct svn_wc_diff_callbacks_t
{
  /** Similar to @c file_changed in @c svn_wc_diff_callbacks2_t, but without
   * property change information.  @a tmpfile2 is never NULL. @a state applies
   * to the file contents. */
  svn_error_t *(*file_changed)(svn_wc_adm_access_t *adm_access,
                               svn_wc_notify_state_t *state,
                               const char *path,
                               const char *tmpfile1,
                               const char *tmpfile2,
                               svn_revnum_t rev1,
                               svn_revnum_t rev2,
                               const char *mimetype1,
                               const char *mimetype2,
                               void *diff_baton);

  /** Similar to @c file_added in @c svn_wc_diff_callbacks2_t, but without
   * property change information.  @a *state applies to the file contents. */
  svn_error_t *(*file_added)(svn_wc_adm_access_t *adm_access,
                             svn_wc_notify_state_t *state,
                             const char *path,
                             const char *tmpfile1,
                             const char *tmpfile2,
                             svn_revnum_t rev1,
                             svn_revnum_t rev2,
                             const char *mimetype1,
                             const char *mimetype2,
                             void *diff_baton);
  
  /** Similar to @c file_deleted in @c svn_wc_diff_callbacks2_t, but without
   * the properties. */
  svn_error_t *(*file_deleted)(svn_wc_adm_access_t *adm_access,
                               svn_wc_notify_state_t *state,
                               const char *path,
                               const char *tmpfile1,
                               const char *tmpfile2,
                               const char *mimetype1,
                               const char *mimetype2,
                               void *diff_baton);
  
  /** The same as @c dir_added in @c svn_wc_diff_callbacks2_t. */
  svn_error_t *(*dir_added)(svn_wc_adm_access_t *adm_access,
                            svn_wc_notify_state_t *state,
                            const char *path,
                            svn_revnum_t rev,
                            void *diff_baton);
  
  /** The same as @c dir_deleted in @c svn_wc_diff_callbacks2_t. */
  svn_error_t *(*dir_deleted)(svn_wc_adm_access_t *adm_access,
                              svn_wc_notify_state_t *state,
                              const char *path,
                              void *diff_baton);
  
  /** Similar to @c dir_props_changed in @c svn_wc_diff_callbacks2_t, but this
   * function is called for files as well as directories. */
  svn_error_t *(*props_changed)(svn_wc_adm_access_t *adm_access,
                                svn_wc_notify_state_t *state,
                                const char *path,
                                const apr_array_header_t *propchanges,
                                apr_hash_t *original_props,
                                void *diff_baton);

} svn_wc_diff_callbacks_t;


/* Asking questions about a working copy. */

/** Set @a *wc_format to @a path's working copy format version number if 
 * @a path is a valid working copy directory, else set it to 0.  
 * Return error @c APR_ENOENT if @a path does not exist at all.
 */
svn_error_t *svn_wc_check_wc(const char *path,
                             int *wc_format,
                             apr_pool_t *pool);


/** Set @a *has_binary_prop to @c TRUE iff @a path has been marked 
 * with a property indicating that it is non-text (in other words, binary).
 * @a adm_access is an access baton set that contains @a path.
 */
svn_error_t *svn_wc_has_binary_prop(svn_boolean_t *has_binary_prop,
                                    const char *path,
                                    svn_wc_adm_access_t *adm_access,
                                    apr_pool_t *pool);


/* Detecting modification. */

/** Set @a *modified_p to non-zero if @a filename's text is modified
 * with regard to the base revision, else set @a *modified_p to zero.
 * @a filename is a path to the file, not just a basename. @a adm_access
 * must be an access baton for @a filename.
 *
 * If @a force_comparison is @c TRUE, this function will not allow
 * early return mechanisms that avoid actual content comparison.
 * Instead, if there is a text base, a full byte-by-byte comparison
 * will be done, and the entry checksum verified as well.  (This means
 * that if the text base is much longer than the working file, every
 * byte of the text base will still be examined.)
 *
 * If @a filename does not exist, consider it unmodified.  If it exists
 * but is not under revision control (not even scheduled for
 * addition), return the error @c SVN_ERR_ENTRY_NOT_FOUND.
 *
 * If @a filename is unmodified but has a timestamp variation then this
 * function may "repair" @a filename's text-time by setting it to
 * @a filename's last modification time.
 */
svn_error_t *svn_wc_text_modified_p(svn_boolean_t *modified_p,
                                    const char *filename,
                                    svn_boolean_t force_comparison,
                                    svn_wc_adm_access_t *adm_access,
                                    apr_pool_t *pool);


/** Set @a *modified_p to non-zero if @a path's properties are modified
 * with regard to the base revision, else set @a modified_p to zero. 
 * @a adm_access must be an access baton for @a path.
 */
svn_error_t *svn_wc_props_modified_p(svn_boolean_t *modified_p,
                                     const char *path,
                                     svn_wc_adm_access_t *adm_access,
                                     apr_pool_t *pool);




/** Administrative subdir.
 *
 * Ideally, this would be completely private to wc internals (in fact,
 * it used to be that adm_subdir() in adm_files.c was the only function
 * who knew the adm subdir's name).  However, import wants to protect
 * against importing administrative subdirs, so now the name is a
 * matter of public record.
 *
 * @deprecated Provided for backward compatibility with the 1.2 API.
 */
#define SVN_WC_ADM_DIR_NAME   ".svn"



/* Entries and status. */

/** The schedule states an entry can be in. */
typedef enum svn_wc_schedule_t
{
  /** Nothing special here */
  svn_wc_schedule_normal,

  /** Slated for addition */
  svn_wc_schedule_add,

  /** Slated for deletion */
  svn_wc_schedule_delete,

  /** Slated for replacement (delete + add) */
  svn_wc_schedule_replace

} svn_wc_schedule_t;


/**
 * Values for the working_size field in svn_wc_entry_t
 * when it isn't set to the actual size value of the unchanged
 * working file.
 *
 * @defgroup svn_wc_entry_working_size_constants Working size constants
 *
 * @{
 */

/** The value of the working size is unknown (hasn't been
 *  calculated and stored in the past for whatever reason).
 *
 * @since New in 1.5
 */
#define SVN_WC_ENTRY_WORKING_SIZE_UNKNOWN -1

/** @} */

/** A working copy entry -- that is, revision control information about
 * one versioned entity.
 */
typedef struct svn_wc_entry_t
{
  /* IMPORTANT: If you extend this structure, check svn_wc_entry_dup()
     and alloc_entry() in libsvn_wc/entries.c, to see if you need to
     extend one or both of them as well. */

  /* General Attributes */

  /** entry's name */
  const char *name;

  /** base revision */
  svn_revnum_t revision;

  /** url in repository */
  const char *url;

  /** canonical repository URL or NULL if not known */
  const char *repos;

  /** repository uuid */
  const char *uuid;

  /** node kind (file, dir, ...) */
  svn_node_kind_t kind;

  /* State information */

  /** scheduling (add, delete, replace ...) */
  svn_wc_schedule_t schedule;

  /** in a copied state */
  svn_boolean_t copied;

  /** deleted, but parent rev lags behind */
  svn_boolean_t deleted;

  /** absent -- we know an entry of this name exists, but that's all
      (usually this happens because of authz restrictions)  */
  svn_boolean_t absent;

  /** for THIS_DIR entry, implies whole entries file is incomplete */
  svn_boolean_t incomplete;

  /** copyfrom location */
  const char *copyfrom_url;

  /** copyfrom revision */
  svn_revnum_t copyfrom_rev;

  /** old version of conflicted file */
  const char *conflict_old;

  /** new version of conflicted file */
  const char *conflict_new;

  /** working version of conflicted file */
  const char *conflict_wrk;

  /** property reject file */
  const char *prejfile;

  /** last up-to-date time for text contents (0 means no information available)
   */
  apr_time_t text_time;

  /** last up-to-date time for properties (0 means no information available) */
  apr_time_t prop_time;

  /** Hex MD5 checksum for the untranslated text base file,
   * can be @c NULL for backwards compatibility.
   */
  const char *checksum;

  /* "Entry props" */

  /** last revision this was changed */
  svn_revnum_t cmt_rev;

  /** last date this was changed */
  apr_time_t cmt_date;

  /** last commit author of this item */
  const char *cmt_author;

  /** lock token or NULL if path not locked in this WC
   * @since New in 1.2.
   */
  const char *lock_token;
  /** lock owner, or NULL if not locked in this WC
   * @since New in 1.2.
   */
  const char *lock_owner;
  /** lock comment or NULL if not locked in this WC or no comment
   * @since New in 1.2.
   */
  const char *lock_comment;
  /** Lock creation date or 0 if not locked in this WC
   * @since New in 1.2.
   */
  apr_time_t lock_creation_date;

  /** Whether this entry has any working properties.
   * False if this information is not stored in the entry.
   *
   * @since New in 1.4. */
  svn_boolean_t has_props;

  /** Whether this entry has property modifications.
   *
   * @note For working copies in older formats, this flag is not valid.
   *
   * @see svn_wc_props_modified_p().
   *
   * @since New in 1.4. */
  svn_boolean_t has_prop_mods;

  /** A space-separated list of all properties whose presence/absence is cached
   * in this entry.
   *
   * @see @c present_props.
   *
   * @since New in 1.4. */
  const char *cachable_props;

  /** Cached property existence for this entry.
   * This is a space-separated list of property names.  If a name exists in
   * @c cachable_props but not in this list, this entry does not have that
   * property.  If a name exists in both lists, the property is present on this
   * entry.
   *
   * @since New in 1.4. */
  const char *present_props;

  /** which changelist this item is part of, or NULL if not part of any.
   * @since New in 1.5.
   */
  const char *changelist;

  /** Size of the file after being translated into local
   * representation, or @c SVN_WC_ENTRY_WORKING_SIZE_UNKNOWN if
   * unknown.
   *
   * @since New in 1.5.
   */
  apr_off_t working_size;

  /** Whether a local copy of this entry should be kept in the working copy
   * after a deletion has been committed,  Only valid for the this-dir entry
   * when it is scheduled for deletion.
   *
   * @since New in 1.5. */
  svn_boolean_t keep_local;

  /** The depth of this entry.
   *
   * ### It's a bit annoying that we only use this on this_dir
   * ### entries, yet it will exist (with value svn_depth_infinity) on
   * ### all entries.  Maybe some future extensibility would make this
   * ### field meaningful on entries besides this_dir.
   *
   * @since New in 1.5. */
  svn_depth_t depth;

  /* IMPORTANT: If you extend this structure, check svn_wc_entry_dup()
     and alloc_entry() in libsvn_wc/entries.c, to see if you need to
     extend one or both of them as well. */
} svn_wc_entry_t;


/** How an entries file's owner dir is named in the entries file. */
#define SVN_WC_ENTRY_THIS_DIR  ""


/** Set @a *entry to an entry for @a path, allocated in the access baton 
 * pool.  If @a show_hidden is true, return the entry even if it's in 
 * 'deleted' or 'absent' state.  If @a path is not under revision
 * control, or if entry is hidden, not scheduled for re-addition,
 * and @a show_hidden is @c FALSE, then set @a *entry to @c NULL.
 *
 * @a *entry should not be modified, since doing so modifies the entries 
 * cache in @a adm_access without changing the entries file on disk.
 *
 * If @a path is not a directory then @a adm_access must be an access baton 
 * for the parent directory of @a path.  To avoid needing to know whether 
 * @a path is a directory or not, if @a path is a directory @a adm_access 
 * can still be an access baton for the parent of @a path so long as the 
 * access baton for @a path itself is in the same access baton set.
 *
 * @a path can be relative or absolute but must share the same base used
 * to open @a adm_access.
 *
 * Note that it is possible for @a path to be absent from disk but still
 * under revision control; and conversely, it is possible for @a path to
 * be present, but not under revision control.
 *
 * Use @a pool only for local processing.
 */
svn_error_t *svn_wc_entry(const svn_wc_entry_t **entry,
                          const char *path,
                          svn_wc_adm_access_t *adm_access,
                          svn_boolean_t show_hidden,
                          apr_pool_t *pool);


/** Parse the `entries' file for @a adm_access and return a hash @a entries, 
 * whose keys are (<tt>const char *</tt>) entry names and values are 
 * (<tt>svn_wc_entry_t *</tt>).  The hash @a entries, and its keys and
 * values, are allocated from the pool used to open the @a adm_access
 * baton (that's how the entries caching works).  @a pool is used for
 * transient allocations.
 *  
 * Entries that are in a 'deleted' or 'absent' state (and not
 * scheduled for re-addition) are not returned in the hash, unless
 * @a show_hidden is true.
 *
 * @par Important:
 * The @a entries hash is the entries cache in @a adm_access 
 * and so usually the hash itself, the keys and the values should be treated 
 * as read-only.  If any of these are modified then it is the caller's
 * responsibility to ensure that the entries file on disk is updated.  Treat
 * the hash values as type (<tt>const svn_wc_entry_t *</tt>) if you wish to 
 * avoid accidental modification.  Modifying the schedule member is a
 * particularly bad idea, as the entries writing process relies on having
 * access to the original schedule.  Use a duplicate entry to modify the
 * schedule.
 *
 * @par Important:
 * Only the entry structures representing files and
 * @c SVN_WC_ENTRY_THIS_DIR contain complete information.  The entry
 * structures representing subdirs have only the `kind' and `state'
 * fields filled in.  If you want info on a subdir, you must use this
 * routine to open its @a path and read the @c SVN_WC_ENTRY_THIS_DIR 
 * structure, or call svn_wc_entry() on its @a path.
 */
svn_error_t *svn_wc_entries_read(apr_hash_t **entries,
                                 svn_wc_adm_access_t *adm_access,
                                 svn_boolean_t show_hidden,
                                 apr_pool_t *pool);


/** Return a duplicate of @a entry, allocated in @a pool.  No part of the new
 * entry will be shared with @a entry.
 */
svn_wc_entry_t *svn_wc_entry_dup(const svn_wc_entry_t *entry,
                                 apr_pool_t *pool);


/** Given a @a dir_path under version control, decide if one of its
 * entries (@a entry) is in state of conflict; return the answers in
 * @a text_conflicted_p and @a prop_conflicted_p.  
 *
 * (If the entry mentions that a .rej or .prej exist, but they are
 * both removed, assume the conflict has been resolved by the user.)
 */
svn_error_t *svn_wc_conflicted_p(svn_boolean_t *text_conflicted_p,
                                 svn_boolean_t *prop_conflicted_p,
                                 const char *dir_path,
                                 const svn_wc_entry_t *entry,
                                 apr_pool_t *pool);

/** Set @a *url and @a *rev to the ancestor URL and revision for @a path,
 * allocating in @a pool.  @a adm_access must be an access baton for @a path. 
 *
 * If @a url or @a rev is NULL, then ignore it (just don't return the
 * corresponding information).
 */
svn_error_t *svn_wc_get_ancestry(char **url,
                                 svn_revnum_t *rev,
                                 const char *path,
                                 svn_wc_adm_access_t *adm_access,
                                 apr_pool_t *pool);


/** A callback vtable invoked by the generic entry-walker function.
 * @since New in 1.5.
 */
typedef struct svn_wc_entry_callbacks2_t
{
  /** An @a entry was found at @a path. */
  svn_error_t *(*found_entry)(const char *path,
                              const svn_wc_entry_t *entry,
                              void *walk_baton,
                              apr_pool_t *pool);

  /** Handle the error @a err encountered while processing @a path.
   * Wrap or squelch @a err as desired, and return an @c svn_error_t
   * *, or @c SVN_NO_ERROR.
   */
  svn_error_t *(*handle_error)(const char *path,
                               svn_error_t *err,
                               void *walk_baton,
                               apr_pool_t *pool);

} svn_wc_entry_callbacks2_t;

/** @deprecated Provided for backward compatibility with the 1.4 API. */
typedef struct svn_wc_entry_callbacks_t
{
  /** An @a entry was found at @a path. */
  svn_error_t *(*found_entry)(const char *path,
                              const svn_wc_entry_t *entry,
                              void *walk_baton,
                              apr_pool_t *pool);

} svn_wc_entry_callbacks_t;

/**
 * A generic entry-walker.
 *
 * Do a recursive depth-first entry-walk beginning on @a path, which can
 * be a file or dir.  Call callbacks in @a walk_callbacks, passing
 * @a walk_baton to each.  Use @a pool for looping, recursion, and to
 * allocate all entries returned.  @a adm_access must be an access baton
 * for @a path.
 *
 * If @a cancel_func is non-NULL, call it with @a cancel_baton to determine
 * if the client has cancelled the operation.
 *
 * Like our other entries interfaces, entries that are in a 'deleted'
 * or 'absent' state (and not scheduled for re-addition) are not
 * discovered, unless @a show_hidden is true.
 *
 * When a new directory is entered, @c SVN_WC_ENTRY_THIS_DIR will always
 * be returned first.
 *
 * @note Callers should be aware that each directory will be
 * returned *twice*:  first as an entry within its parent, and
 * subsequently as the '.' entry within itself.  The two calls can be
 * distinguished by looking for @c SVN_WC_ENTRY_THIS_DIR in the 'name'
 * field of the entry.
 *
 * @since New in 1.5.
 */
svn_error_t *svn_wc_walk_entries3(const char *path,
                                  svn_wc_adm_access_t *adm_access,
                                  const svn_wc_entry_callbacks2_t 
                                  *walk_callbacks,
                                  void *walk_baton,
                                  svn_boolean_t show_hidden,
                                  svn_cancel_func_t cancel_func,
                                  void *cancel_baton,
                                  apr_pool_t *pool);

/**
 * Similar to svn_wc_walk_entries3(), but without cancellation support
 * or error handling from @a walk_callbacks.
 *
 * @deprecated Provided for backward compatibility with the 1.4 API.
 */
svn_error_t *svn_wc_walk_entries2(const char *path,
                                  svn_wc_adm_access_t *adm_access,
                                  const svn_wc_entry_callbacks_t 
                                  *walk_callbacks,
                                  void *walk_baton,
                                  svn_boolean_t show_hidden,
                                  svn_cancel_func_t cancel_func,
                                  void *cancel_baton,
                                  apr_pool_t *pool);

/**
 * Similar to svn_wc_walk_entries2(), but without cancellation support.
 *
 * @deprecated Provided for backward compatibility with the 1.0 API.
 */
svn_error_t *svn_wc_walk_entries(const char *path,
                                 svn_wc_adm_access_t *adm_access,
                                 const svn_wc_entry_callbacks_t 
                                 *walk_callbacks,
                                 void *walk_baton,
                                 svn_boolean_t show_hidden,
                                 apr_pool_t *pool);


/** Mark missing @a path as 'deleted' in its @a parent's list of entries.
 *
 * Return @c SVN_ERR_WC_PATH_FOUND if @a path isn't actually missing.
 */
svn_error_t *svn_wc_mark_missing_deleted(const char *path,
                                         svn_wc_adm_access_t *parent,
                                         apr_pool_t *pool);
                       

/** Ensure that an administrative area exists for @a path, so that @a
 * path is a working copy subdir based on @a url at @a revision, with
 * depth @a depth, and with repository UUID @a uuid and repository
 * root URL @a repos.  
 *
 * @a depth must be a definite depth, it cannot be @c svn_depth_unknown.
 * @a uuid and @a repos may be @c NULL.  If non-@c NULL, @a repos must
 * be a prefix of @a url.
 *
 * If the administrative area does not exist, then create it and
 * initialize it to an unlocked state.
 *
 * If the administrative area already exists then the given @a url
 * must match the URL in the administrative area and the given
 * @a revision must match the BASE of the working copy dir unless
 * the admin directory is scheduled for deletion or the
 * SVN_ERR_WC_OBSTRUCTED_UPDATE error will be returned.
 *
 * Do not ensure existence of @a path itself; if @a path does not
 * exist, return error.
 *
 * @since New in 1.5.
 */
svn_error_t *svn_wc_ensure_adm3(const char *path,
                                const char *uuid,
                                const char *url,
                                const char *repos,
                                svn_revnum_t revision,
                                svn_depth_t depth,
                                apr_pool_t *pool);


/**
 * Similar to svn_wc_ensure_adm3(), but with @a depth set to
 * @c svn_depth_infinity.
 *
 * @deprecated Provided for backwards compatibility with the 1.4 API.
 *
 * @since New in 1.3.
 */
svn_error_t *svn_wc_ensure_adm2(const char *path,
                                const char *uuid,
                                const char *url,
                                const char *repos,
                                svn_revnum_t revision,
                                apr_pool_t *pool);


/**
 * Similar to svn_wc_ensure_adm2(), but with @a repos set to @c NULL.
 *
 * @deprecated Provided for backwards compatibility with the 1.2 API.
 */
svn_error_t *svn_wc_ensure_adm(const char *path,
                               const char *uuid,
                               const char *url,
                               svn_revnum_t revision,
                               apr_pool_t *pool);


/** Set the repository root URL of @a path to @a repos, if possible.
 *
 * @a adm_access must contain @a path and be write-locked, if @a path
 * is versioned.  Return no error if path is missing or unversioned.
 * Use @a pool for temporary allocations.
 *
 * @note In some circumstances, the repository root can't be set
 * without making the working copy corrupt.  In such cases, this
 * function just returns no error, without modifying the @a path entry.
 *
 * @note This function exists to make it possible to try to set the repository
 * root in old working copies; new working copies normally get this set at
 * creation time.
 * 
 * @since New in 1.3.
 */
svn_error_t *
svn_wc_maybe_set_repos_root(svn_wc_adm_access_t *adm_access,
                            const char *path, const char *repos,
                            apr_pool_t *pool);


/** 
 * @defgroup svn_wc_status working copy status.
 * @{
 *
 * We have two functions for getting working copy status: one function
 * for getting the status of exactly one thing, and another for
 * getting the statuses of (potentially) multiple things.
 * 
 * The concept of depth, as explained in the documentation for
 * svn_depth_t, may be useful in understanding this.  Suppose we're
 * getting the status of directory D:
 *
 * To offer all three levels, we could have one unified function,
 * taking a `depth' parameter.  Unfortunately, because this function
 * would have to handle multiple return values as well as the single
 * return value case, getting the status of just one entity would
 * become cumbersome: you'd have to roll through a hash to find one
 * lone status.
 * 
 * So we have svn_wc_status() for depth-empty (just D itself), and
 * svn_wc_get_status_editor() for depth-immediates and depth-infinity,
 * since the latter two involve multiple return values.
 *
 * @note The status structures may contain a @c NULL ->entry field.
 * This indicates an item that is not versioned in the working copy.
 */

/** The type of status for the working copy. */
enum svn_wc_status_kind
{
    /** does not exist */
    svn_wc_status_none = 1,

    /** is not a versioned thing in this wc */
    svn_wc_status_unversioned,

    /** exists, but uninteresting */
    svn_wc_status_normal,

    /** is scheduled for addition */
    svn_wc_status_added,

    /** under v.c., but is missing */
    svn_wc_status_missing,

    /** scheduled for deletion */
    svn_wc_status_deleted,

    /** was deleted and then re-added */
    svn_wc_status_replaced,

    /** text or props have been modified */
    svn_wc_status_modified,

    /** local mods received repos mods */
    svn_wc_status_merged,

    /** local mods received conflicting repos mods */
    svn_wc_status_conflicted,

    /** is unversioned but configured to be ignored */
    svn_wc_status_ignored,

    /** an unversioned resource is in the way of the versioned resource */
    svn_wc_status_obstructed,

    /** an unversioned path populated by an svn:externals property */
    svn_wc_status_external,

    /** a directory doesn't contain a complete entries list */
    svn_wc_status_incomplete
};

/**
 * Structure for holding the "status" of a working copy item. 
 *
 * The item's entry data is in @a entry, augmented and possibly shadowed
 * by the other fields.  @a entry is @c NULL if this item is not under
 * version control.
 *
 * @note Fields may be added to the end of this structure in future
 * versions.  Therefore, to preserve binary compatibility, users
 * should not directly allocate structures of this type.
 *
 * @since New in 1.2.
 */
typedef struct svn_wc_status2_t
{
  /** Can be @c NULL if not under version control. */
  svn_wc_entry_t *entry;
  
  /** The status of the entries text. */
  enum svn_wc_status_kind text_status;

  /** The status of the entries properties. */
  enum svn_wc_status_kind prop_status;

  /** a directory can be 'locked' if a working copy update was interrupted. */
  svn_boolean_t locked;

  /** a file or directory can be 'copied' if it's scheduled for 
   * addition-with-history (or part of a subtree that is scheduled as such.).
   */
  svn_boolean_t copied;

  /** a file or directory can be 'switched' if the switch command has been 
   * used.
   */
  svn_boolean_t switched;

  /** The entry's text status in the repository. */
  enum svn_wc_status_kind repos_text_status;

  /** The entry's property status in the repository. */
  enum svn_wc_status_kind repos_prop_status;

  /** The entry's lock in the repository, if any. */
  svn_lock_t *repos_lock;

  /** Set to the URI (actual or expected) of the item.
   * @since New in 1.3
   */
  const char *url;

  /**
   * @defgroup svn_wc_status_ood WC out of date info from the repository
   * @{
   *
   * When the working copy item is out of date compared to the
   * repository, the following fields represent the state of the
   * youngest revision of the item in the repository.  If the working
   * copy is not out of date, the fields are initialized as described
   * below.
   */

  /** Set to the youngest committed revision, or @c SVN_INVALID_REVNUM
   * if not out of date.
   * @since New in 1.3
   */
  svn_revnum_t ood_last_cmt_rev;

  /** Set to the most recent commit date, or @c 0 if not out of date.
   * @since New in 1.3
   */
  apr_time_t ood_last_cmt_date;

  /** Set to the node kind of the youngest commit, or @c svn_node_none
   * if not out of date.
   * @since New in 1.3
   */
  svn_node_kind_t ood_kind;

  /** Set to the user name of the youngest commit, or @c NULL if not
   * out of date or non-existent.  Because a non-existent @c
   * svn:author property has the same behavior as an out of date
   * working copy, examine @c ood_last_cmt_rev to determine whether
   * the working copy is out of date.
   * @since New in 1.3
   */
  const char *ood_last_cmt_author;

  /** @} */

  /* NOTE! Please update svn_wc_dup_status2() when adding new fields here. */
} svn_wc_status2_t;



/**
 * Same as @c svn_wc_status2_t, but without the svn_lock_t 'repos_lock' field.
 *
 * @deprecated Provided for backward compatibility with the 1.1 API.
 */
typedef struct svn_wc_status_t
{
  /** Can be @c NULL if not under version control. */
  svn_wc_entry_t *entry;
  
  /** The status of the entries text. */
  enum svn_wc_status_kind text_status;

  /** The status of the entries properties. */
  enum svn_wc_status_kind prop_status;

  /** a directory can be 'locked' if a working copy update was interrupted. */
  svn_boolean_t locked;

  /** a file or directory can be 'copied' if it's scheduled for 
   * addition-with-history (or part of a subtree that is scheduled as such.).
   */
  svn_boolean_t copied;

  /** a file or directory can be 'switched' if the switch command has been 
   * used.
   */
  svn_boolean_t switched;

  /** The entry's text status in the repository. */
  enum svn_wc_status_kind repos_text_status;

  /** The entry's property status in the repository. */
  enum svn_wc_status_kind repos_prop_status;

} svn_wc_status_t;



/**
 * Return a deep copy of the @a orig_stat status structure, allocated
 * in @a pool.
 *
 * @since New in 1.2.
 */
svn_wc_status2_t *svn_wc_dup_status2(svn_wc_status2_t *orig_stat,
                                     apr_pool_t *pool);


/**
 * Same as svn_wc_dup_status2(), but for older svn_wc_status_t structures.
 *
 * @deprecated Provided for backward compatibility with the 1.1 API.
 */
svn_wc_status_t *svn_wc_dup_status(svn_wc_status_t *orig_stat,
                                   apr_pool_t *pool);


/**
 * Fill @a *status for @a path, allocating in @a pool.
 * @a adm_access must be an access baton for @a path.
 *
 * Here are some things to note about the returned structure.  A quick
 * examination of the @c status->text_status after a successful return of
 * this function can reveal the following things:
 *
 *    - @c svn_wc_status_none : @a path is not versioned, and is either not
 *                              present on disk, or is ignored by svn's
 *                              default ignore regular expressions or the
 *                              svn:ignore property setting for @a path's
 *                              parent directory.
 *
 *    - @c svn_wc_status_missing : @a path is versioned, but is missing from
 *                                 the working copy.
 *
 *    - @c svn_wc_status_unversioned : @a path is not versioned, but is
 *                                     present on disk and not being
 *                                     ignored (see above).  
 *
 * The other available results for the @c text_status field are more
 * straightforward in their meanings.  See the comments on the
 * @c svn_wc_status_kind structure for some hints.
 *
 * @since New in 1.2.
 */
svn_error_t *svn_wc_status2(svn_wc_status2_t **status, 
                            const char *path, 
                            svn_wc_adm_access_t *adm_access,
                            apr_pool_t *pool);


/**
 *  Same as svn_wc_status2(), but for older svn_wc_status_t structures.
 *
 * @deprecated Provided for backward compatibility with the 1.1 API.
 */
svn_error_t *svn_wc_status(svn_wc_status_t **status, 
                           const char *path, 
                           svn_wc_adm_access_t *adm_access,
                           apr_pool_t *pool);




/**
 * A callback for reporting a @a status about @a path. 
 *
 * @a baton is a closure object; it should be provided by the
 * implementation, and passed by the caller.
 *
 * @since New in 1.2.
 */
typedef void (*svn_wc_status_func2_t)(void *baton,
                                      const char *path,
                                      svn_wc_status2_t *status);

/**
 *  Same as svn_wc_status_func2_t(), but for older svn_wc_status_t structures.
 *
 * @deprecated Provided for backward compatibility with the 1.1 API.
 */
typedef void (*svn_wc_status_func_t)(void *baton,
                                     const char *path,
                                     svn_wc_status_t *status);


/**
 * Set @a *editor and @a *edit_baton to an editor that generates @c
 * svn_wc_status2_t structures and sends them through @a status_func /
 * @a status_baton.  @a anchor is an access baton, with a tree lock,
 * for the local path to the working copy which will be used as the
 * root of our editor.  If @a target is not empty, it represents an
 * entry in the @a anchor path which is the subject of the editor
 * drive (otherwise, the @a anchor is the subject).
 * 
 * If @a set_locks_baton is non-@c NULL, it will be set to a baton that can
 * be used in a call to the svn_wc_status_set_repos_locks() function.
 *
 * Callers drive this editor to describe working copy out-of-dateness
 * with respect to the repository.  If this information is not
 * available or not desired, callers should simply call the
 * close_edit() function of the @a editor vtable.
 *
 * If the editor driver calls @a editor's set_target_revision() vtable
 * function, then when the edit drive is completed, @a *edit_revision
 * will contain the revision delivered via that interface.
 *
 * Assuming the target is a directory, then:
 * 
 *   - If @a get_all is false, then only locally-modified entries will be
 *     returned.  If true, then all entries will be returned.
 *
 *   - If @a depth is @c svn_depth_empty, a status structure will
 *     be returned for the target only; if @c svn_depth_files, for the
 *     target and its immediate file children; if
 *     @c svn_depth_immediates, for the target and its immediate
 *     children; if @c svn_depth_infinity, for the target and
 *     everything underneath it, fully recursively.  
 *
 *     If @a depth is @c svn_depth_unknown, take depths from the
 *     working copy and behave as above in each directory's case.
 *
 *     If the given @a depth is incompatible with the depth found in a
 *     working copy directory, the found depth always governs.
 *
 * If @a no_ignore is set, statuses that would typically be ignored
 * will instead be reported.
 *
 * @a ignore_patterns is an array of file patterns matching
 * unversioned files to ignore for the purposes of status reporting,
 * or @c NULL if the default set of ignorable file patterns should be used.
 *
<<<<<<< HEAD
 * If @a cancel_func is non-null, call it with @a cancel_baton while building 
=======
 * If @a cancel_func is non-NULL, call it with @a cancel_baton while building 
>>>>>>> 4eaf3f05
 * the @a statushash to determine if the client has cancelled the operation.
 *
 * If @a traversal_info is non-NULL, then record pre-update traversal
 * state in it.  (Caller should obtain @a traversal_info from
 * svn_wc_init_traversal_info().)
 *
 * Allocate the editor itself in @a pool, but the editor does temporary
 * allocations in a subpool of @a pool.
 *
 * @since New in 1.5.
 */
svn_error_t *svn_wc_get_status_editor3(const svn_delta_editor_t **editor,
                                       void **edit_baton,
                                       void **set_locks_baton,
                                       svn_revnum_t *edit_revision,
                                       svn_wc_adm_access_t *anchor,
                                       const char *target,
                                       svn_depth_t depth,
                                       svn_boolean_t get_all,
                                       svn_boolean_t no_ignore,
                                       apr_array_header_t *ignore_patterns,
                                       svn_wc_status_func2_t status_func,
                                       void *status_baton,
                                       svn_cancel_func_t cancel_func,
                                       void *cancel_baton,
                                       svn_wc_traversal_info_t *traversal_info,
                                       apr_pool_t *pool);

/*
 * Like svn_wc_get_status_editor3(), but with @ignore_patterns
 * provided from the corresponding value in @a config, and @a recurse
 * instead of @a depth.  If @a recurse is true, behave as if for @c
 * svn_depth_infinity; else if @a recurse is false, behave as if for
 * @c svn_depth_files.
 *
 * @since New in 1.2.
 * @deprecated Provided for backward compatibility with the 1.4 API.
 */
svn_error_t *svn_wc_get_status_editor2(const svn_delta_editor_t **editor,
                                       void **edit_baton,
                                       void **set_locks_baton,
                                       svn_revnum_t *edit_revision,
                                       svn_wc_adm_access_t *anchor,
                                       const char *target,
                                       apr_hash_t *config,
                                       svn_boolean_t recurse,
                                       svn_boolean_t get_all,
                                       svn_boolean_t no_ignore,
                                       svn_wc_status_func2_t status_func,
                                       void *status_baton,
                                       svn_cancel_func_t cancel_func,
                                       void *cancel_baton,
                                       svn_wc_traversal_info_t *traversal_info,
                                       apr_pool_t *pool);

/**
 * Same as svn_wc_get_status_editor2(), but with @a set_locks_baton set
 * to @c NULL, and taking a deprecated svn_wc_status_func_t argument.
 *
 * @deprecated Provided for backward compatibility with the 1.1 API.
 */
svn_error_t *svn_wc_get_status_editor(const svn_delta_editor_t **editor,
                                      void **edit_baton,
                                      svn_revnum_t *edit_revision,
                                      svn_wc_adm_access_t *anchor,
                                      const char *target,
                                      apr_hash_t *config,
                                      svn_boolean_t recurse,
                                      svn_boolean_t get_all,
                                      svn_boolean_t no_ignore,
                                      svn_wc_status_func_t status_func,
                                      void *status_baton,
                                      svn_cancel_func_t cancel_func,
                                      void *cancel_baton,
                                      svn_wc_traversal_info_t *traversal_info,
                                      apr_pool_t *pool);


/**
 * Associate @a locks, a hash table mapping <tt>const char*</tt>
 * absolute repository paths to <tt>svn_lock_t</tt> objects, with a
 * @a set_locks_baton returned by an earlier call to
 * svn_wc_get_status_editor3().  @a repos_root is the repository root URL.
 * Perform all allocations in @a pool.
 *
 * @note @a locks will not be copied, so it must be valid throughout the
 * edit.  @a pool must also not be destroyed or cleared before the edit is
 * finished.
 *
 * @since New in 1.2.
 */
svn_error_t *
svn_wc_status_set_repos_locks(void *set_locks_baton,
                              apr_hash_t *locks,
                              const char *repos_root,
                              apr_pool_t *pool);

/** @} */


/**
 * Copy @a src to @a dst_basename in @a dst_parent, and schedule 
 * @a dst_basename for addition to the repository, remembering the copy 
 * history.
 *
 * @a src must be a file or directory under version control; @a dst_parent
 * must be a directory under version control in the same working copy;
 * @a dst_basename will be the name of the copied item, and it must not
 * exist already.
 *
 * If @a cancel_func is non-NULL, call it with @a cancel_baton at
 * various points during the operation.  If it returns an error
 * (typically @c SVN_ERR_CANCELLED), return that error immediately.
 *
 * For each file or directory copied, @a notify_func will be called
 * with its path and the @a notify_baton.  @a notify_func may be @c NULL 
 * if you are not interested in this information.
 *
 * @par Important:
 * This is a variant of svn_wc_add().  No changes will happen
 * to the repository until a commit occurs.  This scheduling can be
 * removed with svn_client_revert().
 *
 * @since New in 1.2.
 */
svn_error_t *svn_wc_copy2(const char *src,
                          svn_wc_adm_access_t *dst_parent,
                          const char *dst_basename,
                          svn_cancel_func_t cancel_func,
                          void *cancel_baton,
                          svn_wc_notify_func2_t notify_func,
                          void *notify_baton,
                          apr_pool_t *pool);

/**
 * Similar to svn_wc_copy2(), but takes an @c svn_wc_notify_func_t instead.
 *
 * @deprecated Provided for backward compatibility with the 1.1 API.
 */
svn_error_t *svn_wc_copy(const char *src,
                         svn_wc_adm_access_t *dst_parent,
                         const char *dst_basename,
                         svn_cancel_func_t cancel_func,
                         void *cancel_baton,
                         svn_wc_notify_func_t notify_func,
                         void *notify_baton,
                         apr_pool_t *pool);

/**
 * Schedule @a path for deletion, it will be deleted from the repository on
 * the next commit.  If @a path refers to a directory, then a recursive
 * deletion will occur.  @a adm_access must hold a write lock for the parent 
 * of @a path.
 *
 * If @a keep_local is FALSE, this function immediately deletes all files,
 * modified and unmodified, versioned and unversioned from the working copy.
 * It also immediately deletes unversioned directories and directories that
 * are scheduled to be added.  Only versioned directories will remain in the
 * working copy, these get deleted by the update following the commit.
 *
 * If @a keep_local is TRUE, all files and directories will be kept in the
 * working copy (and will become unversioned on the next commit).
 *
 * If @a cancel_func is non-NULL, call it with @a cancel_baton at
 * various points during the operation.  If it returns an error
 * (typically @c SVN_ERR_CANCELLED), return that error immediately.
 *
 * For each path marked for deletion, @a notify_func will be called with
 * the @a notify_baton and that path. The @a notify_func callback may be
 * @c NULL if notification is not needed.
 *
 * @since New in 1.5.
 */
svn_error_t *svn_wc_delete3(const char *path,
                            svn_wc_adm_access_t *adm_access,
                            svn_cancel_func_t cancel_func,
                            void *cancel_baton,
                            svn_wc_notify_func2_t notify_func,
                            void *notify_baton,
                            svn_boolean_t keep_local,
                            apr_pool_t *pool);

/**
 * Similar to svn_wc_delete3(), but with @a keep_local always set to false.
 *
 * @deprecated Provided for backward compatibility with the 1.4 API.
 */
svn_error_t *svn_wc_delete2(const char *path,
                            svn_wc_adm_access_t *adm_access,
                            svn_cancel_func_t cancel_func,
                            void *cancel_baton,
                            svn_wc_notify_func2_t notify_func,
                            void *notify_baton,
                            apr_pool_t *pool);

/**
 * Similar to svn_wc_delete2(), but takes an @c svn_wc_notify_func_t instead.
 *
 * @deprecated Provided for backward compatibility with the 1.1 API.
 */
svn_error_t *svn_wc_delete(const char *path,
                           svn_wc_adm_access_t *adm_access,
                           svn_cancel_func_t cancel_func,
                           void *cancel_baton,
                           svn_wc_notify_func_t notify_func,
                           void *notify_baton,
                           apr_pool_t *pool);


/**
 * Put @a path under version control by adding an entry in its parent,
 * and, if @a path is a directory, adding an administrative area.  The
 * new entry and anything under it is scheduled for addition to the
 * repository.  @a parent_access should hold a write lock for the parent
 * directory of @a path.  If @a path is a directory then an access baton 
 * for @a path will be added to the set containing @a parent_access.
 *
 * If @a path does not exist, return @c SVN_ERR_WC_PATH_NOT_FOUND.
 *
 * If @a copyfrom_url is non-NULL, it and @a copyfrom_rev are used as
 * `copyfrom' args.  This is for copy operations, where one wants
 * to schedule @a path for addition with a particular history.
 *
 * If @a cancel_func is non-NULL, call it with @a cancel_baton at
 * various points during the operation.  If it returns an error
 * (typically @c SVN_ERR_CANCELLED), return that error immediately.
 *
 * When the @a path has been added, then @a notify_func will be called
 * (if it is not @c NULL) with the @a notify_baton and the path.
 *
 * Return @c SVN_ERR_WC_NODE_KIND_CHANGE if @a path is both an unversioned
 * directory and a file that is scheduled for deletion or in state deleted.
 *
 *<pre> ### This function currently does double duty -- it is also
 * ### responsible for "switching" a working copy directory over to a
 * ### new copyfrom ancestry and scheduling it for addition.  Here is
 * ### the old doc string from Ben, lightly edited to bring it
 * ### up-to-date, explaining the true, secret life of this function:</pre>
 *
 * Given a @a path within a working copy of type KIND, follow this algorithm:
 *
 *    - if @a path is not under version control:
 *       - Place it under version control and schedule for addition; 
 *         if @a copyfrom_url is non-NULL, use it and @a copyfrom_rev as
 *         'copyfrom' history
 *
 *    - if @a path is already under version control:
 *          (This can only happen when a directory is copied, in which
 *           case ancestry must have been supplied as well.)
 *
 *       -  Schedule the directory itself for addition with copyfrom history.
 *       -  Mark all its children with a 'copied' flag
 *       -  Rewrite all the URLs to what they will be after a commit.
 *       -  ### TODO:  remove old wcprops too, see the '###'below
 *
 *<pre> ### I think possibly the "switchover" functionality should be
 * ### broken out into a separate function, but its all intertwined in
 * ### the code right now.  Ben, thoughts?  Hard?  Easy?  Mauve?</pre>
 *
 * ### Update: see "###" comment in svn_wc_add_repos_file()'s doc
 * string about this.
 *
 * @since New in 1.2.
 */
svn_error_t *svn_wc_add2(const char *path,
                         svn_wc_adm_access_t *parent_access,
                         const char *copyfrom_url,
                         svn_revnum_t copyfrom_rev,
                         svn_cancel_func_t cancel_func,
                         void *cancel_baton,
                         svn_wc_notify_func2_t notify_func,
                         void *notify_baton,
                         apr_pool_t *pool);

/**
 * Similar to svn_wc_add2(), but takes an @c svn_wc_notify_func_t instead.
 *
 * @deprecated Provided for backward compatibility with the 1.1 API.
 */
svn_error_t *svn_wc_add(const char *path,
                        svn_wc_adm_access_t *parent_access,
                        const char *copyfrom_url,
                        svn_revnum_t copyfrom_rev,
                        svn_cancel_func_t cancel_func,
                        void *cancel_baton,
                        svn_wc_notify_func_t notify_func,
                        void *notify_baton,
                        apr_pool_t *pool);

/** Add a file to a working copy at @a dst_path, obtaining the text-base's
 * contents from @a new_text_base_path, the wc file's content from
 * @a new_text_path, its base properties from @a new_base_props and
 * wc properties from @a new_props.
 * The base text and props normally come from the repository file
 * represented by the copyfrom args, see below.  The new file will
 * be scheduled for addition with history.
 *
 * Automatically remove @a new_text_base_path and @a new_text_path
 * upon successful completion.
 *
 * @a new_text_path and @a new_props may be NULL, in which case
 * the working copy text and props are taken from the base files with
 * appropriate translation of the file's content.
 *
 * @a adm_access, or an access baton in its associated set, must
 * contain a write lock for the parent of @a dst_path.
 *
 * If @a copyfrom_url is non-NULL, then @a copyfrom_rev must be a
 * valid revision number, and together they are the copyfrom history
 * for the new file.
 *
 * Use @a pool for temporary allocations.
 *
 * ### This function is very redundant with svn_wc_add().  Ideally,
 * we'd merge them, so that svn_wc_add() would just take optional
 * new_props and optional copyfrom information.  That way it could be
 * used for both 'svn add somefilesittingonmydisk' and for adding
 * files from repositories, with or without copyfrom history.
 *
 * The problem with this Ideal Plan is that svn_wc_add() also takes
 * care of recursive URL-rewriting.  There's a whole comment in its
 * doc string about how that's really weird, outside its core mission,
 * etc, etc.  So another part of the Ideal Plan is that that
 * functionality of svn_wc_add() would move into a separate function.
 *
 * @since New in 1.4
 */
svn_error_t *svn_wc_add_repos_file2(const char *dst_path,
                                    svn_wc_adm_access_t *adm_access,
                                    const char *new_text_base_path,
                                    const char *new_text_path,
                                    apr_hash_t *new_base_props,
                                    apr_hash_t *new_props,
                                    const char *copyfrom_url,
                                    svn_revnum_t copyfrom_rev,
                                    apr_pool_t *pool);

/** Same as svn_wc_add_repos_file2(), except that it doesn't have the
 * new_text_base_path and new_base_props arguments.
 *
 * @deprecated Provided for compatibility with the 1.3 API
 *
 */

svn_error_t *svn_wc_add_repos_file(const char *dst_path,
                                   svn_wc_adm_access_t *adm_access,
                                   const char *new_text_path,
                                   apr_hash_t *new_props,
                                   const char *copyfrom_url,
                                   svn_revnum_t copyfrom_rev,
                                   apr_pool_t *pool);


/** Remove entry @a name in @a adm_access from revision control.  @a name 
 * must be either a file or @c SVN_WC_ENTRY_THIS_DIR.  @a adm_access must 
 * hold a write lock.
 *
 * If @a name is a file, all its info will be removed from @a adm_access's
 * administrative directory.  If @a name is @c SVN_WC_ENTRY_THIS_DIR, then
 * @a adm_access's entire administrative area will be deleted, along with
 * *all* the administrative areas anywhere in the tree below @a adm_access.
 *
 * Normally, only administrative data is removed.  However, if
 * @a destroy_wf is true, then all working file(s) and dirs are deleted
 * from disk as well.  When called with @a destroy_wf, any locally
 * modified files will *not* be deleted, and the special error
 * @c SVN_ERR_WC_LEFT_LOCAL_MOD might be returned.  (Callers only need to
 * check for this special return value if @a destroy_wf is true.)
 *
 * If @a instant_error is TRUE, then return @c
 * SVN_ERR_WC_LEFT_LOCAL_MOD the instant a locally modified file is
 * encountered.  Otherwise, leave locally modified files in place and
 * return the error only after all the recursion is complete.
 *
 * If @a cancel_func is non-NULL, call it with @a cancel_baton at
 * various points during the removal.  If it returns an error
 * (typically @c SVN_ERR_CANCELLED), return that error immediately.
 *
 * WARNING:  This routine is exported for careful, measured use by
 * libsvn_client.  Do *not* call this routine unless you really
 * understand what the heck you're doing.
 */
svn_error_t *
svn_wc_remove_from_revision_control(svn_wc_adm_access_t *adm_access,
                                    const char *name,
                                    svn_boolean_t destroy_wf,
                                    svn_boolean_t instant_error,
                                    svn_cancel_func_t cancel_func,
                                    void *cancel_baton,
                                    apr_pool_t *pool);


/**
 * Assuming @a path is under version control and in a state of conflict, 
 * then take @a path *out* of this state.  If @a resolve_text is true then 
 * any text conflict is resolved, if @a resolve_props is true then any 
 * property conflicts are resolved.  If @a recurse is true, then search
 * recursively for conflicts to resolve.
 *
 * @a accept_ is the argument used to facilitate automatic conflict resolution.
 * If @a accept_ is svn_accept_left, the contents of the conflicted file will
 * be replaced with the prestine contents of the pre-modification base file
 * contents.  If @a accept_ is svn_accept_right, the contents of the conflicted
 * file will be replaced with the post-conflict base file contents.  If @a
 * accept_ is svn_accept_working, the contents of the conflicted file will be
 * the content of the pre-conflict working copy file.  If @a accept_ is
 * svn_accept_default, conflict resolution will be handled just like before
 * automatic conflict resolution was availble.
 *
 * @a adm_access is an access baton, with a write lock, for @a path.
 *
 * Needless to say, this function doesn't touch conflict markers or
 * anything of that sort -- only a human can semantically resolve a
 * conflict.  Instead, this function simply marks a file as "having
 * been resolved", clearing the way for a commit.  
 *
 * The implementation details are opaque, as our "conflicted" criteria
 * might change over time.  (At the moment, this routine removes the
 * three fulltext 'backup' files and any .prej file created in a conflict,
 * and modifies @a path's entry.)
 *
 * If @a path is not under version control, return @c SVN_ERR_ENTRY_NOT_FOUND.  
 * If @a path isn't in a state of conflict to begin with, do nothing, and
 * return @c SVN_NO_ERROR.
 *
 * If @c path was successfully taken out of a state of conflict, report this
 * information to @c notify_func (if non-@c NULL.)  If only text or only 
 * property conflict resolution was requested, and it was successful, then 
 * success gets reported.
 *
 * @since New in 1.5.
 */
svn_error_t *svn_wc_resolved_conflict3(const char *path,
                                       svn_wc_adm_access_t *adm_access,
                                       svn_boolean_t resolve_text,
                                       svn_boolean_t resolve_props,
                                       svn_boolean_t recurse,
                                       svn_accept_t accept_,
                                       svn_wc_notify_func2_t notify_func,
                                       void *notify_baton,
                                       svn_cancel_func_t cancel_func,
                                       void *cancel_baton,
                                       apr_pool_t *pool);


/**
 * Similar to svn_wc_resolved_conflict3(), but without automatic conflict
 * resolution support.
 *
 * @deprecated Provided for backward compatibility with the 1.4 API.
 */
svn_error_t *svn_wc_resolved_conflict2(const char *path,
                                       svn_wc_adm_access_t *adm_access,
                                       svn_boolean_t resolve_text,
                                       svn_boolean_t resolve_props,
                                       svn_boolean_t recurse,
                                       svn_wc_notify_func2_t notify_func,
                                       void *notify_baton,
                                       svn_cancel_func_t cancel_func,
                                       void *cancel_baton,
                                       apr_pool_t *pool);

/**
 * Similar to svn_wc_resolved_conflict2(), but takes an
 * svn_wc_notify_func_t and doesn't have cancellation support.
 *
 * @deprecated Provided for backward compatibility with the 1.0 API.
 */
svn_error_t *svn_wc_resolved_conflict(const char *path,
                                      svn_wc_adm_access_t *adm_access,
                                      svn_boolean_t resolve_text,
                                      svn_boolean_t resolve_props,
                                      svn_boolean_t recurse,
                                      svn_wc_notify_func_t notify_func,
                                      void *notify_baton,
                                      apr_pool_t *pool);


/* Commits. */


/**
 * Storage type for queued post-commit data.
 *
 * @since New in 1.5.
 */
typedef struct svn_wc_committed_queue_t svn_wc_committed_queue_t;


/**
 * Create a queue for use with svn_wc_queue_committed() and
 * svn_wc_process_committed_queue().
 *
 * The returned queue and all further
 * allocations required for queueing new items will also be done
 * from @a pool.
 *
 * @since New in 1.5.
 */
svn_wc_committed_queue_t *
svn_wc_committed_queue_create(apr_pool_t *pool);



/**
 * Queue committed items to be processed later by
 * svn_wc_process_committed_queue().
 *
 * The first time this function is called, @a *queue should
 * be @c NULL to signal that initialization is required.
 *
 * All pointer data passed to this function
 * (@a path, @a adm_access, @a wcprop_changes
 * and @a digest) should remain valid until the queue has been
 * processed by svn_wc_process_committed_queue().
 *
 * The parameters have the same meaning as those
 * for svn_wc_process_committed4().
 *
 * @since New in 1.5.
 */
svn_error_t *
svn_wc_queue_committed(svn_wc_committed_queue_t **queue,
                       const char *path,
                       svn_wc_adm_access_t *adm_access,
                       svn_boolean_t recurse,
                       apr_array_header_t *wcprop_changes,
                       svn_boolean_t remove_lock,
                       svn_boolean_t remove_changelist,
                       const unsigned char *digest,
                       apr_pool_t *pool);


/**
 * Like svn_wc_process_committed4(), but batch processes
 * items queued with svn_wc_queue_committed().
 *
 * @since New in 1.5.
 */
svn_error_t *
svn_wc_process_committed_queue(svn_wc_committed_queue_t *queue,
                               svn_wc_adm_access_t *adm_access,
                               svn_revnum_t new_revnum,
                               const char *rev_date,
                               const char *rev_author,
                               apr_pool_t *pool);


/**
 * Bump a successfully committed absolute @a path to @a new_revnum after a
 * commit succeeds.  @a rev_date and @a rev_author are the (server-side)
 * date and author of the new revision; one or both may be @c NULL.
 * @a adm_access must hold a write lock appropriate for @a path.
 *
 * If non-NULL, @a wcprop_changes is an array of <tt>svn_prop_t *</tt>
 * changes to wc properties; if an @c svn_prop_t->value is NULL, then
 * that property is deleted.
 *
 * If @a remove_lock is @c TRUE, any entryprops related to a repository
 * lock will be removed.
 *
 * If @a remove_changelist is @c TRUE, any association with a
 * changelist will be removed.
 *
 * If @a path is a member of a changelist, remove that association.
 *
 * If @a path is a file and @a digest is non-NULL, use @a digest as
 * the checksum for the new text base.  Else, calculate the checksum
 * if needed.
 *
 * If @a recurse is true and @a path is a directory, then bump every
 * versioned object at or under @a path.  This is usually done for
 * copied trees.
 *
 * @since New in 1.5.
 */
svn_error_t *svn_wc_process_committed4(const char *path,
                                       svn_wc_adm_access_t *adm_access,
                                       svn_boolean_t recurse,
                                       svn_revnum_t new_revnum,
                                       const char *rev_date,
                                       const char *rev_author,
                                       apr_array_header_t *wcprop_changes,
                                       svn_boolean_t remove_lock,
                                       svn_boolean_t remove_changelist,
                                       const unsigned char *digest,
                                       apr_pool_t *pool);

/** Similar to svn_wc_process_committed4(), but with @a
 * remove_changelist set to FALSE.
 *
 * @since New in 1.4.
 *
 * @deprecated Provided for backwards compatibility with the 1.4 API.
 */
svn_error_t *svn_wc_process_committed3(const char *path,
                                       svn_wc_adm_access_t *adm_access,
                                       svn_boolean_t recurse,
                                       svn_revnum_t new_revnum,
                                       const char *rev_date,
                                       const char *rev_author,
                                       apr_array_header_t *wcprop_changes,
                                       svn_boolean_t remove_lock,
                                       const unsigned char *digest,
                                       apr_pool_t *pool);

/** Similar to svn_wc_process_committed3(), but with @a digest set to
 * NULL.
 *
 * @since New in 1.2.
 *
 * @deprecated Provided for backwards compatibility with the 1.3 API.
 */
svn_error_t *svn_wc_process_committed2(const char *path,
                                       svn_wc_adm_access_t *adm_access,
                                       svn_boolean_t recurse,
                                       svn_revnum_t new_revnum,
                                       const char *rev_date,
                                       const char *rev_author,
                                       apr_array_header_t *wcprop_changes,
                                       svn_boolean_t remove_lock,
                                       apr_pool_t *pool);

/**
 * Similar to svn_wc_process_committed2(), but with @a remove_lock set to
 * @c FALSE.
 *
 * @deprecated Provided for backward compatibility with the 1.1 API.
 */
svn_error_t *svn_wc_process_committed(const char *path,
                                      svn_wc_adm_access_t *adm_access,
                                      svn_boolean_t recurse,
                                      svn_revnum_t new_revnum,
                                      const char *rev_date,
                                      const char *rev_author,
                                      apr_array_header_t *wcprop_changes,
                                      apr_pool_t *pool);





/**
 * Do a depth-first crawl in a working copy, beginning at @a path.
 *
 * Communicate the `state' of the working copy's revisions and depths
 * to @a reporter/@a report_baton.  Obviously, if @a path is a file
 * instead of a directory, this depth-first crawl will be a short one.
 *
 * ### TODO(sd): document @a depth parameter.
 *
 * No locks are or logs are created, nor are any animals harmed in the
 * process.  No cleanup is necessary.  @a adm_access must be an access 
 * baton for the @a path hierarchy, it does not require a write lock.
 *
 * After all revisions are reported, @a reporter->finish_report() is
 * called, which immediately causes the RA layer to update the working
 * copy.  Thus the return value may very well reflect the result of
 * the update!
 *
 * If @a restore_files is true, then unexpectedly missing working files
 * will be restored from the administrative directory's cache. For each
 * file restored, the @a notify_func function will be called with the
 * @a notify_baton and the path of the restored file. @a notify_func may
 * be @c NULL if this notification is not required.  If @a
 * use_commit_times is true, then set restored files' timestamps to
 * their last-commit-times.
 *
 * If @a traversal_info is non-NULL, then record pre-update traversal
 * state in it.  (Caller should obtain @a traversal_info from
 * svn_wc_init_traversal_info().)
 *
 * @since New in 1.5.
 */
svn_error_t *
svn_wc_crawl_revisions3(const char *path,
                        svn_wc_adm_access_t *adm_access,
                        const svn_ra_reporter3_t *reporter,
                        void *report_baton,
                        svn_boolean_t restore_files,
                        svn_depth_t depth,
                        svn_boolean_t use_commit_times,
                        svn_wc_notify_func2_t notify_func,
                        void *notify_baton,
                        svn_wc_traversal_info_t *traversal_info,
                        apr_pool_t *pool);

/**
 * Similar to svn_wc_crawl_revisions3, but taking svn_ra_reporter2_t
 * instead of svn_ra_reporter3_t, and therefore only able to report
 * @c svn_depth_infinity for depths.
 *
 * @deprecated Provided for compatibility with the 1.4 API.
 */
svn_error_t *
svn_wc_crawl_revisions2(const char *path,
                        svn_wc_adm_access_t *adm_access,
                        const svn_ra_reporter2_t *reporter,
                        void *report_baton,
                        svn_boolean_t restore_files,
                        svn_boolean_t recurse,
                        svn_boolean_t use_commit_times,
                        svn_wc_notify_func2_t notify_func,
                        void *notify_baton,
                        svn_wc_traversal_info_t *traversal_info,
                        apr_pool_t *pool);

/**
 * Similar to svn_wc_crawl_revisions2(), but takes an svn_wc_notify_func_t
 * and a @c svn_reporter_t instead.
 *
 * @deprecated Provided for backward compatibility with the 1.1 API.
 */
svn_error_t *
svn_wc_crawl_revisions(const char *path,
                       svn_wc_adm_access_t *adm_access,
                       const svn_ra_reporter_t *reporter,
                       void *report_baton,
                       svn_boolean_t restore_files,
                       svn_boolean_t recurse,
                       svn_boolean_t use_commit_times,
                       svn_wc_notify_func_t notify_func,
                       void *notify_baton,
                       svn_wc_traversal_info_t *traversal_info,
                       apr_pool_t *pool);


/* Updates. */

/** Set @a *wc_root to @c TRUE if @a path represents a "working copy root",
 * @c FALSE otherwise.  Use @a pool for any intermediate allocations.
 *
 * If @a path is not found, return the error @c SVN_ERR_ENTRY_NOT_FOUND.
 *
 * @note Due to the way in which "WC-root-ness" is calculated, passing
 * a @a path of `.' to this function will always return @c TRUE.
 */
svn_error_t *svn_wc_is_wc_root(svn_boolean_t *wc_root,
                               const char *path,
                               svn_wc_adm_access_t *adm_access,
                               apr_pool_t *pool);


/** Conditionally split @a path into an @a anchor and @a target for the 
 * purpose of updating and committing.
 *
 * @a anchor is the directory at which the update or commit editor
 * should be rooted.
 *
 * @a target is the actual subject (relative to the @a anchor) of the
 * update/commit, or "" if the @a anchor itself is the subject.
 *
 * Allocate @a anchor and @a target in @a pool.  
 */
svn_error_t *svn_wc_get_actual_target(const char *path,
                                      const char **anchor,
                                      const char **target,
                                      apr_pool_t *pool);



/* Update and update-like functionality. */

/**
 * Set @a *editor and @a *edit_baton to an editor and baton for updating a
 * working copy.
 *
 * If @a ti is non-NULL, record traversal info in @a ti, for use by
 * post-traversal accessors such as svn_wc_edited_externals().
 * 
 * @a anchor is an access baton, with a write lock, for the local path to the
 * working copy which will be used as the root of our editor.  Further
 * locks will be acquired if the update creates new directories.  All
 * locks, both those in @a anchor and newly acquired ones, will be released
 * when the editor driver calls @c close_edit.
 *
 * @a target is the entry in @a anchor that will actually be updated, or 
 * empty if all of @a anchor should be updated.
 *
 * The editor invokes @a notify_func with @a notify_baton as the update
 * progresses, if @a notify_func is non-NULL.
 *
 * If @a cancel_func is non-NULL, the editor will invoke @a cancel_func with 
 * @a cancel_baton as the update progresses to see if it should continue.
 *
 * If @a conflict_func is non-NULL, then invoke it with @a
 * conflict_baton whenever a conflict is encountered, giving the
 * callback a chance to resolve the conflict before the editor takes
 * more drastic measures (such as marking a file conflicted, or
 * bailing out of the update).
 *
 * If @a diff3_cmd is non-NULL, then use it as the diff3 command for
 * any merging; otherwise, use the built-in merge code.
 *
 * @a preserved_exts is an array of filename patterns which, when
 * matched against the extensions of versioned files, determine for
 * which such files any related generated conflict files will preserve
 * the original file's extension as their own.  If a file's extension
 * does not match any of the patterns in @a preserved_exts (which is
 * certainly the case if @a preserved_exts is @c NULL or empty),
 * generated conflict files will carry Subversion's custom extensions.
 *
 * @a target_revision is a pointer to a revision location which, after
 * successful completion of the drive of this editor, will be
 * populated with the revision to which the working copy was updated.
 *
 * If @a use_commit_times is TRUE, then all edited/added files will
 * have their working timestamp set to the last-committed-time.  If
 * FALSE, the working files will be touched with the 'now' time.
 *
 * If @a allow_unver_obstructions is true, then allow unversioned
 * obstructions when adding a path.
 *
 * If @a depth is @c svn_depth_infinity, update fully recursively.
 * Else if it is @c svn_depth_files, update the uppermost directory and
 * its immediate entries, but not subdirectories.  Else if it is
 * @c svn_depth_immediates, update the uppermost directory, its file
 * entries, and the presence or absence of subdirectories (but do not
 * descend into the subdirectories).  Else if it is @c
 * svn_depth_empty, update exactly the uppermost target, and don't
 * touch its entries.
 *
 * ### TODO(sd): Are those extravagent claims of sophisticated depth
 * ### behavior above really true?
 *
 * @note @a depth overrides whatever depth is already set in @a anchor
 * or @a target.  To use those depths, the caller should detect them
 * and set @a depth accordingly.
 *
 * @since New in 1.5.
 */
svn_error_t *svn_wc_get_update_editor3(svn_revnum_t *target_revision,
                                       svn_wc_adm_access_t *anchor,
                                       const char *target,
                                       svn_boolean_t use_commit_times,
                                       svn_depth_t depth,
                                       svn_boolean_t allow_unver_obstructions,
                                       svn_wc_notify_func2_t notify_func,
                                       void *notify_baton,
                                       svn_cancel_func_t cancel_func,
                                       void *cancel_baton,
                                       svn_wc_conflict_resolver_func_t
                                                            conflict_func,
                                       void *conflict_baton,
                                       const char *diff3_cmd,
                                       apr_array_header_t *preserved_exts,
                                       const svn_delta_editor_t **editor,
                                       void **edit_baton,
                                       svn_wc_traversal_info_t *ti,
                                       apr_pool_t *pool);


/**
<<<<<<< HEAD
 * Similar to svn_wc_get_update_editor3() but with the
 * @a allow_unver_obstructions parameter always set to false, 
 * @a preserved_exts set to NULL, and @a depth set according to @a
 * recurse: if @a recurse is true, pass @c svn_depth_infinity, if
 * false, pass @c svn_depth_files.
=======
 * Similar to svn_wc_get_update_editor3() but with the @a
 * allow_unver_obstructions parameter always set to false, @a
 * conflict_func and baton set to NULL, @a preserved_exts set to NULL,
 * and @a depth set according to @a recurse: if @a recurse is true,
 * pass @c svn_depth_infinity, if false, pass @c svn_depth_files.
>>>>>>> 4eaf3f05
 *
 * @deprecated Provided for backward compatibility with the 1.4 API.
 */
svn_error_t *svn_wc_get_update_editor2(svn_revnum_t *target_revision,
                                       svn_wc_adm_access_t *anchor,
                                       const char *target,
                                       svn_boolean_t use_commit_times,
                                       svn_boolean_t recurse,
                                       svn_wc_notify_func2_t notify_func,
                                       void *notify_baton,
                                       svn_cancel_func_t cancel_func,
                                       void *cancel_baton,
                                       const char *diff3_cmd,
                                       const svn_delta_editor_t **editor,
                                       void **edit_baton,
                                       svn_wc_traversal_info_t *ti,
                                       apr_pool_t *pool);

/**
 * Similar to svn_wc_get_update_editor2(), but takes an svn_wc_notify_func_t
 * instead.
 *
 * @deprecated Provided for backward compatibility with the 1.1 API.
 */
svn_error_t *svn_wc_get_update_editor(svn_revnum_t *target_revision,
                                      svn_wc_adm_access_t *anchor,
                                      const char *target,
                                      svn_boolean_t use_commit_times,
                                      svn_boolean_t recurse,
                                      svn_wc_notify_func_t notify_func,
                                      void *notify_baton,
                                      svn_cancel_func_t cancel_func,
                                      void *cancel_baton,
                                      const char *diff3_cmd,
                                      const svn_delta_editor_t **editor,
                                      void **edit_baton,
                                      svn_wc_traversal_info_t *ti,
                                      apr_pool_t *pool);

/**
 * A variant of svn_wc_get_update_editor().
 *
 * Set @a *editor and @a *edit_baton to an editor and baton for "switching"
 * a working copy to a new @a switch_url.  (Right now, this URL must be
 * within the same repository that the working copy already comes
 * from.)  @a switch_url must not be @c NULL.
 *
 * If @a ti is non-NULL, record traversal info in @a ti, for use by
 * post-traversal accessors such as svn_wc_edited_externals().
 * 
 * @a anchor is an access baton, with a write lock, for the local path to the
 * working copy which will be used as the root of our editor.  Further
 * locks will be acquired if the switch creates new directories.  All
 * locks, both those in @a anchor and newly acquired ones, will be released
 * when the editor driver calls @c close_edit.
 *
 * @a target is the entry in @a anchor that will actually be updated, or 
 * empty if all of @a anchor should be updated.
 *
 * The editor invokes @a notify_func with @a notify_baton as the switch
 * progresses, if @a notify_func is non-NULL.
 *
 * If @a cancel_func is non-NULL, it will be called with @a cancel_baton as 
 * the switch progresses to determine if it should continue.
 *
 * If @a diff3_cmd is non-NULL, then use it as the diff3 command for
 * any merging; otherwise, use the built-in merge code.
 *
 * @a preserved_exts is an array of filename patterns which, when
 * matched against the extensions of versioned files, determine for
 * which such files any related generated conflict files will preserve
 * the original file's extension as their own.  If a file's extension
 * does not match any of the patterns in @a preserved_exts (which is
 * certainly the case if @a preserved_exts is @c NULL or empty),
 * generated conflict files will carry Subversion's custom extensions.
 *
 * @a target_revision is a pointer to a revision location which, after
 * successful completion of the drive of this editor, will be
 * populated with the revision to which the working copy was updated.
 *
 * If @a use_commit_times is TRUE, then all edited/added files will
 * have their working timestamp set to the last-committed-time.  If
 * FALSE, the working files will be touched with the 'now' time.
 *
 * @a depth behaves as for svn_wc_get_update_editor3().
 *
 * If @a allow_unver_obstructions is true, then allow unversioned
 * obstructions when adding a path.
 *
 * @since New in 1.5.
 */
svn_error_t *svn_wc_get_switch_editor3(svn_revnum_t *target_revision,
                                       svn_wc_adm_access_t *anchor,
                                       const char *target,
                                       const char *switch_url,
                                       svn_boolean_t use_commit_times,
                                       svn_depth_t depth,
                                       svn_boolean_t allow_unver_obstructions,
                                       svn_wc_notify_func2_t notify_func,
                                       void *notify_baton,
                                       svn_cancel_func_t cancel_func,
                                       void *cancel_baton,
                                       const char *diff3_cmd,
                                       apr_array_header_t *preserved_exts,
                                       const svn_delta_editor_t **editor,
                                       void **edit_baton,
                                       svn_wc_traversal_info_t *ti,
                                       apr_pool_t *pool);

/**
 * Similar to svn_wc_get_switch_editor3() but with the
 * @a allow_unver_obstructions parameter always set to false,
 * @a preserved_exts set to NULL, and @a depth set according to @a
 * recurse: if @a recurse is true, pass @c svn_depth_infinity, if
 * false, pass @c svn_depth_files.
 *
 * @deprecated Provided for backward compatibility with the 1.4 API.
 */
svn_error_t *svn_wc_get_switch_editor2(svn_revnum_t *target_revision,
                                       svn_wc_adm_access_t *anchor,
                                       const char *target,
                                       const char *switch_url,
                                       svn_boolean_t use_commit_times,
                                       svn_boolean_t recurse,
                                       svn_wc_notify_func2_t notify_func,
                                       void *notify_baton,
                                       svn_cancel_func_t cancel_func,
                                       void *cancel_baton,
                                       const char *diff3_cmd,
                                       const svn_delta_editor_t **editor,
                                       void **edit_baton,
                                       svn_wc_traversal_info_t *ti,
                                       apr_pool_t *pool);

/**
 * Similar to svn_wc_get_switch_editor2(), but takes an
 * @c svn_wc_notify_func_t instead.
 *
 * @deprecated Provided for backward compatibility with the 1.1 API.
 */
svn_error_t *svn_wc_get_switch_editor(svn_revnum_t *target_revision,
                                      svn_wc_adm_access_t *anchor,
                                      const char *target,
                                      const char *switch_url,
                                      svn_boolean_t use_commit_times,
                                      svn_boolean_t recurse,
                                      svn_wc_notify_func_t notify_func,
                                      void *notify_baton,
                                      svn_cancel_func_t cancel_func,
                                      void *cancel_baton,
                                      const char *diff3_cmd,
                                      const svn_delta_editor_t **editor,
                                      void **edit_baton,
                                      svn_wc_traversal_info_t *ti,
                                      apr_pool_t *pool);



/* A word about the implementation of working copy property storage:
 *
 * Since properties are key/val pairs, you'd think we store them in
 * some sort of Berkeley DB-ish format, and even store pending changes
 * to them that way too.
 *
 * However, we already have libsvn_subr/hashdump.c working, and it
 * uses a human-readable format.  That will be very handy when we're
 * debugging, and presumably we will not be dealing with any huge
 * properties or property lists initially.  Therefore, we will
 * continue to use hashdump as the internal mechanism for storing and
 * reading from property lists, but note that the interface here is
 * _not_ dependent on that.  We can swap in a DB-based implementation
 * at any time and users of this library will never know the
 * difference.
 */

/** Set @a *props to a hash table mapping <tt>char *</tt> names onto
 * <tt>svn_string_t *</tt> values for all the regular properties of 
 * @a path.  Allocate the table, names, and values in @a pool.  If 
 * the node has no properties, or does not exist in the working copy,
 * then an empty hash is returned.  @a adm_access is an access baton
 * set that contains @a path.
 */
svn_error_t *svn_wc_prop_list(apr_hash_t **props,
                              const char *path,
                              svn_wc_adm_access_t *adm_access,
                              apr_pool_t *pool);


/** Set @a *value to the value of property @a name for @a path, allocating
 * @a *value in @a pool.  If no such prop, set @a *value to @c NULL.  
 * @a name may be a regular or wc property; if it is an entry property, 
 * return the error @c SVN_ERR_BAD_PROP_KIND.  @a adm_access is an access
 * baton set that contains @a path.
 */
svn_error_t *svn_wc_prop_get(const svn_string_t **value,
                             const char *name,
                             const char *path,
                             svn_wc_adm_access_t *adm_access,
                             apr_pool_t *pool);

/** 
 * Set property @a name to @a value for @a path, or if @a value is
 * NULL, remove property @a name from @a path.  @a adm_access is an
 * access baton with a write lock for @a path.
 *
 * If @a skip_checks is true, do no validity checking.  But if @a
 * skip_checks is false, and @a name is not a valid property for @a
 * path, return an error, either @c SVN_ERR_ILLEGAL_TARGET (if the
 * property is not appropriate for @a path), or @c
 * SVN_ERR_BAD_MIME_TYPE (if @a name is "svn:mime-type", but @a value
 * is not a valid mime-type).
 *
 * @a name may be a wc property or a regular property; but if it is an
 * entry property, return the error @c SVN_ERR_BAD_PROP_KIND, even if
 * @a skip_checks is true.
 *
 * Use @a pool for temporary allocation.  
 * 
 * @since New in 1.2.
 */
svn_error_t *svn_wc_prop_set2(const char *name,
                              const svn_string_t *value,
                              const char *path,
                              svn_wc_adm_access_t *adm_access,
                              svn_boolean_t skip_checks,
                              apr_pool_t *pool);


/**
 * Like svn_wc_prop_set2(), but with @a skip_checks always false.
 *
 * @deprecated Provided for backward compatibility with the 1.1 API.
 */
svn_error_t *svn_wc_prop_set(const char *name,
                             const svn_string_t *value,
                             const char *path,
                             svn_wc_adm_access_t *adm_access,
                             apr_pool_t *pool);


/** Return true iff @a name is a 'normal' property name.  'Normal' is
 * defined as a user-visible and user-tweakable property that shows up
 * when you fetch a proplist.
 *
 * The function currently parses the namespace like so:
 *
 *   - 'svn:wc:'  ==>  a wcprop, stored/accessed separately via different API.
 *
 *   - 'svn:entry:' ==> an "entry" prop, shunted into the 'entries' file.
 *
 * If these patterns aren't found, then the property is assumed to be
 * Normal.
 */
svn_boolean_t svn_wc_is_normal_prop(const char *name);



/** Return true iff @a name is a 'wc' property name. */
svn_boolean_t svn_wc_is_wc_prop(const char *name);

/** Return true iff @a name is a 'entry' property name. */
svn_boolean_t svn_wc_is_entry_prop(const char *name);

/** Callback type used by @c svn_wc_canonicalize_svn_prop.
 *  
 * It should set @a mime_type to the value of @a SVN_PROP_MIME_TYPE
 * for the path passed to @c svn_prop_mime_type (allocated from @a
 * pool), and then write the contents of the file to @a stream.
 *
 * (Currently, this is used if you are attempting to set the @a
 * SVN_PROP_EOL_STYLE property, to make sure that the value matches
 * the mime type and contents.)
 */
typedef svn_error_t *(*svn_wc_canonicalize_svn_prop_get_file_t)
  (const svn_string_t **mime_type,
   svn_stream_t *stream,
   void *baton,
   apr_pool_t *pool);


/** Canonicalize the value of an svn:* property @a propname with
 * value @a propval.
 *
 * If the property is not appropriate for a node of kind @a kind, or
 * is otherwise invalid, throw an error.  Otherwise, set @a *propval_p
 * to a canonicalized version of the property value.  If @a
 * skip_some_checks is true, only some validity checks are taken.
 *
 * Some validity checks require access to the contents and MIME type
 * of the target if it is a file; they will call @a getter with @a
 * getter_baton, which then needs to set the MIME type and print the
 * contents of the file to the given stream.
 *
 * @a path should be the path of the file in question; it is only used
 * for error messages.
 *
 * ### This is not actually related to the WC, but it does need to call
 * ### svn_wc_parse_externals_description2.
 */
svn_error_t *svn_wc_canonicalize_svn_prop(const svn_string_t **propval_p,
                                          const char *propname,
                                          const svn_string_t *propval,
                                          const char *path,
                                          svn_node_kind_t kind,
                                          svn_boolean_t skip_some_checks,
                                          svn_wc_canonicalize_svn_prop_get_file_t getter,
                                          void *getter_baton,
                                          apr_pool_t *pool);



/* Diffs */


/**
 * Return an @a editor/@a edit_baton for diffing a working copy against the
 * repository.
 *
 * @a anchor/@a target represent the base of the hierarchy to be compared.
 *
 * @a callbacks/@a callback_baton is the callback table to use when two
 * files are to be compared.
 *
 * If @a depth is @c svn_depth_empty, just diff exactly @a target or
 * @a anchor if @a target is empty.  If @c svn_depth_files then do the same
 * and for top-level file entries as well (if any).  If
 * @c svn_depth_immediates, do the same as @c svn_depth_files but also diff
 * top-level subdirectories at @c svn_depth_empty.  If @c svn_depth_infinity,
 * then diff fully recursively.  In the latter case, @a anchor should be part
 * of an access baton set for the @a target hierarchy. 
 * ### TODO(sd): I'm not sure what the last part of that last sentence means.
 *
 * @a ignore_ancestry determines whether paths that have discontinuous node
 * ancestry are treated as delete/add or as simple modifications.  If
 * @a ignore_ancestry is @c FALSE, then any discontinuous node ancestry will
 * result in the diff given as a full delete followed by an add.
 *
 * If @a use_text_base is true, then compare the repository against
 * the working copy's text-base files, rather than the working files.
 *
 * Normally, the difference from repository->working_copy is shown.
 * If @a reverse_order is true, then show working_copy->repository diffs.
 *
 * If @a cancel_func is non-NULL, it will be used along with @a cancel_baton 
 * to periodically check if the client has canceled the operation.
 *
 * @since New in 1.5.
 */
svn_error_t *svn_wc_get_diff_editor4(svn_wc_adm_access_t *anchor,
                                     const char *target,
                                     const svn_wc_diff_callbacks2_t *callbacks,
                                     void *callback_baton,
                                     svn_depth_t depth,
                                     svn_boolean_t ignore_ancestry,
                                     svn_boolean_t use_text_base,
                                     svn_boolean_t reverse_order,
                                     svn_cancel_func_t cancel_func,
                                     void *cancel_baton,
                                     const svn_delta_editor_t **editor,
                                     void **edit_baton,
                                     apr_pool_t *pool);
/**
 * Similar to svn_wc_get_diff_editor4(), but with @a depth set to
 * @c svn_depth_infinity if @a recurse is true, or @a svn_depth_files
 * if @a recurse is false.
 *
 * @deprecated Provided for backward compatibility with the 1.4 API.

 * @since New in 1.2.
 */
svn_error_t *svn_wc_get_diff_editor3(svn_wc_adm_access_t *anchor,
                                     const char *target,
                                     const svn_wc_diff_callbacks2_t *callbacks,
                                     void *callback_baton,
                                     svn_boolean_t recurse,
                                     svn_boolean_t ignore_ancestry,
                                     svn_boolean_t use_text_base,
                                     svn_boolean_t reverse_order,
                                     svn_cancel_func_t cancel_func,
                                     void *cancel_baton,
                                     const svn_delta_editor_t **editor,
                                     void **edit_baton,
                                     apr_pool_t *pool);


/**
 * Similar to svn_wc_get_diff_editor3(), but with an
 * @c svn_wc_diff_callbacks_t instead of @c svn_wc_diff_callbacks2_t.
 *
 * @deprecated Provided for backward compatibility with the 1.1 API.
 */
svn_error_t *svn_wc_get_diff_editor2(svn_wc_adm_access_t *anchor,
                                     const char *target,
                                     const svn_wc_diff_callbacks_t *callbacks,
                                     void *callback_baton,
                                     svn_boolean_t recurse,
                                     svn_boolean_t ignore_ancestry,
                                     svn_boolean_t use_text_base,
                                     svn_boolean_t reverse_order,
                                     svn_cancel_func_t cancel_func,
                                     void *cancel_baton,
                                     const svn_delta_editor_t **editor,
                                     void **edit_baton,
                                     apr_pool_t *pool);


/**
 * Similar to svn_wc_get_diff_editor2(), but with @a ignore_ancestry
 * always set to @c FALSE.
 *
 * @deprecated Provided for backward compatibility with the 1.0 API.
 */
svn_error_t *svn_wc_get_diff_editor(svn_wc_adm_access_t *anchor,
                                    const char *target,
                                    const svn_wc_diff_callbacks_t *callbacks,
                                    void *callback_baton,
                                    svn_boolean_t recurse,
                                    svn_boolean_t use_text_base,
                                    svn_boolean_t reverse_order,
                                    svn_cancel_func_t cancel_func,
                                    void *cancel_baton,
                                    const svn_delta_editor_t **editor,
                                    void **edit_baton,
                                    apr_pool_t *pool);


/**
 * Compare working copy against the text-base.
 *
 * @a anchor/@a target represent the base of the hierarchy to be compared.
 *
 * @a callbacks/@a callback_baton is the callback table to use when two
 * files are to be compared.
 *
 * If @a depth is @c svn_depth_empty, just diff exactly @a target or
 * @a anchor if @a target is empty.  If @c svn_depth_files then do the same
 * and for top-level file entries as well (if any).  If
 * @c svn_depth_immediates, do the same as @c svn_depth_files but also diff
 * top-level subdirectories at @c svn_depth_empty.  If @c svn_depth_infinity,
 * then diff fully recursively.  In the latter case, @a anchor should be part
 * of an access baton set for the @a target hierarchy. 
 *
 * @a ignore_ancestry determines whether paths that have discontinuous node
 * ancestry are treated as delete/add or as simple modifications.  If
 * @a ignore_ancestry is @c FALSE, then any discontinuous node ancestry will
 * result in the diff given as a full delete followed by an add.
 *
 * @since New in 1.5.
 */
svn_error_t *svn_wc_diff4(svn_wc_adm_access_t *anchor,
                          const char *target,
                          const svn_wc_diff_callbacks2_t *callbacks,
                          void *callback_baton,
                          svn_depth_t depth,
                          svn_boolean_t ignore_ancestry,
                          apr_pool_t *pool);


/**
 * Similar to svn_wc_diff4(), but with @a depth set to
 * @c svn_depth_infinity if @a recurse is true, or @a svn_depth_files
 * if @a recurse is false.
 *
 * @deprecated Provided for backward compatibility with the 1.2 API.
 */
svn_error_t *svn_wc_diff3(svn_wc_adm_access_t *anchor,
                          const char *target,
                          const svn_wc_diff_callbacks2_t *callbacks,
                          void *callback_baton,
                          svn_boolean_t recurse,
                          svn_boolean_t ignore_ancestry,
                          apr_pool_t *pool);

/**
 * Similar to svn_wc_diff3(), but with a @c svn_wc_diff_callbacks_t argument
 * instead of @c svn_wc_diff_callbacks2_t.
 *
 * @deprecated Provided for backward compatibility with the 1.1 API.
 */
svn_error_t *svn_wc_diff2(svn_wc_adm_access_t *anchor,
                          const char *target,
                          const svn_wc_diff_callbacks_t *callbacks,
                          void *callback_baton,
                          svn_boolean_t recurse,
                          svn_boolean_t ignore_ancestry,
                          apr_pool_t *pool);

/**
 * Similar to svn_wc_diff2(), but with @a ignore_ancestry always set
 * to @c FALSE.
 *
 * @deprecated Provided for backward compatibility with the 1.0 API.
 */
svn_error_t *svn_wc_diff(svn_wc_adm_access_t *anchor,
                         const char *target,
                         const svn_wc_diff_callbacks_t *callbacks,
                         void *callback_baton,
                         svn_boolean_t recurse,
                         apr_pool_t *pool);


/** Given a @a path to a file or directory under version control, discover
 * any local changes made to properties and/or the set of 'pristine'
 * properties.  @a adm_access is an access baton set for @a path.
 *
 * If @a propchanges is non-@c NULL, return these changes as an array of
 * @c svn_prop_t structures stored in @a *propchanges.  The structures and
 * array will be allocated in @a pool.  If there are no local property
 * modifications on @a path, then set @a *propchanges to @c NULL.
 *
 * If @a original_props is non-@c NULL, then set @a *original_props to
 * hashtable (<tt>const char *name</tt> -> <tt>const svn_string_t *value</tt>)
 * that represents the 'pristine' property list of @a path.  This hashtable is
 * allocated in @a pool, and can be used to compare old and new values of
 * properties.
 */
svn_error_t *svn_wc_get_prop_diffs(apr_array_header_t **propchanges,
                                   apr_hash_t **original_props,
                                   const char *path,
                                   svn_wc_adm_access_t *adm_access,
                                   apr_pool_t *pool);


/** The outcome of a merge carried out (or tried as a dry-run) by 
 * svn_wc_merge()
 */
typedef enum svn_wc_merge_outcome_t
{
   /** The working copy is (or would be) unchanged.  The changes to be
    * merged were already present in the working copy
    */
   svn_wc_merge_unchanged,

   /** The working copy has been (or would be) changed. */
   svn_wc_merge_merged,

   /** The working copy has been (or would be) changed, but there was (or
    * would be) a conflict
    */
   svn_wc_merge_conflict,

   /** No merge was performed, probably because the target file was
    * either absent or not under version control.
    */
   svn_wc_merge_no_merge

} svn_wc_merge_outcome_t;

/** Given paths to three fulltexts, merge the differences between @a left
 * and @a right into @a merge_target.  (It may help to know that @a left,
 * @a right, and @a merge_target correspond to "OLDER", "YOURS", and "MINE",
 * respectively, in the diff3 documentation.)  Use @a pool for any
 * temporary allocation.
 *
 * @a adm_access is an access baton with a write lock for the directory
 * containing @a merge_target.
 *
 * This function assumes that @a left and @a right are in repository-normal
 * form (linefeeds, with keywords contracted); if necessary,
 * @a merge_target is temporarily converted to this form to receive the
 * changes, then translated back again.
 *
 * If @a merge_target is absent, or present but not under version
 * control, then set @a *merge_outcome to @c svn_wc_merge_no_merge and
 * return success without merging anything.  (The reasoning is that if
 * the file is not versioned, then it is probably unrelated to the
 * changes being considered, so they should not be merged into it.)
 *
 * @a dry_run determines whether the working copy is modified.  When it
 * is @c FALSE the merge will cause @a merge_target to be modified, when it
 * is @c TRUE the merge will be carried out to determine the result but
 * @a merge_target will not be modified.
 *
 * If @a diff3_cmd is non-NULL, then use it as the diff3 command for
 * any merging; otherwise, use the built-in merge code.  If @a
 * merge_options is non-NULL, either pass its elements to @a diff3_cmd or
 * parse it and use as options to the internal merge code (@see
 * svn_diff_file_options_parse()).  @a merge_options must contain
 * <tt>const char *</tt> elements.
 *
 * The outcome of the merge is returned in @a *merge_outcome. If there
 * is a conflict and @a dry_run is @c FALSE, then attempt to call @a
 * conflict_func with @a conflict_baton (if non-NULL).  If the
 * conflict callback cannot resolve the conflict, then:
 *
 *   * Put conflict markers around the conflicting regions in
 *     @a merge_target, labeled with @a left_label, @a right_label, and
 *     @a target_label.  (If any of these labels are @c NULL, default 
 *     values will be used.)
 * 
 *   * Copy @a left, @a right, and the original @a merge_target to unique 
 *     names in the same directory as @a merge_target, ending with the 
 *     suffixes ".LEFT_LABEL", ".RIGHT_LABEL", and ".TARGET_LABEL"
 *     respectively.
 *
 *   * Mark the entry for @a merge_target as "conflicted", and track the
 *     above mentioned backup files in the entry as well.
 *
 * Binary case:
 *
 *  If @a merge_target is a binary file, then no merging is attempted,
 *  the merge is deemed to be a conflict.  If @a dry_run is @c FALSE the
 *  working @a merge_target is untouched, and copies of @a left and 
 *  @a right are created next to it using @a left_label and @a right_label.
 *  @a merge_target's entry is marked as "conflicted", and begins
 *  tracking the two backup files.  If @a dry_run is @c TRUE no files are
 *  changed.  The outcome of the merge is returned in @a *merge_outcome.
 *
 * @since New in 1.5.
 */
svn_error_t *svn_wc_merge3(enum svn_wc_merge_outcome_t *merge_outcome,
                           const char *left,
                           const char *right,
                           const char *merge_target,
                           svn_wc_adm_access_t *adm_access,
                           const char *left_label,
                           const char *right_label,
                           const char *target_label,
                           svn_boolean_t dry_run,
                           const char *diff3_cmd,
                           const apr_array_header_t *merge_options,
                           const apr_array_header_t *prop_diff,
<<<<<<< HEAD
                           apr_pool_t *pool);


/** Similar to svn_wc_merge3(), but with @a prop_diff set to NULL.
=======
                           svn_wc_conflict_resolver_func_t conflict_func,
                           void *conflict_baton,
                           apr_pool_t *pool);

/** Similar to svn_wc_merge3(), but with @a prop_diff, @a
 * conflict_func, @a conflict_baton set to NULL.
>>>>>>> 4eaf3f05
 *
 * @deprecated Provided for backwards compatibility with the 1.4 API.
 */
svn_error_t *svn_wc_merge2(enum svn_wc_merge_outcome_t *merge_outcome,
                           const char *left,
                           const char *right,
                           const char *merge_target,
                           svn_wc_adm_access_t *adm_access,
                           const char *left_label,
                           const char *right_label,
                           const char *target_label,
                           svn_boolean_t dry_run,
                           const char *diff3_cmd,
                           const apr_array_header_t *merge_options,
                           apr_pool_t *pool);


/** Similar to svn_wc_merge2(), but with @a merge_options set to NULL.
 *
 * @deprecated Provided for backwards compatibility with the 1.3 API.
 */
svn_error_t *svn_wc_merge(const char *left,
                          const char *right,
                          const char *merge_target,
                          svn_wc_adm_access_t *adm_access,
                          const char *left_label,
                          const char *right_label,
                          const char *target_label,
                          svn_boolean_t dry_run,
                          enum svn_wc_merge_outcome_t *merge_outcome,
                          const char *diff3_cmd,
                          apr_pool_t *pool);


/** Given a @a path under version control, merge an array of @a
 * propchanges into the path's existing properties.  @a propchanges is
 * an array of @c svn_prop_t objects, and @a baseprops is a hash
 * representing the original set of properties that @a propchanges is
 * working against.  @a adm_access is an access baton for the directory
 * containing @a path.
 *
 * If @a base_merge is @c FALSE only the working properties will be changed,
 * if it is @c TRUE both the base and working properties will be changed.
 *
 * If @a state is non-NULL, set @a *state to the state of the properties
 * after the merge.
 *
 * If conflicts are found when merging working properties, they are
 * described in a temporary .prej file (or appended to an already-existing
 * .prej file), and the entry is marked "conflicted".  Base properties
 * are changed unconditionally, if @a base_merge is @c TRUE, they never result
 * in a conflict.
 *
 * If @a path is not under version control, return the error
 * SVN_ERR_UNVERSIONED_RESOURCE and don't touch anyone's properties.
 *
 * @since New in 1.3.
 */
svn_error_t *
svn_wc_merge_props(svn_wc_notify_state_t *state,
                   const char *path,
                   svn_wc_adm_access_t *adm_access,
                   apr_hash_t *baseprops,
                   const apr_array_header_t *propchanges,
                   svn_boolean_t base_merge,
                   svn_boolean_t dry_run,
                   apr_pool_t *pool);


/** 
 * Similar to svn_wc_merge_props(), but no baseprops are given.
 * Instead, it's assumed that the incoming propchanges are based
 * against the working copy's own baseprops.  While this assumption is
 * correct for 'svn update', it's incorrect for 'svn merge', and can
 * cause flawed behavior.  (See issue #2035.)
 *
 * @deprecated Provided for backward compatibility with the 1.2 API.
 */
svn_error_t *
svn_wc_merge_prop_diffs(svn_wc_notify_state_t *state,
                        const char *path,
                        svn_wc_adm_access_t *adm_access,
                        const apr_array_header_t *propchanges,
                        svn_boolean_t base_merge,
                        svn_boolean_t dry_run,
                        apr_pool_t *pool);



/** Given a @a path to a wc file, return a @a pristine_path which points to a
 * pristine version of the file.  This is needed so clients can do
 * diffs.  If the WC has no text-base, return a @c NULL instead of a
 * path.
 */
svn_error_t *svn_wc_get_pristine_copy_path(const char *path,
                                           const char **pristine_path,
                                           apr_pool_t *pool);


/**
 * Recurse from @a path, cleaning up unfinished log business.  Perform
 * necessary allocations in @a pool.  Any working copy locks under @a path 
 * will be taken over and then cleared by this function.  If @a diff3_cmd
 * is non-NULL, then use it as the diff3 command for any merging; otherwise,
 * use the built-in merge code.
 *
 * WARNING: there is no mechanism that will protect locks that are still 
 * being used.
 *
 * If @a cancel_func is non-NULL, invoke it with @a cancel_baton at
 * various points during the operation.  If it returns an error
 * (typically @c SVN_ERR_CANCELLED), return that error immediately.
 *
 * @since New in 1.2.
 */
svn_error_t *
svn_wc_cleanup2(const char *path,
                const char *diff3_cmd,
                svn_cancel_func_t cancel_func,
                void *cancel_baton,
                apr_pool_t *pool);

/**
 * Similar to svn_wc_cleanup2(). @a optional_adm_access is an historic
 * relic and not used, it may be NULL.
 *
 * @deprecated Provided for backward compatibility with the 1.1 API.
 */
svn_error_t *
svn_wc_cleanup(const char *path,
               svn_wc_adm_access_t *optional_adm_access,
               const char *diff3_cmd,
               svn_cancel_func_t cancel_func,
               void *cancel_baton,
               apr_pool_t *pool);


/** Relocation validation callback typedef.
 *
 * Called for each relocated file/directory.  @a uuid, if non-NULL, contains
 * the expected repository UUID, @a url contains the tentative URL.
 *
 * @a baton is a closure object; it should be provided by the
 * implementation, and passed by the caller.
 *
 * If @a root is true, then the implementation should make sure that @a url
 * is the repository root.  Else, it can be an URL inside the repository.
 * @a pool may be used for temporary allocations.
 *
 * @since New in 1.5.
 */
typedef svn_error_t *(*svn_wc_relocation_validator3_t)(void *baton,
                                                       const char *uuid,
                                                       const char *url,
                                                       const char *root_url,
                                                       apr_pool_t *pool);

/** Similar to @c svn_wc_relocation_validator3_t, but without
 * the @a root_url arguments.
 *
 * @deprecated Provided for backwards compatibility with the 1.4 API.
 */
typedef svn_error_t *(*svn_wc_relocation_validator2_t)(void *baton,
                                                       const char *uuid,
                                                       const char *url,
                                                       svn_boolean_t root,
                                                       apr_pool_t *pool);

/** Similar to @c svn_wc_relocation_validator2_t, but without
 * the @a root and @a pool arguments.  @a uuid will not be NULL in this version
 * of the function.
 *
 * @deprecated Provided for backwards compatibility with the 1.3 API.
 */
typedef svn_error_t *(*svn_wc_relocation_validator_t)(void *baton,
                                                      const char *uuid,
                                                      const char *url);

/** Change repository references at @a path that begin with @a from
 * to begin with @a to instead.  Perform necessary allocations in @a pool. 
 * If @a recurse is true, do so.  @a validator (and its baton,
 * @a validator_baton), will be called for each newly generated URL.
 *
 * @a adm_access is an access baton for the directory containing
 * @a path.
 *
 * @since New in 1.5.
 */
svn_error_t *
svn_wc_relocate3(const char *path,
                 svn_wc_adm_access_t *adm_access,
                 const char *from,
                 const char *to,
                 svn_boolean_t recurse,
                 svn_wc_relocation_validator3_t validator,
                 void *validator_baton,
                 apr_pool_t *pool);

/** Similar to svn_wc_relocate3(), but uses @c svn_wc_relocation_validator2_t.
 *
 * @deprecated Provided for backwards compatibility with the 1.4 API. */
svn_error_t *
svn_wc_relocate2(const char *path,
                 svn_wc_adm_access_t *adm_access,
                 const char *from,
                 const char *to,
                 svn_boolean_t recurse,
                 svn_wc_relocation_validator2_t validator,
                 void *validator_baton,
                 apr_pool_t *pool);

/** Similar to svn_wc_relocate2(), but uses @c svn_wc_relocation_validator_t.
 *
 * @deprecated Provided for backwards compatibility with the 1.3 API. */
svn_error_t *
svn_wc_relocate(const char *path,
                svn_wc_adm_access_t *adm_access,
                const char *from,
                const char *to,
                svn_boolean_t recurse,
                svn_wc_relocation_validator_t validator,
                void *validator_baton,
                apr_pool_t *pool);


/**
 * Revert changes to @a path (perhaps in a @a recursive fashion).  Perform
 * necessary allocations in @a pool.
 *
 * @a parent_access is an access baton for the directory containing @a path,
 * unless @a path is a wc root, in which case @a parent_access refers to 
 * @a path itself.
 *
 * If @a cancel_func is non-NULL, call it with @a cancel_baton at
 * various points during the reversion process.  If it returns an
 * error (typically @c SVN_ERR_CANCELLED), return that error
 * immediately.
 *
 * If @a use_commit_times is TRUE, then all reverted working-files
 * will have their timestamp set to the last-committed-time.  If
 * FALSE, the reverted working-files will be touched with the 'now' time.
 *
 * For each item reverted, @a notify_func will be called with @a notify_baton
 * and the path of the reverted item. @a notify_func may be @c NULL if this
 * notification is not needed.
 *
 * If @a path is not under version control, return the error
 * SVN_ERR_UNVERSIONED_RESOURCE.
 *
 * @since New in 1.2.
 */
svn_error_t *
svn_wc_revert2(const char *path, 
               svn_wc_adm_access_t *parent_access,
               svn_boolean_t recursive, 
               svn_boolean_t use_commit_times,
               svn_cancel_func_t cancel_func,
               void *cancel_baton,
               svn_wc_notify_func2_t notify_func,
               void *notify_baton,
               apr_pool_t *pool);

/**
 * Similar to svn_wc_revert2(), but takes an @c svn_wc_notify_func_t instead.
 *
 * @deprecated Provided for backward compatibility with the 1.1 API.
 */
svn_error_t *
svn_wc_revert(const char *path, 
              svn_wc_adm_access_t *parent_access,
              svn_boolean_t recursive, 
              svn_boolean_t use_commit_times,
              svn_cancel_func_t cancel_func,
              void *cancel_baton,
              svn_wc_notify_func_t notify_func,
              void *notify_baton,
              apr_pool_t *pool);


/* Tmp files */

/** Create a unique temporary file in administrative tmp/ area of
 * directory @a path.  Return a handle in @a *fp and the path
 * in @a *new_name. Either @a fp or @a new_name can be NULL.
 *
 * The flags will be <tt>APR_WRITE | APR_CREATE | APR_EXCL</tt> and
 * optionally @c APR_DELONCLOSE (if the @a delete_when argument is
 * set to @c svn_io_file_del_on_close).
 *
 * This means that as soon as @a fp is closed, the tmp file will vanish.
 *
 * @since New in 1.4
 */
svn_error_t *
svn_wc_create_tmp_file2(apr_file_t **fp,
                        const char **new_name,
                        const char *path,
                        svn_io_file_del_t delete_when,
                        apr_pool_t *pool);


/** Same as svn_wc_create_tmp_file2(), but with @a new_name set to @c NULL,
 * and without the ability to delete the file on pool cleanup.
 *
 * @deprecated For compatibility with 1.3 API
 */
svn_error_t *
svn_wc_create_tmp_file(apr_file_t **fp,
                       const char *path,
                       svn_boolean_t delete_on_close,
                       apr_pool_t *pool);



/* EOL conversion and keyword expansion. */

/** Set @a xlated_path to a translated copy of @a src
 * or to @a src itself if no translation is necessary.
 * That is, if @a versioned_file's properties indicate newline conversion or
 * keyword expansion, point @a *xlated_path to a copy of @a src
 * whose newlines and keywords are converted using the translation
 * as requested by @a flags.
 *
 * When translating to the normal form, inconsistent eol styles will be
 * repaired when appropriate for the given setting.  When translating
 * from normal form, no EOL repair is performed (consistency is assumed).
 * This behaviour can be overridden by specifying
 * @c SVN_WC_TRANSLATE_FORCE_EOL_REPAIR.
 *
 * The caller can explicitly request a new file to be returned by setting the
 * @c SVN_WC_TRANSLATE_FORCE_COPY flag in @a flags.
 *
 * This function is generally used to get a file that can be compared
 * meaningfully against @a versioned_file's text base, if
 * @c SVN_WC_TRANSLATE_TO_NF is specified, against @a versioned_file itself
 * if @c SVN_WC_TRANSLATE_FROM_NF is specified.
 *
 * Output files are created in the temp file area belonging to
 * @a versioned_file.  By default they will be deleted at pool cleanup.
 *
 * If @c SVN_WC_TRANSLATE_NO_OUTPUT_CLEANUP is specified, the default
 * pool cleanup handler to remove @a *xlated_path is not registered.
 *
 * If an error is returned, the effect on @a *xlated_path is undefined.
 *
 * @since New in 1.4
 */
svn_error_t *
svn_wc_translated_file2(const char **xlated_path,
                        const char *src,
                        const char *versioned_file,
                        svn_wc_adm_access_t *adm_access,
                        apr_uint32_t flags,
                        apr_pool_t *pool);


/** Same as svn_wc_translated_file2, but will never clean up
 * temporary files.
 *
 * @deprecated Provided for compatibility with the 1.3 API
 */
svn_error_t *svn_wc_translated_file(const char **xlated_p,
                                    const char *vfile,
                                    svn_wc_adm_access_t *adm_access,
                                    svn_boolean_t force_repair,
                                    apr_pool_t *pool);


/** Returns a @a stream allocated in @a pool with access to the given
 * @a path taking the file properties from @a versioned_file using
 * @a adm_access.
 *
 * When translation from normal form is requested
 * (@c SVN_WC_TRANSLATE_FROM_NF is specified in @a flags), @a path
 * is used as target path and stream read operations are not supported.
 * Conversely, if translation to normal form is requested
 * (@c SVN_WC_TRANSLATE_TO_NF is specified in @a flags), @a path is
 * used as source path and stream write operations are not supported.
 *
 * The @a flags are the same constants as those used for
 * svn_wc_translated_file().
 *
 * @since New in 1.5.
 */
svn_error_t *
svn_wc_translated_stream(svn_stream_t **stream,
                         const char *path,
                         const char *versioned_file,
                         svn_wc_adm_access_t *adm_access,
                         apr_uint32_t flags,
                         apr_pool_t *pool);


/* Text/Prop Deltas Using an Editor */


/** Send the local modifications for versioned file @a path (with
 * matching @a file_baton) through @a editor, then close @a file_baton
 * afterwards.  Use @a pool for any temporary allocation and
 * @a adm_access as an access baton for @a path.
 * 
 * This process creates a copy of @a path with keywords and eol
 * untranslated.  If @a tempfile is non-NULL, set @a *tempfile to the
 * path to this copy.  Do not clean up the copy; caller can do that.
 * If @a digest is non-NULL, put the MD5 checksum of the
 * temporary file into @a digest, which must point to @c APR_MD5_DIGESTSIZE
 * bytes of storage.  (The purpose of handing back the tmp copy is that
 * it is usually about to become the new text base anyway, but the
 * installation of the new text base is outside the scope of this
 * function.)
 *
 * If @a fulltext, send the untranslated copy of @a path through @a editor 
 * as full-text; else send it as svndiff against the current text base.
 *
 * If sending a diff, and the recorded checksum for @a path's text-base
 * does not match the current actual checksum, then remove the tmp
 * copy (and set @a *tempfile to NULL if appropriate), and return the
 * error @c SVN_ERR_WC_CORRUPT_TEXT_BASE.
 *
 * @note This is intended for use with both infix and postfix
 * text-delta styled editor drivers.
 *
 * @since New in 1.4.
 */
svn_error_t *svn_wc_transmit_text_deltas2(const char **tempfile,
                                          unsigned char digest[],
                                          const char *path,
                                          svn_wc_adm_access_t *adm_access,
                                          svn_boolean_t fulltext,
                                          const svn_delta_editor_t *editor,
                                          void *file_baton,
                                          apr_pool_t *pool);

/** Similar to svn_wc_transmit_text_deltas2(), but with @a digest set to NULL.
 *
 * @deprecated Provided for backwards compatibility with the 1.3 API.
 */
svn_error_t *svn_wc_transmit_text_deltas(const char *path,
                                         svn_wc_adm_access_t *adm_access,
                                         svn_boolean_t fulltext,
                                         const svn_delta_editor_t *editor,
                                         void *file_baton,
                                         const char **tempfile,
                                         apr_pool_t *pool);


/** Given a @a path with its accompanying @a entry, transmit all local 
 * property modifications using the appropriate @a editor method (in 
 * conjunction with @a baton). @a adm_access is an access baton set
 * that contains @a path.  Use @a pool for all allocations.
 *
 * If a temporary file remains after this function is finished, the
 * path to that file is returned in @a *tempfile (so the caller can 
 * clean this up if it wishes to do so).
 */
svn_error_t *svn_wc_transmit_prop_deltas(const char *path,
                                         svn_wc_adm_access_t *adm_access,
                                         const svn_wc_entry_t *entry,
                                         const svn_delta_editor_t *editor,
                                         void *baton,
                                         const char **tempfile,
                                         apr_pool_t *pool);


/** Get the run-time configured list of ignore patterns from the 
 * @c svn_config_t's in the @a config hash, and store them in @a *patterns.
 * Allocate @a *patterns and its contents in @a pool.
 */
svn_error_t *svn_wc_get_default_ignores(apr_array_header_t **patterns,
                                        apr_hash_t *config,
                                        apr_pool_t *pool);

/** Get the list of ignore patterns from the @c svn_config_t's in the 
 * @a config hash and the local ignore patterns from the directory
 * in @a adm_access, and store them in @a *patterns.
 * Allocate @a *patterns and its contents in @a pool.
 *
 * @since New in 1.3.
 */
svn_error_t *svn_wc_get_ignores(apr_array_header_t **patterns,
                                apr_hash_t *config,
                                svn_wc_adm_access_t *adm_access,
                                apr_pool_t *pool);

/** Return true iff @a str matches any of the elements of @a list, a
 * list of zero or more ignore patterns.
 *
 * @since New in 1.5.
 */
svn_boolean_t
svn_wc_match_ignore_list(const char *str, apr_array_header_t *list,
                         apr_pool_t *pool);


/** Add @a lock to the working copy for @a path.  @a adm_access must contain
 * a write lock for @a path.  If @a path is read-only, due to locking
 * properties, make it writable.  Perform temporary allocations in @a
 * pool. */
svn_error_t *svn_wc_add_lock(const char *path, const svn_lock_t *lock,
                             svn_wc_adm_access_t *adm_access,
                             apr_pool_t *pool);

/** Remove any lock from @a path.  @a adm_access must contain a
 * write-lock for @a path.  If @a path has a lock and the locking
 * so specifies, make the file read-only.  Don't return an error if @a
 * path didn't have a lock.  Perform temporary allocations in @a pool. */
svn_error_t *svn_wc_remove_lock(const char *path,
                                svn_wc_adm_access_t *adm_access,
                                apr_pool_t *pool);


/** A structure to report the mix of revisions found within a working copy,
 * and whether any parts are switched or locally modified.
 *
 * @note Fields may be added to the end of this structure in future
 * versions.  Therefore, to preserve binary compatibility, users
 * should not directly allocate structures of this type.
 *
 * @since New in 1.4
 */
typedef struct svn_wc_revision_status_t
{
  svn_revnum_t min_rev;   /**< Lowest revision found */
  svn_revnum_t max_rev;   /**< Highest revision found */

  svn_boolean_t switched; /**< Is anything switched? */
  svn_boolean_t modified; /**< Is anything modified? */
}
svn_wc_revision_status_t;

/** Set @a *result_p to point to a new @c svn_wc_revision_status_t structure
 * containing a summary of the revision range and status of the working copy
 * at @a wc_path (not including "externals").
 *
 * Set @a (*result_p)->min_rev and @a (*result_p)->max_rev respectively to the
 * lowest and highest revision numbers in the working copy.  If @a committed
 * is true, summarize the last-changed revisions, else the base revisions.
 *
 * Set @a (*result_p)->switched to indicate whether any item in the WC is
 * switched relative to its parent.  If @a trail_url is non-NULL, use it to
 * determine if @a wc_path itself is switched.  It should be any trailing
 * portion of @a wc_path's expected URL, long enough to include any parts
 * that the caller considers might be changed by a switch.  If it does not
 * match the end of @a wc_path's actual URL, then report a "switched"
 * status.
 *
 * Set @a (*result_p)->modified to indicate whether any item is locally
 * modified.
 *
 * If @a cancel_func is non-NULL, call it with @a cancel_baton to determine
 * if the client has cancelled the operation.
 *
 * Allocate *result_p in @a pool.
 *
 * @since New in 1.4
 */
svn_error_t *
svn_wc_revision_status(svn_wc_revision_status_t **result_p,
                       const char *wc_path,
                       const char *trail_url,
                       svn_boolean_t committed,
                       svn_cancel_func_t cancel_func,
                       void *cancel_baton,
                       apr_pool_t *pool);


/**
 * For each path in @a paths, set its entry's 'changelist' attribute
 * to @a changelist.  (If @a changelist is NULL, then path is no
 * longer a member of any changelist).
 *
 * If @a matching_changelist is not NULL, then enforce that each
 * path's existing entry->changelist field matches @a
 * matching_changelist; if the path is part of some other changelist,
 * skip it path and try to throw @a svn_wc_notify_changelist_failure
 * notification.  If @a matching_changelist is NULL, then be lax and
 * don't enforce any matching, just write the new entry->changelist
 * value unconditionally.
 *
 * If @a cancel_func is non-NULL, call it with @a cancel_baton to determine
 * if the client has cancelled the operation.
 *
 * If @a notify_func is non-NULL, it will be called with @a
 * notify_baton, the each path for changelist association, and the
 * notification type (@c svn_wc_notify_changelist_set or @c
 * svn_wc_notify_changelist_clear).
 *
 * @note This metadata is purely a client-side "bookkeeping"
 * convenience, and is entirely managed by the working copy.
 *
 * @since New in 1.5.
 */
svn_error_t *
svn_wc_set_changelist(const apr_array_header_t *paths,
                      const char *changelist,
                      const char *matching_changelist,
                      svn_cancel_func_t cancel_func,
                      void *cancel_baton,
                      svn_wc_notify_func2_t notify_func,
                      void *notify_baton,
                      apr_pool_t *pool);


#ifdef __cplusplus
}
#endif /* __cplusplus */

#endif  /* SVN_WC_H */<|MERGE_RESOLUTION|>--- conflicted
+++ resolved
@@ -2237,11 +2237,7 @@
  * unversioned files to ignore for the purposes of status reporting,
  * or @c NULL if the default set of ignorable file patterns should be used.
  *
-<<<<<<< HEAD
- * If @a cancel_func is non-null, call it with @a cancel_baton while building 
-=======
  * If @a cancel_func is non-NULL, call it with @a cancel_baton while building 
->>>>>>> 4eaf3f05
  * the @a statushash to determine if the client has cancelled the operation.
  *
  * If @a traversal_info is non-NULL, then record pre-update traversal
@@ -3100,19 +3096,11 @@
 
 
 /**
-<<<<<<< HEAD
- * Similar to svn_wc_get_update_editor3() but with the
- * @a allow_unver_obstructions parameter always set to false, 
- * @a preserved_exts set to NULL, and @a depth set according to @a
- * recurse: if @a recurse is true, pass @c svn_depth_infinity, if
- * false, pass @c svn_depth_files.
-=======
  * Similar to svn_wc_get_update_editor3() but with the @a
  * allow_unver_obstructions parameter always set to false, @a
  * conflict_func and baton set to NULL, @a preserved_exts set to NULL,
  * and @a depth set according to @a recurse: if @a recurse is true,
  * pass @c svn_depth_infinity, if false, pass @c svn_depth_files.
->>>>>>> 4eaf3f05
  *
  * @deprecated Provided for backward compatibility with the 1.4 API.
  */
@@ -3737,19 +3725,12 @@
                            const char *diff3_cmd,
                            const apr_array_header_t *merge_options,
                            const apr_array_header_t *prop_diff,
-<<<<<<< HEAD
-                           apr_pool_t *pool);
-
-
-/** Similar to svn_wc_merge3(), but with @a prop_diff set to NULL.
-=======
                            svn_wc_conflict_resolver_func_t conflict_func,
                            void *conflict_baton,
                            apr_pool_t *pool);
 
 /** Similar to svn_wc_merge3(), but with @a prop_diff, @a
  * conflict_func, @a conflict_baton set to NULL.
->>>>>>> 4eaf3f05
  *
  * @deprecated Provided for backwards compatibility with the 1.4 API.
  */
