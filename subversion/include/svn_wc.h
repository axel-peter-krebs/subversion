--- conflicted
+++ resolved
@@ -4727,7 +4727,7 @@
                       void *notify_baton,
                       apr_pool_t *pool);
 
-<<<<<<< HEAD
+/** @} */
 
  
@@ -4841,9 +4841,6 @@
                      apr_pool_t *pool);
 
 /** @} end group: svnpatch related functions */
-=======
-/** @} */
->>>>>>> cc14548d
 
  
