<<<<<<< HEAD
/**
 * @copyright
 * ====================================================================
 * Copyright (c) 2000-2003 CollabNet.  All rights reserved.
 *
 * This software is licensed as described in the file COPYING, which
 * you should have received as part of this distribution.  The terms
 * are also available at http://subversion.tigris.org/license-1.html.
 * If newer versions of this license are posted there, you may use a
 * newer version instead, at your option.
 *
 * This software consists of voluntary contributions made by many
 * individuals.  For exact contribution history, see the revision
 * history and logs, available at http://subversion.tigris.org/.
 * ====================================================================
 * @endcopyright
 *
 * @file svn_types.h
 * @brief Subversion's data types
 */

#ifndef SVN_TYPES_H
#define SVN_TYPES_H

#include <apr.h>        /* for apr_size_t */

/* ### these should go away, but I don't feel like working on it yet */
#include <stdlib.h>
#include <apr_pools.h>
#include <apr_hash.h>
#include <apr_tables.h>
#include <apr_time.h>

#ifdef __cplusplus
extern "C" {
#endif /* __cplusplus */



/** Subversion error object.
 *
 * Defined here, rather than in svn_error.h, to avoid a recursive #include 
 * situation.
 */
typedef struct svn_error
{
  /** APR error value, possibly SVN_ custom err */
  apr_status_t apr_err;

  /** details from producer of error */
  const char *message;

  /** ptr to the error we "wrap" */
  struct svn_error *child;

  /** The pool holding this error and any child errors it wraps */
  apr_pool_t *pool;

  /** Source file where the error originated.  Only used iff @c SVN_DEBUG. */
  const char *file;

  /** Source line where the error originated.  Only used iff @c SVN_DEBUG. */
  long line;

} svn_error_t;



/** index into an apr_array_header_t */
#define APR_ARRAY_IDX(ary,i,type) (((type *)(ary)->elts)[i])

/** The various types of nodes in the Subversion filesystem. */
typedef enum
{
  /* absent */
  svn_node_none,

  /* regular file */
  svn_node_file,

  /* directory */
  svn_node_dir,

  /* something's here, but we don't know what */
  svn_node_unknown

} svn_node_kind_t;


/** A revision number. */
typedef long int svn_revnum_t;

/** Valid revision numbers begin at 0 */
#define SVN_IS_VALID_REVNUM(n) ((n) >= 0)

/** The 'official' invalid revision num */
#define SVN_INVALID_REVNUM ((svn_revnum_t) -1)

/** Not really invalid...just unimportant -- one day, this can be its
 * own unique value, for now, just make it the same as
 * @c SVN_INVALID_REVNUM.
 */
#define SVN_IGNORED_REVNUM ((svn_revnum_t) -1) 

/** Convert null-terminated C string @a str to a revision number. */
#define SVN_STR_TO_REV(str) ((svn_revnum_t) atol(str))

/** In @c printf()-style functions, format revision numbers using this. */
#define SVN_REVNUM_T_FMT "ld"

/** YABT:  Yet Another Boolean Type */
typedef int svn_boolean_t;

#ifndef TRUE
/** uhh... true */
#define TRUE 1
#endif /* TRUE */

#ifndef FALSE
/** uhh... false */
#define FALSE 0
#endif /* FALSE */


/** An enum to indicate whether recursion is needed. */
enum svn_recurse_kind
{
  svn_nonrecursive = 1,
  svn_recursive
};


/** A general subversion directory entry. */
typedef struct svn_dirent
{
  /** node kind */
  svn_node_kind_t kind;

  /** length of file text, or 0 for directories */
  apr_off_t size;

  /** does the node have props? */
  svn_boolean_t has_props;

  /** last rev in which this node changed */
  svn_revnum_t created_rev;

  /** time of created_rev (mod-time) */
  apr_time_t time;

  /** author of created_rev */
  const char *last_author;

} svn_dirent_t;




/** Keyword substitution.
 *
 * All the keywords Subversion recognizes.
 * 
 * Note that there is a better, more general proposal out there, which
 * would take care of both internationalization issues and custom
 * keywords (e.g., $NetBSD$).  See
 * 
 *<pre>    http://subversion.tigris.org/servlets/ReadMsg?list=dev&msgNo=8921
 *    =====
 *    From: "Jonathan M. Manning" <jmanning@alisa-jon.net>
 *    To: dev@subversion.tigris.org
 *    Date: Fri, 14 Dec 2001 11:56:54 -0500
 *    Message-ID: <87970000.1008349014@bdldevel.bl.bdx.com>
 *    Subject: Re: keywords</pre>
 *
 * and Eric Gillespie's support of same:
 *
 *<pre>    http://subversion.tigris.org/servlets/ReadMsg?list=dev&msgNo=8757
 *    =====
 *    From: "Eric Gillespie, Jr." <epg@pretzelnet.org>
 *    To: dev@subversion.tigris.org
 *    Date: Wed, 12 Dec 2001 09:48:42 -0500
 *    Message-ID: <87k7vsebp1.fsf@vger.pretzelnet.org>
 *    Subject: Re: Customizable Keywords</pre>
 *
 * However, it is considerably more complex than the scheme below.
 * For now we're going with simplicity, hopefully the more general
 * solution can be done post-1.0.
 *
 * @defgroup svn_types_keywords keywords
 * @{
 */

/** The maximum size of an expanded or un-expanded keyword. */
#define SVN_KEYWORD_MAX_LEN    255

/** The most recent revision in which this file was changed. */
#define SVN_KEYWORD_REVISION_LONG    "LastChangedRevision"

/** Short version of LastChangedRevision */
#define SVN_KEYWORD_REVISION_SHORT   "Rev"

/** The most recent date (repository time) when this file was changed. */
#define SVN_KEYWORD_DATE_LONG        "LastChangedDate"

/** Short version of LastChangedDate */
#define SVN_KEYWORD_DATE_SHORT       "Date"

/** Who most recently committed to this file. */
#define SVN_KEYWORD_AUTHOR_LONG      "LastChangedBy"

/** Short version of LastChangedBy */
#define SVN_KEYWORD_AUTHOR_SHORT     "Author"

/** The URL for the head revision of this file. */
#define SVN_KEYWORD_URL_LONG         "HeadURL"

/** Short version of HeadURL */
#define SVN_KEYWORD_URL_SHORT        "URL"

/** A compressed combination of the other four keywords.
 *
 * (But see comments above about a more general solution to keyword
 * combinations.)
 */
#define SVN_KEYWORD_ID               "Id"

/** @} */


/** A structure to represent a path that changed for a log entry. */
typedef struct svn_log_changed_path_t
{
  /** 'A'dd, 'D'elete, 'R'eplace, 'M'odify */
  char action;

  /** Source path of copy (if any). */
  const char *copyfrom_path;

  /** Source revision of copy (if any). */
  svn_revnum_t copyfrom_rev;

} svn_log_changed_path_t;


/** The callback invoked by log message loopers, such as
 * @c svn_ra_plugin_t.get_log() and @c svn_repos_get_logs().
 *
 * This function is invoked once on each log message, in the order
 * determined by the caller (see above-mentioned functions).
 *
 * @a baton, @a revision, @a author, @a date, and @a message are what you 
 * think they are.  Any of @a author, @a date, or @a message may be @c NULL.
 *
 * If @a date is neither null nor the empty string, it was generated by
 * @c svn_time_to_string() and can be converted to @c apr_time_t with
 * @c svn_time_from_string().
 *
 * If @a changed_paths is non-@c NULL, then it contains as keys every path
 * committed in @a revision; the values are (@c svn_log_changed_path_t *) 
 * structures (see above).
 *
 * ### The only reason @a changed_paths is not qualified with `const' is
 * that we usually want to loop over it, and @c apr_hash_first() doesn't
 * take a const hash, for various reasons.  I'm not sure that those
 * "various reasons" are actually even relevant anymore, and if
 * they're not, it might be nice to change @c apr_hash_first() so
 * read-only uses of hashes can be protected via the type system.
 *
 * Use @a pool for all allocation.  (If the caller is iterating over log
 * messages, invoking this receiver on each, we recommend the standard
 * pool loop recipe: create a subpool, pass it as @a pool to each call,
 * clear it after each iteration, destroy it after the loop is done.)
 */
typedef svn_error_t *(*svn_log_message_receiver_t)
     (void *baton,
      apr_hash_t *changed_paths,
      svn_revnum_t revision,
      const char *author,
      const char *date,  /* use svn_time_from_string() if need apr_time_t */
      const char *message,
      apr_pool_t *pool);


/** The maximum amount we (ideally) hold in memory at a time when
 * processing a stream of data.
 *
 * The maximum amount we (ideally) hold in memory at a time when
 * processing a stream of data.  For example, when copying data from 
 * one stream to another, do it in blocks of this size; also, the 
 * standard size of one svndiff window; etc.
 */
#define SVN_STREAM_CHUNK_SIZE 102400



/* ### Note: despite being about mime-TYPES, thes probably don't
 * ### belong in svn_types.h.  However, no other header is more
 * ### appropriate, and didn't feel like creating svn_validate.h for
 * ### so little.
 */

/** Validate @a mime_type.
 *
 * If @a mime_type does not contain a "/", or ends with non-alphanumeric
 * data, return @c SVN_ERR_BAD_MIME_TYPE, else return success.
 * 
 * Use @a pool only to find error allocation.
 *
 * Goal: to match both "foo/bar" and "foo/bar; charset=blah", without
 * being too strict about it, but to disallow mime types that have
 * quotes, newlines, or other garbage on the end, such as might be
 * unsafe in an HTTP header.
 */
svn_error_t *svn_mime_type_validate (const char *mime_type,
                                     apr_pool_t *pool);


/** Determine if @a mime_type is binary.
 *
 * Return false iff @a mime_type is a textual type.
 *
 * All mime types that start with "text/" are textual, plus some special 
 * cases (for example, "image/x-xbitmap").
 */
svn_boolean_t svn_mime_type_is_binary (const char *mime_type);




#ifdef __cplusplus
}
#endif /* __cplusplus */

#endif /* SVN_TYPES_H */
=======
/**
 * @copyright
 * ====================================================================
 * Copyright (c) 2000-2003 CollabNet.  All rights reserved.
 *
 * This software is licensed as described in the file COPYING, which
 * you should have received as part of this distribution.  The terms
 * are also available at http://subversion.tigris.org/license-1.html.
 * If newer versions of this license are posted there, you may use a
 * newer version instead, at your option.
 *
 * This software consists of voluntary contributions made by many
 * individuals.  For exact contribution history, see the revision
 * history and logs, available at http://subversion.tigris.org/.
 * ====================================================================
 * @endcopyright
 *
 * @file svn_types.h
 * @brief Subversion's data types
 */

#ifndef SVN_TYPES_H
#define SVN_TYPES_H

#include <apr.h>        /* for apr_size_t */

/* ### these should go away, but I don't feel like working on it yet */
#include <stdlib.h>
#include <apr_pools.h>
#include <apr_hash.h>
#include <apr_tables.h>
#include <apr_time.h>

#ifdef __cplusplus
extern "C" {
#endif /* __cplusplus */



/** Subversion error object.
 *
 * Defined here, rather than in svn_error.h, to avoid a recursive #include 
 * situation.
 */
typedef struct svn_error
{
  /** APR error value, possibly SVN_ custom err */
  apr_status_t apr_err;

  /** details from producer of error */
  const char *message;

  /** ptr to the error we "wrap" */
  struct svn_error *child;

  /** The pool holding this error and any child errors it wraps */
  apr_pool_t *pool;

  /** Source file where the error originated.  Only used iff @c SVN_DEBUG. */
  const char *file;

  /** Source line where the error originated.  Only used iff @c SVN_DEBUG. */
  long line;

} svn_error_t;



/** index into an apr_array_header_t */
#define APR_ARRAY_IDX(ary,i,type) (((type *)(ary)->elts)[i])

/** The various types of nodes in the Subversion filesystem. */
typedef enum
{
  /* absent */
  svn_node_none,

  /* regular file */
  svn_node_file,

  /* directory */
  svn_node_dir,

  /* something's here, but we don't know what */
  svn_node_unknown

} svn_node_kind_t;


/** A revision number. */
typedef long int svn_revnum_t;

/** Valid revision numbers begin at 0 */
#define SVN_IS_VALID_REVNUM(n) ((n) >= 0)

/** The 'official' invalid revision num */
#define SVN_INVALID_REVNUM ((svn_revnum_t) -1)

/** Not really invalid...just unimportant -- one day, this can be its
 * own unique value, for now, just make it the same as
 * @c SVN_INVALID_REVNUM.
 */
#define SVN_IGNORED_REVNUM ((svn_revnum_t) -1) 

/** Convert null-terminated C string @a str to a revision number. */
#define SVN_STR_TO_REV(str) ((svn_revnum_t) atol(str))

/** In @c printf()-style functions, format revision numbers using this. */
#define SVN_REVNUM_T_FMT "ld"

/** YABT:  Yet Another Boolean Type */
typedef int svn_boolean_t;

#ifndef TRUE
/** uhh... true */
#define TRUE 1
#endif /* TRUE */

#ifndef FALSE
/** uhh... false */
#define FALSE 0
#endif /* FALSE */


/** An enum to indicate whether recursion is needed. */
enum svn_recurse_kind
{
  svn_nonrecursive = 1,
  svn_recursive
};


/** A general subversion directory entry. */
typedef struct svn_dirent
{
  /** node kind */
  svn_node_kind_t kind;

  /** length of file text, or 0 for directories */
  apr_off_t size;

  /** does the node have props? */
  svn_boolean_t has_props;

  /** last rev in which this node changed */
  svn_revnum_t created_rev;

  /** time of created_rev (mod-time) */
  apr_time_t time;

  /** author of created_rev */
  const char *last_author;

} svn_dirent_t;




/** Keyword substitution.
 *
 * All the keywords Subversion recognizes.
 * 
 * Note that there is a better, more general proposal out there, which
 * would take care of both internationalization issues and custom
 * keywords (e.g., $NetBSD$).  See
 * 
 *<pre>    http://subversion.tigris.org/servlets/ReadMsg?list=dev&msgNo=8921
 *    =====
 *    From: "Jonathan M. Manning" <jmanning@alisa-jon.net>
 *    To: dev@subversion.tigris.org
 *    Date: Fri, 14 Dec 2001 11:56:54 -0500
 *    Message-ID: <87970000.1008349014@bdldevel.bl.bdx.com>
 *    Subject: Re: keywords</pre>
 *
 * and Eric Gillespie's support of same:
 *
 *<pre>    http://subversion.tigris.org/servlets/ReadMsg?list=dev&msgNo=8757
 *    =====
 *    From: "Eric Gillespie, Jr." <epg@pretzelnet.org>
 *    To: dev@subversion.tigris.org
 *    Date: Wed, 12 Dec 2001 09:48:42 -0500
 *    Message-ID: <87k7vsebp1.fsf@vger.pretzelnet.org>
 *    Subject: Re: Customizable Keywords</pre>
 *
 * However, it is considerably more complex than the scheme below.
 * For now we're going with simplicity, hopefully the more general
 * solution can be done post-1.0.
 *
 * @defgroup svn_types_keywords keywords
 * @{
 */

/** The maximum size of an expanded or un-expanded keyword. */
#define SVN_KEYWORD_MAX_LEN    255

/** The most recent revision in which this file was changed. */
#define SVN_KEYWORD_REVISION_LONG    "LastChangedRevision"

/** Short version of LastChangedRevision */
#define SVN_KEYWORD_REVISION_SHORT   "Rev"

/** The most recent date (repository time) when this file was changed. */
#define SVN_KEYWORD_DATE_LONG        "LastChangedDate"

/** Short version of LastChangedDate */
#define SVN_KEYWORD_DATE_SHORT       "Date"

/** Who most recently committed to this file. */
#define SVN_KEYWORD_AUTHOR_LONG      "LastChangedBy"

/** Short version of LastChangedBy */
#define SVN_KEYWORD_AUTHOR_SHORT     "Author"

/** The URL for the head revision of this file. */
#define SVN_KEYWORD_URL_LONG         "HeadURL"

/** Short version of HeadURL */
#define SVN_KEYWORD_URL_SHORT        "URL"

/** A compressed combination of the other four keywords.
 *
 * (But see comments above about a more general solution to keyword
 * combinations.)
 */
#define SVN_KEYWORD_ID               "Id"

/** @} */


/** A structure to represent a path that changed for a log entry. */
typedef struct svn_log_changed_path_t
{
  /** 'A'dd, 'D'elete, 'R'eplace, 'M'odify */
  char action;

  /** Source path of copy (if any). */
  const char *copyfrom_path;

  /** Source revision of copy (if any). */
  svn_revnum_t copyfrom_rev;

} svn_log_changed_path_t;


/** The callback invoked by log message loopers, such as
 * @c svn_ra_plugin_t.get_log() and @c svn_repos_get_logs().
 *
 * This function is invoked once on each log message, in the order
 * determined by the caller (see above-mentioned functions).
 *
 * @a baton, @a revision, @a author, @a date, and @a message are what you 
 * think they are.  Any of @a author, @a date, or @a message may be @c NULL.
 *
 * If @a date is neither null nor the empty string, it was generated by
 * @c svn_time_to_string() and can be converted to @c apr_time_t with
 * @c svn_time_from_string().
 *
 * If @a changed_paths is non-@c NULL, then it contains as keys every path
 * committed in @a revision; the values are (@c svn_log_changed_path_t *) 
 * structures (see above).
 *
 * ### The only reason @a changed_paths is not qualified with `const' is
 * that we usually want to loop over it, and @c apr_hash_first() doesn't
 * take a const hash, for various reasons.  I'm not sure that those
 * "various reasons" are actually even relevant anymore, and if
 * they're not, it might be nice to change @c apr_hash_first() so
 * read-only uses of hashes can be protected via the type system.
 *
 * Use @a pool for all allocation.  (If the caller is iterating over log
 * messages, invoking this receiver on each, we recommend the standard
 * pool loop recipe: create a subpool, pass it as @a pool to each call,
 * clear it after each iteration, destroy it after the loop is done.)
 */
typedef svn_error_t *(*svn_log_message_receiver_t)
     (void *baton,
      apr_hash_t *changed_paths,
      svn_revnum_t revision,
      const char *author,
      const char *date,  /* use svn_time_from_string() if need apr_time_t */
      const char *message,
      apr_pool_t *pool);


/** The maximum amount we (ideally) hold in memory at a time when
 * processing a stream of data.
 *
 * The maximum amount we (ideally) hold in memory at a time when
 * processing a stream of data.  For example, when copying data from 
 * one stream to another, do it in blocks of this size; also, the 
 * standard size of one svndiff window; etc.
 */
#define SVN_STREAM_CHUNK_SIZE 102400



/* ### Note: despite being about mime-TYPES, thes probably don't
 * ### belong in svn_types.h.  However, no other header is more
 * ### appropriate, and didn't feel like creating svn_validate.h for
 * ### so little.
 */

/** Validate @a mime_type.
 *
 * If @a mime_type does not contain a "/", or ends with non-alphanumeric
 * data, return @c SVN_ERR_BAD_MIME_TYPE, else return success.
 * 
 * Use @a pool only to find error allocation.
 *
 * Goal: to match both "foo/bar" and "foo/bar; charset=blah", without
 * being too strict about it, but to disallow mime types that have
 * quotes, newlines, or other garbage on the end, such as might be
 * unsafe in an HTTP header.
 */
svn_error_t *svn_mime_type_validate (const char *mime_type,
                                     apr_pool_t *pool);


/** Determine if @a mime_type is binary.
 *
 * Return false iff @a mime_type is a textual type.
 *
 * All mime types that start with "text/" are textual, plus some special 
 * cases (for example, "image/x-xbitmap").
 */
svn_boolean_t svn_mime_type_is_binary (const char *mime_type);




#ifdef __cplusplus
}
#endif /* __cplusplus */

#endif /* SVN_TYPES_H */
>>>>>>> 568fa1e5
<|MERGE_RESOLUTION|>--- conflicted
+++ resolved
@@ -1,4 +1,3 @@
-<<<<<<< HEAD
 /**
  * @copyright
  * ====================================================================
@@ -339,347 +338,4 @@
 }
 #endif /* __cplusplus */
 
-#endif /* SVN_TYPES_H */
-=======
-/**
- * @copyright
- * ====================================================================
- * Copyright (c) 2000-2003 CollabNet.  All rights reserved.
- *
- * This software is licensed as described in the file COPYING, which
- * you should have received as part of this distribution.  The terms
- * are also available at http://subversion.tigris.org/license-1.html.
- * If newer versions of this license are posted there, you may use a
- * newer version instead, at your option.
- *
- * This software consists of voluntary contributions made by many
- * individuals.  For exact contribution history, see the revision
- * history and logs, available at http://subversion.tigris.org/.
- * ====================================================================
- * @endcopyright
- *
- * @file svn_types.h
- * @brief Subversion's data types
- */
-
-#ifndef SVN_TYPES_H
-#define SVN_TYPES_H
-
-#include <apr.h>        /* for apr_size_t */
-
-/* ### these should go away, but I don't feel like working on it yet */
-#include <stdlib.h>
-#include <apr_pools.h>
-#include <apr_hash.h>
-#include <apr_tables.h>
-#include <apr_time.h>
-
-#ifdef __cplusplus
-extern "C" {
-#endif /* __cplusplus */
-
-
--
-/** Subversion error object.
- *
- * Defined here, rather than in svn_error.h, to avoid a recursive #include 
- * situation.
- */
-typedef struct svn_error
-{
-  /** APR error value, possibly SVN_ custom err */
-  apr_status_t apr_err;
-
-  /** details from producer of error */
-  const char *message;
-
-  /** ptr to the error we "wrap" */
-  struct svn_error *child;
-
-  /** The pool holding this error and any child errors it wraps */
-  apr_pool_t *pool;
-
-  /** Source file where the error originated.  Only used iff @c SVN_DEBUG. */
-  const char *file;
-
-  /** Source line where the error originated.  Only used iff @c SVN_DEBUG. */
-  long line;
-
-} svn_error_t;
-
-
--
-/** index into an apr_array_header_t */
-#define APR_ARRAY_IDX(ary,i,type) (((type *)(ary)->elts)[i])
-
-/** The various types of nodes in the Subversion filesystem. */
-typedef enum
-{
-  /* absent */
-  svn_node_none,
-
-  /* regular file */
-  svn_node_file,
-
-  /* directory */
-  svn_node_dir,
-
-  /* something's here, but we don't know what */
-  svn_node_unknown
-
-} svn_node_kind_t;
-
-
-/** A revision number. */
-typedef long int svn_revnum_t;
-
-/** Valid revision numbers begin at 0 */
-#define SVN_IS_VALID_REVNUM(n) ((n) >= 0)
-
-/** The 'official' invalid revision num */
-#define SVN_INVALID_REVNUM ((svn_revnum_t) -1)
-
-/** Not really invalid...just unimportant -- one day, this can be its
- * own unique value, for now, just make it the same as
- * @c SVN_INVALID_REVNUM.
- */
-#define SVN_IGNORED_REVNUM ((svn_revnum_t) -1) 
-
-/** Convert null-terminated C string @a str to a revision number. */
-#define SVN_STR_TO_REV(str) ((svn_revnum_t) atol(str))
-
-/** In @c printf()-style functions, format revision numbers using this. */
-#define SVN_REVNUM_T_FMT "ld"
-
-/** YABT:  Yet Another Boolean Type */
-typedef int svn_boolean_t;
-
-#ifndef TRUE
-/** uhh... true */
-#define TRUE 1
-#endif /* TRUE */
-
-#ifndef FALSE
-/** uhh... false */
-#define FALSE 0
-#endif /* FALSE */
-
-
-/** An enum to indicate whether recursion is needed. */
-enum svn_recurse_kind
-{
-  svn_nonrecursive = 1,
-  svn_recursive
-};
-
-
-/** A general subversion directory entry. */
-typedef struct svn_dirent
-{
-  /** node kind */
-  svn_node_kind_t kind;
-
-  /** length of file text, or 0 for directories */
-  apr_off_t size;
-
-  /** does the node have props? */
-  svn_boolean_t has_props;
-
-  /** last rev in which this node changed */
-  svn_revnum_t created_rev;
-
-  /** time of created_rev (mod-time) */
-  apr_time_t time;
-
-  /** author of created_rev */
-  const char *last_author;
-
-} svn_dirent_t;
-
-
--
-
-/** Keyword substitution.
- *
- * All the keywords Subversion recognizes.
- * 
- * Note that there is a better, more general proposal out there, which
- * would take care of both internationalization issues and custom
- * keywords (e.g., $NetBSD$).  See
- * 
- *<pre>    http://subversion.tigris.org/servlets/ReadMsg?list=dev&msgNo=8921
- *    =====
- *    From: "Jonathan M. Manning" <jmanning@alisa-jon.net>
- *    To: dev@subversion.tigris.org
- *    Date: Fri, 14 Dec 2001 11:56:54 -0500
- *    Message-ID: <87970000.1008349014@bdldevel.bl.bdx.com>
- *    Subject: Re: keywords</pre>
- *
- * and Eric Gillespie's support of same:
- *
- *<pre>    http://subversion.tigris.org/servlets/ReadMsg?list=dev&msgNo=8757
- *    =====
- *    From: "Eric Gillespie, Jr." <epg@pretzelnet.org>
- *    To: dev@subversion.tigris.org
- *    Date: Wed, 12 Dec 2001 09:48:42 -0500
- *    Message-ID: <87k7vsebp1.fsf@vger.pretzelnet.org>
- *    Subject: Re: Customizable Keywords</pre>
- *
- * However, it is considerably more complex than the scheme below.
- * For now we're going with simplicity, hopefully the more general
- * solution can be done post-1.0.
- *
- * @defgroup svn_types_keywords keywords
- * @{
- */
-
-/** The maximum size of an expanded or un-expanded keyword. */
-#define SVN_KEYWORD_MAX_LEN    255
-
-/** The most recent revision in which this file was changed. */
-#define SVN_KEYWORD_REVISION_LONG    "LastChangedRevision"
-
-/** Short version of LastChangedRevision */
-#define SVN_KEYWORD_REVISION_SHORT   "Rev"
-
-/** The most recent date (repository time) when this file was changed. */
-#define SVN_KEYWORD_DATE_LONG        "LastChangedDate"
-
-/** Short version of LastChangedDate */
-#define SVN_KEYWORD_DATE_SHORT       "Date"
-
-/** Who most recently committed to this file. */
-#define SVN_KEYWORD_AUTHOR_LONG      "LastChangedBy"
-
-/** Short version of LastChangedBy */
-#define SVN_KEYWORD_AUTHOR_SHORT     "Author"
-
-/** The URL for the head revision of this file. */
-#define SVN_KEYWORD_URL_LONG         "HeadURL"
-
-/** Short version of HeadURL */
-#define SVN_KEYWORD_URL_SHORT        "URL"
-
-/** A compressed combination of the other four keywords.
- *
- * (But see comments above about a more general solution to keyword
- * combinations.)
- */
-#define SVN_KEYWORD_ID               "Id"
-
-/** @} */
-
--
-/** A structure to represent a path that changed for a log entry. */
-typedef struct svn_log_changed_path_t
-{
-  /** 'A'dd, 'D'elete, 'R'eplace, 'M'odify */
-  char action;
-
-  /** Source path of copy (if any). */
-  const char *copyfrom_path;
-
-  /** Source revision of copy (if any). */
-  svn_revnum_t copyfrom_rev;
-
-} svn_log_changed_path_t;
-
-
-/** The callback invoked by log message loopers, such as
- * @c svn_ra_plugin_t.get_log() and @c svn_repos_get_logs().
- *
- * This function is invoked once on each log message, in the order
- * determined by the caller (see above-mentioned functions).
- *
- * @a baton, @a revision, @a author, @a date, and @a message are what you 
- * think they are.  Any of @a author, @a date, or @a message may be @c NULL.
- *
- * If @a date is neither null nor the empty string, it was generated by
- * @c svn_time_to_string() and can be converted to @c apr_time_t with
- * @c svn_time_from_string().
- *
- * If @a changed_paths is non-@c NULL, then it contains as keys every path
- * committed in @a revision; the values are (@c svn_log_changed_path_t *) 
- * structures (see above).
- *
- * ### The only reason @a changed_paths is not qualified with `const' is
- * that we usually want to loop over it, and @c apr_hash_first() doesn't
- * take a const hash, for various reasons.  I'm not sure that those
- * "various reasons" are actually even relevant anymore, and if
- * they're not, it might be nice to change @c apr_hash_first() so
- * read-only uses of hashes can be protected via the type system.
- *
- * Use @a pool for all allocation.  (If the caller is iterating over log
- * messages, invoking this receiver on each, we recommend the standard
- * pool loop recipe: create a subpool, pass it as @a pool to each call,
- * clear it after each iteration, destroy it after the loop is done.)
- */
-typedef svn_error_t *(*svn_log_message_receiver_t)
-     (void *baton,
-      apr_hash_t *changed_paths,
-      svn_revnum_t revision,
-      const char *author,
-      const char *date,  /* use svn_time_from_string() if need apr_time_t */
-      const char *message,
-      apr_pool_t *pool);
-
--
-/** The maximum amount we (ideally) hold in memory at a time when
- * processing a stream of data.
- *
- * The maximum amount we (ideally) hold in memory at a time when
- * processing a stream of data.  For example, when copying data from 
- * one stream to another, do it in blocks of this size; also, the 
- * standard size of one svndiff window; etc.
- */
-#define SVN_STREAM_CHUNK_SIZE 102400
-
-
--
-/* ### Note: despite being about mime-TYPES, thes probably don't
- * ### belong in svn_types.h.  However, no other header is more
- * ### appropriate, and didn't feel like creating svn_validate.h for
- * ### so little.
- */
-
-/** Validate @a mime_type.
- *
- * If @a mime_type does not contain a "/", or ends with non-alphanumeric
- * data, return @c SVN_ERR_BAD_MIME_TYPE, else return success.
- * 
- * Use @a pool only to find error allocation.
- *
- * Goal: to match both "foo/bar" and "foo/bar; charset=blah", without
- * being too strict about it, but to disallow mime types that have
- * quotes, newlines, or other garbage on the end, such as might be
- * unsafe in an HTTP header.
- */
-svn_error_t *svn_mime_type_validate (const char *mime_type,
-                                     apr_pool_t *pool);
-
-
-/** Determine if @a mime_type is binary.
- *
- * Return false iff @a mime_type is a textual type.
- *
- * All mime types that start with "text/" are textual, plus some special 
- * cases (for example, "image/x-xbitmap").
- */
-svn_boolean_t svn_mime_type_is_binary (const char *mime_type);
-
-
--
-
-#ifdef __cplusplus
-}
-#endif /* __cplusplus */
-
-#endif /* SVN_TYPES_H */
->>>>>>> 568fa1e5
+#endif /* SVN_TYPES_H */