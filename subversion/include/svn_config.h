/** 
 * @copyright
 * ====================================================================
 * Copyright (c) 2000-2007 CollabNet.  All rights reserved.
 *
 * This software is licensed as described in the file COPYING, which
 * you should have received as part of this distribution.  The terms
 * are also available at http://subversion.tigris.org/license-1.html.
 * If newer versions of this license are posted there, you may use a
 * newer version instead, at your option.
 *
 * This software consists of voluntary contributions made by many
 * individuals.  For exact contribution history, see the revision
 * history and logs, available at http://subversion.tigris.org/.
 * ====================================================================
 * @endcopyright
 *
 * @file svn_config.h
 * @brief Accessing SVN configuration files.
 */



#ifndef SVN_CONFIG_H
#define SVN_CONFIG_H

#include <apr_pools.h>

#include "svn_types.h"
#include "svn_error.h"


#ifdef __cplusplus
extern "C" {
#endif /* __cplusplus */


/**************************************************************************
 ***                                                                    ***
 ***  For a description of the SVN configuration file syntax, see       ***
 ***  your ~/.subversion/README, which is written out automatically by  ***
 ***  svn_config_ensure().                                              ***
 ***                                                                    ***
 **************************************************************************/


/** Opaque structure describing a set of configuration options. */
typedef struct svn_config_t svn_config_t;


/*** Configuration Defines ***/

/**
 * @name Client configuration files strings
 * Strings for the names of files, sections, and options in the
 * client configuration files.
 * @{
 */
#define SVN_CONFIG_CATEGORY_SERVERS        "servers"
#define SVN_CONFIG_SECTION_GROUPS               "groups"
#define SVN_CONFIG_SECTION_GLOBAL               "global"
#define SVN_CONFIG_OPTION_HTTP_PROXY_HOST           "http-proxy-host"
#define SVN_CONFIG_OPTION_HTTP_PROXY_PORT           "http-proxy-port"
#define SVN_CONFIG_OPTION_HTTP_PROXY_USERNAME       "http-proxy-username"
#define SVN_CONFIG_OPTION_HTTP_PROXY_PASSWORD       "http-proxy-password"
#define SVN_CONFIG_OPTION_HTTP_PROXY_EXCEPTIONS     "http-proxy-exceptions"
#define SVN_CONFIG_OPTION_HTTP_TIMEOUT              "http-timeout"
#define SVN_CONFIG_OPTION_HTTP_COMPRESSION          "http-compression"
#define SVN_CONFIG_OPTION_NEON_DEBUG_MASK           "neon-debug-mask"
#define SVN_CONFIG_OPTION_HTTP_AUTH_TYPES           "http-auth-types"
#define SVN_CONFIG_OPTION_SSL_AUTHORITY_FILES       "ssl-authority-files"
#define SVN_CONFIG_OPTION_SSL_TRUST_DEFAULT_CA      "ssl-trust-default-ca"
#define SVN_CONFIG_OPTION_SSL_CLIENT_CERT_FILE      "ssl-client-cert-file"
#define SVN_CONFIG_OPTION_SSL_CLIENT_CERT_PASSWORD  "ssl-client-cert-password"
#define SVN_CONFIG_OPTION_HTTP_LIBRARY              "http-library"

#define SVN_CONFIG_CATEGORY_CONFIG          "config"
#define SVN_CONFIG_SECTION_AUTH                 "auth"
#define SVN_CONFIG_OPTION_STORE_PASSWORDS           "store-passwords"
#define SVN_CONFIG_OPTION_STORE_AUTH_CREDS          "store-auth-creds"
#define SVN_CONFIG_SECTION_HELPERS              "helpers"
#define SVN_CONFIG_OPTION_EDITOR_CMD                "editor-cmd"
#define SVN_CONFIG_OPTION_DIFF_CMD                  "diff-cmd"
#define SVN_CONFIG_OPTION_DIFF3_CMD                 "diff3-cmd"
#define SVN_CONFIG_OPTION_DIFF3_HAS_PROGRAM_ARG     "diff3-has-program-arg"
#define SVN_CONFIG_SECTION_MISCELLANY           "miscellany"
#define SVN_CONFIG_OPTION_GLOBAL_IGNORES            "global-ignores"
#define SVN_CONFIG_OPTION_LOG_ENCODING              "log-encoding"
#define SVN_CONFIG_OPTION_USE_COMMIT_TIMES          "use-commit-times"
#define SVN_CONFIG_OPTION_TEMPLATE_ROOT             "template-root"
#define SVN_CONFIG_OPTION_ENABLE_AUTO_PROPS         "enable-auto-props"
#define SVN_CONFIG_OPTION_NO_UNLOCK                 "no-unlock"
#define SVN_CONFIG_OPTION_MIMETYPES_FILE            "mime-types-file"
#define SVN_CONFIG_OPTION_PRESERVED_CF_EXTS         "preserved-conflict-file-exts"
<<<<<<< HEAD
=======
#define SVN_CONFIG_OPTION_INTERACTIVE_CONFLICTS     "interactive-conflicts"
>>>>>>> 4eaf3f05
#define SVN_CONFIG_SECTION_TUNNELS              "tunnels"
#define SVN_CONFIG_SECTION_AUTO_PROPS           "auto-props"
/** @} */

/** @name Repository conf directory configuration files strings
 * Strings for the names of sections and options in the
 * repository conf directory configuration files.
 * @{
 */
/* For repository svnserve.conf files */
#define SVN_CONFIG_SECTION_GENERAL              "general"
#define SVN_CONFIG_OPTION_ANON_ACCESS               "anon-access"
#define SVN_CONFIG_OPTION_AUTH_ACCESS               "auth-access"
#define SVN_CONFIG_OPTION_PASSWORD_DB               "password-db"
#define SVN_CONFIG_OPTION_REALM                     "realm"
#define SVN_CONFIG_OPTION_AUTHZ_DB                  "authz-db"
#define SVN_CONFIG_SECTION_SASL                 "sasl"
#define SVN_CONFIG_OPTION_USE_SASL                  "use-sasl"
#define SVN_CONFIG_OPTION_MIN_SSF                   "min-encryption"
#define SVN_CONFIG_OPTION_MAX_SSF                   "max-encryption"

/* For repository password database */
#define SVN_CONFIG_SECTION_USERS                "users"
/** @} */

/*** Configuration Default Values ***/

#define SVN_CONFIG_DEFAULT_GLOBAL_IGNORES \
   "*.o *.lo *.la #*# .*.rej *.rej .*~ *~ .#* .DS_Store .*.swp"

#define SVN_CONFIG_TRUE  "true"
#define SVN_CONFIG_FALSE "false"


/** Read configuration information from the standard sources and merge it
 * into the hash @a *cfg_hash.  If @a config_dir is not NULL it specifies a
 * directory from which to read the configuration files, overriding all
 * other sources.  Otherwise, first read any system-wide configurations
 * (from a file or from the registry), then merge in personal
 * configurations (again from file or registry).  The hash and all its data
 * are allocated in @a pool.
 *
 * @a *cfg_hash is a hash whose keys are @c const char * configuration
 * categories (@c SVN_CONFIG_CATEGORY_SERVERS,
 * @c SVN_CONFIG_CATEGORY_CONFIG, etc.) and whose values are the @c
 * svn_config_t * items representing the configuration values for that
 * category.  
 */
svn_error_t *svn_config_get_config(apr_hash_t **cfg_hash,
                                   const char *config_dir,
                                   apr_pool_t *pool);


/** Read configuration data from @a file (a file or registry path) into
 * @a *cfgp, allocated in @a pool.
 *
 * If @a file does not exist, then if @a must_exist, return an error,
 * otherwise return an empty @c svn_config_t.
 */
svn_error_t *svn_config_read(svn_config_t **cfgp,
                             const char *file,
                             svn_boolean_t must_exist,
                             apr_pool_t *pool);

/** Like svn_config_read(), but merges the configuration data from @a file
 * (a file or registry path) into @a *cfg, which was previously returned
 * from svn_config_read().  This function invalidates all value
 * expansions in @a cfg, so that the next svn_config_get() takes the
 * modifications into account.
 */
svn_error_t *svn_config_merge(svn_config_t *cfg,
                              const char *file,
                              svn_boolean_t must_exist);


/** Find the value of a (@a section, @a option) pair in @a cfg, set @a 
 * *valuep to the value.
 *
 * If @a cfg is @c NULL, just sets @a *valuep to @a default_value. If
 * the value does not exist, expand and return @a default_value. @a
 * default_value can be NULL.
 *
 * The returned value will be valid at least until the next call to
 * svn_config_get(), or for the lifetime of @a default_value. It is
 * safest to consume the returned value immediately.
 *
 * This function may change @a cfg by expanding option values.
 */
void svn_config_get(svn_config_t *cfg, const char **valuep,
                    const char *section, const char *option,
                    const char *default_value);

/** Add or replace the value of a (@a section, @a option) pair in @a cfg with 
 * @a value.
 *
 * This function invalidates all value expansions in @a cfg.
 */
void svn_config_set(svn_config_t *cfg,
                    const char *section, const char *option,
                    const char *value);

/** Like svn_config_get(), but for boolean values.
 *
 * Parses the option as a boolean value. The recognized representations
 * are 'true'/'false', 'yes'/'no', 'on'/'off', '1'/'0'; case does not
 * matter. Returns an error if the option doesn't contain a known string.
 */
svn_error_t *svn_config_get_bool(svn_config_t *cfg, svn_boolean_t *valuep,
                                 const char *section, const char *option,
                                 svn_boolean_t default_value);

/** Like svn_config_set(), but for boolean values.
 *
 * Sets the option to 'true'/'false', depending on @a value.
 */
void svn_config_set_bool(svn_config_t *cfg,
                         const char *section, const char *option,
                         svn_boolean_t value);

/** Similar to @c svn_config_section_enumerator2_t, but is not
 * provided with a memory pool argument.
 *
 * See svn_config_enumerate_sections() for the details of this type.
 *
 * @deprecated Provided for backwards compatibility with the 1.2 API.
 */
typedef svn_boolean_t (*svn_config_section_enumerator_t)(const char *name,
                                                         void *baton);

/** Similar to svn_config_enumerate_sections2(), but uses a memory pool of 
 * @a cfg instead of one that is explicitely provided.
 *
 * @deprecated Provided for backwards compatibility with the 1.2 API. 
 */
int svn_config_enumerate_sections(svn_config_t *cfg, 
                                  svn_config_section_enumerator_t callback,
                                  void *baton);

/** A callback function used in enumerating config sections.
 *
 * See svn_config_enumerate_sections2() for the details of this type.
 *
 * @since New in 1.3.
 */
typedef svn_boolean_t (*svn_config_section_enumerator2_t)(const char *name,
                                                          void *baton,
                                                          apr_pool_t *pool);

/** Enumerate the sections, passing @a baton and the current section's name
 * to @a callback.  Continue the enumeration if @a callback returns @c TRUE.
 * Return the number of times @a callback was called. 
 *
 * ### See kff's comment to svn_config_enumerate2().  It applies to this
 * function, too. ###
 *
 * @a callback's @a name parameter is only valid for the duration of the call.
 *
 * @since New in 1.3.
 */
int svn_config_enumerate_sections2(svn_config_t *cfg, 
                                   svn_config_section_enumerator2_t callback,
                                   void *baton, apr_pool_t *pool);

/** Similar to @c svn_config_enumerator2_t, but is not
 * provided with a memory pool argument.
 * See svn_config_enumerate() for the details of this type.
 *
 * @deprecated Provided for backwards compatibility with the 1.2 API. 
 */
typedef svn_boolean_t (*svn_config_enumerator_t)(const char *name,
                                                 const char *value,
                                                 void *baton);

/** Similar to svn_config_enumerate2(), but uses a memory pool of 
 * @a cfg instead of one that is explicitely provided.
 *
 * @deprecated Provided for backwards compatibility with the 1.2 API. 
 */
int svn_config_enumerate(svn_config_t *cfg, const char *section,
                         svn_config_enumerator_t callback, void *baton);


/** A callback function used in enumerating config options.
 *
 * See svn_config_enumerate2() for the details of this type.
 *
 * @since New in 1.3.
 */
typedef svn_boolean_t (*svn_config_enumerator2_t)(const char *name,
                                                  const char *value,
                                                  void *baton,
                                                  apr_pool_t *pool);

/** Enumerate the options in @a section, passing @a baton and the current
 * option's name and value to @a callback.  Continue the enumeration if
 * @a callback returns @c TRUE.  Return the number of times @a callback 
 * was called.
 *
 * ### kff asks: A more usual interface is to continue enumerating
 *     while @a callback does not return error, and if @a callback does
 *     return error, to return the same error (or a wrapping of it)
 *     from svn_config_enumerate().  What's the use case for
 *     svn_config_enumerate()?  Is it more likely to need to break out
 *     of an enumeration early, with no error, than an invocation of
 *     @a callback is likely to need to return an error? ###
 *
 * @a callback's @a name and @a value parameters are only valid for the
 * duration of the call.
 *
 * @since New in 1.3.
 */
int svn_config_enumerate2(svn_config_t *cfg, const char *section,
                          svn_config_enumerator2_t callback, void *baton,
                          apr_pool_t *pool);

/**
 * Return @c TRUE if @a section exists in @a cfg, @c FALSE otherwise.
 *
 * @since New in 1.4.
 */
svn_boolean_t svn_config_has_section(svn_config_t *cfg, const char *section);

/** Enumerate the group @a master_section in @a cfg.  Each variable
 * value is interpreted as a list of glob patterns (separated by comma
 * and optional whitespace).  Return the name of the first variable
 * whose value matches @a key, or @c NULL if no variable matches.
 */
const char *svn_config_find_group(svn_config_t *cfg, const char *key,
                                  const char *master_section,
                                  apr_pool_t *pool);

/** Retrieve value corresponding to @a option_name for a given
 *  @a server_group in @a cfg , or return @a default_value if none is found.
 *
 *  The config will first be checked for a default, then will be checked for
 *  an override in a server group.
 */
const char *svn_config_get_server_setting(svn_config_t *cfg,
                                          const char* server_group,
                                          const char* option_name,
                                          const char* default_value);

/** Retrieve value into @a result_value corresponding to @a option_name for a
 *  given @a server_group in @a cfg, or return @a default_value if none is
 *  found.
 *
 *  The config will first be checked for a default, then will be checked for
 *  an override in a server group. If the value found is not a valid integer,
 *  a @c svn_error_t* will be returned.
 */
svn_error_t *svn_config_get_server_setting_int(svn_config_t *cfg,
                                               const char *server_group,
                                               const char *option_name,
                                               apr_int64_t default_value,
                                               apr_int64_t *result_value,
                                               apr_pool_t *pool);


/** Try to ensure that the user's ~/.subversion/ area exists, and create
 * no-op template files for any absent config files.  Use @a pool for any
 * temporary allocation.  If @a config_dir is not @c NULL it specifies a
 * directory from which to read the config overriding all other sources.
 *
 * Don't error if something exists but is the wrong kind (for example,
 * ~/.subversion exists but is a file, or ~/.subversion/servers exists
 * but is a directory).
 *
 * Also don't error if trying to create something and failing -- it's
 * okay for the config area or its contents not to be created.
 * However, if creating a config template file succeeds, return an
 * error if unable to initialize its contents.
 */
svn_error_t *svn_config_ensure(const char *config_dir, apr_pool_t *pool);




/** Accessing cached authentication data in the user config area.
 *
 * @defgroup cached_authentication_data cached authentication data.
 * @{
 */


/** A hash-key pointing to a realmstring.  Every file containing
 * authentication data should have this key.
 */
#define SVN_CONFIG_REALMSTRING_KEY  "svn:realmstring"

/** Use @a cred_kind and @a realmstring to locate a file within the
 * ~/.subversion/auth/ area.  If the file exists, initialize @a *hash
 * and load the file contents into the hash, using @a pool.  If the
 * file doesn't exist, set @a *hash to NULL.
 *
 * If @a config_dir is not NULL it specifies a directory from which to
 * read the config overriding all other sources.
 *
 * Besides containing the original credential fields, the hash will
 * also contain @c SVN_CONFIG_REALMSTRING_KEY.  The caller can examine
 * this value as a sanity-check that the correct file was loaded.
 *
 * The hashtable will contain <tt>const char *</tt> keys and
 * <tt>svn_string_t *</tt> values.
 */
svn_error_t * svn_config_read_auth_data(apr_hash_t **hash,
                                        const char *cred_kind,
                                        const char *realmstring,
                                        const char *config_dir,
                                        apr_pool_t *pool);

/** Use @a cred_kind and @a realmstring to create or overwrite a file
 * within the ~/.subversion/auth/ area.  Write the contents of @a hash into
 * the file.  If @a config_dir is not NULL it specifies a directory to read
 * the config overriding all other sources.
 *
 * Also, add @a realmstring to the file, with key @c
 * SVN_CONFIG_REALMSTRING_KEY.  This allows programs (or users) to
 * verify exactly which set credentials live within the file.
 *
 * The hashtable must contain <tt>const char *</tt> keys and
 * <tt>svn_string_t *</tt> values.
 */
svn_error_t * svn_config_write_auth_data(apr_hash_t *hash,
                                         const char *cred_kind,
                                         const char *realmstring,
                                         const char *config_dir,
                                         apr_pool_t *pool);

/** @} */

#ifdef __cplusplus
}
#endif /* __cplusplus */

#endif /* SVN_CONFIG_H */<|MERGE_RESOLUTION|>--- conflicted
+++ resolved
@@ -94,10 +94,7 @@
 #define SVN_CONFIG_OPTION_NO_UNLOCK                 "no-unlock"
 #define SVN_CONFIG_OPTION_MIMETYPES_FILE            "mime-types-file"
 #define SVN_CONFIG_OPTION_PRESERVED_CF_EXTS         "preserved-conflict-file-exts"
-<<<<<<< HEAD
-=======
 #define SVN_CONFIG_OPTION_INTERACTIVE_CONFLICTS     "interactive-conflicts"
->>>>>>> 4eaf3f05
 #define SVN_CONFIG_SECTION_TUNNELS              "tunnels"
 #define SVN_CONFIG_SECTION_AUTO_PROPS           "auto-props"
 /** @} */
