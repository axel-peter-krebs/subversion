<<<<<<< HEAD
/**
 * @copyright
 * ====================================================================
 * Copyright (c) 2000-2003 CollabNet.  All rights reserved.
 *
 * This software is licensed as described in the file COPYING, which
 * you should have received as part of this distribution.  The terms
 * are also available at http://subversion.tigris.org/license-1.html.
 * If newer versions of this license are posted there, you may use a
 * newer version instead, at your option.
 *
 * This software consists of voluntary contributions made by many
 * individuals.  For exact contribution history, see the revision
 * history and logs, available at http://subversion.tigris.org/.
 * ====================================================================
 * @endcopyright
 *
 * @file svn_subst.h
 * @brief routines to perform data substitution
 */



#ifndef SVN_SUBST_H
#define SVN_SUBST_H

#include "svn_io.h"

#ifdef __cplusplus
extern "C" {
#endif /* __cplusplus */

/* Eol conversion and keyword expansion. */

/** Valid states for 'svn:eol-style' property.
 *
 * Valid states for 'svn:eol-style' property.  
 * Property nonexistence is equivalent to 'none'.
 */
typedef enum svn_subst_eol_style
{
  /** An unrecognized style */
  svn_subst_eol_style_unknown,

  /** EOL translation is "off" or ignored value */
  svn_subst_eol_style_none,

  /** Translation is set to client's native eol */
  svn_subst_eol_style_native,

  /** Translation is set to one of LF, CR, CRLF */
  svn_subst_eol_style_fixed

} svn_subst_eol_style_t;

/** Set @a *style to the appropriate @c svn_subst_eol_style_t and @a *eol to 
 * the appropriate cstring for a given svn:eol-style property value.
 *
 * Set @a *style to the appropriate @c svn_subst_eol_style_t and @a *eol to the 
 * appropriate cstring for a given svn:eol-style property value.
 *
 * Set @a *eol to
 *
 *    - @c NULL for @c svn_subst_eol_style_none, or
 *
 *    - a null-terminated C string containing the native eol marker
 *      for this platform, for @c svn_subst_eol_style_native, or
 *            
 *    - a null-terminated C string containing the eol marker indicated
 *      by the property value, for @c svn_subst_eol_style_fixed.
 *
 * If @a *style is @c NULL, then @a value was not a valid property value.
 */
void
svn_subst_eol_style_from_value (svn_subst_eol_style_t *style,
                                const char **eol,
                                const char *value);


/** Values used in keyword expansion. */
typedef struct svn_subst_keywords_t
{
  const svn_string_t *revision;
  const svn_string_t *date;
  const svn_string_t *author;
  const svn_string_t *url;
  const svn_string_t *id;
} svn_subst_keywords_t;


/** Return @c TRUE if @a a and @a b do not hold the same keywords.
 *
 * Return @a TRUE if @a a and @a b do not hold the same keywords.
 *
 * If @a compare_values is @c TRUE, "same" means that the @a a and @a b 
 * contain exactly the same set of keywords, and the values of corresponding
 * keywords match as well.  Else if @a compare_values is FALSE, then
 * "same" merely means that @a a and @a b hold the same set of keywords,
 * although those keywords' values might differ.
 *
 * @a a and/or @a b may be @c NULL; for purposes of comparison, @c NULL is
 * equivalent to holding no keywords.
 */
svn_boolean_t 
svn_subst_keywords_differ (const svn_subst_keywords_t *a,
                           const svn_subst_keywords_t *b,
                           svn_boolean_t compare_values);


/** Copy and translate the data in stream @a src into stream @a dst.
 *
 * Copy and translate the data in stream @a src into stream @a dst.  It is
 * assumed that @a src is a readable stream and @a dst is a writable stream.
 *
 * If @a eol_str is non-@c NULL, replace whatever bytestring @a src uses to
 * denote line endings with @a eol_str in the output.  If @a src has an
 * inconsistent line ending style, then: if @a repair is @c FALSE, return
 * @c SVN_ERR_IO_INCONSISTENT_EOL, else if @a repair is @c TRUE, convert any
 * line ending in @a src to @a eol_str in @a dst.  Recognized line endings are:
 * "\\n", "\\r", and "\\r\\n".
 *
 * Expand and contract keywords using the contents of @a keywords as the
 * new values.  If @a expand is @c TRUE, expand contracted keywords and
 * re-expand expanded keywords.  If @a expand is @c FALSE, contract expanded
 * keywords and ignore contracted ones.  @c NULL for any of the keyword
 * values (@a keywords->revision, e.g.) indicates that keyword should be
 * ignored (not contracted or expanded).  If the @a keywords structure
 * itself is @c NULL, keyword substitution will be altogether ignored.
 *
 * Detect only keywords that are no longer than @c SVN_IO_MAX_KEYWORD_LEN
 * bytes, including the delimiters and the keyword itself.
 *
 * Note that a translation request is *required*:  one of @a eol_str or
 * @a keywords must be non-@c NULL.
 *
 * Recommendation: if @a expand is false, then you don't care about the
 * keyword values, so pass empty strings as non-null signifiers.
 *
 * Notes: 
 *
 * See @c svn_wc__get_keywords() and @c svn_wc__get_eol_style() for a
 * convenient way to get @a eol_str and @a keywords if in libsvn_wc.
 */
svn_error_t *
svn_subst_translate_stream (svn_stream_t *src,
                            svn_stream_t *dst,
                            const char *eol_str,
                            svn_boolean_t repair,
                            const svn_subst_keywords_t *keywords,
                            svn_boolean_t expand);


/** A variant of @c svn_subst_translate_stream which operates on files.
 *
 * Convenience routine: a variant of @c svn_subst_translate_stream which
 * operates on files.  (See previous docstring for details.)
 *
 * Copy the contents of file-path @a src to file-path @a dst atomically,
 * either creating @a dst (or overwriting @a dst if it exists), possibly
 * performing line ending and keyword translations.
 *
 * If anything goes wrong during the copy, attempt to delete @a dst (if
 * it exists).
 *
 * If @a eol_str and @a keywords are @c NULL, behavior is just a byte-for-byte
 * copy.
 */
svn_error_t *
svn_subst_copy_and_translate (const char *src,
                              const char *dst,
                              const char *eol_str,
                              svn_boolean_t repair,
                              const svn_subst_keywords_t *keywords,
                              svn_boolean_t expand,
                              apr_pool_t *pool);

/** A variant of @c svn_subst_translate_stream which operates on cstrings.
 *
 * Convenience routine: a variant of @c svn_subst_translate_stream which
 * operates on cstrings.  (See previous docstring for details.)
 *
 * Return a new string in @a *dst, allocated in @a pool, by copying the
 * contents of string @a src, possibly performing line ending and keyword
 * translations.
 *
 * If @a eol_str and @a keywords are @c NULL, behavior is just a byte-for-byte
 * copy.
 */
svn_error_t *
svn_subst_translate_cstring (const char *src,
                             const char **dst,
                             const char *eol_str,
                             svn_boolean_t repair,
                             const svn_subst_keywords_t *keywords,
                             svn_boolean_t expand,
                             apr_pool_t *pool);


/* Eol conversion and character encodings */

/** Translate the data in @a value (assumed to be in encoded in charset
 * @a encoding) to UTF8 and LF line-endings.
 *
 * Translate the data in @a value (assumed to be in encoded in charset
 * @a encoding) to UTF8 and LF line-endings.  If @a encoding is @c NULL, 
 * then assume that @a value is in the system-default language encoding.
 * Return the translated data in @a *new_value, allocated in @a pool.  
 */
svn_error_t *svn_subst_translate_string (svn_string_t **new_value,
                                         const svn_string_t *value,
                                         const char *encoding,
                                         apr_pool_t *pool);

/** Translate the data in @a value from UTF8 and LF line-endings into
 * native locale and native line-endings.
 *
 * Translate the data in @a value from UTF8 and LF line-endings into
 * native locale and native line-endings.  Return the translated data
 * in @a *new_value, allocated in @a pool.  
 */
svn_error_t *svn_subst_detranslate_string (svn_string_t **new_value,
                                           const svn_string_t *value,
                                           apr_pool_t *pool);



#ifdef __cplusplus
}
#endif /* __cplusplus */

#endif /* SVN_SUBST_H */
=======
/**
 * @copyright
 * ====================================================================
 * Copyright (c) 2000-2003 CollabNet.  All rights reserved.
 *
 * This software is licensed as described in the file COPYING, which
 * you should have received as part of this distribution.  The terms
 * are also available at http://subversion.tigris.org/license-1.html.
 * If newer versions of this license are posted there, you may use a
 * newer version instead, at your option.
 *
 * This software consists of voluntary contributions made by many
 * individuals.  For exact contribution history, see the revision
 * history and logs, available at http://subversion.tigris.org/.
 * ====================================================================
 * @endcopyright
 *
 * @file svn_subst.h
 * @brief routines to perform data substitution
 */



#ifndef SVN_SUBST_H
#define SVN_SUBST_H

#include "svn_io.h"

#ifdef __cplusplus
extern "C" {
#endif /* __cplusplus */

/* Eol conversion and keyword expansion. */

/** Valid states for 'svn:eol-style' property.
 *
 * Valid states for 'svn:eol-style' property.  
 * Property nonexistence is equivalent to 'none'.
 */
typedef enum svn_subst_eol_style
{
  /** An unrecognized style */
  svn_subst_eol_style_unknown,

  /** EOL translation is "off" or ignored value */
  svn_subst_eol_style_none,

  /** Translation is set to client's native eol */
  svn_subst_eol_style_native,

  /** Translation is set to one of LF, CR, CRLF */
  svn_subst_eol_style_fixed

} svn_subst_eol_style_t;

/** Set @a *style to the appropriate @c svn_subst_eol_style_t and @a *eol to 
 * the appropriate cstring for a given svn:eol-style property value.
 *
 * Set @a *style to the appropriate @c svn_subst_eol_style_t and @a *eol to the 
 * appropriate cstring for a given svn:eol-style property value.
 *
 * Set @a *eol to
 *
 *    - @c NULL for @c svn_subst_eol_style_none, or
 *
 *    - a null-terminated C string containing the native eol marker
 *      for this platform, for @c svn_subst_eol_style_native, or
 *            
 *    - a null-terminated C string containing the eol marker indicated
 *      by the property value, for @c svn_subst_eol_style_fixed.
 *
 * If @a *style is @c NULL, then @a value was not a valid property value.
 */
void
svn_subst_eol_style_from_value (svn_subst_eol_style_t *style,
                                const char **eol,
                                const char *value);


/** Values used in keyword expansion. */
typedef struct svn_subst_keywords_t
{
  const svn_string_t *revision;
  const svn_string_t *date;
  const svn_string_t *author;
  const svn_string_t *url;
  const svn_string_t *id;
} svn_subst_keywords_t;


/** Return @c TRUE if @a a and @a b do not hold the same keywords.
 *
 * Return @a TRUE if @a a and @a b do not hold the same keywords.
 *
 * If @a compare_values is @c TRUE, "same" means that the @a a and @a b 
 * contain exactly the same set of keywords, and the values of corresponding
 * keywords match as well.  Else if @a compare_values is FALSE, then
 * "same" merely means that @a a and @a b hold the same set of keywords,
 * although those keywords' values might differ.
 *
 * @a a and/or @a b may be @c NULL; for purposes of comparison, @c NULL is
 * equivalent to holding no keywords.
 */
svn_boolean_t 
svn_subst_keywords_differ (const svn_subst_keywords_t *a,
                           const svn_subst_keywords_t *b,
                           svn_boolean_t compare_values);


/** Copy and translate the data in stream @a src into stream @a dst.
 *
 * Copy and translate the data in stream @a src into stream @a dst.  It is
 * assumed that @a src is a readable stream and @a dst is a writable stream.
 *
 * If @a eol_str is non-@c NULL, replace whatever bytestring @a src uses to
 * denote line endings with @a eol_str in the output.  If @a src has an
 * inconsistent line ending style, then: if @a repair is @c FALSE, return
 * @c SVN_ERR_IO_INCONSISTENT_EOL, else if @a repair is @c TRUE, convert any
 * line ending in @a src to @a eol_str in @a dst.  Recognized line endings are:
 * "\\n", "\\r", and "\\r\\n".
 *
 * Expand and contract keywords using the contents of @a keywords as the
 * new values.  If @a expand is @c TRUE, expand contracted keywords and
 * re-expand expanded keywords.  If @a expand is @c FALSE, contract expanded
 * keywords and ignore contracted ones.  @c NULL for any of the keyword
 * values (@a keywords->revision, e.g.) indicates that keyword should be
 * ignored (not contracted or expanded).  If the @a keywords structure
 * itself is @c NULL, keyword substitution will be altogether ignored.
 *
 * Detect only keywords that are no longer than @c SVN_IO_MAX_KEYWORD_LEN
 * bytes, including the delimiters and the keyword itself.
 *
 * Note that a translation request is *required*:  one of @a eol_str or
 * @a keywords must be non-@c NULL.
 *
 * Recommendation: if @a expand is false, then you don't care about the
 * keyword values, so pass empty strings as non-null signifiers.
 *
 * Notes: 
 *
 * See @c svn_wc__get_keywords() and @c svn_wc__get_eol_style() for a
 * convenient way to get @a eol_str and @a keywords if in libsvn_wc.
 */
svn_error_t *
svn_subst_translate_stream (svn_stream_t *src,
                            svn_stream_t *dst,
                            const char *eol_str,
                            svn_boolean_t repair,
                            const svn_subst_keywords_t *keywords,
                            svn_boolean_t expand);


/** A variant of @c svn_subst_translate_stream which operates on files.
 *
 * Convenience routine: a variant of @c svn_subst_translate_stream which
 * operates on files.  (See previous docstring for details.)
 *
 * Copy the contents of file-path @a src to file-path @a dst atomically,
 * either creating @a dst (or overwriting @a dst if it exists), possibly
 * performing line ending and keyword translations.
 *
 * If anything goes wrong during the copy, attempt to delete @a dst (if
 * it exists).
 *
 * If @a eol_str and @a keywords are @c NULL, behavior is just a byte-for-byte
 * copy.
 */
svn_error_t *
svn_subst_copy_and_translate (const char *src,
                              const char *dst,
                              const char *eol_str,
                              svn_boolean_t repair,
                              const svn_subst_keywords_t *keywords,
                              svn_boolean_t expand,
                              apr_pool_t *pool);

/** A variant of @c svn_subst_translate_stream which operates on cstrings.
 *
 * Convenience routine: a variant of @c svn_subst_translate_stream which
 * operates on cstrings.  (See previous docstring for details.)
 *
 * Return a new string in @a *dst, allocated in @a pool, by copying the
 * contents of string @a src, possibly performing line ending and keyword
 * translations.
 *
 * If @a eol_str and @a keywords are @c NULL, behavior is just a byte-for-byte
 * copy.
 */
svn_error_t *
svn_subst_translate_cstring (const char *src,
                             const char **dst,
                             const char *eol_str,
                             svn_boolean_t repair,
                             const svn_subst_keywords_t *keywords,
                             svn_boolean_t expand,
                             apr_pool_t *pool);


/* Eol conversion and character encodings */

/** Translate the data in @a value (assumed to be in encoded in charset
 * @a encoding) to UTF8 and LF line-endings.
 *
 * Translate the data in @a value (assumed to be in encoded in charset
 * @a encoding) to UTF8 and LF line-endings.  If @a encoding is @c NULL, 
 * then assume that @a value is in the system-default language encoding.
 * Return the translated data in @a *new_value, allocated in @a pool.  
 */
svn_error_t *svn_subst_translate_string (svn_string_t **new_value,
                                         const svn_string_t *value,
                                         const char *encoding,
                                         apr_pool_t *pool);

/** Translate the data in @a value from UTF8 and LF line-endings into
 * native locale and native line-endings.
 *
 * Translate the data in @a value from UTF8 and LF line-endings into
 * native locale and native line-endings.  Return the translated data
 * in @a *new_value, allocated in @a pool.  
 */
svn_error_t *svn_subst_detranslate_string (svn_string_t **new_value,
                                           const svn_string_t *value,
                                           apr_pool_t *pool);



#ifdef __cplusplus
}
#endif /* __cplusplus */

#endif /* SVN_SUBST_H */
>>>>>>> 568fa1e5
<|MERGE_RESOLUTION|>--- conflicted
+++ resolved
@@ -1,4 +1,3 @@
-<<<<<<< HEAD
 /**
  * @copyright
  * ====================================================================
@@ -231,239 +230,4 @@
 }
 #endif /* __cplusplus */
 
-#endif /* SVN_SUBST_H */
-=======
-/**
- * @copyright
- * ====================================================================
- * Copyright (c) 2000-2003 CollabNet.  All rights reserved.
- *
- * This software is licensed as described in the file COPYING, which
- * you should have received as part of this distribution.  The terms
- * are also available at http://subversion.tigris.org/license-1.html.
- * If newer versions of this license are posted there, you may use a
- * newer version instead, at your option.
- *
- * This software consists of voluntary contributions made by many
- * individuals.  For exact contribution history, see the revision
- * history and logs, available at http://subversion.tigris.org/.
- * ====================================================================
- * @endcopyright
- *
- * @file svn_subst.h
- * @brief routines to perform data substitution
- */
-
-
--
-#ifndef SVN_SUBST_H
-#define SVN_SUBST_H
-
-#include "svn_io.h"
-
-#ifdef __cplusplus
-extern "C" {
-#endif /* __cplusplus */
-
-/* Eol conversion and keyword expansion. */
-
-/** Valid states for 'svn:eol-style' property.
- *
- * Valid states for 'svn:eol-style' property.  
- * Property nonexistence is equivalent to 'none'.
- */
-typedef enum svn_subst_eol_style
-{
-  /** An unrecognized style */
-  svn_subst_eol_style_unknown,
-
-  /** EOL translation is "off" or ignored value */
-  svn_subst_eol_style_none,
-
-  /** Translation is set to client's native eol */
-  svn_subst_eol_style_native,
-
-  /** Translation is set to one of LF, CR, CRLF */
-  svn_subst_eol_style_fixed
-
-} svn_subst_eol_style_t;
-
-/** Set @a *style to the appropriate @c svn_subst_eol_style_t and @a *eol to 
- * the appropriate cstring for a given svn:eol-style property value.
- *
- * Set @a *style to the appropriate @c svn_subst_eol_style_t and @a *eol to the 
- * appropriate cstring for a given svn:eol-style property value.
- *
- * Set @a *eol to
- *
- *    - @c NULL for @c svn_subst_eol_style_none, or
- *
- *    - a null-terminated C string containing the native eol marker
- *      for this platform, for @c svn_subst_eol_style_native, or
- *            
- *    - a null-terminated C string containing the eol marker indicated
- *      by the property value, for @c svn_subst_eol_style_fixed.
- *
- * If @a *style is @c NULL, then @a value was not a valid property value.
- */
-void
-svn_subst_eol_style_from_value (svn_subst_eol_style_t *style,
-                                const char **eol,
-                                const char *value);
-
-
-/** Values used in keyword expansion. */
-typedef struct svn_subst_keywords_t
-{
-  const svn_string_t *revision;
-  const svn_string_t *date;
-  const svn_string_t *author;
-  const svn_string_t *url;
-  const svn_string_t *id;
-} svn_subst_keywords_t;
-
-
-/** Return @c TRUE if @a a and @a b do not hold the same keywords.
- *
- * Return @a TRUE if @a a and @a b do not hold the same keywords.
- *
- * If @a compare_values is @c TRUE, "same" means that the @a a and @a b 
- * contain exactly the same set of keywords, and the values of corresponding
- * keywords match as well.  Else if @a compare_values is FALSE, then
- * "same" merely means that @a a and @a b hold the same set of keywords,
- * although those keywords' values might differ.
- *
- * @a a and/or @a b may be @c NULL; for purposes of comparison, @c NULL is
- * equivalent to holding no keywords.
- */
-svn_boolean_t 
-svn_subst_keywords_differ (const svn_subst_keywords_t *a,
-                           const svn_subst_keywords_t *b,
-                           svn_boolean_t compare_values);
-
-
-/** Copy and translate the data in stream @a src into stream @a dst.
- *
- * Copy and translate the data in stream @a src into stream @a dst.  It is
- * assumed that @a src is a readable stream and @a dst is a writable stream.
- *
- * If @a eol_str is non-@c NULL, replace whatever bytestring @a src uses to
- * denote line endings with @a eol_str in the output.  If @a src has an
- * inconsistent line ending style, then: if @a repair is @c FALSE, return
- * @c SVN_ERR_IO_INCONSISTENT_EOL, else if @a repair is @c TRUE, convert any
- * line ending in @a src to @a eol_str in @a dst.  Recognized line endings are:
- * "\\n", "\\r", and "\\r\\n".
- *
- * Expand and contract keywords using the contents of @a keywords as the
- * new values.  If @a expand is @c TRUE, expand contracted keywords and
- * re-expand expanded keywords.  If @a expand is @c FALSE, contract expanded
- * keywords and ignore contracted ones.  @c NULL for any of the keyword
- * values (@a keywords->revision, e.g.) indicates that keyword should be
- * ignored (not contracted or expanded).  If the @a keywords structure
- * itself is @c NULL, keyword substitution will be altogether ignored.
- *
- * Detect only keywords that are no longer than @c SVN_IO_MAX_KEYWORD_LEN
- * bytes, including the delimiters and the keyword itself.
- *
- * Note that a translation request is *required*:  one of @a eol_str or
- * @a keywords must be non-@c NULL.
- *
- * Recommendation: if @a expand is false, then you don't care about the
- * keyword values, so pass empty strings as non-null signifiers.
- *
- * Notes: 
- *
- * See @c svn_wc__get_keywords() and @c svn_wc__get_eol_style() for a
- * convenient way to get @a eol_str and @a keywords if in libsvn_wc.
- */
-svn_error_t *
-svn_subst_translate_stream (svn_stream_t *src,
-                            svn_stream_t *dst,
-                            const char *eol_str,
-                            svn_boolean_t repair,
-                            const svn_subst_keywords_t *keywords,
-                            svn_boolean_t expand);
-
-
-/** A variant of @c svn_subst_translate_stream which operates on files.
- *
- * Convenience routine: a variant of @c svn_subst_translate_stream which
- * operates on files.  (See previous docstring for details.)
- *
- * Copy the contents of file-path @a src to file-path @a dst atomically,
- * either creating @a dst (or overwriting @a dst if it exists), possibly
- * performing line ending and keyword translations.
- *
- * If anything goes wrong during the copy, attempt to delete @a dst (if
- * it exists).
- *
- * If @a eol_str and @a keywords are @c NULL, behavior is just a byte-for-byte
- * copy.
- */
-svn_error_t *
-svn_subst_copy_and_translate (const char *src,
-                              const char *dst,
-                              const char *eol_str,
-                              svn_boolean_t repair,
-                              const svn_subst_keywords_t *keywords,
-                              svn_boolean_t expand,
-                              apr_pool_t *pool);
-
-/** A variant of @c svn_subst_translate_stream which operates on cstrings.
- *
- * Convenience routine: a variant of @c svn_subst_translate_stream which
- * operates on cstrings.  (See previous docstring for details.)
- *
- * Return a new string in @a *dst, allocated in @a pool, by copying the
- * contents of string @a src, possibly performing line ending and keyword
- * translations.
- *
- * If @a eol_str and @a keywords are @c NULL, behavior is just a byte-for-byte
- * copy.
- */
-svn_error_t *
-svn_subst_translate_cstring (const char *src,
-                             const char **dst,
-                             const char *eol_str,
-                             svn_boolean_t repair,
-                             const svn_subst_keywords_t *keywords,
-                             svn_boolean_t expand,
-                             apr_pool_t *pool);
-
--
-/* Eol conversion and character encodings */
-
-/** Translate the data in @a value (assumed to be in encoded in charset
- * @a encoding) to UTF8 and LF line-endings.
- *
- * Translate the data in @a value (assumed to be in encoded in charset
- * @a encoding) to UTF8 and LF line-endings.  If @a encoding is @c NULL, 
- * then assume that @a value is in the system-default language encoding.
- * Return the translated data in @a *new_value, allocated in @a pool.  
- */
-svn_error_t *svn_subst_translate_string (svn_string_t **new_value,
-                                         const svn_string_t *value,
-                                         const char *encoding,
-                                         apr_pool_t *pool);
-
-/** Translate the data in @a value from UTF8 and LF line-endings into
- * native locale and native line-endings.
- *
- * Translate the data in @a value from UTF8 and LF line-endings into
- * native locale and native line-endings.  Return the translated data
- * in @a *new_value, allocated in @a pool.  
- */
-svn_error_t *svn_subst_detranslate_string (svn_string_t **new_value,
-                                           const svn_string_t *value,
-                                           apr_pool_t *pool);
-
-
-
-#ifdef __cplusplus
-}
-#endif /* __cplusplus */
-
-#endif /* SVN_SUBST_H */
->>>>>>> 568fa1e5
+#endif /* SVN_SUBST_H */