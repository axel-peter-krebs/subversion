/**
 * @copyright
 * ====================================================================
 *    Licensed to the Apache Software Foundation (ASF) under one
 *    or more contributor license agreements.  See the NOTICE file
 *    distributed with this work for additional information
 *    regarding copyright ownership.  The ASF licenses this file
 *    to you under the Apache License, Version 2.0 (the
 *    "License"); you may not use this file except in compliance
 *    with the License.  You may obtain a copy of the License at
 *
 *      http://www.apache.org/licenses/LICENSE-2.0
 *
 *    Unless required by applicable law or agreed to in writing,
 *    software distributed under the License is distributed on an
 *    "AS IS" BASIS, WITHOUT WARRANTIES OR CONDITIONS OF ANY
 *    KIND, either express or implied.  See the License for the
 *    specific language governing permissions and limitations
 *    under the License.
 * ====================================================================
 * @endcopyright
 *
 * @file svn_wc_private.h
 * @brief The Subversion Working Copy Library - Internal routines
 *
 * Requires:
 *            - A working copy
 *
 * Provides:
 *            - Ability to manipulate working copy's versioned data.
 *            - Ability to manipulate working copy's administrative files.
 *
 * Used By:
 *            - Clients.
 */

#ifndef SVN_WC_PRIVATE_H
#define SVN_WC_PRIVATE_H

#include "svn_subst.h"
#include "svn_types.h"
#include "svn_wc.h"
#include "private/svn_diff_tree.h"

#ifdef __cplusplus
extern "C" {
#endif /* __cplusplus */


/* Return TRUE iff CLHASH (a hash whose keys are const char *
   changelist names) is NULL or if LOCAL_ABSPATH is part of a changelist in
   CLHASH. */
svn_boolean_t
svn_wc__changelist_match(svn_wc_context_t *wc_ctx,
                         const char *local_abspath,
                         const apr_hash_t *clhash,
                         apr_pool_t *scratch_pool);

/* Like svn_wc_get_update_editorX and svn_wc_get_status_editorX, but only
   allows updating a file external LOCAL_ABSPATH.

   Since this only deals with files, the WCROOT_IPROPS argument in
   svn_wc_get_update_editorX and svn_wc_get_status_editorX (hashes mapping
   const char * absolute working copy paths, which are working copy roots, to
   depth-first ordered arrays of svn_prop_inherited_item_t * structures) is
   simply IPROPS here, a depth-first ordered arrays of
   svn_prop_inherited_item_t * structs. */
svn_error_t *
svn_wc__get_file_external_editor(const svn_delta_editor_t **editor,
                                 void **edit_baton,
                                 svn_revnum_t *target_revision,
                                 svn_wc_context_t *wc_ctx,
                                 const char *local_abspath,
                                 const char *wri_abspath,
                                 const char *url,
                                 const char *repos_root_url,
                                 const char *repos_uuid,
                                 apr_array_header_t *iprops,
                                 svn_boolean_t use_commit_times,
                                 const char *diff3_cmd,
                                 const apr_array_header_t *preserved_exts,
                                 const char *record_ancestor_abspath,
                                 const char *recorded_url,
                                 const svn_opt_revision_t *recorded_peg_rev,
                                 const svn_opt_revision_t *recorded_rev,
                                 svn_wc_conflict_resolver_func2_t conflict_func,
                                 void *conflict_baton,
                                 svn_cancel_func_t cancel_func,
                                 void *cancel_baton,
                                 svn_wc_notify_func2_t notify_func,
                                 void *notify_baton,
                                 apr_pool_t *result_pool,
                                 apr_pool_t *scratch_pool);

/* Like svn_wc_crawl_revisionsX, but only supports updating a file external
   LOCAL_ABSPATH which may or may not exist yet. */
svn_error_t *
svn_wc__crawl_file_external(svn_wc_context_t *wc_ctx,
                            const char *local_abspath,
                            const svn_ra_reporter3_t *reporter,
                            void *report_baton,
                            svn_boolean_t restore_files,
                            svn_boolean_t use_commit_times,
                            svn_cancel_func_t cancel_func,
                            void *cancel_baton,
                            svn_wc_notify_func2_t notify_func,
                            void *notify_baton,
                            apr_pool_t *scratch_pool);

/* Check if LOCAL_ABSPATH is an external in the working copy identified
   by WRI_ABSPATH. If not return SVN_ERR_WC_PATH_NOT_FOUND.

   If it is an external return more information on this external.

   If IGNORE_ENOENT, then set *external_kind to svn_node_none, when
   LOCAL_ABSPATH is not an external instead of returning an error.

   Here is an overview of how DEFINING_REVISION and
   DEFINING_OPERATIONAL_REVISION would be set for which kinds of externals
   definitions:

     svn:externals line   DEFINING_REV.       DEFINING_OP._REV.

         ^/foo@2 bar       2                   2
     -r1 ^/foo@2 bar       1                   2
     -r1 ^/foo   bar       1                  SVN_INVALID_REVNUM
         ^/foo   bar      SVN_INVALID_REVNUM  SVN_INVALID_REVNUM
         ^/foo@HEAD bar   SVN_INVALID_REVNUM  SVN_INVALID_REVNUM
     -rHEAD ^/foo bar     -- not a valid externals definition --
*/
svn_error_t *
svn_wc__read_external_info(svn_node_kind_t *external_kind,
                           const char **defining_abspath,
                           const char **defining_url,
                           svn_revnum_t *defining_operational_revision,
                           svn_revnum_t *defining_revision,
                           svn_wc_context_t *wc_ctx,
                           const char *wri_abspath,
                           const char *local_abspath,
                           svn_boolean_t ignore_enoent,
                           apr_pool_t *result_pool,
                           apr_pool_t *scratch_pool);

/** See svn_wc__committable_externals_below(). */
typedef struct svn_wc__committable_external_info_t {

  /* The local absolute path where the external should be checked out. */
  const char *local_abspath;

  /* The relpath part of the source URL the external should be checked out
   * from. */
  const char *repos_relpath;

  /* The root URL part of the source URL the external should be checked out
   * from. */
  const char *repos_root_url;

  /* Set to either svn_node_file or svn_node_dir. */
  svn_node_kind_t kind;

} svn_wc__committable_external_info_t;

/* Add svn_wc__committable_external_info_t* items to *EXTERNALS, describing
 * 'committable' externals checked out below LOCAL_ABSPATH. Recursively find
 * all nested externals (externals defined inside externals).
 *
 * In this context, a 'committable' external belongs to the same repository as
 * LOCAL_ABSPATH, is not revision-pegged and is currently checked out in the
 * WC. (Local modifications are not tested for.)
 *
 * *EXTERNALS must be initialized either to NULL or to a pointer created with
 * apr_array_make(..., sizeof(svn_wc__committable_external_info_t *)). If
 * *EXTERNALS is initialized to NULL, an array will be allocated from
 * RESULT_POOL as necessary. If no committable externals are found,
 * *EXTERNALS is left unchanged.
 *
 * DEPTH limits the recursion below LOCAL_ABSPATH.
 *
 * This function will not find externals defined in some parent WC above
 * LOCAL_ABSPATH's WC-root.
 *
 * ###TODO: Add a WRI_ABSPATH (wc root indicator) separate from LOCAL_ABSPATH,
 * to allow searching any wc-root for externals under LOCAL_ABSPATH, not only
 * LOCAL_ABSPATH's most immediate wc-root. */
svn_error_t *
svn_wc__committable_externals_below(apr_array_header_t **externals,
                                    svn_wc_context_t *wc_ctx,
                                    const char *local_abspath,
                                    svn_depth_t depth,
                                    apr_pool_t *result_pool,
                                    apr_pool_t *scratch_pool);

/* Gets a mapping from const char * local abspaths of externals to the const
   char * local abspath of where they are defined for all externals defined
   at or below LOCAL_ABSPATH.

   ### Returns NULL in *EXTERNALS until we bumped to format 29.

   Allocate the result in RESULT_POOL and perform temporary allocations in
   SCRATCH_POOL. */
svn_error_t *
svn_wc__externals_defined_below(apr_hash_t **externals,
                                svn_wc_context_t *wc_ctx,
                                const char *local_abspath,
                                apr_pool_t *result_pool,
                                apr_pool_t *scratch_pool);


/* Registers a new external at LOCAL_ABSPATH in the working copy containing
   DEFINING_ABSPATH.

   The node is registered as defined on DEFINING_ABSPATH (must be an ancestor
   of LOCAL_ABSPATH) of kind KIND.

   The external is registered as from repository REPOS_ROOT_URL with uuid
   REPOS_UUID and the defining relative path REPOS_RELPATH.

   If the revision of the node is locked OPERATIONAL_REVISION and REVISION
   are the peg and normal revision; otherwise their value is
   SVN_INVALID_REVNUM.

   ### Only KIND svn_node_dir is supported.

   Perform temporary allocations in SCRATCH_POOL.
 */
svn_error_t *
svn_wc__external_register(svn_wc_context_t *wc_ctx,
                          const char *defining_abspath,
                          const char *local_abspath,
                          svn_node_kind_t kind,
                          const char *repos_root_url,
                          const char *repos_uuid,
                          const char *repos_relpath,
                          svn_revnum_t operational_revision,
                          svn_revnum_t revision,
                          apr_pool_t *scratch_pool);

/* Remove the external at LOCAL_ABSPATH from the working copy identified by
   WRI_ABSPATH using WC_CTX.

   If DECLARATION_ONLY is TRUE, only remove the registration and leave the
   on-disk structure untouched.

   If not NULL, call CANCEL_FUNC with CANCEL_BATON to allow canceling while
   removing the working copy files.

   ### This function wraps svn_wc_remove_from_revision_control2().
 */
svn_error_t *
svn_wc__external_remove(svn_wc_context_t *wc_ctx,
                        const char *wri_abspath,
                        const char *local_abspath,
                        svn_boolean_t declaration_only,
                        svn_cancel_func_t cancel_func,
                        void *cancel_baton,
                        apr_pool_t *scratch_pool);

/* Gather all svn:externals property values from the actual properties on
   directories below LOCAL_ABSPATH as a mapping of const char *local_abspath
   to const char * values.

   Use DEPTH as how it would be used to limit the externals property results
   on update. (So any depth < infinity will only read svn:externals on
   LOCAL_ABSPATH itself)

   If DEPTHS is not NULL, set *depths to an apr_hash_t* mapping the same
   local_abspaths to the const char * ambient depth of the node.

   Allocate the result in RESULT_POOL and perform temporary allocations in
   SCRATCH_POOL. */
svn_error_t *
svn_wc__externals_gather_definitions(apr_hash_t **externals,
                                     apr_hash_t **ambient_depths,
                                     svn_wc_context_t *wc_ctx,
                                     const char *local_abspath,
                                     svn_depth_t depth,
                                     apr_pool_t *result_pool,
                                     apr_pool_t *scratch_pool);

/* Close the DB for LOCAL_ABSPATH.  Perform temporary allocations in
   SCRATCH_POOL.

   Wraps svn_wc__db_drop_root(). */
svn_error_t *
svn_wc__close_db(const char *external_abspath,
                 svn_wc_context_t *wc_ctx,
                 apr_pool_t *scratch_pool);

/** Set @a *tree_conflict to a newly allocated @c
 * svn_wc_conflict_description_t structure describing the tree
 * conflict state of @a victim_abspath, or to @c NULL if @a victim_abspath
 * is not in a state of tree conflict. @a wc_ctx is a working copy context
 * used to access @a victim_path.  Allocate @a *tree_conflict in @a result_pool,
 * use @a scratch_pool for temporary allocations.
 */
svn_error_t *
svn_wc__get_tree_conflict(const svn_wc_conflict_description2_t **tree_conflict,
                          svn_wc_context_t *wc_ctx,
                          const char *victim_abspath,
                          apr_pool_t *result_pool,
                          apr_pool_t *scratch_pool);

/** Record the tree conflict described by @a conflict in the WC for
 * @a conflict->local_abspath.  Use @a scratch_pool for all temporary
 * allocations.
 *
 * Returns an SVN_ERR_WC_PATH_UNEXPECTED_STATUS error when
 * CONFLICT->LOCAL_ABSPATH is already tree conflicted.
 *
 * ### This function can't set moved_away, moved_here conflicts for
 *     any operation, except merges.
 */
svn_error_t *
svn_wc__add_tree_conflict(svn_wc_context_t *wc_ctx,
                          const svn_wc_conflict_description2_t *conflict,
                          apr_pool_t *scratch_pool);

/* Remove any tree conflict on victim @a victim_abspath using @a wc_ctx.
 * (If there is no such conflict recorded, do nothing and return success.)
 *
 * Do all temporary allocations in @a scratch_pool.
 */
svn_error_t *
svn_wc__del_tree_conflict(svn_wc_context_t *wc_ctx,
                          const char *victim_abspath,
                          apr_pool_t *scratch_pool);

/** Check whether LOCAL_ABSPATH has a parent directory that knows about its
 * existence. Set *IS_WCROOT to FALSE if a parent is found, and to TRUE
 * if there is no such parent.
 *
 * Like svn_wc_is_wc_root2(), but doesn't consider switched subdirs or
 * deleted entries as working copy roots.
 */
svn_error_t *
svn_wc__is_wcroot(svn_boolean_t *is_wcroot,
                  svn_wc_context_t *wc_ctx,
                  const char *local_abspath,
                  apr_pool_t *scratch_pool);


/** Set @a *wcroot_abspath to the local abspath of the root of the
 * working copy in which @a local_abspath resides.
 */
svn_error_t *
svn_wc__get_wcroot(const char **wcroot_abspath,
                   svn_wc_context_t *wc_ctx,
                   const char *local_abspath,
                   apr_pool_t *result_pool,
                   apr_pool_t *scratch_pool);

/** Set @a *dir to the abspath of the directory in which administrative
 * data for experimental features may be stored. This directory is inside
 * the WC's administrative directory. Ensure the directory exists.
 *
 * @a local_abspath is any path in the WC, and is used to find the WC root.
 *
 * @warning EXPERIMENTAL.
 */
SVN_EXPERIMENTAL
svn_error_t *
svn_wc__get_experimental_dir(char **dir,
                             svn_wc_context_t *wc_ctx,
                             const char *local_abspath,
                             apr_pool_t *result_pool,
                             apr_pool_t *scratch_pool);

/**
 * The following are temporary APIs to aid in the transition from wc-1 to
 * wc-ng.  Use them for new development now, but they may be disappearing
 * before the 1.7 release.
 */

/*
 * Convert from svn_wc_conflict_description2_t to
 * svn_wc_conflict_description_t. This is needed by some backwards-compat
 * code in libsvn_client/ctx.c
 *
 * Allocate the result in RESULT_POOL.
 */
svn_wc_conflict_description_t *
svn_wc__cd2_to_cd(const svn_wc_conflict_description2_t *conflict,
                  apr_pool_t *result_pool);


/*
 * Convert from svn_wc_status3_t to svn_wc_status2_t.
 * Allocate the result in RESULT_POOL.
 *
 * Deprecated because svn_wc_status2_t is deprecated and the only
 * calls are from other deprecated functions.
 */
SVN_DEPRECATED
svn_error_t *
svn_wc__status2_from_3(svn_wc_status2_t **status,
                       const svn_wc_status3_t *old_status,
                       svn_wc_context_t *wc_ctx,
                       const char *local_abspath,
                       apr_pool_t *result_pool,
                       apr_pool_t *scratch_pool);

/**
 * Set @a *children to a new array of the immediate children of the working
 * node at @a dir_abspath.  The elements of @a *children are (const char *)
 * absolute paths.
 *
 * Include children that are scheduled for deletion, but not those that
 * are excluded, server-excluded or not-present.
 *
 * Return every path that refers to a child of the working node at
 * @a dir_abspath.  Do not include a path just because it was a child of a
 * deleted directory that existed at @a dir_abspath if that directory is now
 * scheduled to be replaced by the working node at @a dir_abspath.
 *
 * Allocate @a *children in @a result_pool.  Use @a wc_ctx to access the
 * working copy, and @a scratch_pool for all temporary allocations.
 */
svn_error_t *
svn_wc__node_get_children_of_working_node(const apr_array_header_t **children,
                                          svn_wc_context_t *wc_ctx,
                                          const char *dir_abspath,
                                          apr_pool_t *result_pool,
                                          apr_pool_t *scratch_pool);

/**
 * Gets the immediate 'not-present' children of a node.
 *
 * #### Needed during 'svn cp WC URL' to handle mixed revision cases
 */
svn_error_t *
svn_wc__node_get_not_present_children(const apr_array_header_t **children,
                                      svn_wc_context_t *wc_ctx,
                                      const char *dir_abspath,
                                      apr_pool_t *result_pool,
                                      apr_pool_t *scratch_pool);

/**
 * Fetch the repository information for the working version
 * of the node at @a local_abspath into @a *revision, @a *repos_relpath,
 * @a *repos_root_url and @a *repos_uuid. Use @a wc_ctx to access the working
 * copy. Allocate results in @a result_pool.
 *
 * @a *revision will be set to SVN_INVALID_REVNUM for any shadowed node (including
 * added and deleted nodes). All other output values will be set to the current
 * values or those they would have after a commit.
 *
 * All output argument may be NULL, indicating no interest.
 */
svn_error_t *
svn_wc__node_get_repos_info(svn_revnum_t *revision,
                            const char **repos_relpath,
                            const char **repos_root_url,
                            const char **repos_uuid,
                            svn_wc_context_t *wc_ctx,
                            const char *local_abspath,
                            apr_pool_t *result_pool,
                            apr_pool_t *scratch_pool);

/**
 * Get the changed revision, date and author for @a local_abspath using @a
 * wc_ctx.  Allocate the return values in @a result_pool; use @a scratch_pool
 * for temporary allocations.  Any of the return pointers may be @c NULL, in
 * which case they are not set.
 *
 * If @a local_abspath is not in the working copy, return
 * @c SVN_ERR_WC_PATH_NOT_FOUND.
 */
svn_error_t *
svn_wc__node_get_changed_info(svn_revnum_t *changed_rev,
                              apr_time_t *changed_date,
                              const char **changed_author,
                              svn_wc_context_t *wc_ctx,
                              const char *local_abspath,
                              apr_pool_t *result_pool,
                              apr_pool_t *scratch_pool);


/**
 * Set @a *url to the corresponding url for @a local_abspath, using @a wc_ctx.
 * If the node is added, return the url it will have in the repository.
 *
 * If @a local_abspath is not in the working copy, return
 * @c SVN_ERR_WC_PATH_NOT_FOUND.
 */
svn_error_t *
svn_wc__node_get_url(const char **url,
                     svn_wc_context_t *wc_ctx,
                     const char *local_abspath,
                     apr_pool_t *result_pool,
                     apr_pool_t *scratch_pool);

/**
 * Retrieves the origin of the node as it is known in the repository. For
 * a copied node this retrieves where the node is copied from, for an added
 * node this returns NULL/INVALID outputs, and for any other node this
 * retrieves the repository location.
 *
 * All output arguments may be NULL.
 *
 * If @a is_copy is not NULL, sets @a *is_copy to TRUE if the origin is a copy
 * of the original node.
 *
 * If not NULL, sets @a revision, @a repos_relpath, @a repos_root_url and
 * @a repos_uuid to the original (if a copy) or their current values.
 *
 * If not NULL, set @a depth, to the recorded depth on @a local_abspath.
 *
 * If @a copy_root_abspath is not NULL, and @a *is_copy indicates that the
 * node was copied, set @a *copy_root_abspath to the local absolute path of
 * the root of the copied subtree containing the node. If the copied node is
 * a root by itself, @a *copy_root_abspath will match @a local_abspath (but
 * won't necessarily point to the same string in memory).
 *
 * If @a scan_deleted is TRUE, determine the origin of the deleted node. If
 * @a scan_deleted is FALSE, return NULL, SVN_INVALID_REVNUM or FALSE for
 * deleted nodes.
 *
 * Allocate the result in @a result_pool. Perform temporary allocations in
 * @a scratch_pool */
svn_error_t *
svn_wc__node_get_origin(svn_boolean_t *is_copy,
                        svn_revnum_t *revision,
                        const char **repos_relpath,
                        const char **repos_root_url,
                        const char **repos_uuid,
                        svn_depth_t *depth,
                        const char **copy_root_abspath,
                        svn_wc_context_t *wc_ctx,
                        const char *local_abspath,
                        svn_boolean_t scan_deleted,
                        apr_pool_t *result_pool,
                        apr_pool_t *scratch_pool);

/**
 * Set @a *not_present to TRUE when @a local_abspath has status
 * svn_wc__db_status_not_present. Set @a *user_excluded to TRUE when
 * @a local_abspath has status svn_wc__db_status_excluded. Set
 * @a *server_excluded to TRUE when @a local_abspath has status
 * svn_wc__db_status_server_excluded. Otherwise set these values to FALSE.
 * If @a base_only is TRUE then only the base node will be examined,
 * otherwise the current base or working node will be examined.
 *
 * If a value is not interesting you can pass NULL.
 *
 * If @a local_abspath is not in the working copy, return
 * @c SVN_ERR_WC_PATH_NOT_FOUND.  Use @a scratch_pool for all temporary
 * allocations.
 */
svn_error_t *
svn_wc__node_is_not_present(svn_boolean_t *not_present,
                            svn_boolean_t *user_excluded,
                            svn_boolean_t *server_excluded,
                            svn_wc_context_t *wc_ctx,
                            const char *local_abspath,
                            svn_boolean_t base_only,
                            apr_pool_t *scratch_pool);

/**
 * Set @a *is_added to whether @a local_abspath is added, using
 * @a wc_ctx.  If @a local_abspath is not in the working copy, return
 * @c SVN_ERR_WC_PATH_NOT_FOUND.  Use @a scratch_pool for all temporary
 * allocations.
 *
 * NOTE: "added" in this sense, means it was added, copied-here, or
 *   moved-here. This function provides NO information on whether this
 *   addition has replaced another node.
 *
 *   To be clear, this does NOT correspond to svn_wc_schedule_add.
 */
svn_error_t *
svn_wc__node_is_added(svn_boolean_t *is_added,
                      svn_wc_context_t *wc_ctx,
                      const char *local_abspath,
                      apr_pool_t *scratch_pool);

/**
 * Set @a *has_working to whether @a local_abspath has a working node (which
 * might shadow BASE nodes)
 *
 * This is a check similar to status = added or status = deleted.
 */
svn_error_t *
svn_wc__node_has_working(svn_boolean_t *has_working,
                         svn_wc_context_t *wc_ctx,
                         const char *local_abspath,
                         apr_pool_t *scratch_pool);


/**
 * Get the repository location of the base node at @a local_abspath.
 *
 * Set *REVISION, *REPOS_RELPATH, *REPOS_ROOT_URL *REPOS_UUID and *LOCK_TOKEN
 * to the location that this node was checked out at or last updated/switched
 * to, regardless of any uncommitted changes (delete, replace and/or copy-here/
 * move-here).
 *
 * If there is no BASE node at @a local_abspath or if @a show_hidden is FALSE,
 * no status 'normal' or 'incomplete' BASE node report
 * SVN_ERR_WC_PATH_NOT_FOUND, or if @a ignore_enoent is TRUE, @a kind
 * svn_node_unknown, @a revision SVN_INVALID_REVNUM and all other values NULL.
 *
 * All output arguments may be NULL.
 *
 * Allocate the results in @a result_pool. Perform temporary allocations in
 * @a scratch_pool.
 */
svn_error_t *
svn_wc__node_get_base(svn_node_kind_t *kind,
                      svn_revnum_t *revision,
                      const char **repos_relpath,
                      const char **repos_root_url,
                      const char **repos_uuid,
                      const char **lock_token,
                      svn_wc_context_t *wc_ctx,
                      const char *local_abspath,
                      svn_boolean_t ignore_enoent,
                      apr_pool_t *result_pool,
                      apr_pool_t *scratch_pool);


/* Return an array of const char * elements, which represent local absolute
 * paths for nodes, within the working copy indicated by WRI_ABSPATH, which
 * have a basename matching BASENAME and have node kind KIND.
 * If no such nodes exist, return an empty array.
 *
 * This function returns only paths to nodes which are present in the highest
 * layer of the WC. In other words, paths to deleted and/or excluded nodes are
 * never returned.
 */
svn_error_t *
svn_wc__find_working_nodes_with_basename(apr_array_header_t **abspaths,
                                         const char *wri_abspath,
                                         const char *basename,
                                         svn_node_kind_t kind,
                                         svn_wc_context_t *wc_ctx,
                                         apr_pool_t *result_pool,
                                         apr_pool_t *scratch_pool);

/* Return an array of const char * elements, which represent local absolute
 * paths for nodes, within the working copy indicated by WRI_ABSPATH, which
 * are copies of REPOS_RELPATH and have node kind KIND.
 * If no such nodes exist, return an empty array.
 *
 * This function returns only paths to nodes which are present in the highest
 * layer of the WC. In other words, paths to deleted and/or excluded nodes are
 * never returned.
 */
svn_error_t *
svn_wc__find_copies_of_repos_path(apr_array_header_t **abspaths,
                                  const char *wri_abspath,
                                  const char *repos_relpath,
                                  svn_node_kind_t kind,
                                  svn_wc_context_t *wc_ctx,
                                  apr_pool_t *result_pool,
                                  apr_pool_t *scratch_pool);

/* Get the working revision of @a local_abspath using @a wc_ctx. If @a
 * local_abspath is not in the working copy, return @c
 * SVN_ERR_WC_PATH_NOT_FOUND.
 *
 * This function is meant as a temporary solution for using the old-style
 * semantics of entries. It will handle any uncommitted changes (delete,
 * replace and/or copy-here/move-here).
 *
 * For a delete the @a revision is the BASE node of the operation root, e.g
 * the path that was deleted. But if the delete is  below an add, the
 * revision is set to SVN_INVALID_REVNUM. For an add, copy or move we return
 * SVN_INVALID_REVNUM. In case of a replacement, we return the BASE
 * revision.
 *
 * The @a changed_rev is set to the latest committed change to @a
 * local_abspath before or equal to @a revision, unless the node is
 * copied-here or moved-here. Then it is the revision of the latest committed
 * change before or equal to the copyfrom_rev.  NOTE, that we use
 * SVN_INVALID_REVNUM for a scheduled copy or move.
 *
 * The @a changed_date and @a changed_author are the ones associated with @a
 * changed_rev.
 */
svn_error_t *
svn_wc__node_get_pre_ng_status_data(svn_revnum_t *revision,
                                    svn_revnum_t *changed_rev,
                                    apr_time_t *changed_date,
                                    const char **changed_author,
                                    svn_wc_context_t *wc_ctx,
                                    const char *local_abspath,
                                    apr_pool_t *result_pool,
                                    apr_pool_t *scratch_pool);

/**
 * Acquire a recursive write lock for @a local_abspath.  If @a lock_anchor
 * is true, determine if @a local_abspath has an anchor that should be locked
 * instead; otherwise, @a local_abspath must be a versioned directory.
 * Store the obtained lock in @a wc_ctx.
 *
 * If @a lock_root_abspath is not NULL, store the root of the lock in
 * @a *lock_root_abspath. If @a lock_root_abspath is NULL, then @a
 * lock_anchor must be FALSE.
 *
 * Returns @c SVN_ERR_WC_LOCKED if an existing lock is encountered, in
 * which case any locks acquired will have been released.
 *
 * If @a lock_anchor is TRUE and @a lock_root_abspath is not NULL, @a
 * lock_root_abspath will be set even when SVN_ERR_WC_LOCKED is returned.
 */
svn_error_t *
svn_wc__acquire_write_lock(const char **lock_root_abspath,
                           svn_wc_context_t *wc_ctx,
                           const char *local_abspath,
                           svn_boolean_t lock_anchor,
                           apr_pool_t *result_pool,
                           apr_pool_t *scratch_pool);


/**
 * Recursively release write locks for @a local_abspath, using @a wc_ctx
 * for working copy access.  Only locks held by @a wc_ctx are released.
 * Locks are not removed if work queue items are present.
 *
 * If @a local_abspath is not the root of an owned SVN_ERR_WC_NOT_LOCKED
 * is returned.
 */
svn_error_t *
svn_wc__release_write_lock(svn_wc_context_t *wc_ctx,
                           const char *local_abspath,
                           apr_pool_t *scratch_pool);

/** A callback invoked by the svn_wc__call_with_write_lock() function.  */
typedef svn_error_t *(*svn_wc__with_write_lock_func_t)(void *baton,
                                                       apr_pool_t *result_pool,
                                                       apr_pool_t *scratch_pool);


/** Call function @a func while holding a write lock on
 * @a local_abspath. The @a baton, and @a result_pool and
 * @a scratch_pool, is passed @a func.
 *
 * If @a lock_anchor is TRUE, determine if @a local_abspath has an anchor
 * that should be locked instead.
 *
 * Use @a wc_ctx for working copy access.
 * The lock is guaranteed to be released after @a func returns.
 */
svn_error_t *
svn_wc__call_with_write_lock(svn_wc__with_write_lock_func_t func,
                             void *baton,
                             svn_wc_context_t *wc_ctx,
                             const char *local_abspath,
                             svn_boolean_t lock_anchor,
                             apr_pool_t *result_pool,
                             apr_pool_t *scratch_pool);

/** Evaluate the expression @a expr while holding a write lock on
 * @a local_abspath.
 *
 * @a expr must yield an (svn_error_t *) error code.  If the error code
 * is not #SVN_NO_ERROR, cause the function using this macro to return
 * the error to its caller.
 *
 * If @a lock_anchor is TRUE, determine if @a local_abspath has an anchor
 * that should be locked instead.
 *
 * Use @a wc_ctx for working copy access.
 *
 * The lock is guaranteed to be released after evaluating @a expr.
 */
#define SVN_WC__CALL_WITH_WRITE_LOCK(expr, wc_ctx, local_abspath,             \
                                     lock_anchor, scratch_pool)               \
  do {                                                                        \
    svn_error_t *svn_wc__err1, *svn_wc__err2;                                 \
    const char *svn_wc__lock_root_abspath;                                    \
    SVN_ERR(svn_wc__acquire_write_lock(&svn_wc__lock_root_abspath, wc_ctx,    \
                                       local_abspath, lock_anchor,            \
                                       scratch_pool, scratch_pool));          \
    svn_wc__err1 = (expr);                                                    \
    svn_wc__err2 = svn_wc__release_write_lock(                                \
                     wc_ctx, svn_wc__lock_root_abspath, scratch_pool);        \
    SVN_ERR(svn_error_compose_create(svn_wc__err1, svn_wc__err2));            \
  } while (0)


/** A callback invoked by svn_wc__prop_list_recursive().
 * It is equivalent to svn_proplist_receiver_t declared in svn_client.h,
 * but kept private within the svn_wc__ namespace because it is used within
 * the bowels of libsvn_wc which don't include svn_client.h.
 *
 * @since New in 1.7. */
typedef svn_error_t *(*svn_wc__proplist_receiver_t)(void *baton,
                                                    const char *local_abspath,
                                                    apr_hash_t *props,
                                                    apr_pool_t *scratch_pool);

/** Call @a receiver_func, passing @a receiver_baton, an absolute path, and
 * a hash table mapping <tt>const char *</tt> names onto <tt>const
 * svn_string_t *</tt> values for all the regular properties of the node
 * at @a local_abspath and any node beneath @a local_abspath within the
 * specified @a depth. @a receiver_fun must not be NULL.
 *
 * If @a propname is not NULL, the passed hash table will only contain
 * the property @a propname.
 *
 * If @a pristine is not @c TRUE, and @a base_props is FALSE show local
 * modifications to the properties.
 *
 * If a node has no properties, @a receiver_func is not called for the node.
 *
 * If @a changelists are non-NULL and non-empty, filter by them.
 *
 * Use @a wc_ctx to access the working copy, and @a scratch_pool for
 * temporary allocations.
 *
 * If the node at @a local_abspath does not exist,
 * #SVN_ERR_WC_PATH_NOT_FOUND is returned.
 *
 * @since New in 1.7.
 */
svn_error_t *
svn_wc__prop_list_recursive(svn_wc_context_t *wc_ctx,
                            const char *local_abspath,
                            const char *propname,
                            svn_depth_t depth,
                            svn_boolean_t pristine,
                            const apr_array_header_t *changelists,
                            svn_wc__proplist_receiver_t receiver_func,
                            void *receiver_baton,
                            svn_cancel_func_t cancel_func,
                            void *cancel_baton,
                            apr_pool_t *scratch_pool);

/**
 * Set @a *inherited_props to a depth-first ordered array of
 * #svn_prop_inherited_item_t * structures representing the properties
 * inherited by @a local_abspath from the ACTUAL tree above
 * @a local_abspath (looking through to the WORKING or BASE tree as
 * required), up to and including the root of the working copy and
 * any cached inherited properties inherited by the root.
 *
 * The #svn_prop_inherited_item_t->path_or_url members of the
 * #svn_prop_inherited_item_t * structures in @a *inherited_props are
 * paths relative to the repository root URL for cached inherited
 * properties and absolute working copy paths otherwise.
 *
 * Allocate @a *inherited_props in @a result_pool.  Use @a scratch_pool
 * for temporary allocations.
 */
svn_error_t *
svn_wc__get_iprops(apr_array_header_t **inherited_props,
                   svn_wc_context_t *wc_ctx,
                   const char *local_abspath,
                   const char *propname,
                   apr_pool_t *result_pool,
                   apr_pool_t *scratch_pool);

/** Obtain a mapping of const char * local_abspaths to const svn_string_t*
 * property values in *VALUES, of all PROPNAME properties on LOCAL_ABSPATH
 * and its descendants.
 *
 * Allocate the result in RESULT_POOL, and perform temporary allocations in
 * SCRATCH_POOL.
 */
svn_error_t *
svn_wc__prop_retrieve_recursive(apr_hash_t **values,
                                svn_wc_context_t *wc_ctx,
                                const char *local_abspath,
                                const char *propname,
                                apr_pool_t *result_pool,
                                apr_pool_t *scratch_pool);

/**
 * Set @a *iprops_paths to a hash mapping const char * absolute working
 * copy paths to the nodes repository root relative path for each path
 * in the working copy at or below @a local_abspath, limited by @a depth,
 * that has cached inherited properties for the base node of the path.
 *
 * Allocate @a *iprop_paths
 * in @a result_pool.  Use @a scratch_pool for temporary allocations.
 */
svn_error_t *
svn_wc__get_cached_iprop_children(apr_hash_t **iprop_paths,
                                  svn_depth_t depth,
                                  svn_wc_context_t *wc_ctx,
                                  const char *local_abspath,
                                  apr_pool_t *result_pool,
                                  apr_pool_t *scratch_pool);


/**
 * For use by entries.c and entries-dump.c to read old-format working copies.
 */
svn_error_t *
svn_wc__read_entries_old(apr_hash_t **entries,
                         const char *dir_abspath,
                         apr_pool_t *result_pool,
                         apr_pool_t *scratch_pool);

/**
 * Recursively clear the dav cache (wcprops) in @a wc_ctx for the tree
 * rooted at @a local_abspath.
 */
svn_error_t *
svn_wc__node_clear_dav_cache_recursive(svn_wc_context_t *wc_ctx,
                                       const char *local_abspath,
                                       apr_pool_t *scratch_pool);

/**
 * Set @a lock_tokens to a hash mapping <tt>const char *</tt> URL
 * to <tt>const char *</tt> lock tokens for every path at or under
 * @a local_abspath in @a wc_ctx which has such a lock token set on it.
 * Allocate the hash and all items therein from @a result_pool.
 */
svn_error_t *
svn_wc__node_get_lock_tokens_recursive(apr_hash_t **lock_tokens,
                                       svn_wc_context_t *wc_ctx,
                                       const char *local_abspath,
                                       apr_pool_t *result_pool,
                                       apr_pool_t *scratch_pool);

/* Set @a *min_revision and @a *max_revision to the lowest and highest revision
 * numbers found within @a local_abspath, using context @a wc_ctx.
 * If @a committed is TRUE, set @a *min_revision and @a *max_revision
 * to the lowest and highest committed (i.e. "last changed") revision numbers,
 * respectively. Use @a scratch_pool for temporary allocations.
 *
 * Either of MIN_REVISION and MAX_REVISION may be passed as NULL if
 * the caller doesn't care about that return value.
 *
 * This function provides a subset of the functionality of
 * svn_wc_revision_status2() and is more efficient if the caller
 * doesn't need all information returned by svn_wc_revision_status2(). */
svn_error_t *
svn_wc__min_max_revisions(svn_revnum_t *min_revision,
                          svn_revnum_t *max_revision,
                          svn_wc_context_t *wc_ctx,
                          const char *local_abspath,
                          svn_boolean_t committed,
                          apr_pool_t *scratch_pool);

/* Indicate in @a is_switched whether any node beneath @a local_abspath
 * is switched, using context @a wc_ctx.
 * Use @a scratch_pool for temporary allocations.
 *
 * If @a trail_url is non-NULL, use it to determine if @a local_abspath itself
 * is switched.  It should be any trailing portion of @a local_abspath's
 * expected URL, long enough to include any parts that the caller considers
 * might be changed by a switch.  If it does not match the end of
 * @a local_abspath's actual URL, then report a "switched" status.
 *
 * This function provides a subset of the functionality of
 * svn_wc_revision_status2() and is more efficient if the caller
 * doesn't need all information returned by svn_wc_revision_status2(). */
svn_error_t *
svn_wc__has_switched_subtrees(svn_boolean_t *is_switched,
                              svn_wc_context_t *wc_ctx,
                              const char *local_abspath,
                              const char *trail_url,
                              apr_pool_t *scratch_pool);

/* Set @a *excluded_subtrees to a hash mapping <tt>const char *</tt>
 * local * absolute paths to <tt>const char *</tt> local absolute paths for
 * every path under @a local_abspath in @a wc_ctx which are excluded
 * by the server (e.g. because of authz) or the users.
 * If no excluded paths are found then @a *server_excluded_subtrees
 * is set to @c NULL.
 * Allocate the hash and all items therein from @a result_pool.
 */
svn_error_t *
svn_wc__get_excluded_subtrees(apr_hash_t **server_excluded_subtrees,
                              svn_wc_context_t *wc_ctx,
                              const char *local_abspath,
                              apr_pool_t *result_pool,
                              apr_pool_t *scratch_pool);

/* Indicate in @a *is_modified whether the working copy has local
 * modifications, using context @a wc_ctx.
 *
 * If IGNORE_UNVERSIONED, unversioned paths inside the tree rooted by
 * LOCAL_ABSPATH are not seen as a change, otherwise they are.
 * (svn:ignored paths are always ignored)
 *
 * Use @a scratch_pool for temporary allocations. */
svn_error_t *
svn_wc__has_local_mods(svn_boolean_t *is_modified,
                       svn_wc_context_t *wc_ctx,
                       const char *local_abspath,
                       svn_boolean_t ignore_unversioned,
                       svn_cancel_func_t cancel_func,
                       void *cancel_baton,
                       apr_pool_t *scratch_pool);

/* Renames a working copy from @a from_abspath to @a dst_abspath and makes sure
   open handles are closed to allow this on all platforms.

   Summary: This avoids a file lock problem on wc.db on Windows, that is
            triggered by libsvn_client'ss copy to working copy code. */
svn_error_t *
svn_wc__rename_wc(svn_wc_context_t *wc_ctx,
                  const char *from_abspath,
                  const char *dst_abspath,
                  apr_pool_t *scratch_pool);

/* Set *TMPDIR_ABSPATH to a directory that is suitable for temporary
   files which may need to be moved (atomically and same-device) into
   the working copy indicated by WRI_ABSPATH.  */
svn_error_t *
svn_wc__get_tmpdir(const char **tmpdir_abspath,
                   svn_wc_context_t *wc_ctx,
                   const char *wri_abspath,
                   apr_pool_t *result_pool,
                   apr_pool_t *scratch_pool);

/* Gets information needed by the commit harvester.
 *
 * ### Currently this API is work in progress and is designed for just this
 * ### caller. It is certainly possible (and likely) that this function and
 * ### it's caller will eventually move into a wc and maybe wc_db api.
 */
svn_error_t *
svn_wc__node_get_commit_status(svn_boolean_t *added,
                               svn_boolean_t *deleted,
                               svn_boolean_t *is_replace_root,
                               svn_boolean_t *is_op_root,
                               svn_revnum_t *revision,
                               svn_revnum_t *original_revision,
                               const char **original_repos_relpath,
                               svn_wc_context_t *wc_ctx,
                               const char *local_abspath,
                               apr_pool_t *result_pool,
                               apr_pool_t *scratch_pool);

/* Gets the md5 checksum for the pristine file identified by a sha1_checksum in the
   working copy identified by wri_abspath.

   Wraps svn_wc__db_pristine_get_md5().
 */
svn_error_t *
svn_wc__node_get_md5_from_sha1(const svn_checksum_t **md5_checksum,
                               svn_wc_context_t *wc_ctx,
                               const char *wri_abspath,
                               const svn_checksum_t *sha1_checksum,
                               apr_pool_t *result_pool,
                               apr_pool_t *scratch_pool);

/* Like svn_wc_get_pristine_contents2(), but keyed on the CHECKSUM
   rather than on the local absolute path of the working file.
   WRI_ABSPATH is any versioned path of the working copy in whose
   pristine database we'll be looking for these contents.  */
svn_error_t *
svn_wc__get_pristine_contents_by_checksum(svn_stream_t **contents,
                                          svn_wc_context_t *wc_ctx,
                                          const char *wri_abspath,
                                          const svn_checksum_t *checksum,
                                          apr_pool_t *result_pool,
                                          apr_pool_t *scratch_pool);

/* Gets an array of const char *repos_relpaths of descendants of LOCAL_ABSPATH,
 * which must be the op root of an addition, copy or move. The descendants
 * returned are at the same op_depth, but are to be deleted by the commit
 * processing because they are not present in the local copy.
 */
svn_error_t *
svn_wc__get_not_present_descendants(const apr_array_header_t **descendants,
                                    svn_wc_context_t *wc_ctx,
                                    const char *local_abspath,
                                    apr_pool_t *result_pool,
                                    apr_pool_t *scratch_pool);


/* Checks a node LOCAL_ABSPATH in WC_CTX for several kinds of obstructions
 * for tasks like merge processing.
 *
 * If a node is not obstructed it sets *OBSTRUCTION_STATE to
 * svn_wc_notify_state_inapplicable. If a node is obstructed or when its
 * direct parent does not exist or is deleted return _state_obstructed. When
 * a node doesn't exist but should exist return svn_wc_notify_state_missing.
 *
 * A node is also obstructed if it is marked excluded or server-excluded or when
 * an unversioned file or directory exists. And if NO_WCROOT_CHECK is FALSE,
 * the root of a working copy is also obstructed; this to allow detecting
 * obstructing working copies.
 *
 * If KIND is not NULL, set *KIND to the kind of node registered in the working
 * copy, or SVN_NODE_NONE if the node doesn't
 *
 * If DELETED is not NULL, set *DELETED to TRUE if the node is marked as
 * deleted in the working copy.
 *
 * If EXCLUDED is not NULL, set *EXCLUDED to TRUE if the node is marked as
 * user or server excluded.
 *
 * If PARENT_DEPTH is not NULL, set *PARENT_DEPTH to the depth stored on the
 * parent. (Set to svn_depth_unknown if LOCAL_ABSPATH itself exists as node)
 *
 * All output arguments except OBSTRUCTION_STATE can be NULL to omit the
 * result.
 *
 * This function performs temporary allocations in SCRATCH_POOL.
 */
svn_error_t *
svn_wc__check_for_obstructions(svn_wc_notify_state_t *obstruction_state,
                               svn_node_kind_t *kind,
                               svn_boolean_t *deleted,
                               svn_boolean_t *excluded,
                               svn_depth_t *parent_depth,
                               svn_wc_context_t *wc_ctx,
                               const char *local_abspath,
                               svn_boolean_t no_wcroot_check,
                               apr_pool_t *scratch_pool);


/**
 * A structure which describes various system-generated metadata about
 * a working-copy path or URL.
 *
 * @note Fields may be added to the end of this structure in future
 * versions.  Therefore, users shouldn't allocate structures of this
 * type, to preserve binary compatibility.
 *
 * @since New in 1.7.
 */
typedef struct svn_wc__info2_t
{
  /** Where the item lives in the repository. */
  const char *URL;

  /** The root URL of the repository. */
  const char *repos_root_URL;

  /** The repository's UUID. */
  const char *repos_UUID;

  /** The revision of the object.  If the target is a working-copy
   * path, then this is its current working revision number.  If the target
   * is a URL, then this is the repository revision that it lives in. */
  svn_revnum_t rev;

  /** The node's kind. */
  svn_node_kind_t kind;

  /** The size of the file in the repository (untranslated,
   * e.g. without adjustment of line endings and keyword
   * expansion). Only applicable for file -- not directory -- URLs.
   * For working copy paths, @a size will be #SVN_INVALID_FILESIZE. */
  svn_filesize_t size;

  /** The last revision in which this object changed. */
  svn_revnum_t last_changed_rev;

  /** The date of the last_changed_rev. */
  apr_time_t last_changed_date;

  /** The author of the last_changed_rev. */
  const char *last_changed_author;

  /** An exclusive lock, if present.  Could be either local or remote. */
  svn_lock_t *lock;

  /* Possible information about the working copy, NULL if not valid. */
  struct svn_wc_info_t *wc_info;

} svn_wc__info2_t;

/** The callback invoked by info retrievers.  Each invocation
 * describes @a local_abspath with the information present in @a info.
 * Use @a scratch_pool for all temporary allocation.
 *
 * @since New in 1.7.
 */
typedef svn_error_t *(*svn_wc__info_receiver2_t)(void *baton,
                                                 const char *local_abspath,
                                                 const svn_wc__info2_t *info,
                                                 apr_pool_t *scratch_pool);

/* Walk the children of LOCAL_ABSPATH and push svn_wc__info2_t's through
   RECEIVER/RECEIVER_BATON.  Honor DEPTH while crawling children, and
   filter the pushed items against CHANGELISTS.

   If FETCH_EXCLUDED is TRUE, also fetch excluded nodes.
   If FETCH_ACTUAL_ONLY is TRUE, also fetch actual-only nodes. */
svn_error_t *
svn_wc__get_info(svn_wc_context_t *wc_ctx,
                 const char *local_abspath,
                 svn_depth_t depth,
                 svn_boolean_t fetch_excluded,
                 svn_boolean_t fetch_actual_only,
                 const apr_array_header_t *changelists,
                 svn_wc__info_receiver2_t receiver,
                 void *receiver_baton,
                 svn_cancel_func_t cancel_func,
                 void *cancel_baton,
                 apr_pool_t *scratch_pool);

/* Alternative version of svn_wc_delete4().
 * It can delete multiple TARGETS more efficiently (within a single sqlite
 * transaction per working copy), but lacks support for moves.
 *
 * ### Inconsistency: if DELETE_UNVERSIONED_TARGET is FALSE and a target is
 *     unversioned, svn_wc__delete_many() will continue whereas
 *     svn_wc_delete4() will throw an error.
 */
svn_error_t *
svn_wc__delete_many(svn_wc_context_t *wc_ctx,
                    const apr_array_header_t *targets,
                    svn_boolean_t keep_local,
                    svn_boolean_t delete_unversioned_target,
                    svn_cancel_func_t cancel_func,
                    void *cancel_baton,
                    svn_wc_notify_func2_t notify_func,
                    void *notify_baton,
                    apr_pool_t *scratch_pool);


/* If the node at LOCAL_ABSPATH was moved away set *MOVED_TO_ABSPATH to
 * the absolute path of the copied move-target node, and *COPY_OP_ROOT_ABSPATH
 * to the absolute path of the root node of the copy operation.
 *
 * If the node was not moved, set *MOVED_TO_ABSPATH and *COPY_OP_ROOT_ABSPATH
 * to NULL.
 *
 * Either MOVED_TO_ABSPATH or OP_ROOT_ABSPATH may be NULL to indicate
 * that the caller is not interested in the result.
 */
svn_error_t *
svn_wc__node_was_moved_away(const char **moved_to_abspath,
                            const char **copy_op_root_abspath,
                            svn_wc_context_t *wc_ctx,
                            const char *local_abspath,
                            apr_pool_t *result_pool,
                            apr_pool_t *scratch_pool);

/* If the node at LOCAL_ABSPATH was moved here set *MOVED_FROM_ABSPATH to
 * the absolute path of the deleted move-source node, and set
 * *DELETE_OP_ROOT_ABSPATH to the absolute path of the root node of the
 * delete operation.
 *
 * If the node was not moved, set *MOVED_FROM_ABSPATH and
 * *DELETE_OP_ROOT_ABSPATH to NULL.
 *
 * Either MOVED_FROM_ABSPATH or OP_ROOT_ABSPATH may be NULL to indicate
 * that the caller is not interested in the result.
 */
svn_error_t *
svn_wc__node_was_moved_here(const char **moved_from_abspath,
                            const char **delete_op_root_abspath,
                            svn_wc_context_t *wc_ctx,
                            const char *local_abspath,
                            apr_pool_t *result_pool,
                            apr_pool_t *scratch_pool);

/* During an upgrade to wc-ng, supply known details about an existing
 * external.  The working copy will suck in and store the information supplied
 * about the existing external at @a local_abspath. */
svn_error_t *
svn_wc__upgrade_add_external_info(svn_wc_context_t *wc_ctx,
                                  const char *local_abspath,
                                  svn_node_kind_t kind,
                                  const char *def_local_abspath,
                                  const char *repos_relpath,
                                  const char *repos_root_url,
                                  const char *repos_uuid,
                                  svn_revnum_t def_peg_revision,
                                  svn_revnum_t def_revision,
                                  apr_pool_t *scratch_pool);

/* If the URL for @a item is relative, then using the repository root
   URL @a repos_root_url and the parent directory URL @parent_dir_url,
   resolve it into an absolute URL and save it in @a *resolved_url.

   Regardless if the URL is absolute or not, if there are no errors,
   the URL returned in @a *resolved_url will be canonicalized.

   The following relative URL formats are supported:

     ../    relative to the parent directory of the external
     ^/     relative to the repository root
     //     relative to the scheme
     /      relative to the server's hostname

   The ../ and ^/ relative URLs may use .. to remove path elements up
   to the server root.

   The external URL should not be canonicalized before calling this function,
   as otherwise the scheme relative URL '//host/some/path' would have been
   canonicalized to '/host/some/path' and we would not be able to match on
   the leading '//'. */
svn_error_t *
svn_wc__resolve_relative_external_url(const char **resolved_url,
                                      const svn_wc_external_item2_t *item,
                                      const char *repos_root_url,
                                      const char *parent_dir_url,
                                      apr_pool_t *result_pool,
                                      apr_pool_t *scratch_pool);

typedef enum svn_wc__external_description_format_t
{
  /* LOCALPATH [-r PEG] URL */
  svn_wc__external_description_format_1 = 0,

  /* [-r REV] URL[@PEG] LOCALPATH, introduced in Subversion 1.5 */
  svn_wc__external_description_format_2
} svn_wc__external_description_format_t;

/* Additional information about what the external's parser has parsed. */
typedef struct svn_wc__externals_parser_info_t
{
  /* The syntax format used by the external description. */
  svn_wc__external_description_format_t format;

  /* The string used for defining the operative revision, i.e.
     "-rN", "-rHEAD", or "-r{DATE}".
     NULL if revision was not given. */
  const char *rev_str;

  /* The string used for defining the peg revision (equals rev_str in
     format 1, is "@N", or "@HEAD" or "@{DATE}" in format 2).
     NULL if peg revision was not given. */
  const char *peg_rev_str;

} svn_wc__externals_parser_info_t;

/* Like svn_wc_parse_externals_description3() but returns an additional array
 * with elements of type svn_wc__externals_parser_info_t in @a *parser_infos_p.
 * @a parser_infos_p may be NULL if not required by the caller.
 */
svn_error_t *
svn_wc__parse_externals_description(apr_array_header_t **externals_p,
                                    apr_array_header_t **parser_infos_p,
                                    const char *defining_directory,
                                    const char *desc,
                                    svn_boolean_t canonicalize_url,
                                    apr_pool_t *pool);

/**
 * Set @a *editor and @a *edit_baton to an editor that generates
 * #svn_wc_status3_t structures and sends them through @a status_func /
 * @a status_baton.  @a anchor_abspath is a working copy directory
 * directory which will be used as the root of our editor.  If @a
 * target_basename is not "", it represents a node in the @a anchor_abspath
 * which is the subject of the editor drive (otherwise, the @a
 * anchor_abspath is the subject).
 *
 * If @a set_locks_baton is non-@c NULL, it will be set to a baton that can
 * be used in a call to the svn_wc_status_set_repos_locks() function.
 *
 * Callers drive this editor to describe working copy out-of-dateness
 * with respect to the repository.  If this information is not
 * available or not desired, callers should simply call the
 * close_edit() function of the @a editor vtable.
 *
 * If the editor driver calls @a editor's set_target_revision() vtable
 * function, then when the edit drive is completed, @a *edit_revision
 * will contain the revision delivered via that interface.
 *
 * Assuming the target is a directory, then:
 *
 *   - If @a get_all is @c FALSE, then only locally-modified entries will be
 *     returned.  If @c TRUE, then all entries will be returned.
 *
 *   - If @a depth is #svn_depth_empty, a status structure will
 *     be returned for the target only; if #svn_depth_files, for the
 *     target and its immediate file children; if
 *     #svn_depth_immediates, for the target and its immediate
 *     children; if #svn_depth_infinity, for the target and
 *     everything underneath it, fully recursively.
 *
 *     If @a depth is #svn_depth_unknown, take depths from the
 *     working copy and behave as above in each directory's case.
 *
 *     If the given @a depth is incompatible with the depth found in a
 *     working copy directory, the found depth always governs.
 *
 * If @a check_working_copy is not set, do not scan the working copy
 * for local modifications, taking only the BASE tree into account.
 *
 * If @a no_ignore is set, statuses that would typically be ignored
 * will instead be reported.
 *
 * @a ignore_patterns is an array of file patterns matching
 * unversioned files to ignore for the purposes of status reporting,
 * or @c NULL if the default set of ignorable file patterns should be used.
 *
 * If @a cancel_func is non-NULL, call it with @a cancel_baton while building
 * the @a statushash to determine if the client has canceled the operation.
 *
 * If @a depth_as_sticky is set handle @a depth like when depth_is_sticky is
 * passed for updating. This will show excluded nodes show up as added in the
 * repository.
 *
 * If @a server_performs_filtering is TRUE, assume that the server handles
 * the ambient depth filtering, so this doesn't have to be handled in the
 * editor.
 *
 * Allocate the editor itself in @a result_pool, and use @a scratch_pool
 * for temporary allocations. The editor will do its temporary allocations
 * in a subpool of @a result_pool.
 *
 * @since New in 1.8.
 */
svn_error_t *
svn_wc__get_status_editor(const svn_delta_editor_t **editor,
                          void **edit_baton,
                          void **set_locks_baton,
                          svn_revnum_t *edit_revision,
                          svn_wc_context_t *wc_ctx,
                          const char *anchor_abspath,
                          const char *target_basename,
                          svn_depth_t depth,
                          svn_boolean_t get_all,
                          svn_boolean_t check_working_copy,
                          svn_boolean_t no_ignore,
                          svn_boolean_t depth_as_sticky,
                          svn_boolean_t server_performs_filtering,
                          const apr_array_header_t *ignore_patterns,
                          svn_wc_status_func4_t status_func,
                          void *status_baton,
                          svn_cancel_func_t cancel_func,
                          void *cancel_baton,
                          apr_pool_t *result_pool,
                          apr_pool_t *scratch_pool);


/**
 * Set @a *editor and @a *edit_baton to an editor and baton for updating a
 * working copy.
 *
 * @a anchor_abspath is a local working copy directory, with a fully recursive
 * write lock in @a wc_ctx, which will be used as the root of our editor.
 *
 * @a target_basename is the entry in @a anchor_abspath that will actually be
 * updated, or the empty string if all of @a anchor_abspath should be updated.
 *
 * The editor invokes @a notify_func with @a notify_baton as the update
 * progresses, if @a notify_func is non-NULL.
 *
 * If @a cancel_func is non-NULL, the editor will invoke @a cancel_func with
 * @a cancel_baton as the update progresses to see if it should continue.
 *
 * If @a conflict_func is non-NULL, then invoke it with @a
 * conflict_baton whenever a conflict is encountered, giving the
 * callback a chance to resolve the conflict before the editor takes
 * more drastic measures (such as marking a file conflicted, or
 * bailing out of the update).
 *
 * If @a external_func is non-NULL, then invoke it with @a external_baton
 * whenever external changes are encountered, giving the callback a chance
 * to store the external information for processing.
 *
 * If @a diff3_cmd is non-NULL, then use it as the diff3 command for
 * any merging; otherwise, use the built-in merge code.
 *
 * @a preserved_exts is an array of filename patterns which, when
 * matched against the extensions of versioned files, determine for
 * which such files any related generated conflict files will preserve
 * the original file's extension as their own.  If a file's extension
 * does not match any of the patterns in @a preserved_exts (which is
 * certainly the case if @a preserved_exts is @c NULL or empty),
 * generated conflict files will carry Subversion's custom extensions.
 *
 * @a target_revision is a pointer to a revision location which, after
 * successful completion of the drive of this editor, will be
 * populated with the revision to which the working copy was updated.
 *
 * @a wcroot_iprops is a hash mapping const char * absolute working copy
 * paths which are working copy roots (at or under the target within the
 * constraints dictated by @a depth) to depth-first ordered arrays of
 * svn_prop_inherited_item_t * structures which represent the inherited
 * properties for the base of those paths at @a target_revision.  After a
 * successful drive of this editor, the base nodes for these paths will
 * have their inherited properties cache updated with the values from
 * @a wcroot_iprops.
 *
 * If @a use_commit_times is TRUE, then all edited/added files will
 * have their working timestamp set to the last-committed-time.  If
 * FALSE, the working files will be touched with the 'now' time.
 *
 * If @a allow_unver_obstructions is TRUE, then allow unversioned
 * obstructions when adding a path.
 *
 * If @a adds_as_modification is TRUE, a local addition at the same path
 * as an incoming addition of the same node kind results in a normal node
 * with a possible local modification, instead of a tree conflict.
 *
 * If @a depth is #svn_depth_infinity, update fully recursively.
 * Else if it is #svn_depth_immediates, update the uppermost
 * directory, its file entries, and the presence or absence of
 * subdirectories (but do not descend into the subdirectories).
 * Else if it is #svn_depth_files, update the uppermost directory
 * and its immediate file entries, but not subdirectories.
 * Else if it is #svn_depth_empty, update exactly the uppermost
 * target, and don't touch its entries.
 *
 * If @a depth_is_sticky is set and @a depth is not
 * #svn_depth_unknown, then in addition to updating PATHS, also set
 * their sticky ambient depth value to @a depth.
 *
 * If @a server_performs_filtering is TRUE, assume that the server handles
 * the ambient depth filtering, so this doesn't have to be handled in the
 * editor.
 *
 * If @a clean_checkout is TRUE, assume that we are checking out into an
 * empty directory, and so bypass a number of conflict checks that are
 * unnecessary in this case.
 *
 * If @a fetch_dirents_func is not NULL, the update editor may call this
 * callback, when asked to perform a depth restricted update. It will do this
 * before returning the editor to allow using the primary ra session for this.
 *
 * @since New in 1.8.
 */
svn_error_t *
svn_wc__get_update_editor(const svn_delta_editor_t **editor,
                          void **edit_baton,
                          svn_revnum_t *target_revision,
                          svn_wc_context_t *wc_ctx,
                          const char *anchor_abspath,
                          const char *target_basename,
                          apr_hash_t *wcroot_iprops,
                          svn_boolean_t use_commit_times,
                          svn_depth_t depth,
                          svn_boolean_t depth_is_sticky,
                          svn_boolean_t allow_unver_obstructions,
                          svn_boolean_t adds_as_modification,
                          svn_boolean_t server_performs_filtering,
                          svn_boolean_t clean_checkout,
                          const char *diff3_cmd,
                          const apr_array_header_t *preserved_exts,
                          svn_wc_dirents_func_t fetch_dirents_func,
                          void *fetch_dirents_baton,
                          svn_wc_conflict_resolver_func2_t conflict_func,
                          void *conflict_baton,
                          svn_wc_external_update_t external_func,
                          void *external_baton,
                          svn_cancel_func_t cancel_func,
                          void *cancel_baton,
                          svn_wc_notify_func2_t notify_func,
                          void *notify_baton,
                          apr_pool_t *result_pool,
                          apr_pool_t *scratch_pool);


/**
 * A variant of svn_wc__get_update_editor().
 *
 * Set @a *editor and @a *edit_baton to an editor and baton for "switching"
 * a working copy to a new @a switch_url.  (Right now, this URL must be
 * within the same repository that the working copy already comes
 * from.)  @a switch_url must not be @c NULL.
 *
 * All other parameters behave as for svn_wc__get_update_editor().
 *
 * @since New in 1.8.
 */
svn_error_t *
svn_wc__get_switch_editor(const svn_delta_editor_t **editor,
                          void **edit_baton,
                          svn_revnum_t *target_revision,
                          svn_wc_context_t *wc_ctx,
                          const char *anchor_abspath,
                          const char *target_basename,
                          const char *switch_url,
                          apr_hash_t *wcroot_iprops,
                          svn_boolean_t use_commit_times,
                          svn_depth_t depth,
                          svn_boolean_t depth_is_sticky,
                          svn_boolean_t allow_unver_obstructions,
                          svn_boolean_t server_performs_filtering,
                          const char *diff3_cmd,
                          const apr_array_header_t *preserved_exts,
                          svn_wc_dirents_func_t fetch_dirents_func,
                          void *fetch_dirents_baton,
                          svn_wc_conflict_resolver_func2_t conflict_func,
                          void *conflict_baton,
                          svn_wc_external_update_t external_func,
                          void *external_baton,
                          svn_cancel_func_t cancel_func,
                          void *cancel_baton,
                          svn_wc_notify_func2_t notify_func,
                          void *notify_baton,
                          apr_pool_t *result_pool,
                          apr_pool_t *scratch_pool);



/**
 * Return an @a editor/@a edit_baton for diffing a working copy against the
 * repository. The editor is allocated in @a result_pool; temporary
 * calculations are performed in @a scratch_pool.
 *
 * This editor supports diffing either the actual files and properties in the
 * working copy (when @a use_text_base is #FALSE), or the current pristine
 * information (when @a use_text_base is #TRUE) against the editor driver.
 *
 * @a anchor_abspath/@a target represent the base of the hierarchy to be
 * compared. The diff callback paths will be relative to this path.
 *
 * Diffs will be reported as valid relpaths, with @a anchor_abspath being
 * the root ("").
 *
 * @a diff_processor will retrieve the diff report.
 *
 * If @a depth is #svn_depth_empty, just diff exactly @a target or
 * @a anchor_path if @a target is empty.  If #svn_depth_files then do the same
 * and for top-level file entries as well (if any).  If
 * #svn_depth_immediates, do the same as #svn_depth_files but also diff
 * top-level subdirectories at #svn_depth_empty.  If #svn_depth_infinity,
 * then diff fully recursively. If @a depth is #svn_depth_unknown, then...
 *
 *   ### ... then the @a server_performs_filtering option is meaningful.
 *   ### But what does this depth mean exactly? Something about 'ambient'
 *   ### depth? How does it compare with depth 'infinity'?
 *
 * @a ignore_ancestry determines whether paths that have discontinuous node
 * ancestry are treated as delete/add or as simple modifications.  If
 * @a ignore_ancestry is @c FALSE, then any discontinuous node ancestry will
 * result in the diff given as a full delete followed by an add.
 *
 * @a show_copies_as_adds determines whether paths added with history will
 * appear as a diff against their copy source, or whether such paths will
 * appear as if they were newly added in their entirety.
 *
 * If @a use_git_diff_format is TRUE, copied paths will be treated as added
 * if they weren't modified after being copied. This allows the callbacks
 * to generate appropriate --git diff headers for such files.
 *
 * Normally, the difference from repository->working_copy is shown. If
 * @a reverse_order is TRUE, then we want to show working_copy->repository
 * diffs. Most of the reversal is done by the caller; here we just swap the
 * order of reporting a replacement so that the local addition is reported
 * before the remote delete. (The caller's diff processor can then transform
 * adds into deletes and deletes into adds, but it can't reorder the output.)
 *
 * If @a cancel_func is non-NULL, it will be used along with @a cancel_baton
 * to periodically check if the client has canceled the operation.
 *
 * @a changelist_filter is an array of <tt>const char *</tt> changelist
 * names, used as a restrictive filter on items whose differences are
 * reported; that is, don't generate diffs about any item unless
 * it's a member of one of those changelists.  If @a changelist_filter is
 * empty (or altogether @c NULL), no changelist filtering occurs.
 *
 * If @a server_performs_filtering is TRUE, assume that the server handles
 * the ambient depth filtering, so this doesn't have to be handled in the
 * editor.
 *
 *
 * A diagram illustrating how this function is used.
 *
 *   Steps 1 and 2 create the chain; step 3 drives it.
 *
 *   1.                    svn_wc__get_diff_editor(diff_cbs)
 *                                       |           ^
 *   2.         svn_ra_do_diff3(editor)  |           |
 *                    |           ^      |           |
 *                    v           |      v           |
 *           +----------+       +----------+       +----------+
 *           |          |       |          |       |          |
 *      +--> | reporter | ----> |  editor  | ----> | diff_cbs | ----> text
 *      |    |          |       |          |       |          |       out
 *      |    +----------+       +----------+       +----------+
 *      |
 *   3. svn_wc_crawl_revisions5(WC,reporter)
 *
 *
 * @since New in 1.8.
 */
svn_error_t *
svn_wc__get_diff_editor(const svn_delta_editor_t **editor,
                        void **edit_baton,
                        svn_wc_context_t *wc_ctx,
                        const char *anchor_abspath,
                        const char *target,
                        svn_depth_t depth,
                        svn_boolean_t ignore_ancestry,
                        svn_boolean_t use_text_base,
                        svn_boolean_t reverse_order,
                        svn_boolean_t server_performs_filtering,
                        const apr_array_header_t *changelist_filter,
                        const svn_diff_tree_processor_t *diff_processor,
                        svn_cancel_func_t cancel_func,
                        void *cancel_baton,
                        apr_pool_t *result_pool,
                        apr_pool_t *scratch_pool);

/** Callback for the svn_diff_tree_processor_t wrapper, to allow handling
 *  notifications like how the repos diff in libsvn_client does.
 *
 * Probably only necessary while transitioning to svn_diff_tree_processor_t
 */
typedef svn_error_t *
        (*svn_wc__diff_state_handle_t)(svn_boolean_t tree_conflicted,
                                       svn_wc_notify_state_t *state,
                                       svn_wc_notify_state_t *prop_state,
                                       const char *relpath,
                                       svn_node_kind_t kind,
                                       svn_boolean_t before_op,
                                       svn_boolean_t for_add,
                                       svn_boolean_t for_delete,
                                       void *state_baton,
                                       apr_pool_t *scratch_pool);

/** Callback for the svn_diff_tree_processor_t wrapper, to allow handling
 *  notifications like how the repos diff in libsvn_client does.
 *
 * Probably only necessary while transitioning to svn_diff_tree_processor_t
 */
typedef svn_error_t *
        (*svn_wc__diff_state_close_t)(const char *relpath,
                                      svn_node_kind_t kind,
                                      void *state_baton,
                                      apr_pool_t *scratch_pool);

/** Callback for the svn_diff_tree_processor_t wrapper, to allow handling
 *  absent nodes.
 *
 * Probably only necessary while transitioning to svn_diff_tree_processor_t
 */
typedef svn_error_t *
        (*svn_wc__diff_state_absent_t)(const char *relpath,
                                       void *state_baton,
                                       apr_pool_t *scratch_pool);

/** Obtains a diff processor that will drive the diff callbacks when it
 * is invoked.
 */
svn_error_t *
svn_wc__wrap_diff_callbacks(const svn_diff_tree_processor_t **diff_processor,
                            const svn_wc_diff_callbacks4_t *callbacks,
                            void *callback_baton,
                            svn_boolean_t walk_deleted_dirs,
                            apr_pool_t *result_pool,
                            apr_pool_t *scratch_pool);


/**
 * Assuming @a local_abspath itself or any of its children are under version
 * control or a tree conflict victim and in a state of conflict, take these
 * nodes out of this state.
 *
 * If @a resolve_text is TRUE then any text conflict is resolved,
 * if @a resolve_tree is TRUE then any tree conflicts are resolved.
 * If @a resolve_prop is set to "" all property conflicts are resolved,
 * if it is set to any other string value, conflicts on that specific
 * property are resolved and when resolve_prop is NULL, no property
 * conflicts are resolved.
 *
 * If @a depth is #svn_depth_empty, act only on @a local_abspath; if
 * #svn_depth_files, resolve @a local_abspath and its conflicted file
 * children (if any); if #svn_depth_immediates, resolve @a local_abspath
 * and all its immediate conflicted children (both files and directories,
 * if any); if #svn_depth_infinity, resolve @a local_abspath and every
 * conflicted file or directory anywhere beneath it.
 *
 * If @a conflict_choice is #svn_wc_conflict_choose_base, resolve the
 * conflict with the old file contents; if
 * #svn_wc_conflict_choose_mine_full, use the original working contents;
 * if #svn_wc_conflict_choose_theirs_full, the new contents; and if
 * #svn_wc_conflict_choose_merged, don't change the contents at all,
 * just remove the conflict status, which is the pre-1.5 behavior.
 *
 * If @a conflict_choice is #svn_wc_conflict_choose_unspecified, invoke the
 * @a conflict_func with the @a conflict_baton argument to obtain a
 * resolution decision for each conflict.
 *
 * #svn_wc_conflict_choose_theirs_conflict and
 * #svn_wc_conflict_choose_mine_conflict are not legal for binary
 * files or properties.
 *
 * @a wc_ctx is a working copy context, with a write lock, for @a
 * local_abspath.
 *
 * The implementation details are opaque, as our "conflicted" criteria
 * might change over time.  (At the moment, this routine removes the
 * three fulltext 'backup' files and any .prej file created in a conflict,
 * and modifies @a local_abspath's entry.)
 *
 * If @a local_abspath is not under version control and not a tree
 * conflict, return #SVN_ERR_ENTRY_NOT_FOUND. If @a path isn't in a
 * state of conflict to begin with, do nothing, and return #SVN_NO_ERROR.
 *
 * If @c local_abspath was successfully taken out of a state of conflict,
 * report this information to @c notify_func (if non-@c NULL.)  If only
 * text, only property, or only tree conflict resolution was requested,
 * and it was successful, then success gets reported.
 *
 * Temporary allocations will be performed in @a scratch_pool.
 *
 * @since New in 1.8.
 */
svn_error_t *
svn_wc__resolve_conflicts(svn_wc_context_t *wc_ctx,
                          const char *local_abspath,
                          svn_depth_t depth,
                          svn_boolean_t resolve_text,
                          const char *resolve_prop,
                          svn_boolean_t resolve_tree,
                          svn_wc_conflict_choice_t conflict_choice,
                          svn_wc_conflict_resolver_func2_t conflict_func,
                          void *conflict_baton,
                          svn_cancel_func_t cancel_func,
                          void *cancel_baton,
                          svn_wc_notify_func2_t notify_func,
                          void *notify_baton,
                          apr_pool_t *scratch_pool);

/**
 * Resolve the text conflict at LOCAL_ABSPATH as per CHOICE, and then
 * mark the conflict resolved.
 * The working copy must already be locked for resolving, e.g. by calling
 * svn_wc__acquire_write_lock_for_resolve() first.
 * @since New in 1.10.
 */
svn_error_t *
svn_wc__conflict_text_mark_resolved(svn_wc_context_t *wc_ctx,
                                    const char *local_abspath,
                                    svn_wc_conflict_choice_t choice,
                                    svn_cancel_func_t cancel_func,
                                    void *cancel_baton,
                                    svn_wc_notify_func2_t notify_func,
                                    void *notify_baton,
                                    apr_pool_t *scratch_pool);

/**
 * Resolve the conflicted property PROPNAME at LOCAL_ABSPATH as per CHOICE,
 * and then mark the conflict resolved.  If MERGED_VALUE is not NULL, this is
 * the new merged property, used when choosing #svn_wc_conflict_choose_merged.
 *
 * The working copy must already be locked for resolving, e.g. by calling
 * svn_wc__acquire_write_lock_for_resolve() first.
 * @since New in 1.10.
 */
svn_error_t *
svn_wc__conflict_prop_mark_resolved(svn_wc_context_t *wc_ctx,
                                    const char *local_abspath,
                                    const char *propname,
                                    svn_wc_conflict_choice_t choice,
                                    const svn_string_t *merged_value,
                                    svn_wc_notify_func2_t notify_func,
                                    void *notify_baton,
                                    apr_pool_t *scratch_pool);

/* Resolve a tree conflict where the victim at LOCAL_ABSPATH is a directory
 * which was locally deleted, replaced or moved away, and which received an
 * arbitrary incoming change during an update or switch operation.
 *
 * The conflict is resolved by accepting the current working copy state and
 * breaking the 'moved-here' link for any files or directories which were
 * moved out of the victim directory before the update operation.
 * As a result, any such files or directories become copies (rather than moves)
 * of content which the victim directory contained before it was updated.
 *
 * The tree conflict at LOCAL_ABSPATH must have the following properties or
 * SVN_ERR_WC_CONFLICT_RESOLVER_FAILURE will be returned:
 *
 * operation: svn_wc_operation_update or svn_wc_operation_switch
 * local change: svn_wc_conflict_reason_deleted or
 *               svn_wc_conflict_reason_replaced or
 *               svn_wc_conflict_reason_moved_away
 * incoming change: any
 *
 * The working copy must already be locked for resolving, e.g. by calling
 * svn_wc__acquire_write_lock_for_resolve() first.
 *
 * @since New in 1.10.
 */
svn_error_t *
svn_wc__conflict_tree_update_break_moved_away(svn_wc_context_t *wc_ctx,
                                              const char *local_abspath,
                                              svn_cancel_func_t cancel_func,
                                              void *cancel_baton,
                                              svn_wc_notify_func2_t notify_func,
                                              void *notify_baton,
                                              apr_pool_t *scratch_pool);


/* Resolve a tree conflict where the victim at LOCAL_ABSPATH is a directory
 * which was locally deleted or replaced, and which received an edit (some
 * change inside the directory, or a change to the direcotory's properties)
 * during an update or switch operation.
 *
 * The conflict is resolved by keeping the victim deleted, and propagating
 * its tree conflict to any children which were moved out of the directory
 * before the update operation.
 * As a result, any such files or directories become victims of the tree
 * conflict as well and must be resolved independently.
 * Additionally, LOCAL_ABSPATH itself may become the victim of a different
 * tree conflict as a result of resolving the existing tree conflict.
 *
 * The tree conflict at LOCAL_ABSPATH must have the following properties or
 * SVN_ERR_WC_CONFLICT_RESOLVER_FAILURE will be returned:
 *
 * operation: svn_wc_operation_update or svn_wc_operation_switch
 * local change: svn_wc_conflict_reason_deleted or
 *               svn_wc_conflict_reason_replaced
 * incoming change: svn_wc_conflict_action_edit
 *
 * If this conflict cannot be resolved because the conflict cannot be
 * propagated to moved-away children, this function returns
 * SVN_ERR_WC_OBSTRUCTED_UPDATE or SVN_ERR_WC_FOUND_CONFLICT.
 * The caller should continue by resolving other conflicts and attempt to
 * resolve this conflict again later.
 *
 * The working copy must already be locked for resolving, e.g. by calling
 * svn_wc__acquire_write_lock_for_resolve() first.
 *
 * @since New in 1.10.
 */
svn_error_t *
svn_wc__conflict_tree_update_raise_moved_away(svn_wc_context_t *wc_ctx,
                                              const char *local_abspath,
                                              svn_cancel_func_t cancel_func,
                                              void *cancel_baton,
                                              svn_wc_notify_func2_t notify_func,
                                              void *notify_baton,
                                              apr_pool_t *scratch_pool);

/* Resolve a tree conflict where the victim at LOCAL_ABSPATH is a file or
 * directory which was locally moved away, and which received an edit (some
 * change inside the directory or file, or a change to properties) during an
 * update or switch operation.
 *
 * The conflict is resolved by keeping the victim moved-away, and propagating
 * the incoming edits to the victim's moved-to location.
 *
 * The tree conflict at LOCAL_ABSPATH must have the following properties or
 * SVN_ERR_WC_CONFLICT_RESOLVER_FAILURE will be returned:
 *
 * operation: svn_wc_operation_update or svn_wc_operation_switch
 * local change: svn_wc_conflict_reason_moved_away
 * incoming change: svn_wc_conflict_action_edit
 *
 * If this conflict cannot be resolved this function returns
 * SVN_ERR_WC_OBSTRUCTED_UPDATE or SVN_ERR_WC_FOUND_CONFLICT.
 * The caller should continue by resolving other conflicts and attempt to
 * resolve this conflict again later.
 *
 * The working copy must already be locked for resolving, e.g. by calling
 * svn_wc__acquire_write_lock_for_resolve() first.
 *
 * @since New in 1.10.
 */
svn_error_t *
svn_wc__conflict_tree_update_moved_away_node(svn_wc_context_t *wc_ctx,
                                             const char *local_abspath,
                                             svn_cancel_func_t cancel_func,
                                             void *cancel_baton,
                                             svn_wc_notify_func2_t notify_func,
                                             void *notify_baton,
                                             apr_pool_t *scratch_pool);

/* Merge local changes from a tree conflict victim of an incoming deletion
 * to the specified DEST_ABSPATH added during an update. Both LOCAL_ABSPATH
 * and DEST_ABSPATH must be directories.
 *
 * Assuming DEST_ABSPATH is the correct move destination, this function
 * allows local changes to "follow" incoming moves during updates.
 *
 * @since New in 1.10. */
svn_error_t *
svn_wc__conflict_tree_update_incoming_move(svn_wc_context_t *wc_ctx,
                                           const char *local_abspath,
                                           const char *dest_abspath,
                                           svn_cancel_func_t cancel_func,
                                           void *cancel_baton,
                                           svn_wc_notify_func2_t notify_func,
                                           void *notify_baton,
                                           apr_pool_t *scratch_pool);

/* Resolve a 'local dir add vs incoming dir add' tree conflict upon update
 * by merging the locally added directory with the incoming added directory.
 *
 * @since New in 1.10. */
svn_error_t *
svn_wc__conflict_tree_update_local_add(svn_wc_context_t *wc_ctx,
                                       const char *local_abspath,
                                       svn_cancel_func_t cancel_func,
                                       void *cancel_baton,
                                       svn_wc_notify_func2_t notify_func,
                                       void *notify_baton,
                                       apr_pool_t *scratch_pool);

/* Find nodes in the working copy which corresponds to the new location
 * MOVED_TO_REPOS_RELPATH of the tree conflict victim at VICTIM_ABSPATH.
 * The nodes must be of the same node kind as VICTIM_NODE_KIND.
 * If no such node can be found, set *POSSIBLE_TARGETS to an empty array.
 *
 * The nodes should be useful for conflict resolution, e.g. it should be
 * possible to merge changes into these nodes to resolve an incoming-move
 * tree conflict. But the exact criteria for selecting a node are left
 * to the implementation of this function.
 * Note that this function may not necessarily return a node which was
 * actually moved. The only hard guarantee is that the node corresponds to
 * the repository relpath MOVED_TO_REPOS_RELPATH specified by the caller.
 * Users should perform a sanity check on the results returned from this
 * function, e.g. establish whether the MOVED_TO_REPOS_RELPATH at its
 * current checked-out revision shares ancestry with the conflict victim.
 */
svn_error_t *
svn_wc__guess_incoming_move_target_nodes(apr_array_header_t **possible_targets,
                                         svn_wc_context_t *wc_ctx,
                                         const char *victim_abspath,
                                         svn_node_kind_t victim_node_kind,
                                         const char *moved_to_repos_relpath,
                                         apr_pool_t *result_pool,
                                         apr_pool_t *scratch_pool);

/**
 * Move @a src_abspath to @a dst_abspath, by scheduling @a dst_abspath
 * for addition to the repository, remembering the history. Mark @a src_abspath
 * as deleted after moving.@a wc_ctx is used for accessing the working copy and
 * must contain a write lock for the parent directory of @a src_abspath and
 * @a dst_abspath.
 *
 * If @a metadata_only is TRUE then this is a database-only operation and
 * the working directories and files are not changed.
 *
 * @a src_abspath must be a file or directory under version control;
 * the parent of @a dst_abspath must be a directory under version control
 * in the same working copy; @a dst_abspath will be the name of the copied
 * item, and it must not exist already if @a metadata_only is FALSE.  Note that
 * when @a src points to a versioned file, the working file doesn't
 * necessarily exist in which case its text-base is used instead.
 *
 * If @a allow_mixed_revisions is @c FALSE, #SVN_ERR_WC_MIXED_REVISIONS
 * will be raised if the move source is a mixed-revision subtree.
 * If @a allow_mixed_revisions is TRUE, a mixed-revision move source is
 * allowed but the move will degrade to a copy and a delete without local
 * move tracking. This parameter should be set to FALSE except where backwards
 * compatibility to svn_wc_move() is required.
 *
 * If @a cancel_func is non-NULL, call it with @a cancel_baton at
 * various points during the operation.  If it returns an error
 * (typically #SVN_ERR_CANCELLED), return that error immediately.
 *
 * If @a notify_func is non-NULL, call it with @a notify_baton and the path
 * of the root node (only) of the destination.
 *
 * Use @a scratch_pool for temporary allocations.
 *
 * @since New in 1.8.
 */
svn_error_t *
svn_wc__move2(svn_wc_context_t *wc_ctx,
              const char *src_abspath,
              const char *dst_abspath,
              svn_boolean_t metadata_only,
              svn_boolean_t allow_mixed_revisions,
              svn_cancel_func_t cancel_func,
              void *cancel_baton,
              svn_wc_notify_func2_t notify_func,
              void *notify_baton,
              apr_pool_t *scratch_pool);


/* During merge when we encounter added directories, we add them using
   svn_wc_add4(), recording its original location, etc. But at that time
   we don't have its original properties. This function allows updating the
   BASE properties of such a special added node, but only before it receives
   other changes.

   NEW_ORIGINAL_PROPS is a new set of properties, including entry props that
   will be applied to LOCAL_ABSPATH as pristine properties.

   The copyfrom_* arguments are used to verify (some of) the assumptions of
   this function */
svn_error_t *
svn_wc__complete_directory_add(svn_wc_context_t *wc_ctx,
                               const char *local_abspath,
                               apr_hash_t *new_original_props,
                               const char *copyfrom_url,
                               svn_revnum_t copyfrom_rev,
                               apr_pool_t *scratch_pool);


/* Acquire a write lock on LOCAL_ABSPATH or an ancestor that covers
   all possible paths affected by resolving the conflicts in the tree
   LOCAL_ABSPATH.  Set *LOCK_ROOT_ABSPATH to the path of the lock
   obtained. */
svn_error_t *
svn_wc__acquire_write_lock_for_resolve(const char **lock_root_abspath,
                                       svn_wc_context_t *wc_ctx,
                                       const char *local_abspath,
                                       apr_pool_t *result_pool,
                                       apr_pool_t *scratch_pool);

/* The implementation of svn_wc_diff6(), but reporting to a diff processor
 *
 * New mode, when ANCHOR_AT_GIVEN_PATHS is true:
 *
 *   Anchor the DIFF_PROCESSOR at LOCAL_ABSPATH.
 *
 * Backward compatibility mode for svn_wc_diff6(),
 * when ANCHOR_AT_GIVEN_PATHS is false:
 *
 *   Send diff processor relpaths relative to LOCAL_ABSPATH if it is a
 *   directory; otherwise, relative to the parent of LOCAL_ABSPATH.
 *   This matches the "anchor and target" semantics of svn_wc_diff6().
 */
svn_error_t *
svn_wc__diff7(svn_boolean_t anchor_at_given_paths,
              svn_wc_context_t *wc_ctx,
              const char *local_abspath,
              svn_depth_t depth,
              svn_boolean_t ignore_ancestry,
              const apr_array_header_t *changelist_filter,
              const svn_diff_tree_processor_t *diff_processor,
              svn_cancel_func_t cancel_func,
              void *cancel_baton,
              apr_pool_t *result_pool,
              apr_pool_t *scratch_pool);

/**
 * Read all conflicts at LOCAL_ABSPATH into an array containing pointers to
 * svn_wc_conflict_description2_t data structures allocated in RESULT_POOL.
 */
svn_error_t *
svn_wc__read_conflict_descriptions2_t(const apr_array_header_t **conflicts,
                                      svn_wc_context_t *wc_ctx,
                                      const char *local_abspath,
                                      apr_pool_t *result_pool,
                                      apr_pool_t *scratch_pool);

/* Internal version of svn_wc_translated_stream(), accepting a working
   copy context. */
svn_error_t *
svn_wc__translated_stream(svn_stream_t **stream,
                          svn_wc_context_t *wc_ctx,
                          const char *local_abspath,
                          const char *versioned_abspath,
                          apr_uint32_t flags,
                          apr_pool_t *result_pool,
                          apr_pool_t *scratch_pool);

/* Context of the working file writer. */
typedef struct svn_wc__working_file_writer_t svn_wc__working_file_writer_t;

/* Create a write context for the (provisioned) working file with the specified
   properties.  The file writer must be given data in the repository-normal
   form and will handle its translation according to the specified properties.
   Place the temporary file in the TMP_ABSPATH directory.  If FINAL_MTIME is
   non-negative, it will be set as the last modification time on the installed
   file. */
svn_error_t *
svn_wc__working_file_writer_open(svn_wc__working_file_writer_t **writer_p,
                                 const char *tmp_abspath,
                                 apr_time_t final_mtime,
                                 svn_subst_eol_style_t eol_style,
                                 const char *eol,
                                 svn_boolean_t repair_eol,
                                 apr_hash_t *keywords,
                                 svn_boolean_t is_special,
                                 svn_boolean_t is_executable,
                                 svn_boolean_t is_readonly,
                                 apr_pool_t *result_pool,
                                 apr_pool_t *scratch_pool);

/* Get the writable stream for WRITER.  The returned stream supports reset
   and is configured to be truncated on seek. */
svn_stream_t *
svn_wc__working_file_writer_get_stream(svn_wc__working_file_writer_t *writer);

/* Finalize the content, attributes and the timestamps of the underlying
   temporary file.  Return the properties of the finalized file in MTIME_P
   and SIZE_P.  MTIME_P and SIZE_P both may be NULL. */
svn_error_t *
svn_wc__working_file_writer_finalize(apr_time_t *mtime_p,
                                     apr_off_t *size_p,
                                     svn_wc__working_file_writer_t *writer,
                                     apr_pool_t *scratch_pool);

/* Atomically install the contents of WRITER to TARGET_ABSPATH.
   If the writer has not been previously finalized with a call to
   svn_wc__working_file_writer_finalize(), the behavior is undefined. */
svn_error_t *
svn_wc__working_file_writer_install(svn_wc__working_file_writer_t *writer,
                                    const char *target_abspath,
                                    apr_pool_t *scratch_pool);

/* Cleanup WRITER by closing and removing the underlying file. */
svn_error_t *
svn_wc__working_file_writer_close(svn_wc__working_file_writer_t *writer);


<<<<<<< HEAD
/**
 * Convert @a version to that version's characteristic working copy
 * format, returned in @a format.
 *
 * Use @a scratch_pool for temporary allocations.
 *
 * @since New in 1.15.
 */
svn_error_t *
svn_wc__format_from_version(int *format,
                            const svn_version_t* version,
                            apr_pool_t *scratch_pool);

/**
 * Return true iff @a format is a supported format.
 */
svn_boolean_t
svn_wc__is_supported_format(int format);

/**
 * Return the highest WC format supported by this client.
 */
int
svn_wc__max_supported_format(void);

/**
 * Return the lowest WC format supported by this client.
 */
int
svn_wc__min_supported_format(void);

/**
 * Return true iff @a version is a supported format version.
 */
svn_boolean_t
svn_wc__is_supported_format_version(const svn_version_t *version);

/**
 * Return the highest WC format supported by this client.
 */
const svn_version_t *
svn_wc__max_supported_format_version(void);

/**
 * Return the lowest WC format supported by this client.
 */
const svn_version_t *
svn_wc__min_supported_format_version(void);

/**
 * Set @a format to the format of the nearest parent working copy root of
 * @a local_abspath in @a wc_ctx, or to the oldest format of any root stored
 * there. If @a wc_ctx is empty, return the newset supported format.
 *
 * Use @a scratch_pool for temporary allocations.
 *
 * @since New in 1.15.
 */
svn_error_t *
svn_wc__format_from_context(int *format,
                            svn_wc_context_t *wc_ctx,
                            const char *local_abspath,
                            apr_pool_t *scratch_pool);

/**
 * Ensure that an administrative area exists for @a local_abspath, so that @a
 * local_abspath is a working copy subdir with schema version @a target_format
 * based on @a url at @a revision, with depth @a depth, and with repository UUID
 * @a repos_uuid and repository root URL @a repos_root_url.
 *
 * @a depth must be a definite depth, it cannot be #svn_depth_unknown.
 * @a repos_uuid and @a repos_root_url MUST NOT be @c NULL, and
 * @a repos_root_url must be a prefix of @a url.
 *
 * If the administrative area does not exist, then create it and
 * initialize it to an unlocked state.
 *
 * If the administrative area already exists then the given @a url
 * must match the URL in the administrative area and the given
 * @a revision must match the BASE of the working copy dir unless
 * the admin directory is scheduled for deletion or the
 * #SVN_ERR_WC_OBSTRUCTED_UPDATE error will be returned.
 *
 * Do not ensure existence of @a local_abspath itself; if @a local_abspath
 * does not exist, return error.
 *
 * Use @a scratch_pool for temporary allocations.
 *
 * @since New in 1.15.
 */
svn_error_t *
svn_wc__ensure_adm(svn_wc_context_t *wc_ctx,
                   int target_format,
                   const char *local_abspath,
                   const char *url,
                   const char *repos_root_url,
                   const char *repos_uuid,
                   svn_revnum_t revision,
                   svn_depth_t depth,
                   apr_pool_t *scratch_pool);

/**
 * Upgrade the working copy at @a local_abspath to the metadata
 * storage format indicated by @a target_format.  @a local_abspath
 * should be an absolute path to the root of the working copy.
 *
 * If @a cancel_func is non-NULL, invoke it with @a cancel_baton at
 * various points during the operation.  If it returns an error
 * (typically #SVN_ERR_CANCELLED), return that error immediately.
 *
 * For each directory converted, @a notify_func will be called with
 * in @a notify_baton action #svn_wc_notify_upgraded_path and as path
 * the path of the upgraded directory. @a notify_func may be @c NULL
 * if this notification is not needed.
 *
 * If the old working copy doesn't contain a repository root and/or
 * repository uuid, @a repos_info_func (if non-NULL) will be called
 * with @a repos_info_baton to provide the missing information.
 *
 * @since New in 1.15.
 */
svn_error_t *
svn_wc__upgrade(svn_wc_context_t *wc_ctx,
                const char *local_abspath,
                int target_format,
                svn_wc_upgrade_get_repos_info_t repos_info_func,
                void *repos_info_baton,
                svn_cancel_func_t cancel_func,
                void *cancel_baton,
                svn_wc_notify_func2_t notify_func,
                void *notify_baton,
                apr_pool_t *scratch_pool);
=======
/* The callback invoked by svn_wc__textbase_sync() to fetch the text-base
   contents identified by REPOS_ROOT_URL, REPOS_RELPATH and REVISION. */
typedef svn_error_t *(*svn_wc__textbase_hydrate_cb_t)(
  void *baton,
  const char *repos_root_url,
  const char *repos_relpath,
  svn_revnum_t revision,
  svn_stream_t *contents,
  svn_cancel_func_t cancel_func,
  void *cancel_baton,
  apr_pool_t *scratch_pool);

/* Synchronize the state of the text-base contents for the LOCAL_ABSPATH tree.
   If ALLOW_HYDRATE is true, fetch the required but missing text-base contents
   using the provided HYDRATE_CALLBACK and HYDRATE_BATON.  If ALLOW_DEHYDRATE
   is true, remove the on disk text-base contents that is not required. */
svn_error_t *
svn_wc__textbase_sync(svn_wc_context_t *wc_ctx,
                      const char *local_abspath,
                      svn_boolean_t allow_hydrate,
                      svn_boolean_t allow_dehydrate,
                      svn_wc__textbase_hydrate_cb_t hydrate_callback,
                      void *hydrate_baton,
                      svn_cancel_func_t cancel_func,
                      void *cancel_baton,
                      apr_pool_t *scratch_pool);
>>>>>>> f0e8e7fc

#ifdef __cplusplus
}
#endif /* __cplusplus */

#endif /* SVN_WC_PRIVATE_H */<|MERGE_RESOLUTION|>--- conflicted
+++ resolved
@@ -2179,7 +2179,6 @@
 svn_wc__working_file_writer_close(svn_wc__working_file_writer_t *writer);
 
 
-<<<<<<< HEAD
 /**
  * Convert @a version to that version's characteristic working copy
  * format, returned in @a format.
@@ -2312,7 +2311,7 @@
                 svn_wc_notify_func2_t notify_func,
                 void *notify_baton,
                 apr_pool_t *scratch_pool);
-=======
+
 /* The callback invoked by svn_wc__textbase_sync() to fetch the text-base
    contents identified by REPOS_ROOT_URL, REPOS_RELPATH and REVISION. */
 typedef svn_error_t *(*svn_wc__textbase_hydrate_cb_t)(
@@ -2339,7 +2338,6 @@
                       svn_cancel_func_t cancel_func,
                       void *cancel_baton,
                       apr_pool_t *scratch_pool);
->>>>>>> f0e8e7fc
 
 #ifdef __cplusplus
 }
