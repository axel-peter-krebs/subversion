/*
 * ls.c:  list local and remote directory entries.
 *
 * ====================================================================
 * Copyright (c) 2000-2004 CollabNet.  All rights reserved.
 *
 * This software is licensed as described in the file COPYING, which
 * you should have received as part of this distribution.  The terms
 * are also available at http://subversion.tigris.org/license-1.html.
 * If newer versions of this license are posted there, you may use a
 * newer version instead, at your option.
 *
 * This software consists of voluntary contributions made by many
 * individuals.  For exact contribution history, see the revision
 * history and logs, available at http://subversion.tigris.org/.
 * ====================================================================
 */

/* ==================================================================== */



#include "client.h"
#include "svn_client.h"
#include "svn_path.h"
#include "svn_pools.h"

#include "svn_private_config.h"

static svn_error_t *
get_dir_contents (apr_hash_t *dirents,
                  const char *dir,
                  svn_revnum_t rev,
                  svn_ra_session_t *ra_session,
                  svn_boolean_t recurse,
                  svn_client_ctx_t *ctx,
                  apr_pool_t *pool)
{
  apr_hash_t *tmpdirents;
  svn_dirent_t *the_ent;
  apr_hash_index_t *hi;

  /* Get the directory's entries, but not its props. */
  SVN_ERR (svn_ra_get_dir (ra_session, dir, rev, &tmpdirents, 
                           NULL, NULL, pool));

  if (ctx->cancel_func)
    SVN_ERR (ctx->cancel_func (ctx->cancel_baton));

  for (hi = apr_hash_first (pool, tmpdirents);
       hi;
       hi = apr_hash_next (hi))
    {
      const char *path;
      const void *key;
      void *val;

      apr_hash_this (hi, &key, NULL, &val);

      the_ent = val;

      path = svn_path_join (dir, key, pool);

      apr_hash_set (dirents, path, APR_HASH_KEY_STRING, val);

      if (recurse && the_ent->kind == svn_node_dir)
        SVN_ERR (get_dir_contents (dirents, path, rev, ra_session,
                                   recurse, ctx, pool));
    }

  return SVN_NO_ERROR;
}

svn_error_t *
svn_client_ls3 (apr_hash_t **dirents,
                apr_hash_t **locks,
                const char *path_or_url,
                const svn_opt_revision_t *peg_revision,
                const svn_opt_revision_t *revision,
                svn_boolean_t recurse,               
                svn_client_ctx_t *ctx,
                apr_pool_t *pool)
{
  svn_ra_session_t *ra_session;
  svn_revnum_t rev;
  svn_node_kind_t url_kind;
  const char *url;
  const char *repos_root;
  const char *rel_path;
<<<<<<< HEAD
  apr_pool_t *subpool;
  apr_hash_t *new_locks;
  apr_hash_index_t *hi;
=======
>>>>>>> d622cdc0

  /* Get an RA plugin for this filesystem object. */
  SVN_ERR (svn_client__ra_session_from_path (&ra_session, &rev,
                                             &url, path_or_url, peg_revision,
                                             revision, ctx, pool));
  /* Getting repository root. */
  SVN_ERR (svn_ra_get_repos_root (ra_session, &repos_root, pool));

  /* Getting relative path respective to repository root. */
  rel_path = svn_path_is_child (repos_root, url, pool);

  /* Decide if the URL is a file or directory. */
  SVN_ERR (svn_ra_check_path (ra_session, "", rev, &url_kind, pool));

  if (url_kind == svn_node_dir)
    {
      *dirents = apr_hash_make (pool);

      SVN_ERR (get_dir_contents (*dirents, "", rev, ra_session, recurse,
                                 ctx, pool));
    }
  else if (url_kind == svn_node_file)
    {
      apr_hash_t *parent_ents;
      const char *parent_url, *base_name;
      svn_dirent_t *the_ent;

      /* Re-open the session to the file's parent instead. */
      svn_path_split (url, &parent_url, &base_name, pool);

      /* 'base_name' is now the last component of an URL, but we want
         to use it as a plain file name. Therefore, we must URI-decode
         it. */
      base_name = svn_path_uri_decode(base_name, pool);
      SVN_ERR (svn_client__open_ra_session_internal (&ra_session, parent_url,
                                                     NULL, NULL, NULL, FALSE,
                                                     TRUE, ctx, pool));

      /* Get all parent's entries, no props. */
      SVN_ERR (svn_ra_get_dir (ra_session, "", rev, &parent_ents, 
                               NULL, NULL, pool));

      /* Copy the relevant entry into the caller's hash. */
      *dirents = apr_hash_make (pool);
      the_ent = apr_hash_get (parent_ents, base_name, APR_HASH_KEY_STRING);
      if (the_ent == NULL)
        return svn_error_createf (SVN_ERR_FS_NOT_FOUND, NULL,
                                  _("URL '%s' non-existent in that revision"),
                                  url);
      svn_path_split (rel_path, &rel_path, NULL, pool);

      apr_hash_set (*dirents, base_name, APR_HASH_KEY_STRING, the_ent);
    }
  else
    return svn_error_createf (SVN_ERR_FS_NOT_FOUND, NULL,
                              _("URL '%s' non-existent in that revision"),
                              url);

<<<<<<< HEAD
  if (locks == NULL)
    return SVN_NO_ERROR;

  if (rel_path == NULL || rel_path[0] == 0)
    rel_path = "/";
  else
    rel_path = apr_psprintf (pool, "/%s/", rel_path);

  subpool = svn_pool_create (pool);

  /* Get lock. */
  SVN_ERR (svn_ra_get_locks (ra_session, locks, "", pool));

  new_locks = apr_hash_make (pool);
  for (hi = apr_hash_first (pool, *locks); hi; hi = apr_hash_next (hi))
    {
      const void *key;
      void *val;
      const char *newkey;

      svn_pool_clear (subpool);

      apr_hash_this (hi, &key, NULL, &val);
      newkey = svn_path_is_child (svn_path_canonicalize (rel_path, subpool),
                                  svn_path_canonicalize (key, subpool),
                                  pool);
      if (newkey)
        apr_hash_set (new_locks, newkey, APR_HASH_KEY_STRING, val);
    }

  svn_pool_destroy (subpool);
  *locks = new_locks;

=======
  if (locks)
    {
      apr_hash_t *new_locks;
      apr_hash_index_t *hi;
      svn_error_t *err;

      /* Add a leading slash to match the paths from svn_ra_get_locks(). */
      rel_path = apr_psprintf (pool, "/%s", rel_path ? rel_path : "");

      /* Get locks. */
      err = svn_ra_get_locks (ra_session, locks, "", pool);

      if (err && err->apr_err == SVN_ERR_RA_NOT_IMPLEMENTED)
        {
          svn_error_clear (err);
          *locks = apr_hash_make (pool);
        }
      else if (err)
        return err;

      new_locks = apr_hash_make (pool);
      for (hi = apr_hash_first (pool, *locks); hi; hi = apr_hash_next (hi))
        {
          const void *key;
          void *val;
          const char *newkey;

          apr_hash_this (hi, &key, NULL, &val);
          newkey = svn_path_is_child (rel_path, key, pool);
          if (newkey)
            apr_hash_set (new_locks, newkey, APR_HASH_KEY_STRING, val);
        }

      *locks = new_locks;
    }

>>>>>>> d622cdc0
  return SVN_NO_ERROR;
}


svn_error_t *
svn_client_ls2 (apr_hash_t **dirents,
                const char *path_or_url,
                const svn_opt_revision_t *peg_revision,
                const svn_opt_revision_t *revision,
                svn_boolean_t recurse,
                svn_client_ctx_t *ctx,
                apr_pool_t *pool)
{

  return svn_client_ls3 (dirents, NULL, path_or_url, peg_revision,
                         revision, recurse, ctx, pool);
}


svn_error_t *
svn_client_ls (apr_hash_t **dirents,
               const char *path_or_url,
               svn_opt_revision_t *revision,
               svn_boolean_t recurse,               
               svn_client_ctx_t *ctx,
               apr_pool_t *pool)
{
  return svn_client_ls2 (dirents, path_or_url, revision,
                         revision, recurse, ctx, pool);
}<|MERGE_RESOLUTION|>--- conflicted
+++ resolved
@@ -87,12 +87,6 @@
   const char *url;
   const char *repos_root;
   const char *rel_path;
-<<<<<<< HEAD
-  apr_pool_t *subpool;
-  apr_hash_t *new_locks;
-  apr_hash_index_t *hi;
-=======
->>>>>>> d622cdc0
 
   /* Get an RA plugin for this filesystem object. */
   SVN_ERR (svn_client__ra_session_from_path (&ra_session, &rev,
@@ -151,41 +145,6 @@
                               _("URL '%s' non-existent in that revision"),
                               url);
 
-<<<<<<< HEAD
-  if (locks == NULL)
-    return SVN_NO_ERROR;
-
-  if (rel_path == NULL || rel_path[0] == 0)
-    rel_path = "/";
-  else
-    rel_path = apr_psprintf (pool, "/%s/", rel_path);
-
-  subpool = svn_pool_create (pool);
-
-  /* Get lock. */
-  SVN_ERR (svn_ra_get_locks (ra_session, locks, "", pool));
-
-  new_locks = apr_hash_make (pool);
-  for (hi = apr_hash_first (pool, *locks); hi; hi = apr_hash_next (hi))
-    {
-      const void *key;
-      void *val;
-      const char *newkey;
-
-      svn_pool_clear (subpool);
-
-      apr_hash_this (hi, &key, NULL, &val);
-      newkey = svn_path_is_child (svn_path_canonicalize (rel_path, subpool),
-                                  svn_path_canonicalize (key, subpool),
-                                  pool);
-      if (newkey)
-        apr_hash_set (new_locks, newkey, APR_HASH_KEY_STRING, val);
-    }
-
-  svn_pool_destroy (subpool);
-  *locks = new_locks;
-
-=======
   if (locks)
     {
       apr_hash_t *new_locks;
@@ -222,7 +181,6 @@
       *locks = new_locks;
     }
 
->>>>>>> d622cdc0
   return SVN_NO_ERROR;
 }
 
