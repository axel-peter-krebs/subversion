/*
 * diff.c: comparing
 *
 * ====================================================================
 * Copyright (c) 2000-2008 CollabNet.  All rights reserved.
 *
 * This software is licensed as described in the file COPYING, which
 * you should have received as part of this distribution.  The terms
 * are also available at http://subversion.tigris.org/license-1.html.
 * If newer versions of this license are posted there, you may use a
 * newer version instead, at your option.
 *
 * This software consists of voluntary contributions made by many
 * individuals.  For exact contribution history, see the revision
 * history and logs, available at http://subversion.tigris.org/.
 * ====================================================================
 */

/* ==================================================================== */



/*** Includes. ***/

#include <apr_strings.h>
#include <apr_pools.h>
#include <apr_hash.h>
#include "svn_types.h"
#include "svn_hash.h"
#include "svn_wc.h"
#include "svn_delta.h"
#include "svn_diff.h"
#include "svn_mergeinfo.h"
#include "svn_client.h"
#include "svn_string.h"
#include "svn_error.h"
#include "svn_path.h"
#include "svn_io.h"
#include "svn_utf.h"
#include "svn_pools.h"
#include "svn_config.h"
#include "svn_props.h"
#include "svn_time.h"
#include "svn_sorts.h"
#include "svn_base64.h"
#include "client.h"

#include "private/svn_wc_private.h"

#include "svn_private_config.h"


/*
 * Constant separator strings
 */
static const char equal_string[] =
  "===================================================================";
static const char under_string[] =
  "___________________________________________________________________";


/*-----------------------------------------------------------------*/

/* Utilities */

/* Wrapper for apr_file_printf(), which see.  FORMAT is a utf8-encoded
   string after it is formatted, so this function can convert it to
   ENCODING before printing. */
static svn_error_t *
file_printf_from_utf8(apr_file_t *fptr, const char *encoding,
                      const char *format, ...)
  __attribute__ ((format(printf, 3, 4)));
static svn_error_t *
file_printf_from_utf8(apr_file_t *fptr, const char *encoding,
                      const char *format, ...)
{
  va_list ap;
  const char *buf, *buf_apr;

  va_start(ap, format);
  buf = apr_pvsprintf(apr_file_pool_get(fptr), format, ap);
  va_end(ap);

  SVN_ERR(svn_utf_cstring_from_utf8_ex2(&buf_apr, buf, encoding,
                                        apr_file_pool_get(fptr)));

  return svn_io_file_write_full(fptr, buf_apr, strlen(buf_apr),
                                NULL, apr_file_pool_get(fptr));
}


/* A helper function for display_prop_diffs.  Output the differences between
   the mergeinfo stored in ORIG_MERGEINFO_VAL and NEW_MERGEINFO_VAL in a
   human-readable form to FILE, using ENCODING.  Use POOL for temporary
   allocations. */
static svn_error_t *
display_mergeinfo_diff(const char *old_mergeinfo_val,
                       const char *new_mergeinfo_val,
                       const char *encoding,
                       apr_file_t *file,
                       apr_pool_t *pool)
{
  apr_hash_t *old_mergeinfo_hash, *new_mergeinfo_hash, *added, *deleted;
  apr_hash_index_t *hi;
  const char *from_path;
  apr_array_header_t *merge_revarray;

  if (old_mergeinfo_val)
    SVN_ERR(svn_mergeinfo_parse(&old_mergeinfo_hash, old_mergeinfo_val, pool));
  else
    old_mergeinfo_hash = NULL;

  if (new_mergeinfo_val)
    SVN_ERR(svn_mergeinfo_parse(&new_mergeinfo_hash, new_mergeinfo_val, pool));
  else
    new_mergeinfo_hash = NULL;

  SVN_ERR(svn_mergeinfo_diff(&deleted, &added, old_mergeinfo_hash,
                             new_mergeinfo_hash,
                             TRUE, pool));

  for (hi = apr_hash_first(pool, deleted);
       hi; hi = apr_hash_next(hi))
    {
      const void *key;
      void *val;
      svn_string_t *merge_revstr;

      apr_hash_this(hi, &key, NULL, &val);
      from_path = key;
      merge_revarray = val;

      SVN_ERR(svn_rangelist_to_string(&merge_revstr, merge_revarray, pool));

      SVN_ERR(file_printf_from_utf8(file, encoding,
                                    _("   Reverse-merged %s:r%s%s"),
                                    from_path, merge_revstr->data,
                                    APR_EOL_STR));
    }

  for (hi = apr_hash_first(pool, added);
       hi; hi = apr_hash_next(hi))
    {
      const void *key;
      void *val;
      svn_string_t *merge_revstr;

      apr_hash_this(hi, &key, NULL, &val);
      from_path = key;
      merge_revarray = val;

      SVN_ERR(svn_rangelist_to_string(&merge_revstr, merge_revarray, pool));

      SVN_ERR(file_printf_from_utf8(file, encoding,
                                    _("   Merged %s:r%s%s"),
                                    from_path, merge_revstr->data,
                                    APR_EOL_STR));
    }

  return SVN_NO_ERROR;
}

#define MAKE_ERR_BAD_RELATIVE_PATH(path, relative_to_dir) \
        svn_error_createf(SVN_ERR_BAD_RELATIVE_PATH, NULL, \
                          _("Path '%s' must be an immediate child of " \
                            "the directory '%s'"), path, relative_to_dir)

/* A helper func that writes out verbal descriptions of property diffs
   to FILE.   Of course, the apr_file_t will probably be the 'outfile'
   passed to svn_client_diff5, which is probably stdout. */
static svn_error_t *
display_prop_diffs(const apr_array_header_t *propchanges,
                   apr_hash_t *original_props,
                   const char *path,
                   const char *encoding,
                   apr_file_t *file,
                   const char *relative_to_dir,
                   apr_pool_t *pool)
{
  int i;

  if (relative_to_dir)
    {
      /* Possibly adjust the path shown in the output (see issue #2723). */
      const char *child_path = svn_path_is_child(relative_to_dir, path, pool);

      if (child_path)
        path = child_path;
      else if (!svn_path_compare_paths(relative_to_dir, path))
        path = ".";
      else
        return MAKE_ERR_BAD_RELATIVE_PATH(path, relative_to_dir);
    }

  SVN_ERR(file_printf_from_utf8(file, encoding,
                                _("%sProperty changes on: %s%s"),
                                APR_EOL_STR,
                                svn_path_local_style(path, pool),
                                APR_EOL_STR));

  SVN_ERR(file_printf_from_utf8(file, encoding, "%s" APR_EOL_STR,
                                under_string));

  for (i = 0; i < propchanges->nelts; i++)
    {
      const char *header_fmt;
      const svn_string_t *original_value;
      const svn_prop_t *propchange =
        &APR_ARRAY_IDX(propchanges, i, svn_prop_t);

      if (original_props)
        original_value = apr_hash_get(original_props,
                                      propchange->name, APR_HASH_KEY_STRING);
      else
        original_value = NULL;

      /* If the property doesn't exist on either side, or if it exists
         with the same value, skip it.  */
      if ((! (original_value || propchange->value))
          || (original_value && propchange->value
              && svn_string_compare(original_value, propchange->value)))
        continue;

      if (! original_value)
        header_fmt = _("Added: %s%s");
      else if (! propchange->value)
        header_fmt = _("Deleted: %s%s");
      else
        header_fmt = _("Modified: %s%s");
      SVN_ERR(file_printf_from_utf8(file, encoding, header_fmt,
                                    propchange->name, APR_EOL_STR));

      if (strcmp(propchange->name, SVN_PROP_MERGEINFO) == 0)
        {
          const char *orig = original_value ? original_value->data : NULL;
          const char *val = propchange->value ? propchange->value->data : NULL;

          SVN_ERR(display_mergeinfo_diff(orig, val, encoding, file, pool));

          continue;
        }

      /* For now, we have a rather simple heuristic: if this is an
         "svn:" property, then assume the value is UTF-8 and must
         therefore be converted before printing.  Otherwise, just
         print whatever's there and hope for the best. */
      {
        svn_boolean_t val_is_utf8 = svn_prop_is_svn_prop(propchange->name);

        if (original_value != NULL)
          {
            if (val_is_utf8)
              {
                SVN_ERR(file_printf_from_utf8
                        (file, encoding,
                         "   - %s" APR_EOL_STR, original_value->data));
              }
            else
              {
                /* ### todo: check for error? */
                apr_file_printf
                  (file, "   - %s" APR_EOL_STR, original_value->data);
              }
          }

        if (propchange->value != NULL)
          {
            if (val_is_utf8)
              {
                SVN_ERR(file_printf_from_utf8
                        (file, encoding, "   + %s" APR_EOL_STR,
                         propchange->value->data));
              }
            else
              {
                /* ### todo: check for error? */
                apr_file_printf(file, "   + %s" APR_EOL_STR,
                                propchange->value->data);
              }
          }
      }
    }

  /* ### todo [issue #1533]: Use file_printf_from_utf8() to convert this
     to native encoding, at least conditionally?  Or is it better to
     have under_string always output the same eol, so programs can
     find it consistently?  Also, what about checking for error? */
  apr_file_printf(file, APR_EOL_STR);

  return SVN_NO_ERROR;
}


/*-----------------------------------------------------------------*/

/*** Callbacks for 'svn diff', invoked by the repos-diff editor. ***/


struct diff_cmd_baton {

  /* If non-null, the external diff command to invoke. */
  const char *diff_cmd;

  /* This is allocated in this struct's pool or a higher-up pool. */
  union {
    /* If 'diff_cmd' is null, then this is the parsed options to
       pass to the internal libsvn_diff implementation. */
    svn_diff_file_options_t *for_internal;
    /* Else if 'diff_cmd' is non-null, then... */
    struct {
      /* ...this is an argument array for the external command, and */
      const char **argv;
      /* ...this is the length of argv. */
      int argc;
    } for_external;
  } options;

  apr_pool_t *pool;
  apr_file_t *outfile;
  apr_file_t *errfile;

  const char *header_encoding;

  /* The original targets passed to the diff command.  We may need
     these to construct distinctive diff labels when comparing the
     same relative path in the same revision, under different anchors
     (for example, when comparing a trunk against a branch). */
  const char *orig_path_1;
  const char *orig_path_2;

  /* These are the numeric representations of the revisions passed to
     svn_client_diff5, either may be SVN_INVALID_REVNUM.  We need these
     because some of the svn_wc_diff_callbacks3_t don't get revision
     arguments.

     ### Perhaps we should change the callback signatures and eliminate
     ### these?
  */
  svn_revnum_t revnum1;
  svn_revnum_t revnum2;

  /* Set this if you want diff output even for binary files. */
  svn_boolean_t force_binary;

  /* Set this flag if you want diff_file_changed to output diffs
     unconditionally, even if the diffs are empty. */
  svn_boolean_t force_empty;

  /* The svnpatch temporary storage area. */
  apr_file_t *svnpatch_file;

  /* The directory that diff target paths should be considered as
     relative to for output generation (see issue #2723). */
  const char *relative_to_dir;
};


/* Dump gzip'ed-base64'ed svnpatch bytes to @c callback_baton->outfile
 * from clear-text @c callback_baton->svnpatch_file. */
static svn_error_t *
dump_svnpatch(struct diff_cmd_baton *callback_baton,
              apr_pool_t *pool)
{
  svn_stream_t *svnpatch_stream;
  svn_stream_t *out_stream;
  apr_off_t offset = 0;
  apr_finfo_t finfo;
  const char *fname;

  /* We're not going to write anymore to the file, let's flush it all as
   * we need a consistent file. */
  SVN_ERR(svn_io_file_flush_to_disk(callback_baton->svnpatch_file,
                                    pool));

  /* Easy out if the file is empty. */
  apr_file_name_get(&fname, callback_baton->svnpatch_file);
  SVN_ERR(svn_io_stat(&finfo, fname, APR_FINFO_SIZE, pool));
  if (finfo.size < 1)
    return SVN_NO_ERROR;

  /* Print svnpatch header block. */
  SVN_ERR(file_printf_from_utf8
          (callback_baton->outfile,
           callback_baton->header_encoding,
           "%s SVNPATCH%d BLOCK %s" APR_EOL_STR,
           equal_string + 42,
           SVN_CLIENT_SVNPATCH_VERSION,
           equal_string + 42));

  /* Rewind to the start of the file. */
  SVN_ERR(svn_io_file_seek(callback_baton->svnpatch_file,
                           APR_SET, &offset, pool));

  /* Streamy dump of @c svnpatch_file -- holds clear-text ra_svn editor
   * commands -- to @c outfile -- gzip'ed-base64'ed.  Wrap apr
   * write-handler in a base64'ed one which is in turn wrapped in
   * zlib's.  In other words, the copy operation invokes these two
   * functions in a streamy way: read(svnpatch_file),
   * write(zlib(base64(outfile))).  */
  svnpatch_stream = svn_stream_from_aprfile2
                     (callback_baton->svnpatch_file,
                      FALSE, pool);
  out_stream = svn_stream_compressed
                (svn_base64_encode(
                 svn_stream_from_aprfile2
                  (callback_baton->outfile,
                   FALSE, pool),
                 pool), pool);
  SVN_ERR(svn_stream_copy(svnpatch_stream, out_stream, pool));

  /* Squeeze out. */
  SVN_ERR(svn_stream_close(out_stream));

  return SVN_NO_ERROR;
}


/* Generate a label for the diff output for file PATH at revision REVNUM.
   If REVNUM is invalid then it is assumed to be the current working
   copy.  Assumes the paths are already in the desired style (local
   vs internal).  Allocate the label in POOL. */
static const char *
diff_label(const char *path,
           svn_revnum_t revnum,
           apr_pool_t *pool)
{
  const char *label;
  if (revnum != SVN_INVALID_REVNUM)
    label = apr_psprintf(pool, _("%s\t(revision %ld)"), path, revnum);
  else
    label = apr_psprintf(pool, _("%s\t(working copy)"), path);

  return label;
}

/* An svn_wc_diff_callbacks3_t function.  Used for both file and directory
   property diffs. */
static svn_error_t *
diff_props_changed(svn_wc_adm_access_t *adm_access,
                   svn_wc_notify_state_t *state,
                   const char *path,
                   const apr_array_header_t *propchanges,
                   apr_hash_t *original_props,
                   void *diff_baton)
{
  struct diff_cmd_baton *diff_cmd_baton = diff_baton;
  apr_array_header_t *props;
  apr_pool_t *subpool = svn_pool_create(diff_cmd_baton->pool);

  SVN_ERR(svn_categorize_props(propchanges, NULL, NULL, &props, subpool));

  if (props->nelts > 0)
    SVN_ERR(display_prop_diffs(props, original_props, path,
                               diff_cmd_baton->header_encoding,
                               diff_cmd_baton->outfile,
                               diff_cmd_baton->relative_to_dir,
                               subpool));

  if (state)
    *state = svn_wc_notify_state_unknown;

  svn_pool_destroy(subpool);
  return SVN_NO_ERROR;
}

/* Show differences between TMPFILE1 and TMPFILE2. PATH, REV1, and REV2 are
   used in the headers to indicate the file and revisions.  If either
   MIMETYPE1 or MIMETYPE2 indicate binary content, don't show a diff,
   but instead print a warning message. */
static svn_error_t *
diff_content_changed(const char *path,
                     const char *tmpfile1,
                     const char *tmpfile2,
                     svn_revnum_t rev1,
                     svn_revnum_t rev2,
                     const char *mimetype1,
                     const char *mimetype2,
                     void *diff_baton)
{
  struct diff_cmd_baton *diff_cmd_baton = diff_baton;
  int exitcode;
  apr_pool_t *subpool = svn_pool_create(diff_cmd_baton->pool);
  svn_stream_t *os;
  const char *rel_to_dir = diff_cmd_baton->relative_to_dir;
  apr_file_t *errfile = diff_cmd_baton->errfile;
  const char *label1, *label2;
  svn_boolean_t mt1_binary = FALSE, mt2_binary = FALSE;
  const char *path1, *path2;
  apr_size_t len;

  /* Get a stream from our output file. */
  os = svn_stream_from_aprfile2(diff_cmd_baton->outfile, TRUE, subpool);

  /* Generate the diff headers. */

  /* ### Holy cow.  Due to anchor/target weirdness, we can't
     simply join diff_cmd_baton->orig_path_1 with path, ditto for
     orig_path_2.  That will work when they're directory URLs, but
     not for file URLs.  Nor can we just use anchor1 and anchor2
     from do_diff(), at least not without some more logic here.
     What a nightmare.

     For now, to distinguish the two paths, we'll just put the
     unique portions of the original targets in parentheses after
     the received path, with ellipses for handwaving.  This makes
     the labels a bit clumsy, but at least distinctive.  Better
     solutions are possible, they'll just take more thought. */

  path1 = diff_cmd_baton->orig_path_1;
  path2 = diff_cmd_baton->orig_path_2;
  len = strlen(svn_path_get_longest_ancestor(path1, path2, subpool));
  path1 = path1 + len;
  path2 = path2 + len;

  /* ### Should diff labels print paths in local style?  Is there
     already a standard for this?  In any case, this code depends on
     a particular style, so not calling svn_path_local_style() on the
     paths below.*/
  if (path1[0] == '\0')
    path1 = apr_psprintf(subpool, "%s", path);
  else if (path1[0] == '/')
    path1 = apr_psprintf(subpool, "%s\t(...%s)", path, path1);
  else
    path1 = apr_psprintf(subpool, "%s\t(.../%s)", path, path1);

  if (path2[0] == '\0')
    path2 = apr_psprintf(subpool, "%s", path);
  else if (path2[0] == '/')
    path2 = apr_psprintf(subpool, "%s\t(...%s)", path, path2);
  else
    path2 = apr_psprintf(subpool, "%s\t(.../%s)", path, path2);

  if (diff_cmd_baton->relative_to_dir)
    {
      /* Possibly adjust the paths shown in the output (see issue #2723). */
      const char *child_path = svn_path_is_child(rel_to_dir, path, subpool);

      if (child_path)
        path = child_path;
      else if (!svn_path_compare_paths(rel_to_dir, path))
        path = ".";
      else
        return MAKE_ERR_BAD_RELATIVE_PATH(path, rel_to_dir);

      child_path = svn_path_is_child(rel_to_dir, path1, subpool);

      if (child_path)
        path1 = child_path;
      else if (!svn_path_compare_paths(rel_to_dir, path1))
        path1 = ".";
      else
        return MAKE_ERR_BAD_RELATIVE_PATH(path1, rel_to_dir);

      child_path = svn_path_is_child(rel_to_dir, path2, subpool);

      if (child_path)
        path2 = child_path;
      else if (!svn_path_compare_paths(rel_to_dir, path2))
        path2 = ".";
      else
        return MAKE_ERR_BAD_RELATIVE_PATH(path2, rel_to_dir);
    }

  label1 = diff_label(path1, rev1, subpool);
  label2 = diff_label(path2, rev2, subpool);

  /* Possible easy-out: if either mime-type is binary and force was not
     specified, don't attempt to generate a viewable diff at all.
     Print a warning and exit. */
  if (mimetype1)
    mt1_binary = svn_mime_type_is_binary(mimetype1);
  if (mimetype2)
    mt2_binary = svn_mime_type_is_binary(mimetype2);

  if (! diff_cmd_baton->force_binary && (mt1_binary || mt2_binary))
    {
      /* Print out the diff header. */
      SVN_ERR(svn_stream_printf_from_utf8
              (os, diff_cmd_baton->header_encoding, subpool,
               "Index: %s" APR_EOL_STR "%s" APR_EOL_STR, path, equal_string));

      SVN_ERR(svn_stream_printf_from_utf8
              (os, diff_cmd_baton->header_encoding, subpool,
               _("Cannot display: file marked as a binary type.%s"),
               APR_EOL_STR));

      if (mt1_binary && !mt2_binary)
        SVN_ERR(svn_stream_printf_from_utf8
                (os, diff_cmd_baton->header_encoding, subpool,
                 "svn:mime-type = %s" APR_EOL_STR, mimetype1));
      else if (mt2_binary && !mt1_binary)
        SVN_ERR(svn_stream_printf_from_utf8
                (os, diff_cmd_baton->header_encoding, subpool,
                 "svn:mime-type = %s" APR_EOL_STR, mimetype2));
      else if (mt1_binary && mt2_binary)
        {
          if (strcmp(mimetype1, mimetype2) == 0)
            SVN_ERR(svn_stream_printf_from_utf8
                    (os, diff_cmd_baton->header_encoding, subpool,
                     "svn:mime-type = %s" APR_EOL_STR,
                     mimetype1));
          else
            SVN_ERR(svn_stream_printf_from_utf8
                    (os, diff_cmd_baton->header_encoding, subpool,
                     "svn:mime-type = (%s, %s)" APR_EOL_STR,
                     mimetype1, mimetype2));
        }

      /* Exit early. */
      svn_pool_destroy(subpool);
      return SVN_NO_ERROR;
    }


  if (diff_cmd_baton->diff_cmd)
    {
      /* Print out the diff header. */
      SVN_ERR(svn_stream_printf_from_utf8
              (os, diff_cmd_baton->header_encoding, subpool,
               "Index: %s" APR_EOL_STR "%s" APR_EOL_STR, path, equal_string));
      /* Close the stream (flush) */
      SVN_ERR(svn_stream_close(os));

      SVN_ERR(svn_io_run_diff(".",
                              diff_cmd_baton->options.for_external.argv,
                              diff_cmd_baton->options.for_external.argc,
                              label1, label2,
                              tmpfile1, tmpfile2,
                              &exitcode, diff_cmd_baton->outfile, errfile,
                              diff_cmd_baton->diff_cmd, subpool));
    }
  else   /* use libsvn_diff to generate the diff  */
    {
      svn_diff_t *diff;

      SVN_ERR(svn_diff_file_diff_2(&diff, tmpfile1, tmpfile2,
                                   diff_cmd_baton->options.for_internal,
                                   subpool));

      if (svn_diff_contains_diffs(diff) || diff_cmd_baton->force_empty)
        {
          /* Print out the diff header. */
          SVN_ERR(svn_stream_printf_from_utf8
                  (os, diff_cmd_baton->header_encoding, subpool,
                   "Index: %s" APR_EOL_STR "%s" APR_EOL_STR,
                   path, equal_string));
          /* Output the actual diff */
          SVN_ERR(svn_diff_file_output_unified3
                  (os, diff, tmpfile1, tmpfile2, label1, label2,
                   diff_cmd_baton->header_encoding, rel_to_dir,
                   diff_cmd_baton->options.for_internal->show_c_function,
                   subpool));
        }
    }

  /* ### todo: someday we'll need to worry about whether we're going
     to need to write a diff plug-in mechanism that makes use of the
     two paths, instead of just blindly running SVN_CLIENT_DIFF.  */

  /* Destroy the subpool. */
  svn_pool_destroy(subpool);

  return SVN_NO_ERROR;
}

/* An svn_wc_diff_callbacks3_t function. */
static svn_error_t *
diff_file_changed(svn_wc_adm_access_t *adm_access,
                  svn_wc_notify_state_t *content_state,
                  svn_wc_notify_state_t *prop_state,
                  const char *path,
                  const char *tmpfile1,
                  const char *tmpfile2,
                  svn_revnum_t rev1,
                  svn_revnum_t rev2,
                  const char *mimetype1,
                  const char *mimetype2,
                  const apr_array_header_t *prop_changes,
                  apr_hash_t *original_props,
                  void *diff_baton)
{
  if (tmpfile1)
    SVN_ERR(diff_content_changed(path,
                                 tmpfile1, tmpfile2, rev1, rev2,
                                 mimetype1, mimetype2, diff_baton));
  if (prop_changes->nelts > 0)
    SVN_ERR(diff_props_changed(adm_access, prop_state, path, prop_changes,
                               original_props, diff_baton));
  if (content_state)
    *content_state = svn_wc_notify_state_unknown;
  if (prop_state)
    *prop_state = svn_wc_notify_state_unknown;
  return SVN_NO_ERROR;
}

/* Because the repos-diff editor passes at least one empty file to
   each of these next two functions, they can be dumb wrappers around
   the main workhorse routine. */

/* An svn_wc_diff_callbacks3_t function. */
static svn_error_t *
diff_file_added(svn_wc_adm_access_t *adm_access,
                svn_wc_notify_state_t *content_state,
                svn_wc_notify_state_t *prop_state,
                const char *path,
                const char *tmpfile1,
                const char *tmpfile2,
                svn_revnum_t rev1,
                svn_revnum_t rev2,
                const char *mimetype1,
                const char *mimetype2,
                const char *copyfrom_path,
                svn_revnum_t copyfrom_revision,
                const apr_array_header_t *prop_changes,
                apr_hash_t *original_props,
                void *diff_baton)
{
  struct diff_cmd_baton *diff_cmd_baton = diff_baton;

  /* We want diff_file_changed to unconditionally show diffs, even if
     the diff is empty (as would be the case if an empty file were
     added.)  It's important, because 'patch' would still see an empty
     diff and create an empty file.  It's also important to let the
     user see that *something* happened. */
  diff_cmd_baton->force_empty = TRUE;

  SVN_ERR(diff_file_changed(adm_access, content_state, prop_state, path,
                            tmpfile1, tmpfile2,
                            rev1, rev2,
                            mimetype1, mimetype2,
                            prop_changes, original_props, diff_baton));

  diff_cmd_baton->force_empty = FALSE;

  return SVN_NO_ERROR;
}

/* An svn_wc_diff_callbacks3_t function. */
static svn_error_t *
diff_file_deleted_with_diff(svn_wc_adm_access_t *adm_access,
                            svn_wc_notify_state_t *state,
                            const char *path,
                            const char *tmpfile1,
                            const char *tmpfile2,
                            const char *mimetype1,
                            const char *mimetype2,
                            apr_hash_t *original_props,
                            void *diff_baton)
{
  struct diff_cmd_baton *diff_cmd_baton = diff_baton;

  /* We don't list all the deleted properties. */
  return diff_file_changed(adm_access, state, NULL, path,
                           tmpfile1, tmpfile2,
                           diff_cmd_baton->revnum1, diff_cmd_baton->revnum2,
                           mimetype1, mimetype2,
                           apr_array_make(diff_cmd_baton->pool, 1,
                                          sizeof(svn_prop_t)),
                           apr_hash_make(diff_cmd_baton->pool), diff_baton);
}

/* An svn_wc_diff_callbacks3_t function. */
static svn_error_t *
diff_file_deleted_no_diff(svn_wc_adm_access_t *adm_access,
                          svn_wc_notify_state_t *state,
                          const char *path,
                          const char *tmpfile1,
                          const char *tmpfile2,
                          const char *mimetype1,
                          const char *mimetype2,
                          apr_hash_t *original_props,
                          void *diff_baton)
{
  struct diff_cmd_baton *diff_cmd_baton = diff_baton;

  if (state)
    *state = svn_wc_notify_state_unknown;

  return file_printf_from_utf8
          (diff_cmd_baton->outfile,
           diff_cmd_baton->header_encoding,
           "Index: %s (deleted)" APR_EOL_STR "%s" APR_EOL_STR,
           path, equal_string);
}

/* An svn_wc_diff_callbacks3_t function.
   For now, let's have 'svn diff' send feedback to the top-level
   application, so that something reasonable about directories and
   propsets gets printed to stdout. */
static svn_error_t *
diff_dir_added(svn_wc_adm_access_t *adm_access,
               svn_wc_notify_state_t *state,
               const char *path,
               svn_revnum_t rev,
               const char *copyfrom_path,
               svn_revnum_t copyfrom_revision,
               void *diff_baton)
{
  if (state)
    *state = svn_wc_notify_state_unknown;

  /* ### todo:  send feedback to app */
  return SVN_NO_ERROR;
}

/* An svn_wc_diff_callbacks3_t function. */
static svn_error_t *
diff_dir_deleted(svn_wc_adm_access_t *adm_access,
                 svn_wc_notify_state_t *state,
                 const char *path,
                 void *diff_baton)
{
  if (state)
    *state = svn_wc_notify_state_unknown;

  return SVN_NO_ERROR;
}

/* An svn_wc_diff_callbacks3_t function. */
static svn_error_t *
diff_dir_opened(svn_wc_adm_access_t *adm_access,
                const char *path,
                svn_revnum_t rev,
                void *diff_baton)
{
  return SVN_NO_ERROR;
}

/* An svn_wc_diff_callbacks3_t function. */
static svn_error_t *
diff_dir_closed(svn_wc_adm_access_t *adm_access,
                svn_wc_notify_state_t *state,
                const char *path,
                void *diff_baton)
{
  if (state)
    *state = svn_wc_notify_state_unknown;

  return SVN_NO_ERROR;
}


/*-----------------------------------------------------------------*/

/** The logic behind 'svn diff' and 'svn merge'.  */


/* Hi!  This is a comment left behind by Karl, and Ben is too afraid
   to erase it at this time, because he's not fully confident that all
   this knowledge has been grokked yet.

   There are five cases:
      1. path is not an URL and start_revision != end_revision
      2. path is not an URL and start_revision == end_revision
      3. path is an URL and start_revision != end_revision
      4. path is an URL and start_revision == end_revision
      5. path is not an URL and no revisions given

   With only one distinct revision the working copy provides the
   other.  When path is an URL there is no working copy. Thus

     1: compare repository versions for URL coresponding to working copy
     2: compare working copy against repository version
     3: compare repository versions for URL
     4: nothing to do.
     5: compare working copy against text-base

   Case 4 is not as stupid as it looks, for example it may occur if
   the user specifies two dates that resolve to the same revision.  */




/* Helper function: given a working-copy PATH, return its associated
   url in *URL, allocated in POOL.  If PATH is *already* a URL, that's
   fine, just set *URL = PATH. */
static svn_error_t *
convert_to_url(const char **url,
               const char *path,
               apr_pool_t *pool)
{
  svn_wc_adm_access_t *adm_access;  /* ### FIXME local */
  const svn_wc_entry_t *entry;

  if (svn_path_is_url(path))
    {
      *url = path;
      return SVN_NO_ERROR;
    }

  /* ### This may not be a good idea, see issue 880 */
  SVN_ERR(svn_wc_adm_probe_open3(&adm_access, NULL, path, FALSE,
                                 0, NULL, NULL, pool));
  SVN_ERR(svn_wc__entry_versioned(&entry, path, adm_access, FALSE, pool));
  SVN_ERR(svn_wc_adm_close2(adm_access, pool));

  if (entry->url)
    *url = apr_pstrdup(pool, entry->url);
  else
    *url = apr_pstrdup(pool, entry->copyfrom_url);
  return SVN_NO_ERROR;
}

/** Helper structure: for passing around the diff parameters */
struct diff_parameters
{
  /* First input path */
  const char *path1;

  /* Revision of first input path */
  const svn_opt_revision_t *revision1;

  /* Second input path */
  const char *path2;

  /* Revision of second input path */
  const svn_opt_revision_t *revision2;

  /* Peg revision */
  const svn_opt_revision_t *peg_revision;

  /* Desired depth */
  svn_depth_t depth;

  /* Ignore ancestry */
  svn_boolean_t ignore_ancestry;

  /* Ignore deleted */
  svn_boolean_t no_diff_deleted;

  /* Changelists of interest */
  const apr_array_header_t *changelists;
};

/** Helper structure: filled by check_paths() */
struct diff_paths
{
  /* path1 can only be found in the repository? */
  svn_boolean_t is_repos1;

  /* path2 can only be found in the repository? */
  svn_boolean_t is_repos2;
};


/** Check if paths are urls and if the revisions are local, and, for
    pegged revisions, ensure that at least one revision is non-local.
    Fills the PATHS structure. */
static svn_error_t *
check_paths(const struct diff_parameters *params,
            struct diff_paths *paths)
{
  svn_boolean_t is_local_rev1, is_local_rev2;

  /* Verify our revision arguments in light of the paths. */
  if ((params->revision1->kind == svn_opt_revision_unspecified)
      || (params->revision2->kind == svn_opt_revision_unspecified))
    return svn_error_create(SVN_ERR_CLIENT_BAD_REVISION, NULL,
                            _("Not all required revisions are specified"));

  /* Revisions can be said to be local or remote.  BASE and WORKING,
     for example, are local.  */
  is_local_rev1 =
    ((params->revision1->kind == svn_opt_revision_base)
     || (params->revision1->kind == svn_opt_revision_working));
  is_local_rev2 =
    ((params->revision2->kind == svn_opt_revision_base)
     || (params->revision2->kind == svn_opt_revision_working));

  if (params->peg_revision->kind != svn_opt_revision_unspecified)
    {
      if (is_local_rev1 && is_local_rev2)
        return svn_error_create(SVN_ERR_CLIENT_BAD_REVISION, NULL,
                                _("At least one revision must be non-local "
                                  "for a pegged diff"));

      paths->is_repos1 = ! is_local_rev1;
      paths->is_repos2 = ! is_local_rev2;
    }
  else
    {
      /* Working copy paths with non-local revisions get turned into
         URLs.  We don't do that here, though.  We simply record that it
         needs to be done, which is information that helps us choose our
         diff helper function.  */
      paths->is_repos1 = ! is_local_rev1 || svn_path_is_url(params->path1);
      paths->is_repos2 = ! is_local_rev2 || svn_path_is_url(params->path2);
    }

  return SVN_NO_ERROR;
}

/** Helper structure filled by diff_prepare_repos_repos */
struct diff_repos_repos_t
{
  /* URL created from path1 */
  const char *url1;

  /* URL created from path2 */
  const char *url2;

  /* The BASE_PATH for the diff */
  const char *base_path;

  /* url1 and url2 are the same */
  svn_boolean_t same_urls;

  /* Revision of url1 */
  svn_revnum_t rev1;

  /* Revision of url2 */
  svn_revnum_t rev2;

  /* Anchor based on url1 */
  const char *anchor1;

  /* Anchor based on url2 */
  const char *anchor2;

  /* Target based on url1 */
  const char *target1;

  /* Target based on url2 */
  const char *target2;

  /* RA session pointing at anchor1. */
  svn_ra_session_t *ra_session;
};

/** Helper function: prepare a repos repos diff. Fills DRR
 * structure. */
static svn_error_t *
diff_prepare_repos_repos(const struct diff_parameters *params,
                         struct diff_repos_repos_t *drr,
                         svn_client_ctx_t *ctx,
                         apr_pool_t *pool)
{
  svn_ra_session_t *ra_session;
  svn_node_kind_t kind1, kind2;

  /* Figure out URL1 and URL2. */
  SVN_ERR(convert_to_url(&drr->url1, params->path1, pool));
  SVN_ERR(convert_to_url(&drr->url2, params->path2, pool));
  drr->same_urls = (strcmp(drr->url1, drr->url2) == 0);

  /* We need exactly one BASE_PATH, so we'll let the BASE_PATH
     calculated for PATH2 override the one for PATH1 (since the diff
     will be "applied" to URL2 anyway). */
  drr->base_path = NULL;
  if (drr->url1 != params->path1)
    drr->base_path = params->path1;
  if (drr->url2 != params->path2)
    drr->base_path = params->path2;

  SVN_ERR(svn_client__open_ra_session_internal(&ra_session, drr->url2,
                                               NULL, NULL, NULL, FALSE,
                                               TRUE, ctx, pool));

  /* If we are performing a pegged diff, we need to find out what our
     actual URLs will be. */
  if (params->peg_revision->kind != svn_opt_revision_unspecified)
    {
      svn_opt_revision_t *start_ignore, *end_ignore;

      SVN_ERR(svn_client__repos_locations(&drr->url1, &start_ignore,
                                          &drr->url2, &end_ignore,
                                          ra_session,
                                          params->path2,
                                          params->peg_revision,
                                          params->revision1,
                                          params->revision2,
                                          ctx, pool));
      /* Reparent the session, since drr->url2 might have changed as a result
         the above call. */
      SVN_ERR(svn_ra_reparent(ra_session, drr->url2, pool));
    }

  /* Resolve revision and get path kind for the second target. */
  SVN_ERR(svn_client__get_revision_number
          (&drr->rev2, NULL, ra_session, params->revision2,
           (params->path2 == drr->url2) ? NULL : params->path2, pool));
  SVN_ERR(svn_ra_check_path(ra_session, "", drr->rev2, &kind2, pool));
  if (kind2 == svn_node_none)
    return svn_error_createf
      (SVN_ERR_FS_NOT_FOUND, NULL,
       _("'%s' was not found in the repository at revision %ld"),
       drr->url2, drr->rev2);

  /* Do the same for the first target. */
  SVN_ERR(svn_ra_reparent(ra_session, drr->url1, pool));
  SVN_ERR(svn_client__get_revision_number
          (&drr->rev1, NULL, ra_session, params->revision1,
           (params->path1 == drr->url1) ? NULL : params->path1, pool));
  SVN_ERR(svn_ra_check_path(ra_session, "", drr->rev1, &kind1, pool));
  if (kind1 == svn_node_none)
    return svn_error_createf
      (SVN_ERR_FS_NOT_FOUND, NULL,
       _("'%s' was not found in the repository at revision %ld"),
       drr->url1, drr->rev1);

  /* Choose useful anchors and targets for our two URLs. */
  drr->anchor1 = drr->url1;
  drr->anchor2 = drr->url2;
  drr->target1 = "";
  drr->target2 = "";
  if ((kind1 == svn_node_file) || (kind2 == svn_node_file))
    {
      svn_path_split(drr->url1, &drr->anchor1, &drr->target1, pool);
      drr->target1 = svn_path_uri_decode(drr->target1, pool);
      svn_path_split(drr->url2, &drr->anchor2, &drr->target2, pool);
      drr->target2 = svn_path_uri_decode(drr->target2, pool);
      if (drr->base_path)
        drr->base_path = svn_path_dirname(drr->base_path, pool);
      SVN_ERR(svn_ra_reparent(ra_session, drr->anchor1, pool));
    }

  drr->ra_session = ra_session;
  return SVN_NO_ERROR;
}

/* A Theoretical Note From Ben, regarding do_diff().

   This function is really svn_client_diff5().  If you read the public
   API description for svn_client_diff5(), it sounds quite Grand.  It
   sounds really generalized and abstract and beautiful: that it will
   diff any two paths, be they working-copy paths or URLs, at any two
   revisions.

   Now, the *reality* is that we have exactly three 'tools' for doing
   diffing, and thus this routine is built around the use of the three
   tools.  Here they are, for clarity:

     - svn_wc_diff:  assumes both paths are the same wcpath.
                     compares wcpath@BASE vs. wcpath@WORKING

     - svn_wc_get_diff_editor:  compares some URL@REV vs. wcpath@WORKING

     - svn_client__get_diff_editor:  compares some URL1@REV1 vs. URL2@REV2

   So the truth of the matter is, if the caller's arguments can't be
   pigeonholed into one of these three use-cases, we currently bail
   with a friendly apology.

   Perhaps someday a brave soul will truly make svn_client_diff5
   perfectly general.  For now, we live with the 90% case.  Certainly,
   the commandline client only calls this function in legal ways.
   When there are other users of svn_client.h, maybe this will become
   a more pressing issue.
 */

/* Return a "you can't do that" error, optionally wrapping another
   error CHILD_ERR. */
static svn_error_t *
unsupported_diff_error(svn_error_t *child_err)
{
  return svn_error_create(SVN_ERR_INCORRECT_PARAMS, child_err,
                          _("Sorry, svn_client_diff5 was called in a way "
                            "that is not yet supported"));
}


/* Perform a diff between two working-copy paths.

   PATH1 and PATH2 are both working copy paths.  REVISION1 and
   REVISION2 are their respective revisions.

   All other options are the same as those passed to svn_client_diff5(). */
static svn_error_t *
diff_wc_wc(const char *path1,
           const svn_opt_revision_t *revision1,
           const char *path2,
           const svn_opt_revision_t *revision2,
           svn_depth_t depth,
           svn_boolean_t ignore_ancestry,
           const apr_array_header_t *changelists,
           const svn_wc_diff_callbacks3_t *callbacks,
           struct diff_cmd_baton *callback_baton,
           svn_client_ctx_t *ctx,
           apr_pool_t *pool)
{
  svn_wc_adm_access_t *adm_access, *target_access;
  const char *target;
  int levels_to_lock = SVN_WC__LEVELS_TO_LOCK_FROM_DEPTH(depth);

  SVN_ERR_ASSERT(! svn_path_is_url(path1));
  SVN_ERR_ASSERT(! svn_path_is_url(path2));

  /* Currently we support only the case where path1 and path2 are the
     same path. */
  if ((strcmp(path1, path2) != 0)
      || (! ((revision1->kind == svn_opt_revision_base)
             && (revision2->kind == svn_opt_revision_working))))
    return unsupported_diff_error
      (svn_error_create
       (SVN_ERR_INCORRECT_PARAMS, NULL,
        _("Only diffs between a path's text-base "
          "and its working files are supported at this time")));

  SVN_ERR(svn_wc_adm_open_anchor(&adm_access, &target_access, &target,
                                 path1, FALSE, levels_to_lock,
                                 ctx->cancel_func, ctx->cancel_baton,
                                 pool));

  /* Resolve named revisions to real numbers. */
  SVN_ERR(svn_client__get_revision_number
          (&callback_baton->revnum1, NULL, NULL, revision1, path1, pool));
  callback_baton->revnum2 = SVN_INVALID_REVNUM;  /* WC */

  SVN_ERR(svn_wc_diff5(adm_access, target, callbacks, callback_baton,
                       depth, ignore_ancestry, changelists,
                       callback_baton->svnpatch_file, pool));
  return svn_wc_adm_close2(adm_access, pool);
}


/* Perform a diff between two repository paths.

   DIFF_PARAM.PATH1 and DIFF_PARAM.PATH2 may be either URLs or the working
   copy paths. DIFF_PARAM.REVISION1 and DIFF_PARAM.REVISION2 are their
   respective revisions. If DIFF_PARAM.PEG_REVISION is specified,
   DIFF_PARAM.PATH2 is the path at the peg revision, and the actual two
   paths compared are determined by following copy history from PATH2.

   All other options are the same as those passed to svn_client_diff5(). */
static svn_error_t *
diff_repos_repos(const struct diff_parameters *diff_param,
                 const svn_wc_diff_callbacks3_t *callbacks,
                 struct diff_cmd_baton *callback_baton,
                 svn_client_ctx_t *ctx,
                 apr_pool_t *pool)
{
  svn_ra_session_t *extra_ra_session;

  const svn_ra_reporter3_t *reporter;
  void *report_baton;

  const svn_delta_editor_t *diff_editor;
  void *diff_edit_baton;

  struct diff_repos_repos_t drr;

  /* Prepare info for the repos repos diff. */
  SVN_ERR(diff_prepare_repos_repos(diff_param, &drr, ctx, pool));

  /* Get actual URLs. */
  callback_baton->orig_path_1 = drr.url1;
  callback_baton->orig_path_2 = drr.url2;

  /* Get numeric revisions. */
  callback_baton->revnum1 = drr.rev1;
  callback_baton->revnum2 = drr.rev2;

  /* Now, we open an extra RA session to the correct anchor
     location for URL1.  This is used during the editor calls to fetch file
     contents.  */
  SVN_ERR(svn_client__open_ra_session_internal
          (&extra_ra_session, drr.anchor1, NULL, NULL, NULL, FALSE, TRUE, ctx,
           pool));

  /* Set up the repos_diff editor on BASE_PATH, if available.
     Otherwise, we just use "". */
  SVN_ERR(svn_client__get_diff_editor
          (drr.base_path ? drr.base_path : "",
           NULL, callbacks, callback_baton, diff_param->depth,
           FALSE /* doesn't matter for diff */, extra_ra_session, drr.rev1,
           NULL /* no notify_func */, NULL /* no notify_baton */,
           ctx->cancel_func, ctx->cancel_baton,
           &diff_editor, &diff_edit_baton,
           callback_baton->svnpatch_file, pool));

  /* We want to switch our txn into URL2 */
  SVN_ERR(svn_ra_do_diff3
          (drr.ra_session, &reporter, &report_baton, drr.rev2, drr.target1,
           diff_param->depth, diff_param->ignore_ancestry, TRUE,
           drr.url2, diff_editor, diff_edit_baton, pool));

  /* Drive the reporter; do the diff. */
  SVN_ERR(reporter->set_path(report_baton, "", drr.rev1,
                             svn_depth_infinity,
                             FALSE, NULL,
                             pool));
  return reporter->finish_report(report_baton, pool);
}


/* Perform a diff between a repository path and a working-copy path.

   PATH1 may be either a URL or a working copy path.  PATH2 is a
   working copy path.  REVISION1 and REVISION2 are their respective
   revisions.  If REVERSE is TRUE, the diff will be done in reverse.
   If PEG_REVISION is specified, then PATH1 is the path in the peg
   revision, and the actual repository path to be compared is
   determined by following copy history.

   All other options are the same as those passed to svn_client_diff5(). */
static svn_error_t *
diff_repos_wc(const char *path1,
              const svn_opt_revision_t *revision1,
              const svn_opt_revision_t *peg_revision,
              const char *path2,
              const svn_opt_revision_t *revision2,
              svn_boolean_t reverse,
              svn_depth_t depth,
              svn_boolean_t ignore_ancestry,
              const apr_array_header_t *changelists,
              const svn_wc_diff_callbacks3_t *callbacks,
              struct diff_cmd_baton *callback_baton,
              svn_client_ctx_t *ctx,
              apr_pool_t *pool)
{
  const char *url1, *anchor, *anchor_url, *target;
  svn_wc_adm_access_t *adm_access, *dir_access;
  const svn_wc_entry_t *entry;
  svn_revnum_t rev;
  svn_ra_session_t *ra_session;
  const svn_ra_reporter3_t *reporter;
  void *report_baton;
  const svn_delta_editor_t *diff_editor;
  void *diff_edit_baton;
  svn_boolean_t rev2_is_base = (revision2->kind == svn_opt_revision_base);
  int levels_to_lock = SVN_WC__LEVELS_TO_LOCK_FROM_DEPTH(depth);
  svn_boolean_t server_supports_depth;

  SVN_ERR_ASSERT(! svn_path_is_url(path2));

  /* Convert path1 to a URL to feed to do_diff. */
  SVN_ERR(convert_to_url(&url1, path1, pool));

  SVN_ERR(svn_wc_adm_open_anchor(&adm_access, &dir_access, &target,
                                 path2, FALSE, levels_to_lock,
                                 ctx->cancel_func, ctx->cancel_baton,
                                 pool));
  anchor = svn_wc_adm_access_path(adm_access);

  /* Fetch the URL of the anchor directory. */
  SVN_ERR(svn_wc__entry_versioned(&entry, anchor, adm_access, FALSE, pool));
  if (! entry->url)
    return svn_error_createf(SVN_ERR_ENTRY_MISSING_URL, NULL,
                             _("Directory '%s' has no URL"),
                             svn_path_local_style(anchor, pool));
  anchor_url = apr_pstrdup(pool, entry->url);

  /* If we are performing a pegged diff, we need to find out what our
     actual URLs will be. */
  if (peg_revision->kind != svn_opt_revision_unspecified)
    {
      svn_opt_revision_t *start_ignore, *end_ignore, end;
      const char *url_ignore;

      end.kind = svn_opt_revision_unspecified;

      SVN_ERR(svn_client__repos_locations(&url1, &start_ignore,
                                          &url_ignore, &end_ignore,
                                          NULL,
                                          path1,
                                          peg_revision,
                                          revision1, &end,
                                          ctx, pool));

      if (!reverse)
        {
          callback_baton->orig_path_1 = url1;
          callback_baton->orig_path_2 = svn_path_join(anchor_url, target, pool);
        }
      else
        {
          callback_baton->orig_path_1 = svn_path_join(anchor_url, target, pool);
          callback_baton->orig_path_2 = url1;
        }
    }

  /* Establish RA session to path2's anchor */
  SVN_ERR(svn_client__open_ra_session_internal(&ra_session, anchor_url,
                                               NULL, NULL, NULL, FALSE, TRUE,
                                               ctx, pool));

  SVN_ERR(svn_wc_get_diff_editor5(adm_access, target,
                                  callbacks, callback_baton,
                                  depth,
                                  ignore_ancestry,
                                  rev2_is_base,
                                  reverse,
                                  ctx->cancel_func, ctx->cancel_baton,
                                  changelists,
                                  &diff_editor, &diff_edit_baton,
                                  callback_baton->svnpatch_file,
                                  pool));

  /* Tell the RA layer we want a delta to change our txn to URL1 */
  SVN_ERR(svn_client__get_revision_number
          (&rev, NULL, ra_session, revision1,
           (path1 == url1) ? NULL : path1, pool));

  if (!reverse)
    callback_baton->revnum1 = rev;
  else
    callback_baton->revnum2 = rev;

  SVN_ERR(svn_ra_do_diff3(ra_session,
                          &reporter, &report_baton,
                          rev,
                          target ? svn_path_uri_decode(target, pool) : NULL,
                          depth,
                          ignore_ancestry,
                          TRUE,  /* text_deltas */
                          url1,
                          diff_editor, diff_edit_baton, pool));

  SVN_ERR(svn_ra_has_capability(ra_session, &server_supports_depth,
                                SVN_RA_CAPABILITY_DEPTH, pool));

  /* Create a txn mirror of path2;  the diff editor will print
     diffs in reverse.  :-)  */
  SVN_ERR(svn_wc_crawl_revisions3(path2, dir_access,
                                  reporter, report_baton,
                                  FALSE, depth, (! server_supports_depth),
                                  FALSE, NULL, NULL, /* notification is N/A */
                                  NULL, pool));

  return svn_wc_adm_close2(adm_access, pool);
}


/* This is basically just the guts of svn_client_diff[_peg]5(). */
static svn_error_t *
do_diff(const struct diff_parameters *diff_param,
        const svn_wc_diff_callbacks3_t *callbacks,
        struct diff_cmd_baton *callback_baton,
        svn_client_ctx_t *ctx,
        apr_pool_t *pool)
{
  struct diff_paths diff_paths;

  /* Check if paths/revisions are urls/local. */
  SVN_ERR(check_paths(diff_param, &diff_paths));

  if (diff_paths.is_repos1)
    {
      if (diff_paths.is_repos2)
        {
          SVN_ERR(diff_repos_repos(diff_param, callbacks, callback_baton,
                                   ctx, pool));
        }
      else /* path2 is a working copy path */
        {
          SVN_ERR(diff_repos_wc(diff_param->path1, diff_param->revision1,
                                diff_param->peg_revision,
                                diff_param->path2, diff_param->revision2,
                                FALSE, diff_param->depth,
                                diff_param->ignore_ancestry,
                                diff_param->changelists,
                                callbacks, callback_baton, ctx, pool));
        }
    }
  else /* path1 is a working copy path */
    {
      if (diff_paths.is_repos2)
        {
          SVN_ERR(diff_repos_wc(diff_param->path2, diff_param->revision2,
                                diff_param->peg_revision,
                                diff_param->path1, diff_param->revision1,
                                TRUE, diff_param->depth,
                                diff_param->ignore_ancestry,
                                diff_param->changelists,
                                callbacks, callback_baton, ctx, pool));
        }
      else /* path2 is a working copy path */
        {
          SVN_ERR(diff_wc_wc(diff_param->path1, diff_param->revision1,
                             diff_param->path2, diff_param->revision2,
                             diff_param->depth,
                             diff_param->ignore_ancestry,
                             diff_param->changelists,
                             callbacks, callback_baton, ctx, pool));
        }
    }

  if (callback_baton->svnpatch_file)
    SVN_ERR(dump_svnpatch(callback_baton, pool));

  return SVN_NO_ERROR;
}

/* Perform a diff summary between two repository paths. */
static svn_error_t *
diff_summarize_repos_repos(const struct diff_parameters *diff_param,
                           svn_client_diff_summarize_func_t summarize_func,
                           void *summarize_baton,
                           svn_client_ctx_t *ctx,
                           apr_pool_t *pool)
{
  svn_ra_session_t *extra_ra_session;

  const svn_ra_reporter3_t *reporter;
  void *report_baton;

  const svn_delta_editor_t *diff_editor;
  void *diff_edit_baton;

  struct diff_repos_repos_t drr;

  /* Prepare info for the repos repos diff. */
  SVN_ERR(diff_prepare_repos_repos(diff_param, &drr, ctx, pool));

  /* Now, we open an extra RA session to the correct anchor
     location for URL1.  This is used to get the kind of deleted paths.  */
  SVN_ERR(svn_client__open_ra_session_internal
          (&extra_ra_session, drr.anchor1, NULL, NULL, NULL, FALSE, TRUE,
           ctx, pool));

  /* Set up the repos_diff editor. */
  SVN_ERR(svn_client__get_diff_summarize_editor
          (drr.target2, summarize_func,
           summarize_baton, extra_ra_session, drr.rev1, ctx->cancel_func,
           ctx->cancel_baton, &diff_editor, &diff_edit_baton, pool));

  /* We want to switch our txn into URL2 */
  SVN_ERR(svn_ra_do_diff3
          (drr.ra_session, &reporter, &report_baton, drr.rev2, drr.target1,
           diff_param->depth, diff_param->ignore_ancestry,
           FALSE /* do not create text delta */, drr.url2, diff_editor,
           diff_edit_baton, pool));

  /* Drive the reporter; do the diff. */
  SVN_ERR(reporter->set_path(report_baton, "", drr.rev1,
                             svn_depth_infinity,
                             FALSE, NULL, pool));
  return reporter->finish_report(report_baton, pool);
}

/* This is basically just the guts of svn_client_diff_summarize[_peg](). */
static svn_error_t *
do_diff_summarize(const struct diff_parameters *diff_param,
                  svn_client_diff_summarize_func_t summarize_func,
                  void *summarize_baton,
                  svn_client_ctx_t *ctx,
                  apr_pool_t *pool)
{
  struct diff_paths diff_paths;

  /* Check if paths/revisions are urls/local. */
  SVN_ERR(check_paths(diff_param, &diff_paths));

  if (diff_paths.is_repos1 && diff_paths.is_repos2)
    return diff_summarize_repos_repos(diff_param, summarize_func,
                                      summarize_baton, ctx, pool);
  else
    return svn_error_create(SVN_ERR_UNSUPPORTED_FEATURE, NULL,
                            _("Summarizing diff can only compare repository "
                              "to repository"));
}


/* Initialize DIFF_CMD_BATON.diff_cmd and DIFF_CMD_BATON.options,
 * according to OPTIONS and CONFIG.  CONFIG may be null.
 * Allocate the fields in POOL, which should be at least as long-lived
 * as the pool DIFF_CMD_BATON itself is allocated in.
 */
static svn_error_t *
set_up_diff_cmd_and_options(struct diff_cmd_baton *diff_cmd_baton,
                            const apr_array_header_t *options,
                            apr_hash_t *config, apr_pool_t *pool)
{
  const char *diff_cmd = NULL;

  /* See if there is a command. */
  if (config)
    {
      svn_config_t *cfg = apr_hash_get(config, SVN_CONFIG_CATEGORY_CONFIG,
                                       APR_HASH_KEY_STRING);
      svn_config_get(cfg, &diff_cmd, SVN_CONFIG_SECTION_HELPERS,
                     SVN_CONFIG_OPTION_DIFF_CMD, NULL);
    }

  diff_cmd_baton->diff_cmd = diff_cmd;

  /* If there was a command, arrange options to pass to it. */
  if (diff_cmd_baton->diff_cmd)
    {
      const char **argv = NULL;
      int argc = options->nelts;
      if (argc)
        {
          int i;
          argv = apr_palloc(pool, argc * sizeof(char *));
          for (i = 0; i < argc; i++)
            argv[i] = APR_ARRAY_IDX(options, i, const char *);
        }
      diff_cmd_baton->options.for_external.argv = argv;
      diff_cmd_baton->options.for_external.argc = argc;
    }
  else  /* No command, so arrange options for internal invocation instead. */
    {
      diff_cmd_baton->options.for_internal
        = svn_diff_file_options_create(pool);
      SVN_ERR(svn_diff_file_options_parse
              (diff_cmd_baton->options.for_internal, options, pool));
    }

  return SVN_NO_ERROR;
}

/*----------------------------------------------------------------------- */

/*** Public Interfaces. ***/

/* Display context diffs between two PATH/REVISION pairs.  Each of
   these inputs will be one of the following:

   - a repository URL at a given revision.
   - a working copy path, ignoring local mods.
   - a working copy path, including local mods.

   We can establish a matrix that shows the nine possible types of
   diffs we expect to support.


      ` .     DST ||  URL:rev   | WC:base    | WC:working |
          ` .     ||            |            |            |
      SRC     ` . ||            |            |            |
      ============++============+============+============+
       URL:rev    || (*)        | (*)        | (*)        |
                  ||            |            |            |
                  ||            |            |            |
                  ||            |            |            |
      ------------++------------+------------+------------+
       WC:base    || (*)        |                         |
                  ||            | New svn_wc_diff which   |
                  ||            | is smart enough to      |
                  ||            | handle two WC paths     |
      ------------++------------+ and their related       +
       WC:working || (*)        | text-bases and working  |
                  ||            | files.  This operation  |
                  ||            | is entirely local.      |
                  ||            |                         |
      ------------++------------+------------+------------+
      * These cases require server communication.
*/
svn_error_t *
svn_client_diff5(const apr_array_header_t *options,
                 const char *path1,
                 const svn_opt_revision_t *revision1,
                 const char *path2,
                 const svn_opt_revision_t *revision2,
                 const char *relative_to_dir,
                 svn_depth_t depth,
                 svn_boolean_t ignore_ancestry,
                 svn_boolean_t no_diff_deleted,
                 svn_boolean_t ignore_content_type,
                 svn_boolean_t svnpatch_format,
                 const char *header_encoding,
                 apr_file_t *outfile,
                 apr_file_t *errfile,
                 const apr_array_header_t *changelists,
                 svn_client_ctx_t *ctx,
                 apr_pool_t *pool)
{
  struct diff_parameters diff_params;

  struct diff_cmd_baton diff_cmd_baton;
  svn_wc_diff_callbacks3_t diff_callbacks;

  const char *tempdir;

  /* We will never do a pegged diff from here. */
  svn_opt_revision_t peg_revision;
  peg_revision.kind = svn_opt_revision_unspecified;

  /* fill diff_param */
  diff_params.path1 = path1;
  diff_params.revision1 = revision1;
  diff_params.path2 = path2;
  diff_params.revision2 = revision2;
  diff_params.peg_revision = &peg_revision;
  diff_params.depth = depth;
  diff_params.ignore_ancestry = ignore_ancestry;
  diff_params.no_diff_deleted = no_diff_deleted;
  diff_params.changelists = changelists;

  /* setup callback and baton */
  diff_callbacks.file_changed = diff_file_changed;
  diff_callbacks.file_added = diff_file_added;
  diff_callbacks.file_deleted = no_diff_deleted ? diff_file_deleted_no_diff :
                                                  diff_file_deleted_with_diff;
  diff_callbacks.dir_added =  diff_dir_added;
  diff_callbacks.dir_deleted = diff_dir_deleted;
  diff_callbacks.dir_props_changed = diff_props_changed;
  diff_callbacks.dir_opened = diff_dir_opened;
  diff_callbacks.dir_closed = diff_dir_closed;

  diff_cmd_baton.orig_path_1 = path1;
  diff_cmd_baton.orig_path_2 = path2;

  SVN_ERR(set_up_diff_cmd_and_options(&diff_cmd_baton, options,
                                      ctx->config, pool));
  diff_cmd_baton.pool = pool;
  diff_cmd_baton.outfile = outfile;
  diff_cmd_baton.errfile = errfile;
  diff_cmd_baton.header_encoding = header_encoding;
  diff_cmd_baton.revnum1 = SVN_INVALID_REVNUM;
  diff_cmd_baton.revnum2 = SVN_INVALID_REVNUM;

  diff_cmd_baton.force_empty = FALSE;
  diff_cmd_baton.force_binary = ignore_content_type;
  diff_cmd_baton.svnpatch_file = NULL;
  diff_cmd_baton.relative_to_dir = relative_to_dir;

  if (svnpatch_format)
    {
      SVN_ERR(svn_io_temp_dir(&tempdir, pool));
      SVN_ERR(svn_io_open_unique_file2
          (&(diff_cmd_baton.svnpatch_file), NULL,
           svn_path_join(tempdir, "svnpatch", pool),
           "", svn_io_file_del_none, pool));
    }

  return do_diff(&diff_params, &diff_callbacks, &diff_cmd_baton, ctx, pool);
}

svn_error_t *
<<<<<<< HEAD
svn_client_diff4(const apr_array_header_t *options,
                 const char *path1,
                 const svn_opt_revision_t *revision1,
                 const char *path2,
                 const svn_opt_revision_t *revision2,
                 const char *relative_to_dir,
                 svn_depth_t depth,
                 svn_boolean_t ignore_ancestry,
                 svn_boolean_t no_diff_deleted,
                 svn_boolean_t ignore_content_type,
                 const char *header_encoding,
                 apr_file_t *outfile,
                 apr_file_t *errfile,
                 const apr_array_header_t *changelists,
                 svn_client_ctx_t *ctx,
                 apr_pool_t *pool)
{
  return svn_client_diff5(options, path1, revision1, path2, revision2,
                          relative_to_dir, depth, ignore_ancestry,
                          no_diff_deleted, ignore_content_type, FALSE,
                          header_encoding, outfile, errfile, changelists,
                          ctx, pool);
}

svn_error_t *
svn_client_diff3(const apr_array_header_t *options,
                 const char *path1,
                 const svn_opt_revision_t *revision1,
                 const char *path2,
                 const svn_opt_revision_t *revision2,
                 svn_boolean_t recurse,
                 svn_boolean_t ignore_ancestry,
                 svn_boolean_t no_diff_deleted,
                 svn_boolean_t ignore_content_type,
                 const char *header_encoding,
                 apr_file_t *outfile,
                 apr_file_t *errfile,
                 svn_client_ctx_t *ctx,
                 apr_pool_t *pool)
{
  return svn_client_diff4(options, path1, revision1, path2,
                          revision2, NULL,
                          SVN_DEPTH_INFINITY_OR_FILES(recurse),
                          ignore_ancestry, no_diff_deleted,
                          ignore_content_type, header_encoding,
                          outfile, errfile, NULL, ctx, pool);
}

svn_error_t *
svn_client_diff2(const apr_array_header_t *options,
                 const char *path1,
                 const svn_opt_revision_t *revision1,
                 const char *path2,
                 const svn_opt_revision_t *revision2,
                 svn_boolean_t recurse,
                 svn_boolean_t ignore_ancestry,
                 svn_boolean_t no_diff_deleted,
                 svn_boolean_t ignore_content_type,
                 apr_file_t *outfile,
                 apr_file_t *errfile,
                 svn_client_ctx_t *ctx,
                 apr_pool_t *pool)
{
  return svn_client_diff3(options, path1, revision1, path2, revision2,
                          recurse, ignore_ancestry, no_diff_deleted,
                          ignore_content_type, SVN_APR_LOCALE_CHARSET,
                          outfile, errfile, ctx, pool);
}

svn_error_t *
svn_client_diff(const apr_array_header_t *options,
                const char *path1,
                const svn_opt_revision_t *revision1,
                const char *path2,
                const svn_opt_revision_t *revision2,
                svn_boolean_t recurse,
                svn_boolean_t ignore_ancestry,
                svn_boolean_t no_diff_deleted,
                apr_file_t *outfile,
                apr_file_t *errfile,
                svn_client_ctx_t *ctx,
                apr_pool_t *pool)
{
  return svn_client_diff2(options, path1, revision1, path2, revision2,
                          recurse, ignore_ancestry, no_diff_deleted, FALSE,
                          outfile, errfile, ctx, pool);
}

svn_error_t *
svn_client_diff_peg5(const apr_array_header_t *options,
=======
svn_client_diff_peg4(const apr_array_header_t *options,
>>>>>>> 5f83611a
                     const char *path,
                     const svn_opt_revision_t *peg_revision,
                     const svn_opt_revision_t *start_revision,
                     const svn_opt_revision_t *end_revision,
                     const char *relative_to_dir,
                     svn_depth_t depth,
                     svn_boolean_t ignore_ancestry,
                     svn_boolean_t no_diff_deleted,
                     svn_boolean_t ignore_content_type,
                     svn_boolean_t svnpatch_format,
                     const char *header_encoding,
                     apr_file_t *outfile,
                     apr_file_t *errfile,
                     const apr_array_header_t *changelists,
                     svn_client_ctx_t *ctx,
                     apr_pool_t *pool)
{
  struct diff_parameters diff_params;

  struct diff_cmd_baton diff_cmd_baton;
  svn_wc_diff_callbacks3_t diff_callbacks;

  const char *tempdir;

  if (svn_path_is_url(path) &&
        (start_revision->kind == svn_opt_revision_base
         || end_revision->kind == svn_opt_revision_base) )
    return svn_error_create(SVN_ERR_CLIENT_BAD_REVISION, NULL,
                            _("Revision type requires a working copy "
                              "path, not a URL"));

  /* fill diff_param */
  diff_params.path1 = path;
  diff_params.revision1 = start_revision;
  diff_params.path2 = path;
  diff_params.revision2 = end_revision;
  diff_params.peg_revision = peg_revision;
  diff_params.depth = depth;
  diff_params.ignore_ancestry = ignore_ancestry;
  diff_params.no_diff_deleted = no_diff_deleted;
  diff_params.changelists = changelists;

  /* setup callback and baton */
  diff_callbacks.file_changed = diff_file_changed;
  diff_callbacks.file_added = diff_file_added;
  diff_callbacks.file_deleted = no_diff_deleted ? diff_file_deleted_no_diff :
                                                  diff_file_deleted_with_diff;
  diff_callbacks.dir_added =  diff_dir_added;
  diff_callbacks.dir_deleted = diff_dir_deleted;
  diff_callbacks.dir_props_changed = diff_props_changed;
  diff_callbacks.dir_opened = diff_dir_opened;
  diff_callbacks.dir_closed = diff_dir_closed;

  diff_cmd_baton.orig_path_1 = path;
  diff_cmd_baton.orig_path_2 = path;

  SVN_ERR(set_up_diff_cmd_and_options(&diff_cmd_baton, options,
                                      ctx->config, pool));
  diff_cmd_baton.pool = pool;
  diff_cmd_baton.outfile = outfile;
  diff_cmd_baton.errfile = errfile;
  diff_cmd_baton.header_encoding = header_encoding;
  diff_cmd_baton.revnum1 = SVN_INVALID_REVNUM;
  diff_cmd_baton.revnum2 = SVN_INVALID_REVNUM;

  diff_cmd_baton.force_empty = FALSE;
  diff_cmd_baton.force_binary = ignore_content_type;
  diff_cmd_baton.svnpatch_file = NULL;
  diff_cmd_baton.relative_to_dir = relative_to_dir;

  if (svnpatch_format)
    {
      SVN_ERR(svn_io_temp_dir(&tempdir, pool));
      SVN_ERR(svn_io_open_unique_file2
          (&(diff_cmd_baton.svnpatch_file), NULL,
           svn_path_join(tempdir, "svnpatch", pool),
           "", svn_io_file_del_none, pool));
    }

  return do_diff(&diff_params, &diff_callbacks, &diff_cmd_baton, ctx, pool);
}

svn_error_t *
<<<<<<< HEAD
svn_client_diff_peg4(const apr_array_header_t *options,
                     const char *path,
                     const svn_opt_revision_t *peg_revision,
                     const svn_opt_revision_t *start_revision,
                     const svn_opt_revision_t *end_revision,
                     const char *relative_to_dir,
                     svn_depth_t depth,
                     svn_boolean_t ignore_ancestry,
                     svn_boolean_t no_diff_deleted,
                     svn_boolean_t ignore_content_type,
                     const char *header_encoding,
                     apr_file_t *outfile,
                     apr_file_t *errfile,
                     const apr_array_header_t *changelists,
                     svn_client_ctx_t *ctx,
                     apr_pool_t *pool)
{
  return svn_client_diff_peg5(options, path, peg_revision, start_revision,
                              end_revision, relative_to_dir, depth,
                              ignore_ancestry, no_diff_deleted,
                              ignore_content_type, FALSE, header_encoding,
                              outfile, errfile, changelists, ctx, pool);
}

svn_error_t *
svn_client_diff_peg3(const apr_array_header_t *options,
                     const char *path,
                     const svn_opt_revision_t *peg_revision,
                     const svn_opt_revision_t *start_revision,
                     const svn_opt_revision_t *end_revision,
                     svn_boolean_t recurse,
                     svn_boolean_t ignore_ancestry,
                     svn_boolean_t no_diff_deleted,
                     svn_boolean_t ignore_content_type,
                     const char *header_encoding,
                     apr_file_t *outfile,
                     apr_file_t *errfile,
                     svn_client_ctx_t *ctx,
                     apr_pool_t *pool)
{
  return svn_client_diff_peg4(options,
                              path,
                              peg_revision,
                              start_revision,
                              end_revision,
                              NULL,
                              SVN_DEPTH_INFINITY_OR_FILES(recurse),
                              ignore_ancestry,
                              no_diff_deleted,
                              ignore_content_type,
                              header_encoding,
                              outfile,
                              errfile,
                              NULL,
                              ctx,
                              pool);
}

svn_error_t *
svn_client_diff_peg2(const apr_array_header_t *options,
                     const char *path,
                     const svn_opt_revision_t *peg_revision,
                     const svn_opt_revision_t *start_revision,
                     const svn_opt_revision_t *end_revision,
                     svn_boolean_t recurse,
                     svn_boolean_t ignore_ancestry,
                     svn_boolean_t no_diff_deleted,
                     svn_boolean_t ignore_content_type,
                     apr_file_t *outfile,
                     apr_file_t *errfile,
                     svn_client_ctx_t *ctx,
                     apr_pool_t *pool)
{
  return svn_client_diff_peg3(options, path, peg_revision, start_revision,
                              end_revision,
                              SVN_DEPTH_INFINITY_OR_FILES(recurse),
                              ignore_ancestry, no_diff_deleted,
                              ignore_content_type, SVN_APR_LOCALE_CHARSET,
                              outfile, errfile, ctx, pool);
}

svn_error_t *
svn_client_diff_peg(const apr_array_header_t *options,
                    const char *path,
                    const svn_opt_revision_t *peg_revision,
                    const svn_opt_revision_t *start_revision,
                    const svn_opt_revision_t *end_revision,
                    svn_boolean_t recurse,
                    svn_boolean_t ignore_ancestry,
                    svn_boolean_t no_diff_deleted,
                    apr_file_t *outfile,
                    apr_file_t *errfile,
                    svn_client_ctx_t *ctx,
                    apr_pool_t *pool)
{
  return svn_client_diff_peg2(options, path, peg_revision,
                              start_revision, end_revision, recurse,
                              ignore_ancestry, no_diff_deleted, FALSE,
                              outfile, errfile, ctx, pool);
}

svn_error_t *
=======
>>>>>>> 5f83611a
svn_client_diff_summarize2(const char *path1,
                           const svn_opt_revision_t *revision1,
                           const char *path2,
                           const svn_opt_revision_t *revision2,
                           svn_depth_t depth,
                           svn_boolean_t ignore_ancestry,
                           const apr_array_header_t *changelists,
                           svn_client_diff_summarize_func_t summarize_func,
                           void *summarize_baton,
                           svn_client_ctx_t *ctx,
                           apr_pool_t *pool)
{
  struct diff_parameters diff_params;

  /* We will never do a pegged diff from here. */
  svn_opt_revision_t peg_revision;
  peg_revision.kind = svn_opt_revision_unspecified;

  /* fill diff_param */
  diff_params.path1 = path1;
  diff_params.revision1 = revision1;
  diff_params.path2 = path2;
  diff_params.revision2 = revision2;
  diff_params.peg_revision = &peg_revision;
  diff_params.depth = depth;
  diff_params.ignore_ancestry = ignore_ancestry;
  diff_params.no_diff_deleted = FALSE;
  diff_params.changelists = changelists;

  return do_diff_summarize(&diff_params, summarize_func, summarize_baton,
                           ctx, pool);
}

svn_error_t *
svn_client_diff_summarize_peg2(const char *path,
                               const svn_opt_revision_t *peg_revision,
                               const svn_opt_revision_t *start_revision,
                               const svn_opt_revision_t *end_revision,
                               svn_depth_t depth,
                               svn_boolean_t ignore_ancestry,
                               const apr_array_header_t *changelists,
                               svn_client_diff_summarize_func_t summarize_func,
                               void *summarize_baton,
                               svn_client_ctx_t *ctx,
                               apr_pool_t *pool)
{
  struct diff_parameters diff_params;

  /* fill diff_param */
  diff_params.path1 = path;
  diff_params.revision1 = start_revision;
  diff_params.path2 = path;
  diff_params.revision2 = end_revision;
  diff_params.peg_revision = peg_revision;
  diff_params.depth = depth;
  diff_params.ignore_ancestry = ignore_ancestry;
  diff_params.no_diff_deleted = FALSE;
  diff_params.changelists = changelists;

  return do_diff_summarize(&diff_params, summarize_func, summarize_baton,
                           ctx, pool);
}

svn_client_diff_summarize_t *
svn_client_diff_summarize_dup(const svn_client_diff_summarize_t *diff,
                              apr_pool_t *pool)
{
  svn_client_diff_summarize_t *dup_diff = apr_palloc(pool, sizeof(*dup_diff));

  *dup_diff = *diff;

  if (diff->path)
    dup_diff->path = apr_pstrdup(pool, diff->path);

  return dup_diff;
}<|MERGE_RESOLUTION|>--- conflicted
+++ resolved
@@ -1724,100 +1724,7 @@
 }
 
 svn_error_t *
-<<<<<<< HEAD
-svn_client_diff4(const apr_array_header_t *options,
-                 const char *path1,
-                 const svn_opt_revision_t *revision1,
-                 const char *path2,
-                 const svn_opt_revision_t *revision2,
-                 const char *relative_to_dir,
-                 svn_depth_t depth,
-                 svn_boolean_t ignore_ancestry,
-                 svn_boolean_t no_diff_deleted,
-                 svn_boolean_t ignore_content_type,
-                 const char *header_encoding,
-                 apr_file_t *outfile,
-                 apr_file_t *errfile,
-                 const apr_array_header_t *changelists,
-                 svn_client_ctx_t *ctx,
-                 apr_pool_t *pool)
-{
-  return svn_client_diff5(options, path1, revision1, path2, revision2,
-                          relative_to_dir, depth, ignore_ancestry,
-                          no_diff_deleted, ignore_content_type, FALSE,
-                          header_encoding, outfile, errfile, changelists,
-                          ctx, pool);
-}
-
-svn_error_t *
-svn_client_diff3(const apr_array_header_t *options,
-                 const char *path1,
-                 const svn_opt_revision_t *revision1,
-                 const char *path2,
-                 const svn_opt_revision_t *revision2,
-                 svn_boolean_t recurse,
-                 svn_boolean_t ignore_ancestry,
-                 svn_boolean_t no_diff_deleted,
-                 svn_boolean_t ignore_content_type,
-                 const char *header_encoding,
-                 apr_file_t *outfile,
-                 apr_file_t *errfile,
-                 svn_client_ctx_t *ctx,
-                 apr_pool_t *pool)
-{
-  return svn_client_diff4(options, path1, revision1, path2,
-                          revision2, NULL,
-                          SVN_DEPTH_INFINITY_OR_FILES(recurse),
-                          ignore_ancestry, no_diff_deleted,
-                          ignore_content_type, header_encoding,
-                          outfile, errfile, NULL, ctx, pool);
-}
-
-svn_error_t *
-svn_client_diff2(const apr_array_header_t *options,
-                 const char *path1,
-                 const svn_opt_revision_t *revision1,
-                 const char *path2,
-                 const svn_opt_revision_t *revision2,
-                 svn_boolean_t recurse,
-                 svn_boolean_t ignore_ancestry,
-                 svn_boolean_t no_diff_deleted,
-                 svn_boolean_t ignore_content_type,
-                 apr_file_t *outfile,
-                 apr_file_t *errfile,
-                 svn_client_ctx_t *ctx,
-                 apr_pool_t *pool)
-{
-  return svn_client_diff3(options, path1, revision1, path2, revision2,
-                          recurse, ignore_ancestry, no_diff_deleted,
-                          ignore_content_type, SVN_APR_LOCALE_CHARSET,
-                          outfile, errfile, ctx, pool);
-}
-
-svn_error_t *
-svn_client_diff(const apr_array_header_t *options,
-                const char *path1,
-                const svn_opt_revision_t *revision1,
-                const char *path2,
-                const svn_opt_revision_t *revision2,
-                svn_boolean_t recurse,
-                svn_boolean_t ignore_ancestry,
-                svn_boolean_t no_diff_deleted,
-                apr_file_t *outfile,
-                apr_file_t *errfile,
-                svn_client_ctx_t *ctx,
-                apr_pool_t *pool)
-{
-  return svn_client_diff2(options, path1, revision1, path2, revision2,
-                          recurse, ignore_ancestry, no_diff_deleted, FALSE,
-                          outfile, errfile, ctx, pool);
-}
-
-svn_error_t *
 svn_client_diff_peg5(const apr_array_header_t *options,
-=======
-svn_client_diff_peg4(const apr_array_header_t *options,
->>>>>>> 5f83611a
                      const char *path,
                      const svn_opt_revision_t *peg_revision,
                      const svn_opt_revision_t *start_revision,
@@ -1901,111 +1808,6 @@
 }
 
 svn_error_t *
-<<<<<<< HEAD
-svn_client_diff_peg4(const apr_array_header_t *options,
-                     const char *path,
-                     const svn_opt_revision_t *peg_revision,
-                     const svn_opt_revision_t *start_revision,
-                     const svn_opt_revision_t *end_revision,
-                     const char *relative_to_dir,
-                     svn_depth_t depth,
-                     svn_boolean_t ignore_ancestry,
-                     svn_boolean_t no_diff_deleted,
-                     svn_boolean_t ignore_content_type,
-                     const char *header_encoding,
-                     apr_file_t *outfile,
-                     apr_file_t *errfile,
-                     const apr_array_header_t *changelists,
-                     svn_client_ctx_t *ctx,
-                     apr_pool_t *pool)
-{
-  return svn_client_diff_peg5(options, path, peg_revision, start_revision,
-                              end_revision, relative_to_dir, depth,
-                              ignore_ancestry, no_diff_deleted,
-                              ignore_content_type, FALSE, header_encoding,
-                              outfile, errfile, changelists, ctx, pool);
-}
-
-svn_error_t *
-svn_client_diff_peg3(const apr_array_header_t *options,
-                     const char *path,
-                     const svn_opt_revision_t *peg_revision,
-                     const svn_opt_revision_t *start_revision,
-                     const svn_opt_revision_t *end_revision,
-                     svn_boolean_t recurse,
-                     svn_boolean_t ignore_ancestry,
-                     svn_boolean_t no_diff_deleted,
-                     svn_boolean_t ignore_content_type,
-                     const char *header_encoding,
-                     apr_file_t *outfile,
-                     apr_file_t *errfile,
-                     svn_client_ctx_t *ctx,
-                     apr_pool_t *pool)
-{
-  return svn_client_diff_peg4(options,
-                              path,
-                              peg_revision,
-                              start_revision,
-                              end_revision,
-                              NULL,
-                              SVN_DEPTH_INFINITY_OR_FILES(recurse),
-                              ignore_ancestry,
-                              no_diff_deleted,
-                              ignore_content_type,
-                              header_encoding,
-                              outfile,
-                              errfile,
-                              NULL,
-                              ctx,
-                              pool);
-}
-
-svn_error_t *
-svn_client_diff_peg2(const apr_array_header_t *options,
-                     const char *path,
-                     const svn_opt_revision_t *peg_revision,
-                     const svn_opt_revision_t *start_revision,
-                     const svn_opt_revision_t *end_revision,
-                     svn_boolean_t recurse,
-                     svn_boolean_t ignore_ancestry,
-                     svn_boolean_t no_diff_deleted,
-                     svn_boolean_t ignore_content_type,
-                     apr_file_t *outfile,
-                     apr_file_t *errfile,
-                     svn_client_ctx_t *ctx,
-                     apr_pool_t *pool)
-{
-  return svn_client_diff_peg3(options, path, peg_revision, start_revision,
-                              end_revision,
-                              SVN_DEPTH_INFINITY_OR_FILES(recurse),
-                              ignore_ancestry, no_diff_deleted,
-                              ignore_content_type, SVN_APR_LOCALE_CHARSET,
-                              outfile, errfile, ctx, pool);
-}
-
-svn_error_t *
-svn_client_diff_peg(const apr_array_header_t *options,
-                    const char *path,
-                    const svn_opt_revision_t *peg_revision,
-                    const svn_opt_revision_t *start_revision,
-                    const svn_opt_revision_t *end_revision,
-                    svn_boolean_t recurse,
-                    svn_boolean_t ignore_ancestry,
-                    svn_boolean_t no_diff_deleted,
-                    apr_file_t *outfile,
-                    apr_file_t *errfile,
-                    svn_client_ctx_t *ctx,
-                    apr_pool_t *pool)
-{
-  return svn_client_diff_peg2(options, path, peg_revision,
-                              start_revision, end_revision, recurse,
-                              ignore_ancestry, no_diff_deleted, FALSE,
-                              outfile, errfile, ctx, pool);
-}
-
-svn_error_t *
-=======
->>>>>>> 5f83611a
 svn_client_diff_summarize2(const char *path1,
                            const svn_opt_revision_t *revision1,
                            const char *path2,
