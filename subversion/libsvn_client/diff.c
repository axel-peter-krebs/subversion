--- conflicted
+++ resolved
@@ -1212,14 +1212,9 @@
   callback_baton->revnum2 = SVN_INVALID_REVNUM;  /* WC */
 
   SVN_ERR(svn_wc_diff5(adm_access, target, callbacks, callback_baton,
-<<<<<<< HEAD
                        depth, ignore_ancestry, changelists,
                        callback_baton->svnpatch_file, pool));
-  return svn_wc_adm_close(adm_access);
-=======
-                       depth, ignore_ancestry, changelists, pool));
   return svn_wc_adm_close2(adm_access, pool);
->>>>>>> 24ff89f0
 }
 
 
