--- conflicted
+++ resolved
@@ -319,11 +319,8 @@
                    const char *encoding,
                    apr_file_t *file,
                    const char *relative_to_dir,
-<<<<<<< HEAD
+                   svn_boolean_t show_diff_header,
                    apr_hash_t *ignored_props,
-=======
-                   svn_boolean_t show_diff_header,
->>>>>>> 514cfbd2
                    apr_pool_t *pool)
 {
   int i;
@@ -362,8 +359,6 @@
                                             label2));
       }
 
-<<<<<<< HEAD
-=======
   SVN_ERR(file_printf_from_utf8(file, encoding,
                                 _("%sProperty changes on: %s%s"),
                                 APR_EOL_STR,
@@ -373,7 +368,6 @@
   SVN_ERR(file_printf_from_utf8(file, encoding, "%s" APR_EOL_STR,
                                 under_string));
 
->>>>>>> 514cfbd2
   for (i = 0; i < propchanges->nelts; i++)
     {
       const char *action;
@@ -658,14 +652,6 @@
     show_diff_header = TRUE;
 
   if (props->nelts > 0)
-<<<<<<< HEAD
-    SVN_ERR(display_prop_diffs(props, original_props, path,
-                               diff_cmd_baton->header_encoding,
-                               diff_cmd_baton->outfile,
-                               diff_cmd_baton->relative_to_dir,
-                               diff_cmd_baton->ignored_props,
-                               subpool));
-=======
     {
       /* We're using the revnums from the diff_cmd_baton since there's
        * no revision argument to the svn_wc_diff_callback_t
@@ -679,6 +665,7 @@
                                  diff_cmd_baton->outfile,
                                  diff_cmd_baton->relative_to_dir,
                                  show_diff_header,
+                                 diff_cmd_baton->ignored_props,
                                  subpool));
 
       /* We've printed the diff header so now we can mark the path as
@@ -687,7 +674,6 @@
         apr_hash_set(diff_cmd_baton->visited_paths, path,
                      APR_HASH_KEY_STRING, path);
     }
->>>>>>> 514cfbd2
 
   if (state)
     *state = svn_wc_notify_state_unknown;
