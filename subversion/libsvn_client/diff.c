--- conflicted
+++ resolved
@@ -253,8 +253,7 @@
       else if (! propchange->value)
         action = "Deleted";
       else
-<<<<<<< HEAD
-        action = _("Modified");
+        action = "Modified";
 
       /* Lazily print the property diff header. */
       if (!header_printed)
@@ -271,9 +270,6 @@
           header_printed = TRUE;
         }
 
-=======
-        action = "Modified";
->>>>>>> b99df6c7
       SVN_ERR(file_printf_from_utf8(file, encoding, "%s: %s%s", action,
                                     propchange->name, APR_EOL_STR));
 
@@ -472,14 +468,12 @@
      relative to for output generation (see issue #2723). */
   const char *relative_to_dir;
 
-<<<<<<< HEAD
   /* Props which, when we encounter mods for, we ignore. */
   apr_hash_t *ignored_props;
-=======
+
   svn_boolean_t use_git_diff_format;
 
   svn_wc_context_t *wc_ctx;
->>>>>>> b99df6c7
 };
 
 /* Generate a label for the diff output for file PATH at revision REVNUM.
@@ -1953,11 +1947,8 @@
                  svn_boolean_t no_diff_deleted,
                  svn_boolean_t show_copies_as_adds,
                  svn_boolean_t ignore_content_type,
-<<<<<<< HEAD
+                 svn_boolean_t use_git_diff_format,
                  svn_boolean_t ignore_mergeinfo,
-=======
-                 svn_boolean_t use_git_diff_format,
->>>>>>> b99df6c7
                  const char *header_encoding,
                  apr_file_t *outfile,
                  apr_file_t *errfile,
@@ -2039,11 +2030,8 @@
                      svn_boolean_t no_diff_deleted,
                      svn_boolean_t show_copies_as_adds,
                      svn_boolean_t ignore_content_type,
-<<<<<<< HEAD
+                     svn_boolean_t use_git_diff_format,
                      svn_boolean_t ignore_mergeinfo,
-=======
-                     svn_boolean_t use_git_diff_format,
->>>>>>> b99df6c7
                      const char *header_encoding,
                      apr_file_t *outfile,
                      apr_file_t *errfile,
