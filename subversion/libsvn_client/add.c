/*
 * add.c:  wrappers around wc add/mkdir functionality.
 *
 * ====================================================================
 * Copyright (c) 2000-2004 CollabNet.  All rights reserved.
 *
 * This software is licensed as described in the file COPYING, which
 * you should have received as part of this distribution.  The terms
 * are also available at http://subversion.tigris.org/license-1.html.
 * If newer versions of this license are posted there, you may use a
 * newer version instead, at your option.
 *
 * This software consists of voluntary contributions made by many
 * individuals.  For exact contribution history, see the revision
 * history and logs, available at http://subversion.tigris.org/.
 * ====================================================================
 */

/* ==================================================================== */



/*** Includes. ***/

#include <string.h>
#include <apr_lib.h>
#include <apr_fnmatch.h>
#include "svn_wc.h"
#include "svn_client.h"
#include "svn_string.h"
#include "svn_pools.h"
#include "svn_error.h"
#include "svn_path.h"
#include "svn_io.h"
#include "svn_config.h"
#include "svn_props.h"
#include "client.h"

#include "svn_private_config.h"



/*** Code. ***/

/* This structure is used as baton for enumerating the config entries
   in the auto-props section.
*/
typedef struct
{
  /* the file name for which properties are searched */
  const char *filename;

  /* when this flag is set the hash contains svn:executable */
  svn_boolean_t have_executable;

  /* when mimetype is not NULL is set the hash contains svn:mime-type */
  const char *mimetype;

  /* the hash table for storing the property name/value pairs */
  apr_hash_t *properties;

  /* a pool used for allocating memory */
  apr_pool_t *pool;
} auto_props_baton_t;

/* Remove leading and trailing white space from a C string, in place. */
static void
trim_string(char **pstr)
{
  char *str = *pstr;
  int i;

  while (apr_isspace(*str))
    str++;
  *pstr = str;
  i = strlen(str);
  while ((i > 0) && apr_isspace(str[i-1]))
    i--;
  str[i] = '\0';
}

/* For one auto-props config entry (NAME, VALUE), if the filename pattern
   NAME matches BATON->filename then add the properties listed in VALUE
   into BATON->properties.  BATON must point to an auto_props_baton_t.
*/
static svn_boolean_t
auto_props_enumerator(const char *name,
                      const char *value,
                      void *baton,
                      apr_pool_t *pool)
{
  auto_props_baton_t *autoprops = baton;
  char *property;
  char *last_token;

  /* nothing to do here without a value */
  if (strlen(value) == 0)
    return TRUE;

  /* check if filename matches and return if it doesn't */
  if (apr_fnmatch(name, autoprops->filename, 0) == APR_FNM_NOMATCH)
    return TRUE;
  
  /* parse the value (we dup it first to effectively lose the
     'const', and to avoid messing up the original value) */
  property = apr_pstrdup(autoprops->pool, value);
  property = apr_strtok(property, ";", &last_token);
  while (property)
    {
      int len;
      const char *this_value;
      char *equal_sign = strchr(property, '=');

      if (equal_sign)
        {
          *equal_sign = '\0';
          equal_sign++;
          trim_string(&equal_sign);
          this_value = equal_sign;
        }
      else
        {
          this_value = "";
        }
      trim_string(&property);
      len = strlen(property);
      if (len > 0)
        {
          svn_string_t *propval = svn_string_create(this_value,
                                                    autoprops->pool);

          apr_hash_set(autoprops->properties, property, len, propval);
          if (strcmp(property, SVN_PROP_MIME_TYPE) == 0)
            autoprops->mimetype = this_value;
          else if (strcmp(property, SVN_PROP_EXECUTABLE) == 0)
            autoprops->have_executable = TRUE;
        }
      property = apr_strtok(NULL, ";", &last_token);
    }
  return TRUE;
}

svn_error_t *
svn_client__get_auto_props(apr_hash_t **properties,
                           const char **mimetype,
                           const char *path,
                           svn_client_ctx_t *ctx,
                           apr_pool_t *pool)
{
  svn_config_t *cfg;
  svn_boolean_t use_autoprops;
  auto_props_baton_t autoprops;

  /* initialisation */
  autoprops.properties = apr_hash_make(pool);
  autoprops.filename = svn_path_basename(path, pool);
  autoprops.pool = pool;
  autoprops.mimetype = NULL;
  autoprops.have_executable = FALSE;
  *properties = autoprops.properties;

  cfg = ctx->config ? apr_hash_get(ctx->config, SVN_CONFIG_CATEGORY_CONFIG,
                                   APR_HASH_KEY_STRING) : NULL;

  /* check that auto props is enabled */
  SVN_ERR(svn_config_get_bool(cfg, &use_autoprops,
                              SVN_CONFIG_SECTION_MISCELLANY,
                              SVN_CONFIG_OPTION_ENABLE_AUTO_PROPS, FALSE));

  /* search for auto props */
  if (use_autoprops)
    svn_config_enumerate2(cfg, SVN_CONFIG_SECTION_AUTO_PROPS,
                          auto_props_enumerator, &autoprops, pool);

  /* if mimetype has not been set check the file */
  if (! autoprops.mimetype)
    {
      SVN_ERR(svn_io_detect_mimetype(&autoprops.mimetype, path, pool));
      if (autoprops.mimetype)
        apr_hash_set(autoprops.properties, SVN_PROP_MIME_TYPE,
                     strlen(SVN_PROP_MIME_TYPE), 
                     svn_string_create(autoprops.mimetype, pool));
    }

  /* Don't automatically set the svn:executable property on added items
   * on OS400.  While OS400 supports the executable permission its use is
   * inconsistent at best. */
#ifndef AS400
  /* if executable has not been set check the file */
  if (! autoprops.have_executable)
    {
      svn_boolean_t executable = FALSE;
      SVN_ERR(svn_io_is_file_executable(&executable, path, pool));
      if (executable)
        apr_hash_set(autoprops.properties, SVN_PROP_EXECUTABLE,
                     strlen(SVN_PROP_EXECUTABLE), 
                     svn_string_create("", pool));
    }
#endif

  *mimetype = autoprops.mimetype;
  return SVN_NO_ERROR;
}

static svn_error_t *
add_file(const char *path,
         svn_client_ctx_t *ctx,
         svn_wc_adm_access_t *adm_access,
         apr_pool_t *pool)
{
  apr_hash_t* properties;
  apr_hash_index_t *hi;
  const char *mimetype;
  svn_node_kind_t kind;
  svn_boolean_t is_special;

  /* add the file */
  SVN_ERR(svn_wc_add2(path, adm_access, NULL, SVN_INVALID_REVNUM,
                      ctx->cancel_func, ctx->cancel_baton,
                      NULL, NULL, pool));

  /* Check to see if this is a special file. */
  SVN_ERR(svn_io_check_special_path(path, &kind, &is_special, pool));

  if (is_special)
    {
      /* This must be a special file. */
      SVN_ERR(svn_wc_prop_set2
              (SVN_PROP_SPECIAL,
               svn_string_create(SVN_PROP_SPECIAL_VALUE, pool),
               path, adm_access, FALSE, pool));
      mimetype = NULL;
    }
  else
    {
      /* get automatic properties */
      SVN_ERR(svn_client__get_auto_props(&properties, &mimetype, path, ctx,
                                         pool));
      if (properties)
        {
          /* loop through the hashtable and add the properties */
          for (hi = apr_hash_first(pool, properties);
               hi != NULL; hi = apr_hash_next(hi))
            {
              const void *pname;
              void *pval;
          
              apr_hash_this(hi, &pname, NULL, &pval);
              /* It's probably best to pass 0 for force, so that if
                 the autoprops say to set some weird combination,
                 we just error and let the user sort it out. */
              SVN_ERR(svn_wc_prop_set2(pname, pval, path,
                                       adm_access, FALSE, pool));
            }
        }
    }

  /* Report the addition to the caller. */
  if (ctx->notify_func2 != NULL)
    {
      svn_wc_notify_t *notify = svn_wc_create_notify(path, svn_wc_notify_add,
                                                     pool);
      notify->kind = svn_node_file;
      notify->mime_type = mimetype;
      (*ctx->notify_func2)(ctx->notify_baton2, notify, pool);
    }

  return SVN_NO_ERROR;
}

/* Schedule directory DIRNAME recursively for addition with access baton 
 * ADM_ACCESS.
 *
 * If DIRNAME (or any item below directory DIRNAME) is already scheduled for
 * addition, add will fail and return an error unless FORCE is TRUE.
 *
 * Files and directories that match ignore patterns will not be added unless 
 * NO_IGNORE is TRUE.
 *
 * If CTX->CANCEL_FUNC is non-null, call it with CTX->CANCEL_BATON to allow 
 * the user to cancel the operation
 */
static svn_error_t *
add_dir_recursive(const char *dirname,
                  svn_wc_adm_access_t *adm_access,
                  svn_boolean_t force,
                  svn_boolean_t no_ignore,
                  svn_client_ctx_t *ctx,
                  apr_pool_t *pool)
{
  apr_dir_t *dir;
  apr_finfo_t this_entry;
  svn_error_t *err;
  apr_pool_t *subpool;
  apr_int32_t flags = APR_FINFO_TYPE | APR_FINFO_NAME;
  svn_wc_adm_access_t *dir_access;
  apr_array_header_t *ignores;

  /* Check cancellation; note that this catches recursive calls too. */
  if (ctx->cancel_func)
    SVN_ERR(ctx->cancel_func(ctx->cancel_baton));

  /* Add this directory to revision control. */
  err = svn_wc_add2(dirname, adm_access,
                    NULL, SVN_INVALID_REVNUM,
                    ctx->cancel_func, ctx->cancel_baton,
                    ctx->notify_func2, ctx->notify_baton2, pool);
  if (err && err->apr_err == SVN_ERR_ENTRY_EXISTS && force)
    svn_error_clear(err);
  else if (err)
    return err;

  SVN_ERR(svn_wc_adm_retrieve(&dir_access, adm_access, dirname, pool));

  if (!no_ignore)
    SVN_ERR(svn_wc_get_ignores(&ignores, ctx->config, dir_access, pool));

  /* Create a subpool for iterative memory control. */
  subpool = svn_pool_create(pool);

  /* Read the directory entries one by one and add those things to
     revision control. */
  SVN_ERR(svn_io_dir_open(&dir, dirname, pool));
  for (err = svn_io_dir_read(&this_entry, flags, dir, subpool);
       err == SVN_NO_ERROR;
       err = svn_io_dir_read(&this_entry, flags, dir, subpool))
    {
      const char *fullpath;

      /* Skip entries for this dir and its parent.  */
      if (this_entry.name[0] == '.'
          && (this_entry.name[1] == '\0'
              || (this_entry.name[1] == '.' && this_entry.name[2] == '\0')))
        continue;

      /* Check cancellation so you can cancel during an 
       * add of a directory with lots of files. */
      if (ctx->cancel_func)
        SVN_ERR(ctx->cancel_func(ctx->cancel_baton));

      /* Skip over SVN admin directories. */
      if (svn_wc_is_adm_dir(this_entry.name, subpool))
        continue;

      if ((!no_ignore) && svn_cstring_match_glob_list(this_entry.name,
                                                      ignores)) 
        continue;

      /* Construct the full path of the entry. */
      fullpath = svn_path_join(dirname, this_entry.name, subpool);

      /* Recurse on directories; add files; ignore the rest. */
      if (this_entry.filetype == APR_DIR)
        {
          SVN_ERR(add_dir_recursive(fullpath, dir_access, force,
                                    no_ignore, ctx, subpool));
        }
      else if (this_entry.filetype != APR_UNKFILE)
        {
          err = add_file(fullpath, ctx, dir_access, subpool);
          if (err && err->apr_err == SVN_ERR_ENTRY_EXISTS && force)
            svn_error_clear(err);
          else if (err)
            return err;
        }

      /* Clean out the per-iteration pool. */
      svn_pool_clear(subpool);
    }

  /* Check that the loop exited cleanly. */
  if (! (APR_STATUS_IS_ENOENT(err->apr_err)))
    {
      return svn_error_createf
        (err->apr_err, err,
         _("Error during recursive add of '%s'"),
         svn_path_local_style(dirname, subpool));
    }
  else  /* Yes, it exited cleanly, so close the dir. */
    {
      apr_status_t apr_err;

      svn_error_clear(err);
      apr_err = apr_dir_close(dir);
      if (apr_err)
        return svn_error_wrap_apr
          (apr_err, _("Can't close directory '%s'"),
           svn_path_local_style(dirname, subpool));
    }

  /* Opened by svn_wc_add */
  SVN_ERR(svn_wc_adm_close(dir_access));

  /* Destroy the per-iteration pool. */
  svn_pool_destroy(subpool);

  return SVN_NO_ERROR;
}


/* The main logic of the public svn_client_add;  the only difference
   is that this function uses an existing access baton.
   (svn_client_add just generates an access baton and calls this func.) */
static svn_error_t *
add(const char *path, 
    svn_boolean_t recursive,
    svn_boolean_t force,
    svn_boolean_t no_ignore,
    svn_wc_adm_access_t *adm_access,
    svn_client_ctx_t *ctx,
    apr_pool_t *pool)
{
  svn_node_kind_t kind;
  svn_error_t *err;

  SVN_ERR(svn_io_check_path(path, &kind, pool));
  if ((kind == svn_node_dir) && recursive)
    err = add_dir_recursive(path, adm_access, force, no_ignore, ctx, pool);
  else if (kind == svn_node_file)
    err = add_file(path, ctx, adm_access, pool);
  else
    err = svn_wc_add2(path, adm_access, NULL, SVN_INVALID_REVNUM,
                      ctx->cancel_func, ctx->cancel_baton,
                      ctx->notify_func2, ctx->notify_baton2, pool);

  /* Ignore SVN_ERR_ENTRY_EXISTS when FORCE is set.  */
  if (err && err->apr_err == SVN_ERR_ENTRY_EXISTS && force)
    {
      svn_error_clear(err);
      err = SVN_NO_ERROR;
    }
  return err;
}



svn_error_t *
svn_client_add3(const char *path, 
                svn_boolean_t recursive,
                svn_boolean_t force,
                svn_boolean_t no_ignore,
                svn_client_ctx_t *ctx,
                apr_pool_t *pool)
{
  svn_error_t *err, *err2;
  svn_wc_adm_access_t *adm_access;
  const char *parent_path = svn_path_dirname(path, pool);

  SVN_ERR(svn_wc_adm_open3(&adm_access, NULL, parent_path,
                           TRUE, 0, ctx->cancel_func, ctx->cancel_baton,
                           pool));

  err = add(path, recursive, force, no_ignore, adm_access, ctx, pool);
  
  err2 = svn_wc_adm_close(adm_access);
  if (err2)
    {
      if (err)
        svn_error_clear(err2);
      else
        err = err2;
    }

  return err;
}


svn_error_t *
svn_client_add2(const char *path,
                svn_boolean_t recursive,
                svn_boolean_t force,
                svn_client_ctx_t *ctx,
                apr_pool_t *pool)
{
  return svn_client_add3(path, recursive, force, FALSE, ctx, pool);
}

svn_error_t *
svn_client_add(const char *path, 
               svn_boolean_t recursive,
               svn_client_ctx_t *ctx,
               apr_pool_t *pool)
{
  return svn_client_add3(path, recursive, FALSE, FALSE, ctx, pool);
}


static svn_error_t *
path_driver_cb_func(void **dir_baton,
                    void *parent_baton,
                    void *callback_baton,
                    const char *path,
                    apr_pool_t *pool)
{
  const svn_delta_editor_t *editor = callback_baton;
  SVN_ERR(svn_path_check_valid(path, pool));
  return editor->add_directory(path, parent_baton, NULL,
                               SVN_INVALID_REVNUM, pool, dir_baton);
}


static svn_error_t *
mkdir_urls(svn_commit_info_t **commit_info_p,
           const apr_array_header_t *paths,
           svn_client_ctx_t *ctx,
           apr_pool_t *pool)
{
  svn_ra_session_t *ra_session;
  const svn_delta_editor_t *editor;
  void *edit_baton;
  void *commit_baton;
  const char *log_msg;
  apr_array_header_t *targets;
  svn_error_t *err;
  const char *common;
  int i;

  /* Condense our list of mkdir targets. */
  SVN_ERR(svn_path_condense_targets(&common, &targets, paths, FALSE, pool));
  if (! targets->nelts)
    {
      const char *bname;
      svn_path_split(common, &common, &bname, pool);
      APR_ARRAY_PUSH(targets, const char *) = bname;
    }
  else
    {
      svn_boolean_t resplit = FALSE;

      /* We can't "mkdir" the root of an editor drive, so if one of
         our targets is the empty string, we need to back everything
         up by a path component. */
      for (i = 0; i < targets->nelts; i++)
        {
          const char *path = APR_ARRAY_IDX(targets, i, const char *);
          if (! *path)
            {
              resplit = TRUE;
              break;
            }
        }
      if (resplit)
        {
          const char *bname;
          svn_path_split(common, &common, &bname, pool);
          for (i = 0; i < targets->nelts; i++)
            {
              const char *path = APR_ARRAY_IDX(targets, i, const char *);
              path = svn_path_join(bname, path, pool);
              APR_ARRAY_IDX(targets, i, const char *) = path;
            }
        }
    }

  /* Create new commit items and add them to the array. */
  if (ctx->log_msg_func || ctx->log_msg_func2)
    {
      svn_client_commit_item2_t *item;
      const char *tmp_file;
      apr_array_header_t *commit_items 
        = apr_array_make(pool, targets->nelts, sizeof(item));
          
      for (i = 0; i < targets->nelts; i++)
        {
          const char *path = APR_ARRAY_IDX(targets, i, const char *);
          item = apr_pcalloc(pool, sizeof(*item));
          item->url = svn_path_join(common, path, pool);
          item->state_flags = SVN_CLIENT_COMMIT_ITEM_ADD;
          APR_ARRAY_PUSH(commit_items, svn_client_commit_item2_t *) = item;
        }

      SVN_ERR(svn_client__get_log_msg(&log_msg, &tmp_file, commit_items,
                                      ctx, pool));

      if (! log_msg)
        return SVN_NO_ERROR;
    }
  else
    log_msg = "";

  /* Open an RA session for the URL. Note that we don't have a local
     directory, nor a place to put temp files. */
  SVN_ERR(svn_client__open_ra_session_internal(&ra_session, common, NULL,
                                               NULL, NULL, FALSE, TRUE,
                                               ctx, pool));

  /* URI-decode each target. */
  for (i = 0; i < targets->nelts; i++)
    {
      const char *path = APR_ARRAY_IDX(targets, i, const char *);
      path = svn_path_uri_decode(path, pool);
      APR_ARRAY_IDX(targets, i, const char *) = path;
    }

  /* Fetch RA commit editor */
  SVN_ERR(svn_client__commit_get_baton(&commit_baton, commit_info_p, pool));
  SVN_ERR(svn_ra_get_commit_editor2(ra_session, &editor, &edit_baton,
                                    log_msg, svn_client__commit_callback,
                                    commit_baton, 
                                    NULL, TRUE, /* No lock tokens */
                                    pool));
  
  /* Call the path-based editor driver. */
  err = svn_delta_path_driver(editor, edit_baton, SVN_INVALID_REVNUM, 
                              targets, path_driver_cb_func, 
                              (void *)editor, pool);
  if (err)
    {
      /* At least try to abort the edit (and fs txn) before throwing err. */
      svn_error_clear(editor->abort_edit(edit_baton, pool));
      return err;
    }

  /* Close the edit. */
  SVN_ERR(editor->close_edit(edit_baton, pool));

  return SVN_NO_ERROR;
}


svn_error_t *
svn_client_mkdir2(svn_commit_info_t **commit_info_p,
                  const apr_array_header_t *paths,
                  svn_client_ctx_t *ctx,
                  apr_pool_t *pool)
{
  if (! paths->nelts)
    return SVN_NO_ERROR;
  
  if (svn_path_is_url(APR_ARRAY_IDX(paths, 0, const char *)))
    {
      SVN_ERR(mkdir_urls(commit_info_p, paths, ctx, pool));
    }
  else
    {
      /* This is a regular "mkdir" + "svn add" */
      apr_pool_t *subpool = svn_pool_create(pool);
      svn_error_t *err;
      int i;

      for (i = 0; i < paths->nelts; i++)
        {
          const char *path = APR_ARRAY_IDX(paths, i, const char *);

          svn_pool_clear(subpool);

          /* See if the user wants us to stop. */
          if (ctx->cancel_func)
            SVN_ERR(ctx->cancel_func(ctx->cancel_baton));

          SVN_ERR(svn_io_dir_make(path, APR_OS_DEFAULT, subpool));
          err = svn_client_add3(path, FALSE, FALSE, FALSE, ctx, subpool);

          /* We just created a new directory, but couldn't add it to
             version control. Don't leave unversioned directoies behind. */
          if (err)
            {
              /* ### If this returns an error, should we link it onto
                 err instead, so that the user is warned that we just
                 created an unversioned directory? */
              svn_error_clear(svn_io_remove_dir(path, subpool));
              return err;
            }
        }
      svn_pool_destroy(subpool);
    }

  return SVN_NO_ERROR;
}


svn_error_t *
<<<<<<< HEAD
svn_client_mkdir (svn_client_commit_info_t **commit_info_p,
                  const apr_array_header_t *paths,
                  svn_client_ctx_t *ctx,
                  apr_pool_t *pool)
=======
svn_client_mkdir(svn_client_commit_info_t **commit_info_p,
                 const apr_array_header_t *paths,
                 svn_client_ctx_t *ctx,
                 apr_pool_t *pool)
>>>>>>> c2b624c0
{
  svn_commit_info_t *commit_info = NULL;
  svn_error_t *err;

<<<<<<< HEAD
  err = svn_client_mkdir2 (&commit_info, paths, ctx, pool);
=======
  err = svn_client_mkdir2(&commit_info, paths, ctx, pool);
>>>>>>> c2b624c0
  /* These structs have the same layout for the common fields. */
  *commit_info_p = (svn_client_commit_info_t *) commit_info;
  return err;
}<|MERGE_RESOLUTION|>--- conflicted
+++ resolved
@@ -672,26 +672,15 @@
 
 
 svn_error_t *
-<<<<<<< HEAD
-svn_client_mkdir (svn_client_commit_info_t **commit_info_p,
-                  const apr_array_header_t *paths,
-                  svn_client_ctx_t *ctx,
-                  apr_pool_t *pool)
-=======
 svn_client_mkdir(svn_client_commit_info_t **commit_info_p,
                  const apr_array_header_t *paths,
                  svn_client_ctx_t *ctx,
                  apr_pool_t *pool)
->>>>>>> c2b624c0
 {
   svn_commit_info_t *commit_info = NULL;
   svn_error_t *err;
 
-<<<<<<< HEAD
-  err = svn_client_mkdir2 (&commit_info, paths, ctx, pool);
-=======
   err = svn_client_mkdir2(&commit_info, paths, ctx, pool);
->>>>>>> c2b624c0
   /* These structs have the same layout for the common fields. */
   *commit_info_p = (svn_client_commit_info_t *) commit_info;
   return err;
