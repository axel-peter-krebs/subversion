--- conflicted
+++ resolved
@@ -171,10 +171,7 @@
                                     allow_unver_obstructions,
                                     ctx->notify_func2, ctx->notify_baton2,
                                     ctx->cancel_func, ctx->cancel_baton,
-<<<<<<< HEAD
-=======
                                     ctx->conflict_func, ctx->conflict_baton,
->>>>>>> 4eaf3f05
                                     diff3_cmd, preserved_exts,
                                     &update_editor, &update_edit_baton,
                                     traversal_info,
