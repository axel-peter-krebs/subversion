--- conflicted
+++ resolved
@@ -557,12 +557,7 @@
     {
       path_driver_info_t *info = apr_pcalloc(pool, sizeof(*info));
       info->resurrection = FALSE;
-<<<<<<< HEAD
-      info->src_url = pair->src;
       APR_ARRAY_PUSH(path_infos, path_driver_info_t *) =  info;
-=======
-      APR_ARRAY_PUSH(path_infos, path_driver_info_t *) = info;
->>>>>>> 3e79d1f2
     }
 
   /* We have to open our session to the longest path common to all
@@ -784,7 +779,7 @@
 
       SVN_ERR(calculate_target_merge_info(ra_session, &info->mergeinfo,
                                           info->src_url, info->src_path,
-                                          src_revnum, pool));
+                                          info->src_revnum, pool));
 
       APR_ARRAY_PUSH(paths, const char *) = info->dst_path;
       if (is_move && (! info->resurrection))
