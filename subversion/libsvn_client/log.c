<<<<<<< HEAD
/*
 * log.c:  return log messages
 *
 * ====================================================================
 * Copyright (c) 2000-2003 CollabNet.  All rights reserved.
 *
 * This software is licensed as described in the file COPYING, which
 * you should have received as part of this distribution.  The terms
 * are also available at http://subversion.tigris.org/license-1.html.
 * If newer versions of this license are posted there, you may use a
 * newer version instead, at your option.
 *
 * This software consists of voluntary contributions made by many
 * individuals.  For exact contribution history, see the revision
 * history and logs, available at http://subversion.tigris.org/.
 * ====================================================================
 */

/* ==================================================================== */



/*** Includes. ***/

#define APR_WANT_STRFUNC
#include <apr_want.h>

#include <apr_strings.h>
#include <apr_pools.h>
#include <apr_hash.h>

#include "client.h"

#include "svn_client.h"
#include "svn_string.h"
#include "svn_error.h"
#include "svn_path.h"



/*** Getting update information ***/



/*** Public Interface. ***/


svn_error_t *
svn_client_log (svn_client_auth_baton_t *auth_baton,
                const apr_array_header_t *targets,
                const svn_opt_revision_t *start,
                const svn_opt_revision_t *end,
                svn_boolean_t discover_changed_paths,
                svn_boolean_t strict_node_history,
                svn_log_message_receiver_t receiver,
                void *receiver_baton,
                apr_pool_t *pool)
{
  svn_ra_plugin_t *ra_lib;  
  void *ra_baton, *session;
  const char *path;
  const char *URL;
  const char *base_name = NULL;
  const char *auth_dir;
  apr_array_header_t *condensed_targets;
  svn_revnum_t start_revnum, end_revnum;
  svn_error_t *err = SVN_NO_ERROR;  /* Because we might have no targets. */

  if ((start->kind == svn_opt_revision_unspecified)
      || (end->kind == svn_opt_revision_unspecified))
    {
      return svn_error_create
        (SVN_ERR_CLIENT_BAD_REVISION, NULL,
         "svn_client_log: caller failed to supply revision");
    }

  start_revnum = end_revnum = SVN_INVALID_REVNUM;

  path = (APR_ARRAY_IDX(targets, 0, const char *));

  /* Use the passed URL, if there is one.  */
  if (svn_path_is_url (path))
    {
      URL = path;
      
      /* Initialize this array, since we'll be building it below */
      condensed_targets = apr_array_make (pool, 1, sizeof (const char *));

      /* The logic here is this: If we get passed one argument, we assume
         it is the full URL to a file/dir we want log info for. If we get
         a URL plus some paths, then we assume that the URL is the base,
         and that the paths passed are relative to it.  */
      if (targets->nelts > 1)
        {
          int i;

          /* We have some paths, let's use them. Start after the URL.  */
          for (i = 1; i < targets->nelts; i++)
            (*((const char **)apr_array_push (condensed_targets))) =
                APR_ARRAY_IDX(targets, i, const char *);
        }
      else
        {
          /* If we have a single URL, then the session will be rooted at
             it, so just send an empty string for the paths we are
             interested in. */
          (*((const char **)apr_array_push (condensed_targets))) = "";
        }
    }
  else
    {
      svn_wc_adm_access_t *adm_access;
      const svn_wc_entry_t *entry;

      /* Use local working copy.  */

      SVN_ERR (svn_path_condense_targets (&base_name, &condensed_targets,
                                          targets, pool));

      if (condensed_targets->nelts == 0)
        (*((const char **)apr_array_push (condensed_targets))) = "";

      SVN_ERR (svn_wc_adm_probe_open (&adm_access, NULL, base_name,
                                      FALSE, FALSE, pool));
      SVN_ERR (svn_wc_entry (&entry, base_name, adm_access, FALSE, pool));
      if (! entry)
        return svn_error_createf
          (SVN_ERR_UNVERSIONED_RESOURCE, NULL,
          "svn_client_log: %s is not under revision control", base_name);
      if (! entry->url)
        return svn_error_createf
          (SVN_ERR_ENTRY_MISSING_URL, NULL,
          "svn_client_log: entry '%s' has no URL", base_name);
      URL = apr_pstrdup (pool, entry->url);
      SVN_ERR (svn_wc_adm_close (adm_access));
    }

  /* Get the RA library that handles URL. */
  SVN_ERR (svn_ra_init_ra_libs (&ra_baton, pool));
  SVN_ERR (svn_ra_get_ra_library (&ra_lib, ra_baton, URL, pool));

  /* Open a repository session to the URL. If we got here from a full URL
     passed to the command line, then if the current directory is a
     working copy, we pass it as base_name for authentication
     purposes.  But we make sure to treat it as read-only, since when
     one operates on URLs, one doesn't expect it to change anything in
     the working copy. */
  if (NULL != base_name)
    SVN_ERR (svn_client__open_ra_session (&session, ra_lib, URL, base_name,
                                          NULL, NULL, TRUE, TRUE, TRUE, 
                                          auth_baton, pool));
  else
    {
      SVN_ERR (svn_client__dir_if_wc (&auth_dir, "", pool));
      SVN_ERR (svn_client__open_ra_session (&session, ra_lib, URL,
                                            auth_dir,
                                            NULL, NULL, FALSE, FALSE, TRUE, 
                                            auth_baton, pool));
    }

  /* It's a bit complex to correctly handle the special revision words
   * such as "BASE", "COMMITTED", and "PREV".  For example, if the
   * user runs
   *
   *   $ svn log -rCOMMITTED foo.txt bar.c
   *
   * which committed rev should be used?  The younger of the two?  The
   * first one?  Should we just error?
   *
   * None of the above, I think.  Rather, the committed rev of each
   * target in turn should be used.  This is what most users would
   * expect, and is the most useful interpretation.  Of course, this
   * goes for the other dynamic (i.e., local) revision words too.
   *
   * Note that the code to do this is a bit more complex than a simple
   * loop, because the user might run
   *
   *    $ svn log -rCOMMITTED:42 foo.txt bar.c
   *
   * in which case we want to avoid recomputing the static revision on
   * every iteration.
   */
  {
    svn_boolean_t start_is_local = svn_client__revision_is_local (start);
    svn_boolean_t end_is_local = svn_client__revision_is_local (end);

    if (! start_is_local)
      SVN_ERR (svn_client__get_revision_number
               (&start_revnum, ra_lib, session, start, base_name, pool));

    if (! end_is_local)
      SVN_ERR (svn_client__get_revision_number
               (&end_revnum, ra_lib, session, end, base_name, pool));

    if (start_is_local || end_is_local)
      {
        /* ### FIXME: At least one revision is locally dynamic, that
         * is, we're in a case similar to one of these:
         *
         *   $ svn log -rCOMMITTED foo.txt bar.c
         *   $ svn log -rCOMMITTED:42 foo.txt bar.c
         *
         * We'll to iterate over each target in turn, getting the logs
         * for the named range.  This means that certain revisions may
         * be printed out more than once.  I think that's okay
         * behavior, since the sense of the command is that one wants
         * a particular range of logs for *this* file, then another
         * range for *that* file, and so on.  But we should at
         * probably some sort of separator header between the log
         * groups.  Of course, libsvn_client can't just print stuff
         * out -- it has to take a callback from the client to do
         * that.  So we need to define that callback interface, then
         * have the command line client pass one down here.
         *
         * In any case, at least it will behave uncontroversially when
         * passed only one argument, which I would think is the common
         * case when passing a local dynamic revision word.
         */

        int i;

        for (i = 0; i < targets->nelts; i++)
          {
            const char *target = ((const char **)targets->elts)[i];

            if (start_is_local)
              SVN_ERR (svn_client__get_revision_number
                       (&start_revnum, ra_lib, session, start, target, pool));
            
            if (end_is_local)
              SVN_ERR (svn_client__get_revision_number
                       (&end_revnum, ra_lib, session, end, target, pool));

            err = ra_lib->get_log (session,
                                   condensed_targets,
                                   start_revnum,
                                   end_revnum,
                                   discover_changed_paths,
                                   strict_node_history,
                                   receiver,
                                   receiver_baton);
            if (err)
              break;
          }
      }
    else  /* both revisions are static, so no loop needed */
      {
        err = ra_lib->get_log (session,
                               condensed_targets,
                               start_revnum,
                               end_revnum,
                               discover_changed_paths,
                               strict_node_history,
                               receiver,
                               receiver_baton);
      }
    
    /* Special case: If there have been no commits, we'll get an error
     * for requesting log of a revision higher than 0.  But the
     * default behavior of "svn log" is to give revisions HEAD through
     * 1, on the assumption that HEAD >= 1.
     *
     * So if we got that error for that reason, and it looks like the
     * user was just depending on the defaults (rather than explicitly
     * requesting the log for revision 1), then we don't error.  Instead
     * we just invoke the receiver manually on a hand-constructed log
     * message for revision 0.
     *
     * See also http://subversion.tigris.org/issues/show_bug.cgi?id=692.
     */
    if (err && (err->apr_err == SVN_ERR_FS_NO_SUCH_REVISION)
        && (start->kind == svn_opt_revision_head)
        && ((end->kind == svn_opt_revision_number)
            && (end->value.number == 1)))
      {
        svn_revnum_t youngest_rev;
        
        SVN_ERR (ra_lib->get_latest_revnum (session, &youngest_rev));
        if (youngest_rev == 0)
          {
            err = SVN_NO_ERROR;
            
            /* Log receivers are free to handle revision 0 specially... But
               just in case some don't, we make up a message here. */
            SVN_ERR (receiver (receiver_baton,
                               NULL, 0, "", "", "No commits in repository.",
                               pool));
          }
      }
  }
  
  /* We're done with the RA session. */
  SVN_ERR (ra_lib->close (session));

  return err;
}
=======
/*
 * log.c:  return log messages
 *
 * ====================================================================
 * Copyright (c) 2000-2003 CollabNet.  All rights reserved.
 *
 * This software is licensed as described in the file COPYING, which
 * you should have received as part of this distribution.  The terms
 * are also available at http://subversion.tigris.org/license-1.html.
 * If newer versions of this license are posted there, you may use a
 * newer version instead, at your option.
 *
 * This software consists of voluntary contributions made by many
 * individuals.  For exact contribution history, see the revision
 * history and logs, available at http://subversion.tigris.org/.
 * ====================================================================
 */

/* ==================================================================== */



/*** Includes. ***/

#define APR_WANT_STRFUNC
#include <apr_want.h>

#include <apr_strings.h>
#include <apr_pools.h>
#include <apr_hash.h>

#include "client.h"

#include "svn_client.h"
#include "svn_string.h"
#include "svn_error.h"
#include "svn_path.h"



/*** Getting update information ***/



/*** Public Interface. ***/


svn_error_t *
svn_client_log (svn_client_auth_baton_t *auth_baton,
                const apr_array_header_t *targets,
                const svn_opt_revision_t *start,
                const svn_opt_revision_t *end,
                svn_boolean_t discover_changed_paths,
                svn_boolean_t strict_node_history,
                svn_log_message_receiver_t receiver,
                void *receiver_baton,
                apr_pool_t *pool)
{
  svn_ra_plugin_t *ra_lib;  
  void *ra_baton, *session;
  const char *path;
  const char *URL;
  const char *base_name = NULL;
  const char *auth_dir;
  apr_array_header_t *condensed_targets;
  svn_revnum_t start_revnum, end_revnum;
  svn_error_t *err = SVN_NO_ERROR;  /* Because we might have no targets. */

  if ((start->kind == svn_opt_revision_unspecified)
      || (end->kind == svn_opt_revision_unspecified))
    {
      return svn_error_create
        (SVN_ERR_CLIENT_BAD_REVISION, NULL,
         "svn_client_log: caller failed to supply revision");
    }

  start_revnum = end_revnum = SVN_INVALID_REVNUM;

  path = (APR_ARRAY_IDX(targets, 0, const char *));

  /* Use the passed URL, if there is one.  */
  if (svn_path_is_url (path))
    {
      URL = path;
      
      /* Initialize this array, since we'll be building it below */
      condensed_targets = apr_array_make (pool, 1, sizeof (const char *));

      /* The logic here is this: If we get passed one argument, we assume
         it is the full URL to a file/dir we want log info for. If we get
         a URL plus some paths, then we assume that the URL is the base,
         and that the paths passed are relative to it.  */
      if (targets->nelts > 1)
        {
          int i;

          /* We have some paths, let's use them. Start after the URL.  */
          for (i = 1; i < targets->nelts; i++)
            (*((const char **)apr_array_push (condensed_targets))) =
                APR_ARRAY_IDX(targets, i, const char *);
        }
      else
        {
          /* If we have a single URL, then the session will be rooted at
             it, so just send an empty string for the paths we are
             interested in. */
          (*((const char **)apr_array_push (condensed_targets))) = "";
        }
    }
  else
    {
      svn_wc_adm_access_t *adm_access;
      const svn_wc_entry_t *entry;

      /* Use local working copy.  */

      SVN_ERR (svn_path_condense_targets (&base_name, &condensed_targets,
                                          targets, pool));

      if (condensed_targets->nelts == 0)
        (*((const char **)apr_array_push (condensed_targets))) = "";

      SVN_ERR (svn_wc_adm_probe_open (&adm_access, NULL, base_name,
                                      FALSE, FALSE, pool));
      SVN_ERR (svn_wc_entry (&entry, base_name, adm_access, FALSE, pool));
      if (! entry)
        return svn_error_createf
          (SVN_ERR_UNVERSIONED_RESOURCE, NULL,
          "svn_client_log: %s is not under revision control", base_name);
      if (! entry->url)
        return svn_error_createf
          (SVN_ERR_ENTRY_MISSING_URL, NULL,
          "svn_client_log: entry '%s' has no URL", base_name);
      URL = apr_pstrdup (pool, entry->url);
      SVN_ERR (svn_wc_adm_close (adm_access));
    }

  /* Get the RA library that handles URL. */
  SVN_ERR (svn_ra_init_ra_libs (&ra_baton, pool));
  SVN_ERR (svn_ra_get_ra_library (&ra_lib, ra_baton, URL, pool));

  /* Open a repository session to the URL. If we got here from a full URL
     passed to the command line, then if the current directory is a
     working copy, we pass it as base_name for authentication
     purposes.  But we make sure to treat it as read-only, since when
     one operates on URLs, one doesn't expect it to change anything in
     the working copy. */
  if (NULL != base_name)
    SVN_ERR (svn_client__open_ra_session (&session, ra_lib, URL, base_name,
                                          NULL, NULL, TRUE, TRUE, TRUE, 
                                          auth_baton, pool));
  else
    {
      SVN_ERR (svn_client__dir_if_wc (&auth_dir, "", pool));
      SVN_ERR (svn_client__open_ra_session (&session, ra_lib, URL,
                                            auth_dir,
                                            NULL, NULL, FALSE, FALSE, TRUE, 
                                            auth_baton, pool));
    }

  /* It's a bit complex to correctly handle the special revision words
   * such as "BASE", "COMMITTED", and "PREV".  For example, if the
   * user runs
   *
   *   $ svn log -rCOMMITTED foo.txt bar.c
   *
   * which committed rev should be used?  The younger of the two?  The
   * first one?  Should we just error?
   *
   * None of the above, I think.  Rather, the committed rev of each
   * target in turn should be used.  This is what most users would
   * expect, and is the most useful interpretation.  Of course, this
   * goes for the other dynamic (i.e., local) revision words too.
   *
   * Note that the code to do this is a bit more complex than a simple
   * loop, because the user might run
   *
   *    $ svn log -rCOMMITTED:42 foo.txt bar.c
   *
   * in which case we want to avoid recomputing the static revision on
   * every iteration.
   */
  {
    svn_boolean_t start_is_local = svn_client__revision_is_local (start);
    svn_boolean_t end_is_local = svn_client__revision_is_local (end);

    if (! start_is_local)
      SVN_ERR (svn_client__get_revision_number
               (&start_revnum, ra_lib, session, start, base_name, pool));

    if (! end_is_local)
      SVN_ERR (svn_client__get_revision_number
               (&end_revnum, ra_lib, session, end, base_name, pool));

    if (start_is_local || end_is_local)
      {
        /* ### FIXME: At least one revision is locally dynamic, that
         * is, we're in a case similar to one of these:
         *
         *   $ svn log -rCOMMITTED foo.txt bar.c
         *   $ svn log -rCOMMITTED:42 foo.txt bar.c
         *
         * We'll to iterate over each target in turn, getting the logs
         * for the named range.  This means that certain revisions may
         * be printed out more than once.  I think that's okay
         * behavior, since the sense of the command is that one wants
         * a particular range of logs for *this* file, then another
         * range for *that* file, and so on.  But we should at
         * probably some sort of separator header between the log
         * groups.  Of course, libsvn_client can't just print stuff
         * out -- it has to take a callback from the client to do
         * that.  So we need to define that callback interface, then
         * have the command line client pass one down here.
         *
         * In any case, at least it will behave uncontroversially when
         * passed only one argument, which I would think is the common
         * case when passing a local dynamic revision word.
         */

        int i;

        for (i = 0; i < targets->nelts; i++)
          {
            const char *target = ((const char **)targets->elts)[i];

            if (start_is_local)
              SVN_ERR (svn_client__get_revision_number
                       (&start_revnum, ra_lib, session, start, target, pool));
            
            if (end_is_local)
              SVN_ERR (svn_client__get_revision_number
                       (&end_revnum, ra_lib, session, end, target, pool));

            err = ra_lib->get_log (session,
                                   condensed_targets,
                                   start_revnum,
                                   end_revnum,
                                   discover_changed_paths,
                                   strict_node_history,
                                   receiver,
                                   receiver_baton);
            if (err)
              break;
          }
      }
    else  /* both revisions are static, so no loop needed */
      {
        err = ra_lib->get_log (session,
                               condensed_targets,
                               start_revnum,
                               end_revnum,
                               discover_changed_paths,
                               strict_node_history,
                               receiver,
                               receiver_baton);
      }
    
    /* Special case: If there have been no commits, we'll get an error
     * for requesting log of a revision higher than 0.  But the
     * default behavior of "svn log" is to give revisions HEAD through
     * 1, on the assumption that HEAD >= 1.
     *
     * So if we got that error for that reason, and it looks like the
     * user was just depending on the defaults (rather than explicitly
     * requesting the log for revision 1), then we don't error.  Instead
     * we just invoke the receiver manually on a hand-constructed log
     * message for revision 0.
     *
     * See also http://subversion.tigris.org/issues/show_bug.cgi?id=692.
     */
    if (err && (err->apr_err == SVN_ERR_FS_NO_SUCH_REVISION)
        && (start->kind == svn_opt_revision_head)
        && ((end->kind == svn_opt_revision_number)
            && (end->value.number == 1)))
      {
        svn_revnum_t youngest_rev;
        
        SVN_ERR (ra_lib->get_latest_revnum (session, &youngest_rev));
        if (youngest_rev == 0)
          {
            err = SVN_NO_ERROR;
            
            /* Log receivers are free to handle revision 0 specially... But
               just in case some don't, we make up a message here. */
            SVN_ERR (receiver (receiver_baton,
                               NULL, 0, "", "", "No commits in repository.",
                               pool));
          }
      }
  }
  
  /* We're done with the RA session. */
  SVN_ERR (ra_lib->close (session));

  return err;
}
>>>>>>> 568fa1e5
<|MERGE_RESOLUTION|>--- conflicted
+++ resolved
@@ -1,4 +1,3 @@
-<<<<<<< HEAD
 /*
  * log.c:  return log messages
  *
@@ -297,305 +296,4 @@
   SVN_ERR (ra_lib->close (session));
 
   return err;
-}
-=======
-/*
- * log.c:  return log messages
- *
- * ====================================================================
- * Copyright (c) 2000-2003 CollabNet.  All rights reserved.
- *
- * This software is licensed as described in the file COPYING, which
- * you should have received as part of this distribution.  The terms
- * are also available at http://subversion.tigris.org/license-1.html.
- * If newer versions of this license are posted there, you may use a
- * newer version instead, at your option.
- *
- * This software consists of voluntary contributions made by many
- * individuals.  For exact contribution history, see the revision
- * history and logs, available at http://subversion.tigris.org/.
- * ====================================================================
- */
-
-/* ==================================================================== */
-
-
--
-/*** Includes. ***/
-
-#define APR_WANT_STRFUNC
-#include <apr_want.h>
-
-#include <apr_strings.h>
-#include <apr_pools.h>
-#include <apr_hash.h>
-
-#include "client.h"
-
-#include "svn_client.h"
-#include "svn_string.h"
-#include "svn_error.h"
-#include "svn_path.h"
-
-
--
-/*** Getting update information ***/
-
-
--
-/*** Public Interface. ***/
-
-
-svn_error_t *
-svn_client_log (svn_client_auth_baton_t *auth_baton,
-                const apr_array_header_t *targets,
-                const svn_opt_revision_t *start,
-                const svn_opt_revision_t *end,
-                svn_boolean_t discover_changed_paths,
-                svn_boolean_t strict_node_history,
-                svn_log_message_receiver_t receiver,
-                void *receiver_baton,
-                apr_pool_t *pool)
-{
-  svn_ra_plugin_t *ra_lib;  
-  void *ra_baton, *session;
-  const char *path;
-  const char *URL;
-  const char *base_name = NULL;
-  const char *auth_dir;
-  apr_array_header_t *condensed_targets;
-  svn_revnum_t start_revnum, end_revnum;
-  svn_error_t *err = SVN_NO_ERROR;  /* Because we might have no targets. */
-
-  if ((start->kind == svn_opt_revision_unspecified)
-      || (end->kind == svn_opt_revision_unspecified))
-    {
-      return svn_error_create
-        (SVN_ERR_CLIENT_BAD_REVISION, NULL,
-         "svn_client_log: caller failed to supply revision");
-    }
-
-  start_revnum = end_revnum = SVN_INVALID_REVNUM;
-
-  path = (APR_ARRAY_IDX(targets, 0, const char *));
-
-  /* Use the passed URL, if there is one.  */
-  if (svn_path_is_url (path))
-    {
-      URL = path;
-      
-      /* Initialize this array, since we'll be building it below */
-      condensed_targets = apr_array_make (pool, 1, sizeof (const char *));
-
-      /* The logic here is this: If we get passed one argument, we assume
-         it is the full URL to a file/dir we want log info for. If we get
-         a URL plus some paths, then we assume that the URL is the base,
-         and that the paths passed are relative to it.  */
-      if (targets->nelts > 1)
-        {
-          int i;
-
-          /* We have some paths, let's use them. Start after the URL.  */
-          for (i = 1; i < targets->nelts; i++)
-            (*((const char **)apr_array_push (condensed_targets))) =
-                APR_ARRAY_IDX(targets, i, const char *);
-        }
-      else
-        {
-          /* If we have a single URL, then the session will be rooted at
-             it, so just send an empty string for the paths we are
-             interested in. */
-          (*((const char **)apr_array_push (condensed_targets))) = "";
-        }
-    }
-  else
-    {
-      svn_wc_adm_access_t *adm_access;
-      const svn_wc_entry_t *entry;
-
-      /* Use local working copy.  */
-
-      SVN_ERR (svn_path_condense_targets (&base_name, &condensed_targets,
-                                          targets, pool));
-
-      if (condensed_targets->nelts == 0)
-        (*((const char **)apr_array_push (condensed_targets))) = "";
-
-      SVN_ERR (svn_wc_adm_probe_open (&adm_access, NULL, base_name,
-                                      FALSE, FALSE, pool));
-      SVN_ERR (svn_wc_entry (&entry, base_name, adm_access, FALSE, pool));
-      if (! entry)
-        return svn_error_createf
-          (SVN_ERR_UNVERSIONED_RESOURCE, NULL,
-          "svn_client_log: %s is not under revision control", base_name);
-      if (! entry->url)
-        return svn_error_createf
-          (SVN_ERR_ENTRY_MISSING_URL, NULL,
-          "svn_client_log: entry '%s' has no URL", base_name);
-      URL = apr_pstrdup (pool, entry->url);
-      SVN_ERR (svn_wc_adm_close (adm_access));
-    }
-
-  /* Get the RA library that handles URL. */
-  SVN_ERR (svn_ra_init_ra_libs (&ra_baton, pool));
-  SVN_ERR (svn_ra_get_ra_library (&ra_lib, ra_baton, URL, pool));
-
-  /* Open a repository session to the URL. If we got here from a full URL
-     passed to the command line, then if the current directory is a
-     working copy, we pass it as base_name for authentication
-     purposes.  But we make sure to treat it as read-only, since when
-     one operates on URLs, one doesn't expect it to change anything in
-     the working copy. */
-  if (NULL != base_name)
-    SVN_ERR (svn_client__open_ra_session (&session, ra_lib, URL, base_name,
-                                          NULL, NULL, TRUE, TRUE, TRUE, 
-                                          auth_baton, pool));
-  else
-    {
-      SVN_ERR (svn_client__dir_if_wc (&auth_dir, "", pool));
-      SVN_ERR (svn_client__open_ra_session (&session, ra_lib, URL,
-                                            auth_dir,
-                                            NULL, NULL, FALSE, FALSE, TRUE, 
-                                            auth_baton, pool));
-    }
-
-  /* It's a bit complex to correctly handle the special revision words
-   * such as "BASE", "COMMITTED", and "PREV".  For example, if the
-   * user runs
-   *
-   *   $ svn log -rCOMMITTED foo.txt bar.c
-   *
-   * which committed rev should be used?  The younger of the two?  The
-   * first one?  Should we just error?
-   *
-   * None of the above, I think.  Rather, the committed rev of each
-   * target in turn should be used.  This is what most users would
-   * expect, and is the most useful interpretation.  Of course, this
-   * goes for the other dynamic (i.e., local) revision words too.
-   *
-   * Note that the code to do this is a bit more complex than a simple
-   * loop, because the user might run
-   *
-   *    $ svn log -rCOMMITTED:42 foo.txt bar.c
-   *
-   * in which case we want to avoid recomputing the static revision on
-   * every iteration.
-   */
-  {
-    svn_boolean_t start_is_local = svn_client__revision_is_local (start);
-    svn_boolean_t end_is_local = svn_client__revision_is_local (end);
-
-    if (! start_is_local)
-      SVN_ERR (svn_client__get_revision_number
-               (&start_revnum, ra_lib, session, start, base_name, pool));
-
-    if (! end_is_local)
-      SVN_ERR (svn_client__get_revision_number
-               (&end_revnum, ra_lib, session, end, base_name, pool));
-
-    if (start_is_local || end_is_local)
-      {
-        /* ### FIXME: At least one revision is locally dynamic, that
-         * is, we're in a case similar to one of these:
-         *
-         *   $ svn log -rCOMMITTED foo.txt bar.c
-         *   $ svn log -rCOMMITTED:42 foo.txt bar.c
-         *
-         * We'll to iterate over each target in turn, getting the logs
-         * for the named range.  This means that certain revisions may
-         * be printed out more than once.  I think that's okay
-         * behavior, since the sense of the command is that one wants
-         * a particular range of logs for *this* file, then another
-         * range for *that* file, and so on.  But we should at
-         * probably some sort of separator header between the log
-         * groups.  Of course, libsvn_client can't just print stuff
-         * out -- it has to take a callback from the client to do
-         * that.  So we need to define that callback interface, then
-         * have the command line client pass one down here.
-         *
-         * In any case, at least it will behave uncontroversially when
-         * passed only one argument, which I would think is the common
-         * case when passing a local dynamic revision word.
-         */
-
-        int i;
-
-        for (i = 0; i < targets->nelts; i++)
-          {
-            const char *target = ((const char **)targets->elts)[i];
-
-            if (start_is_local)
-              SVN_ERR (svn_client__get_revision_number
-                       (&start_revnum, ra_lib, session, start, target, pool));
-            
-            if (end_is_local)
-              SVN_ERR (svn_client__get_revision_number
-                       (&end_revnum, ra_lib, session, end, target, pool));
-
-            err = ra_lib->get_log (session,
-                                   condensed_targets,
-                                   start_revnum,
-                                   end_revnum,
-                                   discover_changed_paths,
-                                   strict_node_history,
-                                   receiver,
-                                   receiver_baton);
-            if (err)
-              break;
-          }
-      }
-    else  /* both revisions are static, so no loop needed */
-      {
-        err = ra_lib->get_log (session,
-                               condensed_targets,
-                               start_revnum,
-                               end_revnum,
-                               discover_changed_paths,
-                               strict_node_history,
-                               receiver,
-                               receiver_baton);
-      }
-    
-    /* Special case: If there have been no commits, we'll get an error
-     * for requesting log of a revision higher than 0.  But the
-     * default behavior of "svn log" is to give revisions HEAD through
-     * 1, on the assumption that HEAD >= 1.
-     *
-     * So if we got that error for that reason, and it looks like the
-     * user was just depending on the defaults (rather than explicitly
-     * requesting the log for revision 1), then we don't error.  Instead
-     * we just invoke the receiver manually on a hand-constructed log
-     * message for revision 0.
-     *
-     * See also http://subversion.tigris.org/issues/show_bug.cgi?id=692.
-     */
-    if (err && (err->apr_err == SVN_ERR_FS_NO_SUCH_REVISION)
-        && (start->kind == svn_opt_revision_head)
-        && ((end->kind == svn_opt_revision_number)
-            && (end->value.number == 1)))
-      {
-        svn_revnum_t youngest_rev;
-        
-        SVN_ERR (ra_lib->get_latest_revnum (session, &youngest_rev));
-        if (youngest_rev == 0)
-          {
-            err = SVN_NO_ERROR;
-            
-            /* Log receivers are free to handle revision 0 specially... But
-               just in case some don't, we make up a message here. */
-            SVN_ERR (receiver (receiver_baton,
-                               NULL, 0, "", "", "No commits in repository.",
-                               pool));
-          }
-      }
-  }
-  
-  /* We're done with the RA session. */
-  SVN_ERR (ra_lib->close (session));
-
-  return err;
-}
->>>>>>> 568fa1e5
+}