/*
 * switch.c:  implement 'switch' feature via WC & RA interfaces.
 *
 * ====================================================================
 * Copyright (c) 2000-2007 CollabNet.  All rights reserved.
 *
 * This software is licensed as described in the file COPYING, which
 * you should have received as part of this distribution.  The terms
 * are also available at http://subversion.tigris.org/license-1.html.
 * If newer versions of this license are posted there, you may use a
 * newer version instead, at your option.
 *
 * This software consists of voluntary contributions made by many
 * individuals.  For exact contribution history, see the revision
 * history and logs, available at http://subversion.tigris.org/.
 * ====================================================================
 */

/* ==================================================================== */



/*** Includes. ***/

#include "svn_client.h"
#include "svn_error.h"
#include "svn_time.h"
#include "svn_path.h"
#include "svn_config.h"
#include "svn_pools.h"
#include "client.h"

#include "svn_private_config.h"
#include "private/svn_wc_private.h"


/*** Code. ***/

/* This feature is essentially identical to 'svn update' (see
   ./update.c), but with two differences:

     - the reporter->finish_report() routine needs to make the server
       run delta_dirs() on two *different* paths, rather than on two
       identical paths.

     - after the update runs, we need to more than just
       ensure_uniform_revision;  we need to rewrite all the entries'
       URL attributes.
*/


svn_error_t *
svn_client__switch_internal(svn_revnum_t *result_rev,
                            const char *path,
                            const char *switch_url,
                            const svn_opt_revision_t *peg_revision,
                            const svn_opt_revision_t *revision,
                            svn_depth_t depth,
                            svn_boolean_t depth_is_sticky,
                            svn_boolean_t *timestamp_sleep,
                            svn_boolean_t ignore_externals,
                            svn_boolean_t allow_unver_obstructions,
                            svn_client_ctx_t *ctx,
                            apr_pool_t *pool)
{
  const svn_ra_reporter3_t *reporter;
  void *report_baton;
  const svn_wc_entry_t *entry;
  const char *URL, *anchor, *target, *source_root, *switch_rev_url;
  svn_ra_session_t *ra_session;
  svn_revnum_t revnum;
  svn_error_t *err = SVN_NO_ERROR;
  svn_wc_adm_access_t *adm_access, *dir_access;
  const char *diff3_cmd;
  svn_boolean_t use_commit_times;
  svn_boolean_t sleep_here;
  svn_boolean_t *use_sleep = timestamp_sleep ? timestamp_sleep : &sleep_here;
  const svn_delta_editor_t *switch_editor;
  void *switch_edit_baton;
  svn_wc_traversal_info_t *traversal_info = svn_wc_init_traversal_info(pool);
  const char *preserved_exts_str;
  apr_array_header_t *preserved_exts;
  svn_boolean_t server_supports_depth;
  svn_config_t *cfg = ctx->config ? apr_hash_get(ctx->config,
                                                 SVN_CONFIG_CATEGORY_CONFIG,
                                                 APR_HASH_KEY_STRING)
                                  : NULL;

  /* An unknown depth can't be sticky. */
  if (depth == svn_depth_unknown)
    depth_is_sticky = FALSE;

  /* Get the external diff3, if any. */
  svn_config_get(cfg, &diff3_cmd, SVN_CONFIG_SECTION_HELPERS,
                 SVN_CONFIG_OPTION_DIFF3_CMD, NULL);

  /* See if the user wants last-commit timestamps instead of current ones. */
  SVN_ERR(svn_config_get_bool(cfg, &use_commit_times,
                              SVN_CONFIG_SECTION_MISCELLANY,
                              SVN_CONFIG_OPTION_USE_COMMIT_TIMES, FALSE));

  /* See which files the user wants to preserve the extension of when
     conflict files are made. */
  svn_config_get(cfg, &preserved_exts_str, SVN_CONFIG_SECTION_MISCELLANY,
                 SVN_CONFIG_OPTION_PRESERVED_CF_EXTS, "");
  preserved_exts = *preserved_exts_str
    ? svn_cstring_split(preserved_exts_str, "\n\r\t\v ", FALSE, pool)
    : NULL;

  /* Sanity check.  Without these, the switch is meaningless. */
  SVN_ERR_ASSERT(path);
  SVN_ERR_ASSERT(switch_url && (switch_url[0] != '\0'));

  /* ### Need to lock the whole target tree to invalidate wcprops. Does
     non-recursive switch really need to invalidate the whole tree? */
  SVN_ERR(svn_wc_adm_open_anchor(&adm_access, &dir_access, &target, path,
                                 TRUE, -1, ctx->cancel_func,
                                 ctx->cancel_baton, pool));
  anchor = svn_wc_adm_access_path(adm_access);

  SVN_ERR(svn_wc__entry_versioned(&entry, anchor, adm_access, FALSE, pool));
  if (! entry->url)
    return svn_error_createf(SVN_ERR_ENTRY_MISSING_URL, NULL,
                             _("Directory '%s' has no URL"),
                             svn_path_local_style(anchor, pool));

  URL = apr_pstrdup(pool, entry->url);

  /* Open an RA session to 'source' URL */
  SVN_ERR(svn_client__ra_session_from_path(&ra_session, &revnum,
                                           &switch_rev_url,
                                           switch_url, adm_access,
                                           peg_revision, revision,
                                           ctx, pool));
  SVN_ERR(svn_ra_get_repos_root2(ra_session, &source_root, pool));

  /* Disallow a switch operation to change the repository root of the
     target. */
  if (! svn_path_is_ancestor(source_root, URL))
    return svn_error_createf
      (SVN_ERR_WC_INVALID_SWITCH, NULL,
       _("'%s'\n"
         "is not the same repository as\n"
         "'%s'"), URL, source_root);

  SVN_ERR(svn_ra_reparent(ra_session, URL, pool));

  /* Fetch the switch (update) editor.  If REVISION is invalid, that's
     okay; the RA driver will call editor->set_target_revision() later on. */
  SVN_ERR(svn_wc_get_switch_editor3(&revnum, adm_access, target,
                                    switch_rev_url, use_commit_times, depth,
                                    depth_is_sticky, allow_unver_obstructions,
                                    ctx->notify_func2, ctx->notify_baton2,
                                    ctx->cancel_func, ctx->cancel_baton,
                                    ctx->conflict_func, ctx->conflict_baton,
                                    diff3_cmd, preserved_exts,
                                    &switch_editor, &switch_edit_baton,
                                    traversal_info, pool));

  /* Tell RA to do an update of URL+TARGET to REVISION; if we pass an
     invalid revnum, that means RA will use the latest revision. */
  SVN_ERR(svn_ra_do_switch2(ra_session, &reporter, &report_baton, revnum,
                            target, depth, switch_rev_url,
                            switch_editor, switch_edit_baton, pool));

  SVN_ERR(svn_ra_has_capability(ra_session, &server_supports_depth,
                                SVN_RA_CAPABILITY_DEPTH, pool));

  /* Drive the reporter structure, describing the revisions within
     PATH.  When we call reporter->finish_report, the update_editor
     will be driven by svn_repos_dir_delta2.

     We pass NULL for traversal_info because this is a switch, not an
     update, and therefore we don't want to handle any externals
     except the ones directly affected by the switch. */
  err = svn_wc_crawl_revisions3(path, dir_access, reporter, report_baton,
                                TRUE, depth, (! server_supports_depth),
                                use_commit_times,
                                ctx->notify_func2, ctx->notify_baton2,
                                NULL, /* no traversal info */
                                pool);

  if (err)
    {
      /* Don't rely on the error handling to handle the sleep later, do
         it now */
      svn_sleep_for_timestamps();
      return err;
    }
  *use_sleep = TRUE;

  /* We handle externals after the switch is complete, so that
     handling external items (and any errors therefrom) doesn't delay
     the primary operation. */
  if (SVN_DEPTH_IS_RECURSIVE(depth) && (! ignore_externals))
<<<<<<< HEAD
    err = svn_client__handle_externals(adm_access, traversal_info, switch_url,
                                       path, source_root, depth, FALSE,
                                       use_sleep, ctx, pool);
=======
    err = svn_client__handle_externals(traversal_info, switch_url, path,
                                       source_root, depth, use_sleep,
                                       ctx, pool);
>>>>>>> 73539d94

  /* Sleep to ensure timestamp integrity (we do this regardless of
     errors in the actual switch operation(s)). */
  if (sleep_here)
    svn_sleep_for_timestamps();

  /* Return errors we might have sustained. */
  if (err)
    return err;

  SVN_ERR(svn_wc_adm_close(adm_access));

  /* Let everyone know we're finished here. */
  if (ctx->notify_func2)
    {
      svn_wc_notify_t *notify
        = svn_wc_create_notify(anchor, svn_wc_notify_update_completed, pool);
      notify->kind = svn_node_none;
      notify->content_state = notify->prop_state
        = svn_wc_notify_state_inapplicable;
      notify->lock_state = svn_wc_notify_lock_state_inapplicable;
      notify->revision = revnum;
      (*ctx->notify_func2)(ctx->notify_baton2, notify, pool);
    }

  /* If the caller wants the result revision, give it to them. */
  if (result_rev)
    *result_rev = revnum;

  return SVN_NO_ERROR;
}

svn_error_t *
svn_client_switch2(svn_revnum_t *result_rev,
                   const char *path,
                   const char *switch_url,
                   const svn_opt_revision_t *peg_revision,
                   const svn_opt_revision_t *revision,
                   svn_depth_t depth,
                   svn_boolean_t depth_is_sticky,
                   svn_boolean_t ignore_externals,
                   svn_boolean_t allow_unver_obstructions,
                   svn_client_ctx_t *ctx,
                   apr_pool_t *pool)
{
  return svn_client__switch_internal(result_rev, path, switch_url,
                                     peg_revision, revision, depth,
                                     depth_is_sticky, NULL, ignore_externals,
                                     allow_unver_obstructions, ctx, pool);
}

svn_error_t *
svn_client_switch(svn_revnum_t *result_rev,
                  const char *path,
                  const char *switch_url,
                  const svn_opt_revision_t *revision,
                  svn_boolean_t recurse,
                  svn_client_ctx_t *ctx,
                  apr_pool_t *pool)
{
  svn_opt_revision_t peg_revision;
  peg_revision.kind = svn_opt_revision_unspecified;
  return svn_client__switch_internal(result_rev, path, switch_url,
                                     &peg_revision, revision,
                                     SVN_DEPTH_INFINITY_OR_FILES(recurse),
                                     FALSE, NULL, FALSE, FALSE, ctx, pool);
}<|MERGE_RESOLUTION|>--- conflicted
+++ resolved
@@ -195,15 +195,9 @@
      handling external items (and any errors therefrom) doesn't delay
      the primary operation. */
   if (SVN_DEPTH_IS_RECURSIVE(depth) && (! ignore_externals))
-<<<<<<< HEAD
     err = svn_client__handle_externals(adm_access, traversal_info, switch_url,
-                                       path, source_root, depth, FALSE,
+                                       path, source_root, depth,
                                        use_sleep, ctx, pool);
-=======
-    err = svn_client__handle_externals(traversal_info, switch_url, path,
-                                       source_root, depth, use_sleep,
-                                       ctx, pool);
->>>>>>> 73539d94
 
   /* Sleep to ensure timestamp integrity (we do this regardless of
      errors in the actual switch operation(s)). */
