<<<<<<< HEAD
/*
 * status.c:  return the status of a working copy dirent
 *
 * ====================================================================
 * Copyright (c) 2000-2003 CollabNet.  All rights reserved.
 *
 * This software is licensed as described in the file COPYING, which
 * you should have received as part of this distribution.  The terms
 * are also available at http://subversion.tigris.org/license-1.html.
 * If newer versions of this license are posted there, you may use a
 * newer version instead, at your option.
 *
 * This software consists of voluntary contributions made by many
 * individuals.  For exact contribution history, see the revision
 * history and logs, available at http://subversion.tigris.org/.
 * ====================================================================
 */

/* ==================================================================== */



/*** Includes. ***/

#include <apr_strings.h>
#include <apr_pools.h>
#include <apr_hash.h>

#include "client.h"

#include "svn_wc.h"
#include "svn_delta.h"
#include "svn_client.h"
#include "svn_string.h"
#include "svn_error.h"
#include "svn_path.h"
#include "svn_test.h"
#include "svn_io.h"



/*** Getting update information ***/


/* Open an RA session to URL, providing PATH/AUTH_BATON for
   authentication callbacks.

   STATUSHASH has presumably been filled with status structures that
   contain only local-mod information.  Ask RA->do_status() to drive a
   custom editor that will add update information to this collection
   of structures.  Also, use the RA session to fill in the "youngest
   revnum" field in each structure.

   Set *YOUNGEST to the youngest revision in the repository.

   If DESCEND is zero, only immediate children of PATH will be edited
   or added to the hash.  Else, the dry-run update will be fully
   recursive. */
static svn_error_t *
add_update_info_to_status_hash (apr_hash_t *statushash,
                                svn_revnum_t *youngest,
                                const char *path,
                                svn_wc_adm_access_t *adm_access,
                                svn_client_auth_baton_t *auth_baton,
                                svn_boolean_t descend,
                                apr_pool_t *pool)
{
  svn_ra_plugin_t *ra_lib;  
  void *ra_baton, *session, *report_baton;
  const svn_delta_editor_t *status_editor;
  void *status_edit_baton;
  const svn_ra_reporter_t *reporter;
  const char *anchor, *target, *URL;
  svn_wc_adm_access_t *anchor_access;
  const svn_wc_entry_t *entry;

  /* Use PATH to get the update's anchor and targets. */
  SVN_ERR (svn_wc_get_actual_target (path, &anchor, &target, pool));

  if (strlen (anchor) != strlen (path))
    /* Using pool cleanup to close it. This needs to be recursive so that
       auth data can be stored. */
    SVN_ERR (svn_wc_adm_open (&anchor_access, NULL, anchor, FALSE, TRUE,
                              pool));
  else
    anchor_access = adm_access;

  /* Get full URL from the ANCHOR. */
  SVN_ERR (svn_wc_entry (&entry, anchor, anchor_access, FALSE, pool));
  if (! entry)
    return svn_error_createf
      (SVN_ERR_ENTRY_NOT_FOUND, NULL,
       "add_update_info_to_status_hash: %s is not under revision control",
       anchor);
  if (! entry->url)
    return svn_error_createf
      (SVN_ERR_ENTRY_MISSING_URL, NULL,
       "add_update_info_to_status_hash: entry '%s' has no URL", anchor);
  URL = apr_pstrdup (pool, entry->url);

  /* Get the RA library that handles URL. */
  SVN_ERR (svn_ra_init_ra_libs (&ra_baton, pool));
  SVN_ERR (svn_ra_get_ra_library (&ra_lib, ra_baton, URL, pool));

  /* Open a repository session to the URL. */
  SVN_ERR (svn_client__open_ra_session (&session, ra_lib, URL, anchor,
                                        anchor_access, NULL, TRUE, TRUE, TRUE, 
                                        auth_baton, pool));

  /* Tell RA to drive a status-editor; this will fill in the
     repos_status_* fields in each status struct. */
  SVN_ERR (svn_wc_get_status_editor (&status_editor, &status_edit_baton,
                                     path, adm_access, descend, statushash,
                                     youngest, pool));

  SVN_ERR (ra_lib->do_status (session,
                              &reporter, &report_baton,
                              target, descend,
                              status_editor, status_edit_baton));

  /* Drive the reporter structure, describing the revisions within
     PATH.  When we call reporter->finish_report, the
     status_editor will be driven by svn_repos_dir_delta. */
  SVN_ERR (svn_wc_crawl_revisions (path, adm_access, reporter, report_baton, 
                                   FALSE, /* don't restore missing files */
                                   descend,
                                   NULL, NULL, /* notification is N/A */
                                   NULL,
                                   pool));

  /* We're done with the RA session. */
  SVN_ERR (ra_lib->close (session));

  return SVN_NO_ERROR;
}





/*** Public Interface. ***/


svn_error_t *
svn_client_status (apr_hash_t **statushash,
                   svn_revnum_t *youngest,
                   const char *path,
                   svn_client_auth_baton_t *auth_baton,
                   svn_boolean_t descend,
                   svn_boolean_t get_all,
                   svn_boolean_t update,
                   svn_boolean_t no_ignore,
                   svn_wc_notify_func_t notify_func,
                   void *notify_baton,
                   apr_pool_t *pool)
{
  apr_hash_t *hash = apr_hash_make (pool);
  svn_wc_adm_access_t *adm_access;

  /* Need to lock the tree as even a non-recursive status requires the
     immediate directories to be locked. */
  SVN_ERR (svn_wc_adm_probe_open (&adm_access, NULL, path, FALSE, TRUE, pool));

  /* Ask the wc to give us a list of svn_wc_status_t structures.
     These structures contain nothing but information found in the
     working copy. */
  SVN_ERR (svn_wc_statuses (hash, path, adm_access,
                            descend, get_all, no_ignore,
                            notify_func, notify_baton, pool));

  if (update)    
    {
      /* Add "dry-run" update information to our existing structures.
         (Pass the DESCEND flag here, since we may want to ignore update
         info that is below PATH.)  */
      SVN_ERR (add_update_info_to_status_hash (hash, youngest, path, adm_access,
                                               auth_baton, descend, pool));
    }

  SVN_ERR (svn_wc_adm_close (adm_access));

  /* If the caller wants us to contact the repository also... */
  *statushash = hash;

  return SVN_NO_ERROR;
}
=======
/*
 * status.c:  return the status of a working copy dirent
 *
 * ====================================================================
 * Copyright (c) 2000-2003 CollabNet.  All rights reserved.
 *
 * This software is licensed as described in the file COPYING, which
 * you should have received as part of this distribution.  The terms
 * are also available at http://subversion.tigris.org/license-1.html.
 * If newer versions of this license are posted there, you may use a
 * newer version instead, at your option.
 *
 * This software consists of voluntary contributions made by many
 * individuals.  For exact contribution history, see the revision
 * history and logs, available at http://subversion.tigris.org/.
 * ====================================================================
 */

/* ==================================================================== */



/*** Includes. ***/

#include <apr_strings.h>
#include <apr_pools.h>
#include <apr_hash.h>

#include "client.h"

#include "svn_wc.h"
#include "svn_delta.h"
#include "svn_client.h"
#include "svn_string.h"
#include "svn_error.h"
#include "svn_path.h"
#include "svn_test.h"
#include "svn_io.h"



/*** Getting update information ***/


/* Open an RA session to URL, providing PATH/AUTH_BATON for
   authentication callbacks.

   STATUSHASH has presumably been filled with status structures that
   contain only local-mod information.  Ask RA->do_status() to drive a
   custom editor that will add update information to this collection
   of structures.  Also, use the RA session to fill in the "youngest
   revnum" field in each structure.

   Set *YOUNGEST to the youngest revision in the repository.

   If DESCEND is zero, only immediate children of PATH will be edited
   or added to the hash.  Else, the dry-run update will be fully
   recursive. */
static svn_error_t *
add_update_info_to_status_hash (apr_hash_t *statushash,
                                svn_revnum_t *youngest,
                                const char *path,
                                svn_wc_adm_access_t *adm_access,
                                svn_client_auth_baton_t *auth_baton,
                                svn_boolean_t descend,
                                apr_pool_t *pool)
{
  svn_ra_plugin_t *ra_lib;  
  void *ra_baton, *session, *report_baton;
  const svn_delta_editor_t *status_editor;
  void *status_edit_baton;
  const svn_ra_reporter_t *reporter;
  const char *anchor, *target, *URL;
  svn_wc_adm_access_t *anchor_access;
  const svn_wc_entry_t *entry;

  /* Use PATH to get the update's anchor and targets. */
  SVN_ERR (svn_wc_get_actual_target (path, &anchor, &target, pool));

  if (strlen (anchor) != strlen (path))
    /* Using pool cleanup to close it. This needs to be recursive so that
       auth data can be stored. */
    SVN_ERR (svn_wc_adm_open (&anchor_access, NULL, anchor, FALSE, TRUE,
                              pool));
  else
    anchor_access = adm_access;

  /* Get full URL from the ANCHOR. */
  SVN_ERR (svn_wc_entry (&entry, anchor, anchor_access, FALSE, pool));
  if (! entry)
    return svn_error_createf
      (SVN_ERR_ENTRY_NOT_FOUND, NULL,
       "add_update_info_to_status_hash: %s is not under revision control",
       anchor);
  if (! entry->url)
    return svn_error_createf
      (SVN_ERR_ENTRY_MISSING_URL, NULL,
       "add_update_info_to_status_hash: entry '%s' has no URL", anchor);
  URL = apr_pstrdup (pool, entry->url);

  /* Get the RA library that handles URL. */
  SVN_ERR (svn_ra_init_ra_libs (&ra_baton, pool));
  SVN_ERR (svn_ra_get_ra_library (&ra_lib, ra_baton, URL, pool));

  /* Open a repository session to the URL. */
  SVN_ERR (svn_client__open_ra_session (&session, ra_lib, URL, anchor,
                                        anchor_access, NULL, TRUE, TRUE, TRUE, 
                                        auth_baton, pool));

  /* Tell RA to drive a status-editor; this will fill in the
     repos_status_* fields in each status struct. */
  SVN_ERR (svn_wc_get_status_editor (&status_editor, &status_edit_baton,
                                     path, adm_access, descend, statushash,
                                     youngest, pool));

  SVN_ERR (ra_lib->do_status (session,
                              &reporter, &report_baton,
                              target, descend,
                              status_editor, status_edit_baton));

  /* Drive the reporter structure, describing the revisions within
     PATH.  When we call reporter->finish_report, the
     status_editor will be driven by svn_repos_dir_delta. */
  SVN_ERR (svn_wc_crawl_revisions (path, adm_access, reporter, report_baton, 
                                   FALSE, /* don't restore missing files */
                                   descend,
                                   NULL, NULL, /* notification is N/A */
                                   NULL,
                                   pool));

  /* We're done with the RA session. */
  SVN_ERR (ra_lib->close (session));

  return SVN_NO_ERROR;
}





/*** Public Interface. ***/


svn_error_t *
svn_client_status (apr_hash_t **statushash,
                   svn_revnum_t *youngest,
                   const char *path,
                   svn_client_auth_baton_t *auth_baton,
                   svn_boolean_t descend,
                   svn_boolean_t get_all,
                   svn_boolean_t update,
                   svn_boolean_t no_ignore,
                   svn_wc_notify_func_t notify_func,
                   void *notify_baton,
                   apr_pool_t *pool)
{
  apr_hash_t *hash = apr_hash_make (pool);
  svn_wc_adm_access_t *adm_access;

  /* Need to lock the tree as even a non-recursive status requires the
     immediate directories to be locked. */
  SVN_ERR (svn_wc_adm_probe_open (&adm_access, NULL, path, FALSE, TRUE, pool));

  /* Ask the wc to give us a list of svn_wc_status_t structures.
     These structures contain nothing but information found in the
     working copy. */
  SVN_ERR (svn_wc_statuses (hash, path, adm_access,
                            descend, get_all, no_ignore,
                            notify_func, notify_baton, pool));

  if (update)    
    {
      /* Add "dry-run" update information to our existing structures.
         (Pass the DESCEND flag here, since we may want to ignore update
         info that is below PATH.)  */
      SVN_ERR (add_update_info_to_status_hash (hash, youngest, path, adm_access,
                                               auth_baton, descend, pool));
    }

  SVN_ERR (svn_wc_adm_close (adm_access));

  /* If the caller wants us to contact the repository also... */
  *statushash = hash;

  return SVN_NO_ERROR;
}
>>>>>>> 568fa1e5
<|MERGE_RESOLUTION|>--- conflicted
+++ resolved
@@ -1,4 +1,3 @@
-<<<<<<< HEAD
 /*
  * status.c:  return the status of a working copy dirent
  *
@@ -187,195 +186,4 @@
   *statushash = hash;
 
   return SVN_NO_ERROR;
-}
-=======
-/*
- * status.c:  return the status of a working copy dirent
- *
- * ====================================================================
- * Copyright (c) 2000-2003 CollabNet.  All rights reserved.
- *
- * This software is licensed as described in the file COPYING, which
- * you should have received as part of this distribution.  The terms
- * are also available at http://subversion.tigris.org/license-1.html.
- * If newer versions of this license are posted there, you may use a
- * newer version instead, at your option.
- *
- * This software consists of voluntary contributions made by many
- * individuals.  For exact contribution history, see the revision
- * history and logs, available at http://subversion.tigris.org/.
- * ====================================================================
- */
-
-/* ==================================================================== */
-
-
--
-/*** Includes. ***/
-
-#include <apr_strings.h>
-#include <apr_pools.h>
-#include <apr_hash.h>
-
-#include "client.h"
-
-#include "svn_wc.h"
-#include "svn_delta.h"
-#include "svn_client.h"
-#include "svn_string.h"
-#include "svn_error.h"
-#include "svn_path.h"
-#include "svn_test.h"
-#include "svn_io.h"
-
-
--
-/*** Getting update information ***/
-
-
-/* Open an RA session to URL, providing PATH/AUTH_BATON for
-   authentication callbacks.
-
-   STATUSHASH has presumably been filled with status structures that
-   contain only local-mod information.  Ask RA->do_status() to drive a
-   custom editor that will add update information to this collection
-   of structures.  Also, use the RA session to fill in the "youngest
-   revnum" field in each structure.
-
-   Set *YOUNGEST to the youngest revision in the repository.
-
-   If DESCEND is zero, only immediate children of PATH will be edited
-   or added to the hash.  Else, the dry-run update will be fully
-   recursive. */
-static svn_error_t *
-add_update_info_to_status_hash (apr_hash_t *statushash,
-                                svn_revnum_t *youngest,
-                                const char *path,
-                                svn_wc_adm_access_t *adm_access,
-                                svn_client_auth_baton_t *auth_baton,
-                                svn_boolean_t descend,
-                                apr_pool_t *pool)
-{
-  svn_ra_plugin_t *ra_lib;  
-  void *ra_baton, *session, *report_baton;
-  const svn_delta_editor_t *status_editor;
-  void *status_edit_baton;
-  const svn_ra_reporter_t *reporter;
-  const char *anchor, *target, *URL;
-  svn_wc_adm_access_t *anchor_access;
-  const svn_wc_entry_t *entry;
-
-  /* Use PATH to get the update's anchor and targets. */
-  SVN_ERR (svn_wc_get_actual_target (path, &anchor, &target, pool));
-
-  if (strlen (anchor) != strlen (path))
-    /* Using pool cleanup to close it. This needs to be recursive so that
-       auth data can be stored. */
-    SVN_ERR (svn_wc_adm_open (&anchor_access, NULL, anchor, FALSE, TRUE,
-                              pool));
-  else
-    anchor_access = adm_access;
-
-  /* Get full URL from the ANCHOR. */
-  SVN_ERR (svn_wc_entry (&entry, anchor, anchor_access, FALSE, pool));
-  if (! entry)
-    return svn_error_createf
-      (SVN_ERR_ENTRY_NOT_FOUND, NULL,
-       "add_update_info_to_status_hash: %s is not under revision control",
-       anchor);
-  if (! entry->url)
-    return svn_error_createf
-      (SVN_ERR_ENTRY_MISSING_URL, NULL,
-       "add_update_info_to_status_hash: entry '%s' has no URL", anchor);
-  URL = apr_pstrdup (pool, entry->url);
-
-  /* Get the RA library that handles URL. */
-  SVN_ERR (svn_ra_init_ra_libs (&ra_baton, pool));
-  SVN_ERR (svn_ra_get_ra_library (&ra_lib, ra_baton, URL, pool));
-
-  /* Open a repository session to the URL. */
-  SVN_ERR (svn_client__open_ra_session (&session, ra_lib, URL, anchor,
-                                        anchor_access, NULL, TRUE, TRUE, TRUE, 
-                                        auth_baton, pool));
-
-  /* Tell RA to drive a status-editor; this will fill in the
-     repos_status_* fields in each status struct. */
-  SVN_ERR (svn_wc_get_status_editor (&status_editor, &status_edit_baton,
-                                     path, adm_access, descend, statushash,
-                                     youngest, pool));
-
-  SVN_ERR (ra_lib->do_status (session,
-                              &reporter, &report_baton,
-                              target, descend,
-                              status_editor, status_edit_baton));
-
-  /* Drive the reporter structure, describing the revisions within
-     PATH.  When we call reporter->finish_report, the
-     status_editor will be driven by svn_repos_dir_delta. */
-  SVN_ERR (svn_wc_crawl_revisions (path, adm_access, reporter, report_baton, 
-                                   FALSE, /* don't restore missing files */
-                                   descend,
-                                   NULL, NULL, /* notification is N/A */
-                                   NULL,
-                                   pool));
-
-  /* We're done with the RA session. */
-  SVN_ERR (ra_lib->close (session));
-
-  return SVN_NO_ERROR;
-}
-
-
-
-
--
-/*** Public Interface. ***/
-
-
-svn_error_t *
-svn_client_status (apr_hash_t **statushash,
-                   svn_revnum_t *youngest,
-                   const char *path,
-                   svn_client_auth_baton_t *auth_baton,
-                   svn_boolean_t descend,
-                   svn_boolean_t get_all,
-                   svn_boolean_t update,
-                   svn_boolean_t no_ignore,
-                   svn_wc_notify_func_t notify_func,
-                   void *notify_baton,
-                   apr_pool_t *pool)
-{
-  apr_hash_t *hash = apr_hash_make (pool);
-  svn_wc_adm_access_t *adm_access;
-
-  /* Need to lock the tree as even a non-recursive status requires the
-     immediate directories to be locked. */
-  SVN_ERR (svn_wc_adm_probe_open (&adm_access, NULL, path, FALSE, TRUE, pool));
-
-  /* Ask the wc to give us a list of svn_wc_status_t structures.
-     These structures contain nothing but information found in the
-     working copy. */
-  SVN_ERR (svn_wc_statuses (hash, path, adm_access,
-                            descend, get_all, no_ignore,
-                            notify_func, notify_baton, pool));
-
-  if (update)    
-    {
-      /* Add "dry-run" update information to our existing structures.
-         (Pass the DESCEND flag here, since we may want to ignore update
-         info that is below PATH.)  */
-      SVN_ERR (add_update_info_to_status_hash (hash, youngest, path, adm_access,
-                                               auth_baton, descend, pool));
-    }
-
-  SVN_ERR (svn_wc_adm_close (adm_access));
-
-  /* If the caller wants us to contact the repository also... */
-  *statushash = hash;
-
-  return SVN_NO_ERROR;
-}
->>>>>>> 568fa1e5
+}