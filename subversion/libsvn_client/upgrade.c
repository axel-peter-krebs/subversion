/*
 * upgrade.c:  wrapper around wc upgrade functionality.
 *
 * ====================================================================
 *    Licensed to the Apache Software Foundation (ASF) under one
 *    or more contributor license agreements.  See the NOTICE file
 *    distributed with this work for additional information
 *    regarding copyright ownership.  The ASF licenses this file
 *    to you under the Apache License, Version 2.0 (the
 *    "License"); you may not use this file except in compliance
 *    with the License.  You may obtain a copy of the License at
 *
 *      http://www.apache.org/licenses/LICENSE-2.0
 *
 *    Unless required by applicable law or agreed to in writing,
 *    software distributed under the License is distributed on an
 *    "AS IS" BASIS, WITHOUT WARRANTIES OR CONDITIONS OF ANY
 *    KIND, either express or implied.  See the License for the
 *    specific language governing permissions and limitations
 *    under the License.
 * ====================================================================
 */

/* ==================================================================== */



/*** Includes. ***/

#include "svn_time.h"
#include "svn_wc.h"
#include "svn_client.h"
#include "svn_config.h"
#include "svn_dirent_uri.h"
#include "svn_path.h"
#include "svn_pools.h"
#include "svn_props.h"
#include "svn_version.h"

#include "client.h"

#include "svn_private_config.h"
#include "private/svn_wc_private.h"


/*** Code. ***/

/* callback baton for fetch_repos_info */
struct repos_info_baton
{
  apr_pool_t *state_pool;
  svn_client_ctx_t *ctx;
  const char *last_repos;
  const char *last_uuid;
};

/* svn_wc_upgrade_get_repos_info_t implementation for calling
   svn_wc_upgrade() from svn_client_upgrade() */
static svn_error_t *
fetch_repos_info(const char **repos_root,
                 const char **repos_uuid,
                 void *baton,
                 const char *url,
                 apr_pool_t *result_pool,
                 apr_pool_t *scratch_pool)
{
  struct repos_info_baton *ri = baton;

  /* The same info is likely to retrieved multiple times (e.g. externals) */
  if (ri->last_repos && svn_uri__is_ancestor(ri->last_repos, url))
    {
      *repos_root = apr_pstrdup(result_pool, ri->last_repos);
      *repos_uuid = apr_pstrdup(result_pool, ri->last_uuid);
      return SVN_NO_ERROR;
    }

  SVN_ERR(svn_client_get_repos_root(repos_root, repos_uuid, url, ri->ctx,
                                    result_pool, scratch_pool));

  /* Store data for further calls */
  ri->last_repos = apr_pstrdup(ri->state_pool, *repos_root);
  ri->last_uuid = apr_pstrdup(ri->state_pool, *repos_uuid);

  return SVN_NO_ERROR;
}

/* Forward definition. Upgrades svn:externals properties in the working copy
   LOCAL_ABSPATH to the WC-NG  storage. INFO_BATON will be used to fetch
   repository info using fetch_repos_info() function if needed.
 */
static svn_error_t *
upgrade_externals_from_properties(svn_client_ctx_t *ctx,
                                  const char *local_abspath,
                                  int wc_format,
                                  struct repos_info_baton *info_baton,
                                  apr_pool_t *scratch_pool);

static svn_error_t *
upgrade_internal(const char *path,
                 int wc_format,
                 svn_client_ctx_t *ctx,
                 apr_pool_t *scratch_pool)
{
  const char *local_abspath;
  apr_hash_t *externals;
  struct repos_info_baton info_baton;

  info_baton.state_pool = scratch_pool;
  info_baton.ctx = ctx;
  info_baton.last_repos = NULL;
  info_baton.last_uuid = NULL;

  if (svn_path_is_url(path))
    return svn_error_createf(SVN_ERR_ILLEGAL_TARGET, NULL,
                             _("'%s' is not a local path"), path);

  SVN_ERR(svn_dirent_get_absolute(&local_abspath, path, scratch_pool));
  SVN_ERR(svn_wc__upgrade(ctx->wc_ctx, local_abspath, wc_format,
                          fetch_repos_info, &info_baton,
                          ctx->cancel_func, ctx->cancel_baton,
                          ctx->notify_func2, ctx->notify_baton2,
                          scratch_pool));

  SVN_ERR(svn_wc__externals_defined_below(&externals,
                                          ctx->wc_ctx, local_abspath,
                                          scratch_pool, scratch_pool));

  if (apr_hash_count(externals) > 0)
    {
      apr_pool_t *iterpool = svn_pool_create(scratch_pool);
      apr_hash_index_t *hi;

      /* We are upgrading from >= 1.7. No need to upgrade from
         svn:externals properties. And by that avoiding the removal
         of recorded externals information (issue #4519)

         Only directory externals need an explicit upgrade */
      for (hi = apr_hash_first(scratch_pool, externals);
           hi;
           hi = apr_hash_next(hi))
        {
          const char *ext_abspath;
          svn_node_kind_t kind;

          svn_pool_clear(iterpool);

          ext_abspath = apr_hash_this_key(hi);

          SVN_ERR(svn_wc__read_external_info(&kind, NULL, NULL, NULL, NULL,
                                             ctx->wc_ctx, local_abspath,
                                             ext_abspath, FALSE,
                                             iterpool, iterpool));

          if (kind == svn_node_dir)
            {
              svn_error_t *err = upgrade_internal(ext_abspath, wc_format,
                                                  ctx, iterpool);

              if (err)
                {
                  svn_wc_notify_t *notify =
                            svn_wc_create_notify(ext_abspath,
                                                 svn_wc_notify_failed_external,
                                                 iterpool);
                  notify->err = err;
                  ctx->notify_func2(ctx->notify_baton2,
                                    notify, iterpool);
                  svn_error_clear(err);
                  /* Next external node, please... */
                }
            }
        }

      svn_pool_destroy(iterpool);
    }
  else
    {
      /* Upgrading from <= 1.6, or no svn:properties defined.
         (There is no way to detect the difference from libsvn_client :( ) */

      SVN_ERR(upgrade_externals_from_properties(ctx, local_abspath, wc_format,
                                                &info_baton, scratch_pool));
    }
  return SVN_NO_ERROR;
}

svn_error_t *
svn_client_upgrade2(const char *path,
                    const svn_version_t *wc_format_version,
                    svn_client_ctx_t *ctx,
                    apr_pool_t *scratch_pool)
{
  int wc_format;

  /* A NULL wc_format_version translates to the current version. */
  if (!wc_format_version)
    wc_format_version = svn_client_version();

  SVN_ERR(svn_wc__format_from_version(&wc_format,
                                      wc_format_version,
                                      scratch_pool));
  SVN_ERR(upgrade_internal(path, wc_format, ctx, scratch_pool));
  return SVN_NO_ERROR;
}

const svn_version_t *
svn_client_supported_wc_version(void)
{
  /* NOTE: For consistency, always return the version of the client
     that first introduced the earliest supported format. */
  static const svn_version_t version = { 1, 8, 0, NULL };
  return &version;
}

/* Helper for upgrade_externals_from_properties: upgrades one external ITEM
   in EXTERNALS_PARENT. Uses SCRATCH_POOL for temporary allocations. */
static svn_error_t *
upgrade_external_item(svn_client_ctx_t *ctx, int wc_format,
                      const char *externals_parent_abspath,
                      const char *externals_parent_url,
                      const char *externals_parent_repos_root_url,
                      svn_wc_external_item2_t *item,
                      struct repos_info_baton *info_baton,
                      apr_pool_t *scratch_pool)
{
  const char *resolved_url;
  const char *external_abspath;
  const char *repos_relpath;
  const char *repos_root_url;
  const char *repos_uuid;
  svn_node_kind_t external_kind;
  svn_revnum_t peg_revision;
  svn_revnum_t revision;
  svn_error_t *err;

  external_abspath = svn_dirent_join(externals_parent_abspath,
                                     item->target_dir,
                                     scratch_pool);

  SVN_ERR(svn_wc__resolve_relative_external_url(
              &resolved_url,
              item,
              externals_parent_repos_root_url,
              externals_parent_url,
              scratch_pool, scratch_pool));

  /* This is a hack. We only need to call svn_wc__upgrade() on external
   * dirs, as file externals are upgraded along with their defining
   * WC.  Reading the kind will throw an exception on an external dir,
   * saying that the wc must be upgraded.  If it's a file, the lookup
   * is done in an adm_dir belonging to the defining wc (which has
   * already been upgraded) and no error is returned.  If it doesn't
   * exist (external that isn't checked out yet), we'll just get
   * svn_node_none. */
  err = svn_wc_read_kind2(&external_kind, ctx->wc_ctx,
                          external_abspath, TRUE, FALSE, scratch_pool);
  if (err && err->apr_err == SVN_ERR_WC_UPGRADE_REQUIRED)
    {
      svn_error_clear(err);

      SVN_ERR(upgrade_internal(external_abspath, wc_format, ctx, scratch_pool));
    }
  else if (err)
    return svn_error_trace(err);

  /* The upgrade of any dir should be done now, get the now reliable
   * kind. */
  SVN_ERR(svn_wc_read_kind2(&external_kind, ctx->wc_ctx, external_abspath,
                            TRUE, FALSE, scratch_pool));

  /* Update the EXTERNALS table according to the root URL,
   * relpath and uuid known in the upgraded external WC. */

  /* We should probably have a function that provides all three
   * of root URL, repos relpath and uuid at once, but here goes... */

  /* First get the relpath, as that returns SVN_ERR_WC_PATH_NOT_FOUND
   * when the node is not present in the file system.
   * svn_wc__node_get_repos_info() would try to derive the URL. */
  SVN_ERR(svn_wc__node_get_repos_info(NULL,
                                      &repos_relpath,
                                      &repos_root_url,
                                      &repos_uuid,
                                      ctx->wc_ctx,
                                      external_abspath,
                                      scratch_pool, scratch_pool));

  /* If we haven't got any information from the checked out external,
   * or if the URL information mismatches the external's definition,
   * ask fetch_repos_info() to find out the repos root. */
  if (0 != strcmp(resolved_url,
                  svn_path_url_add_component2(repos_root_url,
                                              repos_relpath,
                                              scratch_pool)))
    {
      SVN_ERR(fetch_repos_info(&repos_root_url, &repos_uuid, info_baton,
                               resolved_url, scratch_pool, scratch_pool));

      repos_relpath = svn_uri_skip_ancestor(repos_root_url,
                                            resolved_url,
                                            scratch_pool);

      /* There's just the URL, no idea what kind the external is.
       * That's fine, as the external isn't even checked out yet.
       * The kind will be set during the next 'update'. */
      external_kind = svn_node_unknown;
    }

  peg_revision = (item->peg_revision.kind == svn_opt_revision_number
                     ? item->peg_revision.value.number
                     : SVN_INVALID_REVNUM);

  revision = (item->revision.kind == svn_opt_revision_number
                 ? item->revision.value.number
                 : SVN_INVALID_REVNUM);

  SVN_ERR(svn_wc__upgrade_add_external_info(ctx->wc_ctx,
                                            external_abspath,
                                            external_kind,
                                            externals_parent_abspath,
                                            repos_relpath,
                                            repos_root_url,
                                            repos_uuid,
                                            peg_revision,
                                            revision,
                                            scratch_pool));

  return SVN_NO_ERROR;
}

static svn_error_t *
upgrade_externals_from_properties(svn_client_ctx_t *ctx,
                                  const char *local_abspath,
                                  int wc_format,
                                  struct repos_info_baton *info_baton,
                                  apr_pool_t *scratch_pool)
{
  apr_hash_index_t *hi;
  apr_pool_t *iterpool;
  apr_pool_t *inner_iterpool;
  apr_hash_t *externals;
  svn_opt_revision_t rev = {svn_opt_revision_unspecified, {0}};

  /* Now it's time to upgrade the externals too. We do it after the wc
     upgrade to avoid that errors in the externals causes the wc upgrade to
     fail. Thanks to caching the performance penalty of walking the wc a
     second time shouldn't be too severe */
  SVN_ERR(svn_client_propget5(&externals, NULL, SVN_PROP_EXTERNALS,
                              local_abspath, &rev, &rev, NULL,
                              svn_depth_infinity, NULL, ctx,
                              scratch_pool, scratch_pool));

  iterpool = svn_pool_create(scratch_pool);
  inner_iterpool = svn_pool_create(scratch_pool);

  for (hi = apr_hash_first(scratch_pool, externals); hi;
       hi = apr_hash_next(hi))
    {
      int i;
      const char *externals_parent_url;
      const char *externals_parent_repos_root_url;
      const char *externals_parent_repos_relpath;
      const char *externals_parent_abspath = apr_hash_this_key(hi);
      svn_string_t *external_desc = apr_hash_this_val(hi);
      apr_array_header_t *externals_p;
      svn_error_t *err;

      svn_pool_clear(iterpool);

      /* svn_client_propget5() has API promise to return absolute paths. */
      SVN_ERR_ASSERT(svn_dirent_is_absolute(externals_parent_abspath));

      externals_p = apr_array_make(iterpool, 1,
                                   sizeof(svn_wc_external_item2_t*));

      /* In this loop, an error causes the respective externals definition, or
       * the external (inner loop), to be skipped, so that upgrade carries on
       * with the other externals. */
      err = svn_wc__node_get_repos_info(NULL,
                                        &externals_parent_repos_relpath,
                                        &externals_parent_repos_root_url,
                                        NULL,
                                        ctx->wc_ctx,
                                        externals_parent_abspath,
                                        iterpool, iterpool);

      if (!err)
        {
          err = svn_wc_parse_externals_description3(
              &externals_p, svn_dirent_dirname(local_abspath, iterpool),
              external_desc->data, FALSE, iterpool);
        }

      if (err)
        {
          svn_wc_notify_t *notify =
              svn_wc_create_notify(externals_parent_abspath,
                                   svn_wc_notify_failed_external,
                                   scratch_pool);
          notify->err = err;

          ctx->notify_func2(ctx->notify_baton2,
                            notify, scratch_pool);

          svn_error_clear(err);

          /* Next externals definition, please... */
          continue;
        }

      externals_parent_url = svn_path_url_add_component2(
          externals_parent_repos_root_url,
          externals_parent_repos_relpath,
          iterpool);

      for (i = 0; i < externals_p->nelts; i++)
        {
          svn_wc_external_item2_t *item;

          item = APR_ARRAY_IDX(externals_p, i, svn_wc_external_item2_t*);

<<<<<<< HEAD
          svn_pool_clear(iterpool2);
          err = upgrade_external_item(ctx, wc_format,
                                      externals_parent_abspath,
=======
          svn_pool_clear(inner_iterpool);
          err = upgrade_external_item(ctx, externals_parent_abspath,
>>>>>>> b2b41ae5
                                      externals_parent_url,
                                      externals_parent_repos_root_url,
                                      item, info_baton, inner_iterpool);

          if (err)
            {
              svn_wc_notify_t *notify =
                  svn_wc_create_notify(svn_dirent_join(externals_parent_abspath,
                                                       item->target_dir,
                                                       inner_iterpool),
                                       svn_wc_notify_failed_external,
                                       scratch_pool);
              notify->err = err;
              ctx->notify_func2(ctx->notify_baton2,
                                notify, scratch_pool);
              svn_error_clear(err);
              /* Next external node, please... */
            }
        }
    }

  svn_pool_destroy(inner_iterpool);
  svn_pool_destroy(iterpool);

  return SVN_NO_ERROR;
}<|MERGE_RESOLUTION|>--- conflicted
+++ resolved
@@ -421,14 +421,9 @@
 
           item = APR_ARRAY_IDX(externals_p, i, svn_wc_external_item2_t*);
 
-<<<<<<< HEAD
-          svn_pool_clear(iterpool2);
+          svn_pool_clear(inner_iterpool);
           err = upgrade_external_item(ctx, wc_format,
                                       externals_parent_abspath,
-=======
-          svn_pool_clear(inner_iterpool);
-          err = upgrade_external_item(ctx, externals_parent_abspath,
->>>>>>> b2b41ae5
                                       externals_parent_url,
                                       externals_parent_repos_root_url,
                                       item, info_baton, inner_iterpool);
