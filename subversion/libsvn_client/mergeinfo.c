--- conflicted
+++ resolved
@@ -23,7 +23,6 @@
 
 #include <apr_pools.h>
 #include <apr_strings.h>
-#include <assert.h>
 
 #include "svn_pools.h"
 #include "svn_dirent_uri.h"
@@ -81,15 +80,8 @@
   /* ### Use svn_wc_prop_get() would actually be sufficient for now.
      ### DannyB thinks that later we'll need behavior more like
      ### svn_client__get_prop_from_wc(). */
-<<<<<<< HEAD
-  SVN_ERR(svn_client__get_prop_from_wc(props, SVN_PROP_MERGEINFO,
-                                       wcpath, pristine, entry, adm_access,
-                                       svn_depth_empty, ctx, pool));
-  propval = apr_hash_get(props, wcpath, APR_HASH_KEY_STRING);
-=======
   SVN_ERR(svn_wc_prop_get2(&propval, wc_ctx, local_abspath, SVN_PROP_MERGEINFO,
                            scratch_pool, scratch_pool));
->>>>>>> 79d0a718
   if (propval)
     SVN_ERR(svn_mergeinfo_parse(mergeinfo, propval->data, result_pool));
 
@@ -113,10 +105,6 @@
   /* Record the new mergeinfo in the WC. */
   /* ### Later, we'll want behavior more analogous to
      ### svn_client__get_prop_from_wc(). */
-<<<<<<< HEAD
-  return svn_wc_prop_set2(SVN_PROP_MERGEINFO, mergeinfo_str, wcpath,
-                          adm_access, TRUE /* skip checks */, pool);
-=======
   SVN_ERR(svn_wc_prop_set4(ctx->wc_ctx, local_abspath, SVN_PROP_MERGEINFO,
                            mergeinfo_str, TRUE /* skip checks */, NULL, NULL,
                            scratch_pool));
@@ -131,7 +119,6 @@
     }
 
   return SVN_NO_ERROR;
->>>>>>> 79d0a718
 }
 
 /*-----------------------------------------------------------------------*/
@@ -280,17 +267,11 @@
       if (wc_mergeinfo)
         {
           *inherited = (wc_mergeinfo != NULL);
-<<<<<<< HEAD
-          *mergeinfo = apr_hash_make(pool);
-          adjust_mergeinfo_source_paths(*mergeinfo, walk_path, wc_mergeinfo,
-                                        pool);
-=======
           *mergeinfo = apr_hash_make(result_pool);
           SVN_ERR(svn_client__adjust_mergeinfo_source_paths(*mergeinfo,
                                                             walk_relpath,
                                                             wc_mergeinfo,
                                                             result_pool));
->>>>>>> 79d0a718
         }
       else
         {
@@ -307,11 +288,6 @@
   if (*inherited)
     {
       SVN_ERR(svn_mergeinfo_inheritable(mergeinfo, *mergeinfo, NULL,
-<<<<<<< HEAD
-              SVN_INVALID_REVNUM, SVN_INVALID_REVNUM, pool));
-      svn_mergeinfo__remove_empty_rangelists(*mergeinfo, pool);
-    }
-=======
               SVN_INVALID_REVNUM, SVN_INVALID_REVNUM, result_pool));
       svn_mergeinfo__remove_empty_rangelists(*mergeinfo, result_pool);
     }
@@ -371,7 +347,6 @@
                    APR_HASH_KEY_STRING, subtree_mergeinfo);
     }
 
->>>>>>> 79d0a718
   return SVN_NO_ERROR;
 }
 
@@ -459,22 +434,6 @@
                                 svn_boolean_t squelch_incapable,
                                 apr_pool_t *pool)
 {
-<<<<<<< HEAD
-  svn_error_t *err;
-  apr_hash_t *repos_mergeinfo;
-  const char *old_session_url;
-  apr_array_header_t *rel_paths = apr_array_make(pool, 1, sizeof(rel_path));
-
-  APR_ARRAY_PUSH(rel_paths, const char *) = rel_path;
-
-  /* Temporarily point the session at the root of the repository. */
-  SVN_ERR(svn_client__ensure_ra_session_url(&old_session_url, ra_session,
-                                            NULL, pool));
-  
-  /* Fetch the mergeinfo. */
-  err = svn_ra_get_mergeinfo(ra_session, &repos_mergeinfo, rel_paths, rev,
-                             inherit, pool);
-=======
   svn_mergeinfo_catalog_t tgt_mergeinfo_cat;
 
   *target_mergeinfo = NULL;
@@ -532,7 +491,6 @@
   /* Fetch the mergeinfo. */
   err = svn_ra_get_mergeinfo(ra_session, &repos_mergeinfo, rel_paths, rev,
                              inherit, include_descendants, result_pool);
->>>>>>> 79d0a718
   if (err)
     {
       if (squelch_incapable && err->apr_err == SVN_ERR_UNSUPPORTED_FEATURE)
@@ -541,20 +499,12 @@
           repos_mergeinfo = NULL;
         }
       else
-<<<<<<< HEAD
-        return err;
-=======
         return svn_error_return(err);
->>>>>>> 79d0a718
     }
 
   /* If we reparented the session, put it back where our caller had it. */
   if (old_session_url)
-<<<<<<< HEAD
-    SVN_ERR(svn_ra_reparent(ra_session, old_session_url, pool));
-=======
     SVN_ERR(svn_ra_reparent(ra_session, old_session_url, scratch_pool));
->>>>>>> 79d0a718
 
   /* Grab only the mergeinfo provided for REL_PATH. */
   if (repos_mergeinfo)
@@ -632,26 +582,13 @@
      parent if TARGET_WCPATH is missing.  These limited entries do not have
      a URL and without that we cannot get accurate mergeinfo for
      TARGET_WCPATH. */
-<<<<<<< HEAD
-  SVN_ERR(svn_client__entry_location(&url, &target_rev, target_wcpath,
-                                     svn_opt_revision_working, entry, pool));
-=======
   SVN_ERR(svn_client__entry_location(&url, &target_rev, ctx->wc_ctx,
                                      local_abspath, svn_opt_revision_working,
                                      scratch_pool, scratch_pool));
->>>>>>> 79d0a718
 
   if (repos_only)
     *target_mergeinfo_catalog = NULL;
   else
-<<<<<<< HEAD
-    SVN_ERR(svn_client__get_wc_mergeinfo(target_mergeinfo, indirect, FALSE,
-                                         inherit, entry, target_wcpath,
-                                         NULL, NULL, adm_access, ctx, pool));
-
-  /* If there in no WC mergeinfo check the repository. */
-  if (*target_mergeinfo == NULL)
-=======
     SVN_ERR(svn_client__get_wc_mergeinfo_catalog(target_mergeinfo_catalog,
                                                  indirect,
                                                  include_descendants,
@@ -664,25 +601,10 @@
      mergeinfo, unless TARGET_WCPATH is a local addition or has a
      local modification which has removed all of its pristine mergeinfo. */
   if (*target_mergeinfo_catalog == NULL)
->>>>>>> 79d0a718
     {
       /* No need to check the repos if this is a local addition. */
       if (!is_added)
         {
-<<<<<<< HEAD
-          apr_hash_t *props = apr_hash_make(pool);
-
-          /* Get the pristine SVN_PROP_MERGEINFO.
-             If it exists, then it should have been deleted by the local
-             merges. So don't get the mergeinfo from the repository. Just
-             assume the mergeinfo to be NULL.
-          */
-          SVN_ERR(svn_client__get_prop_from_wc(props, SVN_PROP_MERGEINFO,
-                                               target_wcpath, TRUE, entry,
-                                               adm_access, svn_depth_empty,
-                                               ctx, pool));
-          if (apr_hash_get(props, target_wcpath, APR_HASH_KEY_STRING) == NULL)
-=======
           apr_hash_t *original_props;
 
           /* Check to see if we have local modifications which removed all of
@@ -693,7 +615,6 @@
                                          scratch_pool));
           if (!apr_hash_get(original_props, SVN_PROP_MERGEINFO,
                             APR_HASH_KEY_STRING))
->>>>>>> 79d0a718
             {
               const char *repos_rel_path;
 
@@ -701,26 +622,6 @@
                 SVN_ERR(svn_client__open_ra_session_internal(&ra_session, url,
                                                              NULL, NULL,
                                                              FALSE, TRUE, ctx,
-<<<<<<< HEAD
-                                                             pool));
-
-              SVN_ERR(svn_client__path_relative_to_root(&repos_rel_path, url, 
-                                                        entry->repos, FALSE,
-                                                        ra_session, NULL, 
-                                                        pool));
-              SVN_ERR(svn_client__get_repos_mergeinfo(ra_session,
-                                                      &repos_mergeinfo,
-                                                      repos_rel_path,
-                                                      target_rev,
-                                                      inherit,
-                                                      TRUE,
-                                                      pool));
-              if (repos_mergeinfo)
-                {
-                  *target_mergeinfo = repos_mergeinfo;
-                  *indirect = TRUE;
-                }
-=======
                                                              scratch_pool));
 
               SVN_ERR(svn_client__path_relative_to_root(&repos_rel_path,
@@ -738,124 +639,12 @@
                   && apr_hash_get(*target_mergeinfo_catalog, repos_rel_path,
                                   APR_HASH_KEY_STRING))
                 *indirect = TRUE;
->>>>>>> 79d0a718
             }
         }
     }
   return SVN_NO_ERROR;
 }
 
-<<<<<<< HEAD
-
-svn_error_t *
-svn_client__get_history_as_mergeinfo(apr_hash_t **mergeinfo_p,
-                                     const char *path_or_url,
-                                     const svn_opt_revision_t *peg_revision,
-                                     svn_revnum_t range_youngest,
-                                     svn_revnum_t range_oldest,
-                                     svn_ra_session_t *ra_session,
-                                     svn_wc_adm_access_t *adm_access,
-                                     svn_client_ctx_t *ctx,
-                                     apr_pool_t *pool)
-{
-  apr_array_header_t *segments;
-  svn_revnum_t peg_revnum = SVN_INVALID_REVNUM;
-  const char *url;
-  apr_hash_t *mergeinfo = apr_hash_make(pool);
-  apr_pool_t *sesspool = NULL;  /* only used for an RA session we open */
-  svn_ra_session_t *session = ra_session;
-  int i;
-
-  /* If PATH_OR_URL is a local path (not a URL), we need to transform
-     it into a URL, open an RA session for it, and resolve the peg
-     revision.  Note that if the local item is scheduled for addition
-     as a copy of something else, we'll use its copyfrom data to query
-     its history.  */
-  SVN_ERR(svn_client__derive_location(&url, &peg_revnum, path_or_url,
-                                      peg_revision, session, adm_access,
-                                      ctx, pool));
-
-  if (session == NULL)
-    {
-      sesspool = svn_pool_create(pool);
-      SVN_ERR(svn_client__open_ra_session_internal(&session, url, NULL, NULL,
-                                                   NULL, FALSE, TRUE, ctx,
-                                                   sesspool));
-    }
-
-  /* Fetch the location segments for our URL@PEG_REVNUM. */
-  if (! SVN_IS_VALID_REVNUM(range_youngest))
-    range_youngest = peg_revnum;
-  if (! SVN_IS_VALID_REVNUM(range_oldest))
-    range_oldest = 0;
-  SVN_ERR(svn_client__repos_location_segments(&segments, session, "", 
-                                              peg_revnum, range_youngest, 
-                                              range_oldest, ctx, pool));
-
-  /* Translate location segments into merge sources and ranges. */
-  for (i = 0; i < segments->nelts; i++)
-    {
-      svn_location_segment_t *segment = 
-        APR_ARRAY_IDX(segments, i, svn_location_segment_t *);
-      apr_array_header_t *path_ranges;
-      svn_merge_range_t *range;
-      const char *source_path;
-
-      /* No path segment?  Skip it. */
-      if (! segment->path)
-        continue;
-
-      /* Prepend a leading slash to our path. */
-      source_path = apr_pstrcat(pool, "/", segment->path, NULL);
-
-      /* See if we already stored ranges for this path.  If not, make
-         a new list.  */
-      path_ranges = apr_hash_get(mergeinfo, source_path, APR_HASH_KEY_STRING);
-      if (! path_ranges)
-        path_ranges = apr_array_make(pool, 1, sizeof(range));
-
-      /* Build a merge range, push it onto the list of ranges, and for
-         good measure, (re)store it in the hash. */
-      range = apr_pcalloc(pool, sizeof(*range));
-      range->start = MAX(segment->range_start - 1, 0);
-      range->end = segment->range_end;
-      range->inheritable = TRUE;
-      APR_ARRAY_PUSH(path_ranges, svn_merge_range_t *) = range;
-      apr_hash_set(mergeinfo, source_path, APR_HASH_KEY_STRING, path_ranges);
-    }
-
-  /* If we opened an RA session, ensure its closure. */
-  if (sesspool)
-    svn_pool_destroy(sesspool);
-
-  *mergeinfo_p = mergeinfo;
-  return SVN_NO_ERROR;
-}
-
-
-/*-----------------------------------------------------------------------*/
--
-/*** Eliding mergeinfo. ***/
-
-/* Helper for svn_client__elide_mergeinfo() and svn_client__elide_children().
-
-   Given a working copy PATH, its mergeinfo hash CHILD_MERGEINFO, and the
-   mergeinfo of PATH's nearest ancestor PARENT_MERGEINFO, compare
-   CHILD_MERGEINFO to PARENT_MERGEINFO to see if the former elides to
-   the latter, following the elision rules described in
-   svn_client__elide_mergeinfo()'s docstring -- Note: This function
-   assumes that PARENT_MERGEINFO is definitive; i.e. if it is NULL then
-   the caller not only walked the entire WC looking for inherited mergeinfo,
-   but queried the repository if none was found in the WC.  This is rather
-   important since this function elides empty mergeinfo (or mergeinfo
-   containing only paths mapped to empty ranges) if PARENT_MERGEINFO is NULL,
-   and we don't want to do that unless we are *certain* that the empty
-   mergeinfo on PATH isn't overriding anything.
-   
-   If elision (full or partial) does occur, then update PATH's mergeinfo
-   appropriately.  If CHILD_MERGEINFO is NULL, do nothing.
-=======
 
 svn_error_t *
 svn_client__mergeinfo_from_segments(svn_mergeinfo_t *mergeinfo_p,
@@ -1093,7 +882,6 @@
   if (wc_elision_limit_path)
     SVN_ERR(svn_dirent_get_absolute(&limit_abspath, wc_elision_limit_path,
                                     pool));
->>>>>>> 79d0a718
 
   /* Check for first easy out: We are already at the limit path. */
   if (!limit_abspath
@@ -1170,62 +958,6 @@
               apr_pool_t *result_pool,
               apr_pool_t *scratch_pool)
 {
-<<<<<<< HEAD
-  apr_pool_t *subpool = NULL;
-  svn_boolean_t elides;
-
-  /* Easy out: No child mergeinfo to elide. */
-  if (child_mergeinfo == NULL)
-    {
-      elides = FALSE;
-    }
-  else if (apr_hash_count(child_mergeinfo) == 0)
-    {
-      /* Empty mergeinfo elides to empty mergeinfo or to "nothing",
-         i.e. it isn't overriding any parent. Otherwise it doesn't
-         elide. */
-      if (!parent_mergeinfo || apr_hash_count(parent_mergeinfo) == 0)
-        elides = TRUE;
-      else
-        elides = FALSE;
-    }
-  else if (!parent_mergeinfo || apr_hash_count(parent_mergeinfo) == 0)
-    {
-      /* Non-empty mergeinfo never elides to empty mergeinfo
-         or no mergeinfo. */
-      elides = FALSE;
-    }
-  else
-    {
-      /* Both CHILD_MERGEINFO and PARENT_MERGEINFO are non-NULL and
-         non-empty. */
-      apr_hash_t *path_tweaked_parent_mergeinfo;
-      subpool = svn_pool_create(pool);
-
-      path_tweaked_parent_mergeinfo = apr_hash_make(subpool);
-      
-      /* If we need to adjust the paths in PARENT_MERGEINFO do it now. */
-      if (path_suffix)
-        adjust_mergeinfo_source_paths(path_tweaked_parent_mergeinfo,
-                                      path_suffix, parent_mergeinfo,
-                                      subpool);
-      else
-        path_tweaked_parent_mergeinfo = parent_mergeinfo;
-
-      SVN_ERR(svn_mergeinfo__equals(&elides,
-                                    path_tweaked_parent_mergeinfo,
-                                    child_mergeinfo, TRUE, subpool));
-    }
-
-  if (elides)
-    SVN_ERR(svn_wc_prop_set2(SVN_PROP_MERGEINFO, NULL, path, adm_access,
-                             TRUE, pool));
-
-  if (subpool)
-    svn_pool_destroy(subpool);
-
-  return SVN_NO_ERROR;
-=======
   svn_ra_session_t *ra_session;
   svn_revnum_t rev;
 
@@ -1470,7 +1202,6 @@
     return (APR_ARRAY_IDX(depth_first_catalog_index,
                           ancestor_index,
                           svn_sort__item_t)).value;
->>>>>>> 79d0a718
 }
 
 /* Baton for use with the filter_log_entry_with_rangelist()
@@ -1568,15 +1299,6 @@
            hi;
            hi = apr_hash_next(hi))
         {
-<<<<<<< HEAD
-          apr_hash_t *child_mergeinfo;
-          svn_boolean_t switched;
-          const svn_wc_entry_t *child_entry;
-          svn_client__merge_path_t *child =
-            APR_ARRAY_IDX(children_with_mergeinfo, i,
-                          svn_client__merge_path_t *);
-          svn_pool_clear(iterpool);
-=======
           const char *path = svn_apr_hash_index_key(hi);
           svn_log_changed_path2_t *change = svn_apr_hash_index_val(hi);
           const char *target_path_affected;
@@ -1585,7 +1307,6 @@
           svn_boolean_t found_this_revision = FALSE;
           const char *merge_source_path;
           const char *merge_source_rel_target;
->>>>>>> 79d0a718
 
           svn_pool_clear(iterpool);
 
@@ -1725,51 +1446,6 @@
            hi;
            hi = apr_hash_next(hi))
         {
-<<<<<<< HEAD
-          /* Get the TARGET_WCPATH's explicit mergeinfo. */
-          SVN_ERR(svn_client__get_wc_mergeinfo(&target_mergeinfo, &inherited,
-                                               FALSE, svn_mergeinfo_inherited,
-                                               entry, target_wcpath,
-                                               wc_elision_limit_path
-                                                 ? wc_elision_limit_path
-                                                 : NULL,
-                                               &walk_path, adm_access,
-                                               ctx, pool));
-
-         /* If TARGET_WCPATH has no explicit mergeinfo, there's nothing to
-             elide, we're done. */
-          if (inherited || target_mergeinfo == NULL)
-            return SVN_NO_ERROR;
-
-          /* Get TARGET_WCPATH's inherited mergeinfo from the WC. */
-          SVN_ERR(svn_client__get_wc_mergeinfo(&mergeinfo, &inherited, FALSE,
-                                               svn_mergeinfo_nearest_ancestor,
-                                               entry, target_wcpath,
-                                               wc_elision_limit_path
-                                                 ? wc_elision_limit_path
-                                                 : NULL,
-                                               &walk_path, adm_access,
-                                               ctx, pool));
-
-          /* If TARGET_WCPATH inherited no mergeinfo from the WC and we are
-             not limiting our search to the working copy then check if it
-             inherits any from the repos. */
-          if (!mergeinfo && !wc_elision_limit_path)
-            {
-              SVN_ERR(svn_client__get_wc_or_repos_mergeinfo
-                      (&mergeinfo, entry, &inherited, TRUE,
-                       svn_mergeinfo_nearest_ancestor,
-                       NULL, target_wcpath, adm_access, ctx, pool));
-            }
-
-          /* If there is nowhere to elide TARGET_WCPATH's mergeinfo to and
-             the elision is limited, then we are done.*/
-          if (!mergeinfo && wc_elision_limit_path)
-            return SVN_NO_ERROR;
-
-          SVN_ERR(elide_mergeinfo(mergeinfo, target_mergeinfo, target_wcpath,
-                                  NULL, adm_access, pool));
-=======
           const char *path = svn_apr_hash_index_key(hi);
 
           if (!svn_dirent_is_absolute(path))
@@ -1777,7 +1453,6 @@
                          svn_dirent_join("/", path, scratch_pool),
                          APR_HASH_KEY_STRING,
                          svn_apr_hash_index_val(hi));
->>>>>>> 79d0a718
         }
       target_mergeinfo_catalog = rekeyed_catalog;
     }
@@ -1841,58 +1516,6 @@
                            svn_client_ctx_t *ctx,
                            apr_pool_t *pool)
 {
-<<<<<<< HEAD
-  int i;
-  apr_pool_t *iterpool = svn_pool_create(pool);
-  apr_array_header_t *sorted_children =
-    svn_sort__hash(children_with_mergeinfo, svn_sort_compare_items_as_paths,
-                   pool);
-
-  /* sorted_children is in depth first order.  To minimize
-     svn_client__elide_mergeinfo()'s crawls up the working copy from
-     each child, run through the array backwards, effectively doing a
-     right-left post-order traversal. */
-  for (i = sorted_children->nelts -1; i >= 0; i--)
-    {
-      const svn_wc_entry_t *child_entry;
-      const char *child_wcpath;
-      svn_sort__item_t *item = &APR_ARRAY_IDX(sorted_children, i,
-                                              svn_sort__item_t);
-      svn_pool_clear(iterpool);
-      child_wcpath = item->key;
-      SVN_ERR(svn_wc__entry_versioned(&child_entry, child_wcpath, adm_access,
-                                      FALSE, iterpool));
-      SVN_ERR(svn_client__elide_mergeinfo(child_wcpath, NULL, child_entry,
-                                          adm_access, ctx, iterpool));
-    }
-
-  svn_pool_destroy(iterpool);
-  return SVN_NO_ERROR;
-}
-
-
-/* If the server supports Merge Tracking, set *MERGEINFO to a hash
-   mapping const char * root-relative source paths to an
-   apr_array_header_t * list of svn_merge_range_t * revision ranges
-   representing merge sources and corresponding revision ranges which
-   have been merged into PATH_OR_URL as of PEG_REVISION, or NULL if
-   there is no mergeinfo.  Set *REPOS_ROOT to the root URL of the
-   repository associated with PATH_OR_URL (and to which the paths in
-   *MERGEINFO are relative).  If the server does not support Merge Tracking,
-   return an error with the code SVN_ERR_UNSUPPORTED_FEATURE.  Use
-   POOL for allocation of all returned values.  */
-static svn_error_t *
-get_mergeinfo(apr_hash_t **mergeinfo,
-              const char **repos_root,
-              const char *path_or_url,
-              const svn_opt_revision_t *peg_revision,
-              svn_client_ctx_t *ctx,
-              apr_pool_t *pool)
-{
-  apr_pool_t *subpool = svn_pool_create(pool);
-  svn_ra_session_t *ra_session;
-  svn_revnum_t rev;
-=======
   svn_ra_session_t *ra_session;
   apr_pool_t *subpool = svn_pool_create(pool);
   svn_revnum_t rev;
@@ -1929,29 +1552,11 @@
   apr_hash_t *full_path_mergeinfo;
   svn_mergeinfo_catalog_t mergeinfo_cat;
   svn_mergeinfo_t mergeinfo;
->>>>>>> 79d0a718
 
   SVN_ERR(get_mergeinfo(&mergeinfo_cat, &repos_root, path_or_url,
                         peg_revision, FALSE, ctx, pool, pool));
   if (mergeinfo_cat)
     {
-<<<<<<< HEAD
-      const char *repos_rel_path;
-
-      SVN_ERR(svn_client__open_ra_session_internal(&ra_session, path_or_url,
-                                                   NULL, NULL, NULL, FALSE,
-                                                   TRUE, ctx, subpool));
-      SVN_ERR(svn_client__get_revision_number(&rev, NULL, ra_session,
-                                              peg_revision, "", subpool));
-      SVN_ERR(svn_ra_get_repos_root(ra_session, repos_root, pool));
-      SVN_ERR(svn_client__path_relative_to_root(&repos_rel_path, path_or_url,
-                                                *repos_root, FALSE, NULL, 
-                                                NULL, subpool));
-      SVN_ERR(svn_client__get_repos_mergeinfo(ra_session, mergeinfo,
-                                              repos_rel_path, rev,
-                                              svn_mergeinfo_inherited, FALSE,
-                                              pool));
-=======
       const char *path_or_url_repos_rel;
 
       if (! svn_path_is_url(path_or_url)
@@ -1964,68 +1569,9 @@
                                                 pool, pool));
       mergeinfo = apr_hash_get(mergeinfo_cat, path_or_url_repos_rel,
                                APR_HASH_KEY_STRING);
->>>>>>> 79d0a718
     }
   else
     {
-<<<<<<< HEAD
-      svn_wc_adm_access_t *adm_access;
-      const svn_wc_entry_t *entry;
-      const char *url;
-      svn_boolean_t indirect;
-
-      SVN_ERR(svn_wc_adm_probe_open3(&adm_access, NULL, path_or_url, FALSE,
-                                     0, ctx->cancel_func, ctx->cancel_baton,
-                                     subpool));
-      SVN_ERR(svn_wc__entry_versioned(&entry, path_or_url, adm_access, FALSE,
-                                      subpool));
-
-      /* Check server Merge Tracking capability. */
-      SVN_ERR(svn_client__entry_location(&url, &rev, path_or_url,
-                                         svn_opt_revision_working, entry,
-                                         subpool));
-      SVN_ERR(svn_client__open_ra_session_internal(&ra_session, url,
-                                                   NULL, NULL, NULL, FALSE,
-                                                   TRUE, ctx, subpool));
-      SVN_ERR(svn_ra__assert_mergeinfo_capable_server(ra_session, path_or_url,
-                                                      subpool));
-
-      /* Acquire return values. */
-      SVN_ERR(svn_client__get_repos_root(repos_root, path_or_url, peg_revision,
-                                         adm_access, ctx, pool));
-      SVN_ERR(svn_client__get_wc_or_repos_mergeinfo(mergeinfo, entry,
-                                                    &indirect, FALSE,
-                                                    svn_mergeinfo_inherited,
-                                                    NULL, path_or_url,
-                                                    adm_access, ctx, pool));
-      SVN_ERR(svn_wc_adm_close(adm_access));
-    }
-
-  svn_pool_destroy(subpool);
-  return SVN_NO_ERROR;
-}
-
--
-/*** Public APIs ***/
-
-svn_error_t *
-svn_client_mergeinfo_get_merged(apr_hash_t **mergeinfo,
-                                const char *path_or_url,
-                                const svn_opt_revision_t *peg_revision,
-                                svn_client_ctx_t *ctx,
-                                apr_pool_t *pool)
-{
-  const char *repos_root;
-  apr_hash_t *full_path_mergeinfo;
-  
-  SVN_ERR(get_mergeinfo(mergeinfo, &repos_root, path_or_url, 
-                        peg_revision, ctx, pool));
-
-  /* Copy the MERGEINFO hash items into another hash, but change
-     the relative paths into full URLs. */
-  if (*mergeinfo)
-=======
       mergeinfo = NULL;
     }
 
@@ -2033,23 +1579,12 @@
      the relative paths into full URLs. */
   *mergeinfo_p = NULL;
   if (mergeinfo)
->>>>>>> 79d0a718
     {
       apr_hash_index_t *hi;
 
       full_path_mergeinfo = apr_hash_make(pool);
       for (hi = apr_hash_first(pool, mergeinfo); hi; hi = apr_hash_next(hi))
         {
-<<<<<<< HEAD
-          const void *key;
-          void *val;
-          const char *source_url;
-
-          apr_hash_this(hi, &key, NULL, &val);
-          source_url = svn_path_uri_encode(key, pool);
-          source_url = svn_path_join(repos_root, source_url + 1, pool);
-          apr_hash_set(full_path_mergeinfo, source_url, 
-=======
           const char *key = svn_apr_hash_index_key(hi);
           void *val = svn_apr_hash_index_val(hi);
           const char *source_url;
@@ -2057,7 +1592,6 @@
           source_url = svn_path_uri_encode(key, pool);
           source_url = svn_uri_join(repos_root, source_url + 1, pool);
           apr_hash_set(full_path_mergeinfo, source_url,
->>>>>>> 79d0a718
                        APR_HASH_KEY_STRING, val);
         }
       *mergeinfo_p = full_path_mergeinfo;
@@ -2068,73 +1602,6 @@
 
 
 svn_error_t *
-<<<<<<< HEAD
-svn_client_mergeinfo_get_available(apr_array_header_t **rangelist,
-                                   const char *path_or_url,
-                                   const svn_opt_revision_t *peg_revision,
-                                   const char *merge_source_url,
-                                   svn_client_ctx_t *ctx,
-                                   apr_pool_t *pool)
-{
-  apr_hash_t *mergeinfo, *history, *source_history, *available;
-  apr_hash_index_t *hi;
-  svn_ra_session_t *ra_session;
-  int num_ranges = 0;
-  const char *repos_root;
-  apr_pool_t *sesspool = svn_pool_create(pool);
-  svn_opt_revision_t head_revision;
-  head_revision.kind = svn_opt_revision_head;
-
-  SVN_ERR(svn_client__open_ra_session_internal(&ra_session, merge_source_url,
-                                               NULL, NULL, NULL, FALSE,
-                                               TRUE, ctx, sesspool));
-
-  /* Step 1: Across the set of possible merges, see what's already
-     been merged into PATH_OR_URL@PEG_REVISION (or what's already part
-     of the history it shares with that of MERGE_SOURCE_URL.  */
-  SVN_ERR(get_mergeinfo(&mergeinfo, &repos_root, path_or_url, 
-                        peg_revision, ctx, pool));
-  SVN_ERR(svn_client__get_history_as_mergeinfo(&history, 
-                                               path_or_url,
-                                               peg_revision,
-                                               SVN_INVALID_REVNUM,
-                                               SVN_INVALID_REVNUM,
-                                               NULL, NULL, ctx, pool));
-  if (! mergeinfo)
-    mergeinfo = history;
-  else
-    svn_mergeinfo_merge(mergeinfo, history, pool);
-
-  /* Step 2: See what merge sources can be derived from the history of
-     MERGE_SOURCE_URL. */
-  SVN_ERR(svn_client__get_history_as_mergeinfo(&source_history, 
-                                               merge_source_url,
-                                               &head_revision, 
-                                               SVN_INVALID_REVNUM,
-                                               SVN_INVALID_REVNUM,
-                                               ra_session, NULL, ctx, pool));
-  svn_pool_destroy(sesspool);
-
-  /* Now, we want to remove from the possible mergeinfo
-     (SOURCE_HISTORY) the merges already present in our PATH_OR_URL. */
-  SVN_ERR(svn_mergeinfo_remove(&available, mergeinfo, source_history, pool));
-
-  /* Finally, we want to provide a simple, single revision range list
-     to our caller.  Now, interestingly, if MERGE_SOURCE_URL has been
-     renamed over time, there's good chance that set of available
-     merges have different paths assigned to them.  Fortunately, we
-     know that we can't have any two paths in AVAILABLE with
-     overlapping revisions (because the original SOURCE_HISTORY also
-     had this property).  So we'll just collapse into one rangelist
-     all the rangelists across all the paths in AVAILABLE. */
-  *rangelist = apr_array_make(pool, num_ranges, sizeof(svn_merge_range_t *));
-  for (hi = apr_hash_first(pool, available); hi; hi = apr_hash_next(hi))
-    {
-      void *val;
-      apr_hash_this(hi, NULL, NULL, &val);
-      SVN_ERR(svn_rangelist_merge(rangelist, val, pool));
-    }
-=======
 svn_client_mergeinfo_log(const char *path_or_url,
                          svn_boolean_t finding_merged,
                          const svn_opt_revision_t *peg_revision,
@@ -2541,7 +2008,6 @@
                                        revprops,
                                        log_receiver, log_receiver_baton,
                                        ctx, scratch_pool));
->>>>>>> 79d0a718
   return SVN_NO_ERROR;
 }
 
@@ -2579,10 +2045,6 @@
   */
 
   /* ### TODO: Share ra_session batons to improve efficiency? */
-<<<<<<< HEAD
-  SVN_ERR(svn_client__get_repos_root(&repos_root, path_or_url, peg_revision,
-                                     NULL, ctx, pool));
-=======
   SVN_ERR(get_mergeinfo(&mergeinfo_cat, &repos_root, path_or_url,
                         peg_revision, FALSE, ctx, pool, pool));
 
@@ -2598,28 +2060,15 @@
       mergeinfo = NULL;
     }
 
->>>>>>> 79d0a718
   SVN_ERR(svn_client__get_copy_source(path_or_url, peg_revision,
                                       &copyfrom_path, &copyfrom_rev,
                                       ctx, pool));
   if (copyfrom_path)
     {
-<<<<<<< HEAD
-      copyfrom_path = svn_path_join(repos_root,
-                                    svn_path_uri_encode(copyfrom_path + 1,
-                                                        pool),
-                                    pool);
-      APR_ARRAY_PUSH(list, const char *) = copyfrom_path;
-    }
-
-  SVN_ERR(svn_client_mergeinfo_get_merged(&mergeinfo, path_or_url,
-                                          peg_revision, ctx, pool));
-=======
       APR_ARRAY_PUSH(list, const char *) =
         svn_path_url_add_component2(repos_root, copyfrom_path, pool);
     }
 
->>>>>>> 79d0a718
   if (mergeinfo)
     {
       for (hi = apr_hash_first(pool, mergeinfo); hi; hi = apr_hash_next(hi))
