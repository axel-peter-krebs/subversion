/*
 * util.c :  utility functions for the libsvn_client library
 *
 * ====================================================================
 *    Licensed to the Apache Software Foundation (ASF) under one
 *    or more contributor license agreements.  See the NOTICE file
 *    distributed with this work for additional information
 *    regarding copyright ownership.  The ASF licenses this file
 *    to you under the Apache License, Version 2.0 (the
 *    "License"); you may not use this file except in compliance
 *    with the License.  You may obtain a copy of the License at
 *
 *      http://www.apache.org/licenses/LICENSE-2.0
 *
 *    Unless required by applicable law or agreed to in writing,
 *    software distributed under the License is distributed on an
 *    "AS IS" BASIS, WITHOUT WARRANTIES OR CONDITIONS OF ANY
 *    KIND, either express or implied.  See the License for the
 *    specific language governing permissions and limitations
 *    under the License.
 * ====================================================================
 */

#include <apr_pools.h>
#include <apr_strings.h>

#include "svn_pools.h"
#include "svn_error.h"
#include "svn_types.h"
#include "svn_opt.h"
#include "svn_props.h"
#include "svn_path.h"
#include "svn_wc.h"
#include "svn_client.h"

#include "private/svn_client_private.h"
#include "private/svn_wc_private.h"
#include "private/svn_fspath.h"

#include "client.h"

#include "svn_private_config.h"

svn_client_commit_item3_t *
svn_client_commit_item3_create(apr_pool_t *pool)
{
  return apr_pcalloc(pool, sizeof(svn_client_commit_item3_t));
}

svn_client_commit_item3_t *
svn_client_commit_item3_dup(const svn_client_commit_item3_t *item,
                            apr_pool_t *pool)
{
  svn_client_commit_item3_t *new_item = apr_palloc(pool, sizeof(*new_item));

  *new_item = *item;

  if (new_item->path)
    new_item->path = apr_pstrdup(pool, new_item->path);

  if (new_item->url)
    new_item->url = apr_pstrdup(pool, new_item->url);

  if (new_item->copyfrom_url)
    new_item->copyfrom_url = apr_pstrdup(pool, new_item->copyfrom_url);

  if (new_item->incoming_prop_changes)
    new_item->incoming_prop_changes =
      svn_prop_array_dup(new_item->incoming_prop_changes, pool);

  if (new_item->outgoing_prop_changes)
    new_item->outgoing_prop_changes =
      svn_prop_array_dup(new_item->outgoing_prop_changes, pool);

  return new_item;
}

svn_error_t *
svn_client__path_relative_to_root(const char **rel_path,
                                  svn_wc_context_t *wc_ctx,
                                  const char *abspath_or_url,
                                  const char *repos_root,
                                  svn_boolean_t include_leading_slash,
                                  svn_ra_session_t *ra_session,
                                  apr_pool_t *result_pool,
                                  apr_pool_t *scratch_pool)
{
  const char *repos_relpath;

  /* If we have a WC path... */
  if (! svn_path_is_url(abspath_or_url))
    {
      /* ...fetch its entry, and attempt to get both its full URL and
         repository root URL.  If we can't get REPOS_ROOT from the WC
         entry, we'll get it from the RA layer.*/

      SVN_ERR(svn_wc__node_get_repos_relpath(&repos_relpath,
                                             wc_ctx,
                                             abspath_or_url,
                                             result_pool,
                                             scratch_pool));

      SVN_ERR_ASSERT(repos_relpath != NULL);
    }
  else if (repos_root != NULL)
    {
      repos_relpath = svn_uri_skip_ancestor(repos_root, abspath_or_url,
                                            result_pool);
      if (!repos_relpath)
        return svn_error_createf(SVN_ERR_CLIENT_UNRELATED_RESOURCES, NULL,
                                 _("URL '%s' is not a child of repository "
                                   "root URL '%s'"),
                                 abspath_or_url, repos_root);
    }
  else
    {
      svn_error_t *err;

      SVN_ERR_ASSERT(ra_session != NULL);

      /* Ask the RA layer to create a relative path for us */
      err = svn_ra_get_path_relative_to_root(ra_session, &repos_relpath,
                                             abspath_or_url, scratch_pool);

      if (err)
        {
          if (err->apr_err == SVN_ERR_RA_ILLEGAL_URL)
            return svn_error_createf(SVN_ERR_CLIENT_UNRELATED_RESOURCES, err,
                                     _("URL '%s' is not inside repository"),
                                     abspath_or_url);

          return svn_error_trace(err);
        }
    }

  if (include_leading_slash)
    *rel_path = apr_pstrcat(result_pool, "/", repos_relpath, NULL);
  else
    *rel_path = repos_relpath;

   return SVN_NO_ERROR;
}

svn_error_t *
svn_client_get_repos_root(const char **repos_root,
                          const char **repos_uuid,
                          const char *abspath_or_url,
                          svn_client_ctx_t *ctx,
                          apr_pool_t *result_pool,
                          apr_pool_t *scratch_pool)
{
  svn_ra_session_t *ra_session;

  /* If PATH_OR_URL is a local path we can fetch the repos root locally. */
  if (!svn_path_is_url(abspath_or_url))
    {
      SVN_ERR(svn_wc__node_get_repos_info(repos_root, repos_uuid,
                                          ctx->wc_ctx, abspath_or_url,
                                          result_pool, scratch_pool));

      return SVN_NO_ERROR;
    }

  /* If PATH_OR_URL was a URL, we use the RA layer to look it up. */
  SVN_ERR(svn_client__open_ra_session_internal(&ra_session, NULL,
                                               abspath_or_url,
                                               NULL, NULL, FALSE, TRUE,
                                               ctx, scratch_pool));

  if (repos_root)
    SVN_ERR(svn_ra_get_repos_root2(ra_session, repos_root, result_pool));
  if (repos_uuid)
    SVN_ERR(svn_ra_get_uuid2(ra_session, repos_uuid, result_pool));

  return SVN_NO_ERROR;
}


svn_error_t *
svn_client__default_walker_error_handler(const char *path,
                                         svn_error_t *err,
                                         void *walk_baton,
                                         apr_pool_t *pool)
{
  return svn_error_trace(err);
}


const svn_opt_revision_t *
svn_cl__rev_default_to_head_or_base(const svn_opt_revision_t *revision,
                                    const char *path_or_url)
{
  static svn_opt_revision_t head_rev = { svn_opt_revision_head, { 0 } };
  static svn_opt_revision_t base_rev = { svn_opt_revision_base, { 0 } };

  if (revision->kind == svn_opt_revision_unspecified)
    return svn_path_is_url(path_or_url) ? &head_rev : &base_rev;
  return revision;
}

const svn_opt_revision_t *
svn_cl__rev_default_to_head_or_working(const svn_opt_revision_t *revision,
                                       const char *path_or_url)
{
  static svn_opt_revision_t head_rev = { svn_opt_revision_head, { 0 } };
  static svn_opt_revision_t work_rev = { svn_opt_revision_working, { 0 } };

  if (revision->kind == svn_opt_revision_unspecified)
    return svn_path_is_url(path_or_url) ? &head_rev : &work_rev;
  return revision;
}

const svn_opt_revision_t *
svn_cl__rev_default_to_peg(const svn_opt_revision_t *revision,
                           const svn_opt_revision_t *peg_revision)
{
  if (revision->kind == svn_opt_revision_unspecified)
    return peg_revision;
  return revision;
}

svn_error_t *
svn_client__assert_homogeneous_target_type(const apr_array_header_t *targets)
{
  svn_boolean_t wc_present = FALSE, url_present = FALSE;
  int i;

  for (i = 0; i < targets->nelts; ++i)
    {
      const char *target = APR_ARRAY_IDX(targets, i, const char *);
      if (! svn_path_is_url(target))
        wc_present = TRUE;
      else
        url_present = TRUE;
      if (url_present && wc_present)
        return svn_error_createf(SVN_ERR_ILLEGAL_TARGET, NULL,
                                 _("Cannot mix repository and working copy "
                                   "targets"));
    }

  return SVN_NO_ERROR;
}

struct shim_callbacks_baton
{
  svn_wc_context_t *wc_ctx;
  const char *anchor_abspath;
};

static svn_error_t *
<<<<<<< HEAD
=======
rationalize_shim_path(const char **local_abspath,
                      struct shim_callbacks_baton *scb,
                      const char *path,
                      apr_pool_t *result_pool,
                      apr_pool_t *scratch_pool)
{
  if (svn_path_is_url(path))
    {
      /* This is a copyfrom URL */
      const char *wcroot_abspath;
      const char *wcroot_url;
      const char *relpath;

      SVN_ERR(svn_wc__get_wc_root(&wcroot_abspath, scb->wc_ctx,
                                  scb->anchor_abspath,
                                  scratch_pool, scratch_pool));
      SVN_ERR(svn_wc__node_get_url(&wcroot_url, scb->wc_ctx, wcroot_abspath,
                                   scratch_pool, scratch_pool));
      relpath = svn_uri_skip_ancestor(wcroot_url, path, scratch_pool);
      *local_abspath = svn_dirent_join(wcroot_abspath, relpath, result_pool);
    }
  else
    *local_abspath = svn_dirent_join(scb->anchor_abspath, path, result_pool);

  return SVN_NO_ERROR;
}

static svn_error_t *
>>>>>>> 7fe7d504
fetch_props_func(apr_hash_t **props,
                 void *baton,
                 const char *path,
                 svn_revnum_t base_revision,
                 apr_pool_t *result_pool,
                 apr_pool_t *scratch_pool)
{
  struct shim_callbacks_baton *scb = baton;
<<<<<<< HEAD
  const char *local_abspath = svn_dirent_join(scb->anchor_abspath, path,
                                              scratch_pool);
=======
  const char *local_abspath;

  /* Early out: if we didn't get an anchor_abspath, it means we don't have a
     working copy, and hence no method of fetching the requisite information. */
  if (!scb->anchor_abspath)
    {
      *props = apr_hash_make(result_pool);
      return SVN_NO_ERROR;
    }

  SVN_ERR(rationalize_shim_path(&local_abspath, scb, path, scratch_pool,
                                scratch_pool));
>>>>>>> 7fe7d504

  SVN_ERR(svn_wc_get_pristine_props(props, scb->wc_ctx, local_abspath,
                                    result_pool, scratch_pool));

<<<<<<< HEAD
=======
  if (!*props)
    *props = apr_hash_make(result_pool);

>>>>>>> 7fe7d504
  return SVN_NO_ERROR;
}

static svn_error_t *
fetch_kind_func(svn_kind_t *kind,
                void *baton,
                const char *path,
                svn_revnum_t base_revision,
                apr_pool_t *scratch_pool)
{
  struct shim_callbacks_baton *scb = baton;
  svn_node_kind_t node_kind;
<<<<<<< HEAD
  const char *local_abspath = svn_dirent_join(scb->anchor_abspath, path,
                                              scratch_pool);
=======
  const char *local_abspath;

  /* Early out: if we didn't get an anchor_abspath, it means we don't have a
     working copy, and hence no method of fetching the requisite information. */
  if (!scb->anchor_abspath)
    {
      *kind = svn_kind_unknown;
      return SVN_NO_ERROR;
    }

  SVN_ERR(rationalize_shim_path(&local_abspath, scb, path, scratch_pool,
                                scratch_pool));
>>>>>>> 7fe7d504

  SVN_ERR(svn_wc_read_kind(&node_kind, scb->wc_ctx, local_abspath, FALSE,
                           scratch_pool));
  *kind = svn__kind_from_node_kind(node_kind, FALSE);

  return SVN_NO_ERROR;
}

static svn_error_t *
fetch_base_func(const char **filename,
                void *baton,
                const char *path,
                svn_revnum_t base_revision,
                apr_pool_t *result_pool,
                apr_pool_t *scratch_pool)
{
  struct shim_callbacks_baton *scb = baton;
<<<<<<< HEAD
  const char *local_abspath = svn_dirent_join(scb->anchor_abspath, path,
                                              scratch_pool);
=======
  const char *local_abspath;
>>>>>>> 7fe7d504
  svn_stream_t *pristine_stream;
  svn_stream_t *temp_stream;
  svn_error_t *err;

<<<<<<< HEAD
=======
  /* Early out: if we didn't get an anchor_abspath, it means we don't have a
     working copy, and hence no method of fetching the requisite information. */
  if (!scb->anchor_abspath)
    {
      *filename = NULL;
      return SVN_NO_ERROR;
    }

  SVN_ERR(rationalize_shim_path(&local_abspath, scb, path, scratch_pool,
                                scratch_pool));

>>>>>>> 7fe7d504
  err = svn_wc_get_pristine_contents2(&pristine_stream, scb->wc_ctx,
                                      local_abspath, scratch_pool,
                                      scratch_pool);
  if (err && err->apr_err == SVN_ERR_WC_PATH_NOT_FOUND)
    {
      svn_error_clear(err);
      *filename = NULL;
      return SVN_NO_ERROR;
    }
  else if (err)
    return svn_error_trace(err);

  SVN_ERR(svn_stream_open_unique(&temp_stream, filename, NULL,
                                 svn_io_file_del_on_pool_cleanup,
                                 result_pool, scratch_pool));
  SVN_ERR(svn_stream_copy3(pristine_stream, temp_stream, NULL, NULL,
                           scratch_pool));

  return SVN_NO_ERROR;
}

svn_delta_shim_callbacks_t *
svn_client__get_shim_callbacks(svn_wc_context_t *wc_ctx,
                               const char *anchor_abspath,
                               apr_pool_t *result_pool)
{
<<<<<<< HEAD
  svn_delta_shim_callbacks_t *callbacks = 
=======
  svn_delta_shim_callbacks_t *callbacks =
>>>>>>> 7fe7d504
                            svn_delta_shim_callbacks_default(result_pool);
  struct shim_callbacks_baton *scb = apr_pcalloc(result_pool, sizeof(*scb));

  scb->wc_ctx = wc_ctx;
  scb->anchor_abspath = apr_pstrdup(result_pool, anchor_abspath);

  callbacks->fetch_props_func = fetch_props_func;
  callbacks->fetch_kind_func = fetch_kind_func;
  callbacks->fetch_base_func = fetch_base_func;
  callbacks->fetch_baton = scb;

  return callbacks;
}<|MERGE_RESOLUTION|>--- conflicted
+++ resolved
@@ -41,6 +41,99 @@
 
 #include "svn_private_config.h"
 
+svn_client__pathrev_t *
+svn_client__pathrev_create(const char *repos_root_url,
+                           const char *repos_uuid,
+                           svn_revnum_t rev,
+                           const char *url,
+                           apr_pool_t *result_pool)
+{
+  svn_client__pathrev_t *loc = apr_palloc(result_pool, sizeof(*loc));
+
+  SVN_ERR_ASSERT_NO_RETURN(svn_path_is_url(repos_root_url));
+  SVN_ERR_ASSERT_NO_RETURN(svn_path_is_url(url));
+
+  loc->repos_root_url = apr_pstrdup(result_pool, repos_root_url);
+  loc->repos_uuid = apr_pstrdup(result_pool, repos_uuid);
+  loc->rev = rev;
+  loc->url = apr_pstrdup(result_pool, url);
+  return loc;
+}
+
+svn_client__pathrev_t *
+svn_client__pathrev_create_with_relpath(const char *repos_root_url,
+                                        const char *repos_uuid,
+                                        svn_revnum_t rev,
+                                        const char *relpath,
+                                        apr_pool_t *result_pool)
+{
+  SVN_ERR_ASSERT_NO_RETURN(svn_relpath_is_canonical(relpath));
+
+  return svn_client__pathrev_create(
+           repos_root_url, repos_uuid, rev,
+           svn_path_url_add_component2(repos_root_url, relpath, result_pool),
+           result_pool);
+}
+
+svn_error_t *
+svn_client__pathrev_create_with_session(svn_client__pathrev_t **pathrev_p,
+                                        svn_ra_session_t *ra_session,
+                                        svn_revnum_t rev,
+                                        const char *url,
+                                        apr_pool_t *result_pool)
+{
+  svn_client__pathrev_t *pathrev = apr_palloc(result_pool, sizeof(*pathrev));
+
+  SVN_ERR_ASSERT(svn_path_is_url(url));
+
+  SVN_ERR(svn_ra_get_repos_root2(ra_session, &pathrev->repos_root_url,
+                                 result_pool));
+  SVN_ERR(svn_ra_get_uuid2(ra_session, &pathrev->repos_uuid, result_pool));
+  pathrev->rev = rev;
+  pathrev->url = apr_pstrdup(result_pool, url);
+  *pathrev_p = pathrev;
+  return SVN_NO_ERROR;
+}
+
+svn_client__pathrev_t *
+svn_client__pathrev_dup(const svn_client__pathrev_t *pathrev,
+                        apr_pool_t *result_pool)
+{
+  return svn_client__pathrev_create(
+           pathrev->repos_root_url, pathrev->repos_uuid,
+           pathrev->rev, pathrev->url, result_pool);
+}
+
+svn_client__pathrev_t *
+svn_client__pathrev_join_relpath(const svn_client__pathrev_t *pathrev,
+                                 const char *relpath,
+                                 apr_pool_t *result_pool)
+{
+  return svn_client__pathrev_create(
+           pathrev->repos_root_url, pathrev->repos_uuid, pathrev->rev,
+           svn_path_url_add_component2(pathrev->url, relpath, result_pool),
+           result_pool);
+}
+
+const char *
+svn_client__pathrev_relpath(const svn_client__pathrev_t *pathrev,
+                            apr_pool_t *result_pool)
+{
+  return svn_uri_skip_ancestor(pathrev->repos_root_url, pathrev->url,
+                               result_pool);
+}
+
+const char *
+svn_client__pathrev_fspath(const svn_client__pathrev_t *pathrev,
+                           apr_pool_t *result_pool)
+{
+  return svn_fspath__canonicalize(svn_uri_skip_ancestor(
+                                    pathrev->repos_root_url, pathrev->url,
+                                    result_pool),
+                                  result_pool);
+}
+
+
 svn_client_commit_item3_t *
 svn_client_commit_item3_create(apr_pool_t *pool)
 {
@@ -76,69 +169,63 @@
 }
 
 svn_error_t *
-svn_client__path_relative_to_root(const char **rel_path,
-                                  svn_wc_context_t *wc_ctx,
-                                  const char *abspath_or_url,
-                                  const char *repos_root,
-                                  svn_boolean_t include_leading_slash,
-                                  svn_ra_session_t *ra_session,
-                                  apr_pool_t *result_pool,
-                                  apr_pool_t *scratch_pool)
-{
-  const char *repos_relpath;
-
-  /* If we have a WC path... */
-  if (! svn_path_is_url(abspath_or_url))
-    {
-      /* ...fetch its entry, and attempt to get both its full URL and
-         repository root URL.  If we can't get REPOS_ROOT from the WC
-         entry, we'll get it from the RA layer.*/
-
-      SVN_ERR(svn_wc__node_get_repos_relpath(&repos_relpath,
-                                             wc_ctx,
-                                             abspath_or_url,
-                                             result_pool,
-                                             scratch_pool));
-
-      SVN_ERR_ASSERT(repos_relpath != NULL);
-    }
-  else if (repos_root != NULL)
-    {
-      repos_relpath = svn_uri_skip_ancestor(repos_root, abspath_or_url,
-                                            result_pool);
-      if (!repos_relpath)
-        return svn_error_createf(SVN_ERR_CLIENT_UNRELATED_RESOURCES, NULL,
-                                 _("URL '%s' is not a child of repository "
-                                   "root URL '%s'"),
-                                 abspath_or_url, repos_root);
+svn_client__wc_node_get_base(svn_client__pathrev_t **base_p,
+                             const char *wc_abspath,
+                             svn_wc_context_t *wc_ctx,
+                             apr_pool_t *result_pool,
+                             apr_pool_t *scratch_pool)
+{
+  const char *relpath;
+
+  *base_p = apr_palloc(result_pool, sizeof(**base_p));
+
+  SVN_ERR(svn_wc__node_get_base(&(*base_p)->rev,
+                                &relpath,
+                                &(*base_p)->repos_root_url,
+                                &(*base_p)->repos_uuid,
+                                wc_ctx, wc_abspath,
+                                result_pool, scratch_pool));
+  if ((*base_p)->repos_root_url && relpath)
+    {
+      (*base_p)->url = svn_path_url_add_component2(
+                           (*base_p)->repos_root_url, relpath, result_pool);
     }
   else
     {
-      svn_error_t *err;
-
-      SVN_ERR_ASSERT(ra_session != NULL);
-
-      /* Ask the RA layer to create a relative path for us */
-      err = svn_ra_get_path_relative_to_root(ra_session, &repos_relpath,
-                                             abspath_or_url, scratch_pool);
-
-      if (err)
-        {
-          if (err->apr_err == SVN_ERR_RA_ILLEGAL_URL)
-            return svn_error_createf(SVN_ERR_CLIENT_UNRELATED_RESOURCES, err,
-                                     _("URL '%s' is not inside repository"),
-                                     abspath_or_url);
-
-          return svn_error_trace(err);
-        }
-    }
-
-  if (include_leading_slash)
-    *rel_path = apr_pstrcat(result_pool, "/", repos_relpath, NULL);
+      *base_p = NULL;
+    }
+  return SVN_NO_ERROR;
+}
+
+svn_error_t *
+svn_client__wc_node_get_origin(svn_client__pathrev_t **origin_p,
+                               const char *wc_abspath,
+                               svn_client_ctx_t *ctx,
+                               apr_pool_t *result_pool,
+                               apr_pool_t *scratch_pool)
+{
+  const char *relpath;
+
+  *origin_p = apr_palloc(result_pool, sizeof(**origin_p));
+
+  SVN_ERR(svn_wc__node_get_origin(NULL /* is_copy */,
+                                  &(*origin_p)->rev,
+                                  &relpath,
+                                  &(*origin_p)->repos_root_url,
+                                  &(*origin_p)->repos_uuid,
+                                  NULL, ctx->wc_ctx, wc_abspath,
+                                  FALSE /* scan_deleted */,
+                                  result_pool, scratch_pool));
+  if ((*origin_p)->repos_root_url && relpath)
+    {
+      (*origin_p)->url = svn_path_url_add_component2(
+                           (*origin_p)->repos_root_url, relpath, result_pool);
+    }
   else
-    *rel_path = repos_relpath;
-
-   return SVN_NO_ERROR;
+    {
+      *origin_p = NULL;
+    }
+  return SVN_NO_ERROR;
 }
 
 svn_error_t *
@@ -174,17 +261,6 @@
 
   return SVN_NO_ERROR;
 }
-
-
-svn_error_t *
-svn_client__default_walker_error_handler(const char *path,
-                                         svn_error_t *err,
-                                         void *walk_baton,
-                                         apr_pool_t *pool)
-{
-  return svn_error_trace(err);
-}
-
 
 const svn_opt_revision_t *
 svn_cl__rev_default_to_head_or_base(const svn_opt_revision_t *revision,
@@ -244,41 +320,10 @@
 struct shim_callbacks_baton
 {
   svn_wc_context_t *wc_ctx;
-  const char *anchor_abspath;
+  apr_hash_t *relpath_map;
 };
 
 static svn_error_t *
-<<<<<<< HEAD
-=======
-rationalize_shim_path(const char **local_abspath,
-                      struct shim_callbacks_baton *scb,
-                      const char *path,
-                      apr_pool_t *result_pool,
-                      apr_pool_t *scratch_pool)
-{
-  if (svn_path_is_url(path))
-    {
-      /* This is a copyfrom URL */
-      const char *wcroot_abspath;
-      const char *wcroot_url;
-      const char *relpath;
-
-      SVN_ERR(svn_wc__get_wc_root(&wcroot_abspath, scb->wc_ctx,
-                                  scb->anchor_abspath,
-                                  scratch_pool, scratch_pool));
-      SVN_ERR(svn_wc__node_get_url(&wcroot_url, scb->wc_ctx, wcroot_abspath,
-                                   scratch_pool, scratch_pool));
-      relpath = svn_uri_skip_ancestor(wcroot_url, path, scratch_pool);
-      *local_abspath = svn_dirent_join(wcroot_abspath, relpath, result_pool);
-    }
-  else
-    *local_abspath = svn_dirent_join(scb->anchor_abspath, path, result_pool);
-
-  return SVN_NO_ERROR;
-}
-
-static svn_error_t *
->>>>>>> 7fe7d504
 fetch_props_func(apr_hash_t **props,
                  void *baton,
                  const char *path,
@@ -287,33 +332,21 @@
                  apr_pool_t *scratch_pool)
 {
   struct shim_callbacks_baton *scb = baton;
-<<<<<<< HEAD
-  const char *local_abspath = svn_dirent_join(scb->anchor_abspath, path,
-                                              scratch_pool);
-=======
   const char *local_abspath;
 
-  /* Early out: if we didn't get an anchor_abspath, it means we don't have a
-     working copy, and hence no method of fetching the requisite information. */
-  if (!scb->anchor_abspath)
+  local_abspath = apr_hash_get(scb->relpath_map, path, APR_HASH_KEY_STRING);
+  if (!local_abspath)
     {
       *props = apr_hash_make(result_pool);
       return SVN_NO_ERROR;
     }
 
-  SVN_ERR(rationalize_shim_path(&local_abspath, scb, path, scratch_pool,
-                                scratch_pool));
->>>>>>> 7fe7d504
-
   SVN_ERR(svn_wc_get_pristine_props(props, scb->wc_ctx, local_abspath,
                                     result_pool, scratch_pool));
 
-<<<<<<< HEAD
-=======
   if (!*props)
     *props = apr_hash_make(result_pool);
 
->>>>>>> 7fe7d504
   return SVN_NO_ERROR;
 }
 
@@ -326,23 +359,14 @@
 {
   struct shim_callbacks_baton *scb = baton;
   svn_node_kind_t node_kind;
-<<<<<<< HEAD
-  const char *local_abspath = svn_dirent_join(scb->anchor_abspath, path,
-                                              scratch_pool);
-=======
   const char *local_abspath;
 
-  /* Early out: if we didn't get an anchor_abspath, it means we don't have a
-     working copy, and hence no method of fetching the requisite information. */
-  if (!scb->anchor_abspath)
+  local_abspath = apr_hash_get(scb->relpath_map, path, APR_HASH_KEY_STRING);
+  if (!local_abspath)
     {
       *kind = svn_kind_unknown;
       return SVN_NO_ERROR;
     }
-
-  SVN_ERR(rationalize_shim_path(&local_abspath, scb, path, scratch_pool,
-                                scratch_pool));
->>>>>>> 7fe7d504
 
   SVN_ERR(svn_wc_read_kind(&node_kind, scb->wc_ctx, local_abspath, FALSE,
                            scratch_pool));
@@ -360,30 +384,18 @@
                 apr_pool_t *scratch_pool)
 {
   struct shim_callbacks_baton *scb = baton;
-<<<<<<< HEAD
-  const char *local_abspath = svn_dirent_join(scb->anchor_abspath, path,
-                                              scratch_pool);
-=======
   const char *local_abspath;
->>>>>>> 7fe7d504
   svn_stream_t *pristine_stream;
   svn_stream_t *temp_stream;
   svn_error_t *err;
 
-<<<<<<< HEAD
-=======
-  /* Early out: if we didn't get an anchor_abspath, it means we don't have a
-     working copy, and hence no method of fetching the requisite information. */
-  if (!scb->anchor_abspath)
+  local_abspath = apr_hash_get(scb->relpath_map, path, APR_HASH_KEY_STRING);
+  if (!local_abspath)
     {
       *filename = NULL;
       return SVN_NO_ERROR;
     }
 
-  SVN_ERR(rationalize_shim_path(&local_abspath, scb, path, scratch_pool,
-                                scratch_pool));
-
->>>>>>> 7fe7d504
   err = svn_wc_get_pristine_contents2(&pristine_stream, scb->wc_ctx,
                                       local_abspath, scratch_pool,
                                       scratch_pool);
@@ -407,19 +419,18 @@
 
 svn_delta_shim_callbacks_t *
 svn_client__get_shim_callbacks(svn_wc_context_t *wc_ctx,
-                               const char *anchor_abspath,
+                               apr_hash_t *relpath_map,
                                apr_pool_t *result_pool)
 {
-<<<<<<< HEAD
-  svn_delta_shim_callbacks_t *callbacks = 
-=======
   svn_delta_shim_callbacks_t *callbacks =
->>>>>>> 7fe7d504
                             svn_delta_shim_callbacks_default(result_pool);
   struct shim_callbacks_baton *scb = apr_pcalloc(result_pool, sizeof(*scb));
 
   scb->wc_ctx = wc_ctx;
-  scb->anchor_abspath = apr_pstrdup(result_pool, anchor_abspath);
+  if (relpath_map)
+    scb->relpath_map = relpath_map;
+  else
+    scb->relpath_map = apr_hash_make(result_pool);
 
   callbacks->fetch_props_func = fetch_props_func;
   callbacks->fetch_kind_func = fetch_kind_func;
