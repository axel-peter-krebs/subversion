<<<<<<< HEAD
/*
 * delete.c:  wrappers around wc delete functionality.
 *
 * ====================================================================
 * Copyright (c) 2000-2003 CollabNet.  All rights reserved.
 *
 * This software is licensed as described in the file COPYING, which
 * you should have received as part of this distribution.  The terms
 * are also available at http://subversion.tigris.org/license-1.html.
 * If newer versions of this license are posted there, you may use a
 * newer version instead, at your option.
 *
 * This software consists of voluntary contributions made by many
 * individuals.  For exact contribution history, see the revision
 * history and logs, available at http://subversion.tigris.org/.
 * ====================================================================
 */

/* ==================================================================== */



/*** Includes. ***/

#include <apr_file_io.h>
#include "svn_types.h"
#include "svn_wc.h"
#include "svn_client.h"
#include "svn_string.h"
#include "svn_error.h"
#include "svn_path.h"
#include "client.h"



/*** Code. ***/

svn_error_t *
svn_client__can_delete (const char *path,
                        svn_wc_adm_access_t *adm_access,
                        apr_pool_t *pool)
{
  apr_hash_t *hash = apr_hash_make (pool);
  apr_hash_index_t *hi;
  svn_node_kind_t kind;
  svn_wc_adm_access_t *dir_access;

  SVN_ERR (svn_io_check_path (path, &kind, pool));
  if (kind == svn_node_dir)
    SVN_ERR (svn_wc_adm_retrieve (&dir_access, adm_access, path, pool));
  else
    dir_access = adm_access;

  SVN_ERR (svn_wc_statuses (hash, path, dir_access, TRUE, FALSE, FALSE,
                            NULL, NULL, pool));
  for (hi = apr_hash_first (pool, hash); hi; hi = apr_hash_next (hi))
    {
      const void *key;
      void *val;
      const char *name;
      const svn_wc_status_t *statstruct;

      apr_hash_this (hi, &key, NULL, &val);
      name = key;
      statstruct = val;


      if (statstruct->text_status == svn_wc_status_obstructed)
        {
          return svn_error_createf (SVN_ERR_NODE_UNEXPECTED_KIND, NULL,
                                    "'%s' is in the way of the resource "
                                    "actually under revision control.",
                                    name);
        }

      if (!statstruct->entry)
        {
          return svn_error_createf (SVN_ERR_CLIENT_UNVERSIONED, NULL,
                                    "'%s' is not under revision control",
                                    name);
        }

      if ((statstruct->text_status != svn_wc_status_normal
           && statstruct->text_status != svn_wc_status_deleted
           && statstruct->text_status != svn_wc_status_absent)
          ||
          (statstruct->prop_status != svn_wc_status_none
           && statstruct->prop_status != svn_wc_status_normal))
        {
          return svn_error_createf (SVN_ERR_CLIENT_MODIFIED, NULL,
                                    "'%s' has local modifications",
                                    name);
        }
    }

  return SVN_NO_ERROR;
}

svn_error_t *
svn_client_delete (svn_client_commit_info_t **commit_info,
                   const char *path,
                   svn_wc_adm_access_t *optional_adm_access,
                   svn_boolean_t force, 
                   svn_client_auth_baton_t *auth_baton,
                   svn_client_get_commit_log_t log_msg_func,
                   void *log_msg_baton,
                   svn_wc_notify_func_t notify_func,
                   void *notify_baton,
                   apr_pool_t *pool)
{
  svn_wc_adm_access_t *adm_access;

  if (svn_path_is_url (path))
    {
      /* This is a remote removal.  */
      void *ra_baton, *session;
      svn_ra_plugin_t *ra_lib;
      const char *anchor, *target;
      const svn_delta_editor_t *editor;
      void *edit_baton;
      void *root_baton;
      svn_revnum_t committed_rev = SVN_INVALID_REVNUM;
      const char *committed_date = NULL;
      const char *committed_author = NULL;
      const char *log_msg;
      svn_node_kind_t kind;
      const char *auth_dir;

      /* Create a new commit item and add it to the array. */
      if (log_msg_func)
        {
          svn_client_commit_item_t *item;
          const char *tmp_file;
          apr_array_header_t *commit_items 
            = apr_array_make (pool, 1, sizeof (item));
          
          item = apr_pcalloc (pool, sizeof (*item));
          item->url = apr_pstrdup (pool, path);
          item->state_flags = SVN_CLIENT_COMMIT_ITEM_DELETE;
          (*((svn_client_commit_item_t **) apr_array_push (commit_items))) 
            = item;
          
          SVN_ERR ((*log_msg_func) (&log_msg, &tmp_file, commit_items, 
                                    log_msg_baton, pool));
          if (! log_msg)
            return SVN_NO_ERROR;
        }
      else
        log_msg = "";

      svn_path_split (path, &anchor, &target, pool);
      target = svn_path_uri_decode (target, pool);

      /* Get the RA vtable that matches URL. */
      SVN_ERR (svn_ra_init_ra_libs (&ra_baton, pool));
      SVN_ERR (svn_ra_get_ra_library (&ra_lib, ra_baton, anchor, pool));

      /* Open an RA session for the URL. Note that we don't have a local
         directory, nor a place to put temp files or store the auth
         data, although we'll try to retrieve auth data from the
         current directory. */
      SVN_ERR (svn_client__dir_if_wc (&auth_dir, "", pool));
      SVN_ERR (svn_client__open_ra_session (&session, ra_lib, anchor, auth_dir,
                                            NULL, NULL, FALSE, FALSE, TRUE,
                                            auth_baton, pool));

      /* Verify that the thing to be deleted actually exists. */
      SVN_ERR (ra_lib->check_path (&kind, session, target, 
                                   SVN_INVALID_REVNUM));
      if (kind == svn_node_none)
        return svn_error_createf (SVN_ERR_FS_NOT_FOUND, NULL,
                                  "URL `%s' does not exist", path);

      /* Fetch RA commit editor */
      SVN_ERR (ra_lib->get_commit_editor (session, &editor, &edit_baton,
                                          &committed_rev,
                                          &committed_date,
                                          &committed_author,
                                          log_msg));

      /* Drive the editor to delete the TARGET. */
      SVN_ERR (editor->open_root (edit_baton, SVN_INVALID_REVNUM, pool,
                                  &root_baton));
      SVN_ERR (editor->delete_entry (target, SVN_INVALID_REVNUM, 
                                     root_baton, pool));
      SVN_ERR (editor->close_directory (root_baton, pool));
      SVN_ERR (editor->close_edit (edit_baton, pool));

      /* Fill in the commit_info structure. */
      *commit_info = svn_client__make_commit_info (committed_rev,
                                                   committed_author,
                                                   committed_date,
                                                   pool);
      
      /* Free the RA session */
      SVN_ERR (ra_lib->close (session));

      return SVN_NO_ERROR;
    }
  

  if (! optional_adm_access)
    {
      const char *parent_path;
  
      parent_path = svn_path_dirname (path, pool);
      SVN_ERR (svn_wc_adm_open (&adm_access, NULL, parent_path, TRUE, TRUE,
                                pool));
    }
  else
    adm_access = optional_adm_access;

  if (!force)
    {
      /* Verify that there are no "awkward" files */
      SVN_ERR (svn_client__can_delete (path, adm_access, pool));
    }

  /* Mark the entry for commit deletion and perform wc deletion */
  SVN_ERR (svn_wc_delete (path, adm_access, notify_func, notify_baton, pool));

  if (! optional_adm_access)
    SVN_ERR (svn_wc_adm_close (adm_access));

  return SVN_NO_ERROR;
}
=======
/*
 * delete.c:  wrappers around wc delete functionality.
 *
 * ====================================================================
 * Copyright (c) 2000-2003 CollabNet.  All rights reserved.
 *
 * This software is licensed as described in the file COPYING, which
 * you should have received as part of this distribution.  The terms
 * are also available at http://subversion.tigris.org/license-1.html.
 * If newer versions of this license are posted there, you may use a
 * newer version instead, at your option.
 *
 * This software consists of voluntary contributions made by many
 * individuals.  For exact contribution history, see the revision
 * history and logs, available at http://subversion.tigris.org/.
 * ====================================================================
 */

/* ==================================================================== */



/*** Includes. ***/

#include <apr_file_io.h>
#include "svn_types.h"
#include "svn_wc.h"
#include "svn_client.h"
#include "svn_string.h"
#include "svn_error.h"
#include "svn_path.h"
#include "client.h"



/*** Code. ***/

svn_error_t *
svn_client__can_delete (const char *path,
                        svn_wc_adm_access_t *adm_access,
                        apr_pool_t *pool)
{
  apr_hash_t *hash = apr_hash_make (pool);
  apr_hash_index_t *hi;
  svn_node_kind_t kind;
  svn_wc_adm_access_t *dir_access;

  SVN_ERR (svn_io_check_path (path, &kind, pool));
  if (kind == svn_node_dir)
    SVN_ERR (svn_wc_adm_retrieve (&dir_access, adm_access, path, pool));
  else
    dir_access = adm_access;

  SVN_ERR (svn_wc_statuses (hash, path, dir_access, TRUE, FALSE, FALSE,
                            NULL, NULL, pool));
  for (hi = apr_hash_first (pool, hash); hi; hi = apr_hash_next (hi))
    {
      const void *key;
      void *val;
      const char *name;
      const svn_wc_status_t *statstruct;

      apr_hash_this (hi, &key, NULL, &val);
      name = key;
      statstruct = val;


      if (statstruct->text_status == svn_wc_status_obstructed)
        {
          return svn_error_createf (SVN_ERR_NODE_UNEXPECTED_KIND, NULL,
                                    "'%s' is in the way of the resource "
                                    "actually under revision control.",
                                    name);
        }

      if (!statstruct->entry)
        {
          return svn_error_createf (SVN_ERR_CLIENT_UNVERSIONED, NULL,
                                    "'%s' is not under revision control",
                                    name);
        }

      if ((statstruct->text_status != svn_wc_status_normal
           && statstruct->text_status != svn_wc_status_deleted
           && statstruct->text_status != svn_wc_status_absent)
          ||
          (statstruct->prop_status != svn_wc_status_none
           && statstruct->prop_status != svn_wc_status_normal))
        {
          return svn_error_createf (SVN_ERR_CLIENT_MODIFIED, NULL,
                                    "'%s' has local modifications",
                                    name);
        }
    }

  return SVN_NO_ERROR;
}

svn_error_t *
svn_client_delete (svn_client_commit_info_t **commit_info,
                   const char *path,
                   svn_wc_adm_access_t *optional_adm_access,
                   svn_boolean_t force, 
                   svn_client_auth_baton_t *auth_baton,
                   svn_client_get_commit_log_t log_msg_func,
                   void *log_msg_baton,
                   svn_wc_notify_func_t notify_func,
                   void *notify_baton,
                   apr_pool_t *pool)
{
  svn_wc_adm_access_t *adm_access;

  if (svn_path_is_url (path))
    {
      /* This is a remote removal.  */
      void *ra_baton, *session;
      svn_ra_plugin_t *ra_lib;
      const char *anchor, *target;
      const svn_delta_editor_t *editor;
      void *edit_baton;
      void *root_baton;
      svn_revnum_t committed_rev = SVN_INVALID_REVNUM;
      const char *committed_date = NULL;
      const char *committed_author = NULL;
      const char *log_msg;
      svn_node_kind_t kind;
      const char *auth_dir;

      /* Create a new commit item and add it to the array. */
      if (log_msg_func)
        {
          svn_client_commit_item_t *item;
          const char *tmp_file;
          apr_array_header_t *commit_items 
            = apr_array_make (pool, 1, sizeof (item));
          
          item = apr_pcalloc (pool, sizeof (*item));
          item->url = apr_pstrdup (pool, path);
          item->state_flags = SVN_CLIENT_COMMIT_ITEM_DELETE;
          (*((svn_client_commit_item_t **) apr_array_push (commit_items))) 
            = item;
          
          SVN_ERR ((*log_msg_func) (&log_msg, &tmp_file, commit_items, 
                                    log_msg_baton, pool));
          if (! log_msg)
            return SVN_NO_ERROR;
        }
      else
        log_msg = "";

      svn_path_split (path, &anchor, &target, pool);
      target = svn_path_uri_decode (target, pool);

      /* Get the RA vtable that matches URL. */
      SVN_ERR (svn_ra_init_ra_libs (&ra_baton, pool));
      SVN_ERR (svn_ra_get_ra_library (&ra_lib, ra_baton, anchor, pool));

      /* Open an RA session for the URL. Note that we don't have a local
         directory, nor a place to put temp files or store the auth
         data, although we'll try to retrieve auth data from the
         current directory. */
      SVN_ERR (svn_client__dir_if_wc (&auth_dir, "", pool));
      SVN_ERR (svn_client__open_ra_session (&session, ra_lib, anchor, auth_dir,
                                            NULL, NULL, FALSE, FALSE, TRUE,
                                            auth_baton, pool));

      /* Verify that the thing to be deleted actually exists. */
      SVN_ERR (ra_lib->check_path (&kind, session, target, 
                                   SVN_INVALID_REVNUM));
      if (kind == svn_node_none)
        return svn_error_createf (SVN_ERR_FS_NOT_FOUND, NULL,
                                  "URL `%s' does not exist", path);

      /* Fetch RA commit editor */
      SVN_ERR (ra_lib->get_commit_editor (session, &editor, &edit_baton,
                                          &committed_rev,
                                          &committed_date,
                                          &committed_author,
                                          log_msg));

      /* Drive the editor to delete the TARGET. */
      SVN_ERR (editor->open_root (edit_baton, SVN_INVALID_REVNUM, pool,
                                  &root_baton));
      SVN_ERR (editor->delete_entry (target, SVN_INVALID_REVNUM, 
                                     root_baton, pool));
      SVN_ERR (editor->close_directory (root_baton, pool));
      SVN_ERR (editor->close_edit (edit_baton, pool));

      /* Fill in the commit_info structure. */
      *commit_info = svn_client__make_commit_info (committed_rev,
                                                   committed_author,
                                                   committed_date,
                                                   pool);
      
      /* Free the RA session */
      SVN_ERR (ra_lib->close (session));

      return SVN_NO_ERROR;
    }
  

  if (! optional_adm_access)
    {
      const char *parent_path;
  
      parent_path = svn_path_dirname (path, pool);
      SVN_ERR (svn_wc_adm_open (&adm_access, NULL, parent_path, TRUE, TRUE,
                                pool));
    }
  else
    adm_access = optional_adm_access;

  if (!force)
    {
      /* Verify that there are no "awkward" files */
      SVN_ERR (svn_client__can_delete (path, adm_access, pool));
    }

  /* Mark the entry for commit deletion and perform wc deletion */
  SVN_ERR (svn_wc_delete (path, adm_access, notify_func, notify_baton, pool));

  if (! optional_adm_access)
    SVN_ERR (svn_wc_adm_close (adm_access));

  return SVN_NO_ERROR;
}
>>>>>>> 568fa1e5
<|MERGE_RESOLUTION|>--- conflicted
+++ resolved
@@ -1,4 +1,3 @@
-<<<<<<< HEAD
 /*
  * delete.c:  wrappers around wc delete functionality.
  *
@@ -226,234 +225,4 @@
     SVN_ERR (svn_wc_adm_close (adm_access));
 
   return SVN_NO_ERROR;
-}
-=======
-/*
- * delete.c:  wrappers around wc delete functionality.
- *
- * ====================================================================
- * Copyright (c) 2000-2003 CollabNet.  All rights reserved.
- *
- * This software is licensed as described in the file COPYING, which
- * you should have received as part of this distribution.  The terms
- * are also available at http://subversion.tigris.org/license-1.html.
- * If newer versions of this license are posted there, you may use a
- * newer version instead, at your option.
- *
- * This software consists of voluntary contributions made by many
- * individuals.  For exact contribution history, see the revision
- * history and logs, available at http://subversion.tigris.org/.
- * ====================================================================
- */
-
-/* ==================================================================== */
-
-
--
-/*** Includes. ***/
-
-#include <apr_file_io.h>
-#include "svn_types.h"
-#include "svn_wc.h"
-#include "svn_client.h"
-#include "svn_string.h"
-#include "svn_error.h"
-#include "svn_path.h"
-#include "client.h"
-
-
--
-/*** Code. ***/
-
-svn_error_t *
-svn_client__can_delete (const char *path,
-                        svn_wc_adm_access_t *adm_access,
-                        apr_pool_t *pool)
-{
-  apr_hash_t *hash = apr_hash_make (pool);
-  apr_hash_index_t *hi;
-  svn_node_kind_t kind;
-  svn_wc_adm_access_t *dir_access;
-
-  SVN_ERR (svn_io_check_path (path, &kind, pool));
-  if (kind == svn_node_dir)
-    SVN_ERR (svn_wc_adm_retrieve (&dir_access, adm_access, path, pool));
-  else
-    dir_access = adm_access;
-
-  SVN_ERR (svn_wc_statuses (hash, path, dir_access, TRUE, FALSE, FALSE,
-                            NULL, NULL, pool));
-  for (hi = apr_hash_first (pool, hash); hi; hi = apr_hash_next (hi))
-    {
-      const void *key;
-      void *val;
-      const char *name;
-      const svn_wc_status_t *statstruct;
-
-      apr_hash_this (hi, &key, NULL, &val);
-      name = key;
-      statstruct = val;
-
-
-      if (statstruct->text_status == svn_wc_status_obstructed)
-        {
-          return svn_error_createf (SVN_ERR_NODE_UNEXPECTED_KIND, NULL,
-                                    "'%s' is in the way of the resource "
-                                    "actually under revision control.",
-                                    name);
-        }
-
-      if (!statstruct->entry)
-        {
-          return svn_error_createf (SVN_ERR_CLIENT_UNVERSIONED, NULL,
-                                    "'%s' is not under revision control",
-                                    name);
-        }
-
-      if ((statstruct->text_status != svn_wc_status_normal
-           && statstruct->text_status != svn_wc_status_deleted
-           && statstruct->text_status != svn_wc_status_absent)
-          ||
-          (statstruct->prop_status != svn_wc_status_none
-           && statstruct->prop_status != svn_wc_status_normal))
-        {
-          return svn_error_createf (SVN_ERR_CLIENT_MODIFIED, NULL,
-                                    "'%s' has local modifications",
-                                    name);
-        }
-    }
-
-  return SVN_NO_ERROR;
-}
-
-svn_error_t *
-svn_client_delete (svn_client_commit_info_t **commit_info,
-                   const char *path,
-                   svn_wc_adm_access_t *optional_adm_access,
-                   svn_boolean_t force, 
-                   svn_client_auth_baton_t *auth_baton,
-                   svn_client_get_commit_log_t log_msg_func,
-                   void *log_msg_baton,
-                   svn_wc_notify_func_t notify_func,
-                   void *notify_baton,
-                   apr_pool_t *pool)
-{
-  svn_wc_adm_access_t *adm_access;
-
-  if (svn_path_is_url (path))
-    {
-      /* This is a remote removal.  */
-      void *ra_baton, *session;
-      svn_ra_plugin_t *ra_lib;
-      const char *anchor, *target;
-      const svn_delta_editor_t *editor;
-      void *edit_baton;
-      void *root_baton;
-      svn_revnum_t committed_rev = SVN_INVALID_REVNUM;
-      const char *committed_date = NULL;
-      const char *committed_author = NULL;
-      const char *log_msg;
-      svn_node_kind_t kind;
-      const char *auth_dir;
-
-      /* Create a new commit item and add it to the array. */
-      if (log_msg_func)
-        {
-          svn_client_commit_item_t *item;
-          const char *tmp_file;
-          apr_array_header_t *commit_items 
-            = apr_array_make (pool, 1, sizeof (item));
-          
-          item = apr_pcalloc (pool, sizeof (*item));
-          item->url = apr_pstrdup (pool, path);
-          item->state_flags = SVN_CLIENT_COMMIT_ITEM_DELETE;
-          (*((svn_client_commit_item_t **) apr_array_push (commit_items))) 
-            = item;
-          
-          SVN_ERR ((*log_msg_func) (&log_msg, &tmp_file, commit_items, 
-                                    log_msg_baton, pool));
-          if (! log_msg)
-            return SVN_NO_ERROR;
-        }
-      else
-        log_msg = "";
-
-      svn_path_split (path, &anchor, &target, pool);
-      target = svn_path_uri_decode (target, pool);
-
-      /* Get the RA vtable that matches URL. */
-      SVN_ERR (svn_ra_init_ra_libs (&ra_baton, pool));
-      SVN_ERR (svn_ra_get_ra_library (&ra_lib, ra_baton, anchor, pool));
-
-      /* Open an RA session for the URL. Note that we don't have a local
-         directory, nor a place to put temp files or store the auth
-         data, although we'll try to retrieve auth data from the
-         current directory. */
-      SVN_ERR (svn_client__dir_if_wc (&auth_dir, "", pool));
-      SVN_ERR (svn_client__open_ra_session (&session, ra_lib, anchor, auth_dir,
-                                            NULL, NULL, FALSE, FALSE, TRUE,
-                                            auth_baton, pool));
-
-      /* Verify that the thing to be deleted actually exists. */
-      SVN_ERR (ra_lib->check_path (&kind, session, target, 
-                                   SVN_INVALID_REVNUM));
-      if (kind == svn_node_none)
-        return svn_error_createf (SVN_ERR_FS_NOT_FOUND, NULL,
-                                  "URL `%s' does not exist", path);
-
-      /* Fetch RA commit editor */
-      SVN_ERR (ra_lib->get_commit_editor (session, &editor, &edit_baton,
-                                          &committed_rev,
-                                          &committed_date,
-                                          &committed_author,
-                                          log_msg));
-
-      /* Drive the editor to delete the TARGET. */
-      SVN_ERR (editor->open_root (edit_baton, SVN_INVALID_REVNUM, pool,
-                                  &root_baton));
-      SVN_ERR (editor->delete_entry (target, SVN_INVALID_REVNUM, 
-                                     root_baton, pool));
-      SVN_ERR (editor->close_directory (root_baton, pool));
-      SVN_ERR (editor->close_edit (edit_baton, pool));
-
-      /* Fill in the commit_info structure. */
-      *commit_info = svn_client__make_commit_info (committed_rev,
-                                                   committed_author,
-                                                   committed_date,
-                                                   pool);
-      
-      /* Free the RA session */
-      SVN_ERR (ra_lib->close (session));
-
-      return SVN_NO_ERROR;
-    }
-  
-
-  if (! optional_adm_access)
-    {
-      const char *parent_path;
-  
-      parent_path = svn_path_dirname (path, pool);
-      SVN_ERR (svn_wc_adm_open (&adm_access, NULL, parent_path, TRUE, TRUE,
-                                pool));
-    }
-  else
-    adm_access = optional_adm_access;
-
-  if (!force)
-    {
-      /* Verify that there are no "awkward" files */
-      SVN_ERR (svn_client__can_delete (path, adm_access, pool));
-    }
-
-  /* Mark the entry for commit deletion and perform wc deletion */
-  SVN_ERR (svn_wc_delete (path, adm_access, notify_func, notify_baton, pool));
-
-  if (! optional_adm_access)
-    SVN_ERR (svn_wc_adm_close (adm_access));
-
-  return SVN_NO_ERROR;
-}
->>>>>>> 568fa1e5
+}