/*
 * repos_diff.c -- The diff editor for comparing two repository versions
 *
 * ====================================================================
 * Copyright (c) 2000-2006 CollabNet.  All rights reserved.
 *
 * This software is licensed as described in the file COPYING, which
 * you should have received as part of this distribution.  The terms
 * are also available at http://subversion.tigris.org/license-1.html.
 * If newer versions of this license are posted there, you may use a
 * newer version instead, at your option.
 *
 * This software consists of voluntary contributions made by many
 * individuals.  For exact contribution history, see the revision
 * history and logs, available at http://subversion.tigris.org/.
 * ====================================================================
 */

/* This code uses an editor driven by a tree delta between two
 * repository revisions (REV1 and REV2). For each file encountered in
 * the delta the editor constructs two temporary files, one for each
 * revision. This necessitates a separate request for the REV1 version
 * of the file when the delta shows the file being modified or
 * deleted. Files that are added by the delta do not require a
 * separate request, the REV1 version is empty and the delta is
 * sufficient to construct the REV2 version. When both versions of
 * each file have been created the diff callback is invoked to display
 * the difference between the two files.  */

#include "svn_hash.h"
#include "svn_wc.h"
#include "svn_pools.h"
#include "svn_path.h"
#include "svn_io.h"
#include "svn_props.h"

#include "client.h"

/* Overall crawler editor baton.  */
struct edit_baton {
  /* TARGET is a working-copy directory which corresponds to the base
     URL open in RA_SESSION below. */
  const char *target;

  /* ADM_ACCESS is an access baton that includes the TARGET directory */
  svn_wc_adm_access_t *adm_access;

  /* The callback and calback argument that implement the file comparison
     function */
  const svn_wc_diff_callbacks2_t *diff_callbacks;
  void *diff_cmd_baton;

  /* RECURSE is TRUE if this is a recursive diff or merge, false otherwise */
  svn_boolean_t recurse;

  /* DRY_RUN is TRUE if this is a dry-run diff, false otherwise. */
  svn_boolean_t dry_run;

  /* RA_SESSION is the open session for making requests to the RA layer */
  svn_ra_session_t *ra_session;

  /* The rev1 from the '-r Rev1:Rev2' command line option */
  svn_revnum_t revision;

  /* The rev2 from the '-r Rev1:Rev2' option, specifically set by
     set_target_revision(). */
  svn_revnum_t target_revision;

  /* A temporary empty file. Used for add/delete differences. This is
     cached here so that it can be reused, all empty files are the same. */
  const char *empty_file;

  /* Empty hash used for adds. */
  apr_hash_t *empty_hash;

  /* If the func is non-null, send notifications of actions. */
  svn_wc_notify_func2_t notify_func;
  void *notify_baton;

  apr_pool_t *pool;
};

/* Directory level baton.
 */
struct dir_baton {
  /* Gets set if the directory is added rather than replaced/unchanged. */
  svn_boolean_t added;

  /* The path of the directory within the repository */
  const char *path;

  /* The path of the directory in the wc, relative to cwd */
  const char *wcpath;

  /* The baton for the parent directory, or null if this is the root of the
     hierarchy to be compared. */
  struct dir_baton *dir_baton;

  /* The overall crawler editor baton. */
  struct edit_baton *edit_baton;

  /* A cache of any property changes (svn_prop_t) received for this dir. */
  apr_array_header_t *propchanges;

  /* The pristine-property list attached to this directory. */
  apr_hash_t *pristine_props;

  /* The pool passed in by add_dir, open_dir, or open_root.
     Also, the pool this dir baton is allocated in. */
  apr_pool_t *pool;
};

/* File level baton.
 */
struct file_baton {
  /* Gets set if the file is added rather than replaced. */
  svn_boolean_t added;

  /* The path of the file within the repository */
  const char *path;

  /* The path of the file in the wc, relative to cwd */
  const char *wcpath;

  /* The path and APR file handle to the temporary file that contains the
     first repository version.  Also, the pristine-property list of
     this file. */
  const char *path_start_revision;
  apr_file_t *file_start_revision;
  apr_hash_t *pristine_props;

  /* The path and APR file handle to the temporary file that contains the
     second repository version.  These fields are set when processing
     textdelta and file deletion, and will be NULL if there's no
     textual difference between the two revisions. */
  const char *path_end_revision;
  apr_file_t *file_end_revision;

  /* APPLY_HANDLER/APPLY_BATON represent the delta application baton. */
  svn_txdelta_window_handler_t apply_handler;
  void *apply_baton;

  /* The overall crawler editor baton. */
  struct edit_baton *edit_baton;

  /* A cache of any property changes (svn_prop_t) received for this file. */
  apr_array_header_t *propchanges;

  /* The pool passed in by add_file or open_file.
     Also, the pool this file_baton is allocated in. */
  apr_pool_t *pool;
};


/* Create a new directory baton for PATH in POOL.  ADDED is set if
 * this directory is being added rather than replaced. PARENT_BATON is
 * the baton of the parent directory (or NULL if this is the root of
 * the comparison hierarchy). The directory and its parent may or may
 * not exist in the working copy.  EDIT_BATON is the overall crawler
 * editor baton.
 */
static struct dir_baton *
make_dir_baton(const char *path,
               struct dir_baton *parent_baton,
               struct edit_baton *edit_baton,
               svn_boolean_t added,
               apr_pool_t *pool)
{
  struct dir_baton *dir_baton = apr_pcalloc(pool, sizeof(*dir_baton));

  dir_baton->dir_baton = parent_baton;
  dir_baton->edit_baton = edit_baton;
  dir_baton->added = added;
  dir_baton->pool = pool;
  dir_baton->path = apr_pstrdup(pool, path);
  dir_baton->wcpath = svn_path_join(edit_baton->target, path, pool);
  dir_baton->propchanges  = apr_array_make(pool, 1, sizeof(svn_prop_t));

  return dir_baton;
}

/* Create a new file baton for PATH in POOL, which is a child of
 * directory PARENT_PATH. ADDED is set if this file is being added
 * rather than replaced.  EDIT_BATON is a pointer to the global edit
 * baton.
 */
static struct file_baton *
make_file_baton(const char *path,
                svn_boolean_t added,
                void *edit_baton,
                apr_pool_t *pool)
{
  struct file_baton *file_baton = apr_pcalloc(pool, sizeof(*file_baton));
  struct edit_baton *eb = edit_baton;

  file_baton->edit_baton = edit_baton;
  file_baton->added = added;
  file_baton->pool = pool;
  file_baton->path = apr_pstrdup(pool, path);
  file_baton->wcpath = svn_path_join(eb->target, path, pool);
  file_baton->propchanges  = apr_array_make(pool, 1, sizeof(svn_prop_t));

  return file_baton;
}


/* Helper function: return up to two svn:mime-type values buried
 * within a file baton.  Set *MIMETYPE1 to the value within the file's
 * pristine properties, or NULL if not available.  Set *MIMETYPE2 to
 * the value within the "new" file's propchanges, or NULL if not
 * available.
 */
static void
get_file_mime_types(const char **mimetype1,
                    const char **mimetype2,
                    struct file_baton *b)
{
  /* Defaults */
  *mimetype1 = NULL;
  *mimetype2 = NULL;

  if (b->pristine_props)
    {
      svn_string_t *pristine_val;
      pristine_val = apr_hash_get(b->pristine_props, SVN_PROP_MIME_TYPE,
                                  strlen(SVN_PROP_MIME_TYPE));
      if (pristine_val)
        *mimetype1 = pristine_val->data;
    }

  if (b->propchanges)
    {
      int i;
      svn_prop_t *propchange;

      for (i = 0; i < b->propchanges->nelts; i++)
        {
          propchange = &APR_ARRAY_IDX(b->propchanges, i, svn_prop_t);
          if (strcmp(propchange->name, SVN_PROP_MIME_TYPE) == 0)
            {
              if (propchange->value)
                *mimetype2 = propchange->value->data;
              break;
            }
        }
    }
}


/* Get the repository version of a file. This makes an RA request to
 * retrieve the file contents. A pool cleanup handler is installed to
 * delete this file.
 */
static svn_error_t *
get_file_from_ra(struct file_baton *b)
{
  apr_file_t *file;
  svn_stream_t *fstream;
  const char *temp_dir;

  SVN_ERR(svn_io_temp_dir(&temp_dir, b->pool));
  SVN_ERR(svn_io_open_unique_file2(&file, &(b->path_start_revision),
                                   svn_path_join(temp_dir, "tmp", b->pool),
                                   "", svn_io_file_del_on_pool_cleanup,
                                   b->pool));

  fstream = svn_stream_from_aprfile(file, b->pool);
  SVN_ERR(svn_ra_get_file(b->edit_baton->ra_session,
                          b->path,
                          b->edit_baton->revision,
                          fstream, NULL,
                          &(b->pristine_props),
                          b->pool));
  SVN_ERR(svn_io_file_close(file, b->pool));

  return SVN_NO_ERROR;
}

/* Get the props attached to a directory in the repository. */
static svn_error_t *
get_dirprops_from_ra(struct dir_baton *b)
{
  SVN_ERR(svn_ra_get_dir2(b->edit_baton->ra_session,
                          NULL, NULL, &(b->pristine_props),
                          b->path,
                          b->edit_baton->revision,
                          0,
                          b->pool));

  return SVN_NO_ERROR;
}


/* Create an empty file, the path to the file is returned in EMPTY_FILE.
 * If ADM_ACCESS is not NULL and a lock is held, create the file in the
 * adm tmp/ area, otherwise use a system temp dir.
 *
 * If FILE is non-NULL, an open file is returned in *FILE.
 */
static svn_error_t *
create_empty_file(apr_file_t **file,
                  const char **empty_file,
                  svn_wc_adm_access_t *adm_access,
                  svn_io_file_del_t delete_when,
                  apr_pool_t *pool)
{
  if (adm_access && svn_wc_adm_locked(adm_access))
    SVN_ERR(svn_wc_create_tmp_file2(file, empty_file,
                                    svn_wc_adm_access_path(adm_access),
                                    delete_when, pool));
  else
    {
      const char *temp_dir;

      SVN_ERR(svn_io_temp_dir(&temp_dir, pool));
      SVN_ERR(svn_io_open_unique_file2(file, empty_file,
                                       svn_path_join(temp_dir, "tmp", pool),
                                       "", delete_when, pool));
    }

  return SVN_NO_ERROR;
}

/* Return in *PATH_ACCESS the access baton for the directory PATH by
   searching the access baton set of ADM_ACCESS.  If ADM_ACCESS is NULL
   then *PATH_ACCESS will be NULL.  If LENIENT is TRUE then failure to find
   an access baton will not return an error but will set *PATH_ACCESS to
   NULL instead. */
static svn_error_t *
get_path_access(svn_wc_adm_access_t **path_access,
                svn_wc_adm_access_t *adm_access,
                const char *path,
                svn_boolean_t lenient,
                apr_pool_t *pool)
{
  if (! adm_access)
    *path_access = NULL;
  else
    {
      svn_error_t *err = svn_wc_adm_retrieve(path_access, adm_access, path,
                                             pool);
      if (err)
        {
          if (! lenient)
            return err;
          svn_error_clear(err);
          *path_access = NULL;
        }
    }

  return SVN_NO_ERROR;
}
                  
/* Like get_path_access except the returned access baton, in
   *PARENT_ACCESS, is for the parent of PATH rather than for PATH
   itself. */
static svn_error_t *
get_parent_access(svn_wc_adm_access_t **parent_access,
                  svn_wc_adm_access_t *adm_access,
                  const char *path,
                  svn_boolean_t lenient,
                  apr_pool_t *pool)
{
  if (! adm_access)
    *parent_access = NULL;  /* Avoid messing around with paths */
  else
    {
      const char *parent_path = svn_path_dirname(path, pool);
      SVN_ERR(get_path_access(parent_access, adm_access, parent_path,
                              lenient, pool));
    }
  return SVN_NO_ERROR;
}

/* Get the empty file associated with the edit baton. This is cached so
 * that it can be reused, all empty files are the same.
 */
static svn_error_t *
get_empty_file(struct edit_baton *b,
               const char **empty_file)
{
  /* Create the file if it does not exist */
  /* Note that we tried to use /dev/null in r17220, but
     that won't work on Windows: it's impossible to stat NUL */
  if (!b->empty_file)
    SVN_ERR(create_empty_file(NULL, &(b->empty_file), b->adm_access,
                              svn_io_file_del_on_pool_cleanup, b->pool));


  *empty_file = b->empty_file;

  return SVN_NO_ERROR;
}

/* An editor function. The root of the comparison hierarchy */
static svn_error_t *
set_target_revision(void *edit_baton, 
                    svn_revnum_t target_revision,
                    apr_pool_t *pool)
{
  struct edit_baton *eb = edit_baton;
  
  eb->target_revision = target_revision;
  return SVN_NO_ERROR;
}

/* An editor function. The root of the comparison hierarchy */
static svn_error_t *
open_root(void *edit_baton,
          svn_revnum_t base_revision,
          apr_pool_t *pool,
          void **root_baton)
{
  struct edit_baton *eb = edit_baton;
  struct dir_baton *b = make_dir_baton("", NULL, eb, FALSE, pool);

  /* Override the wcpath in our baton. */
  b->wcpath = apr_pstrdup(pool, eb->target);

  SVN_ERR(get_dirprops_from_ra(b));

  *root_baton = b;
  return SVN_NO_ERROR;
}

/* An editor function.  */
static svn_error_t *
delete_entry(const char *path,
             svn_revnum_t base_revision,
             void *parent_baton,
             apr_pool_t *pool)
{
  struct dir_baton *pb = parent_baton;
  struct edit_baton *eb = pb->edit_baton;
  svn_node_kind_t kind;
  svn_wc_adm_access_t *adm_access;
  svn_wc_notify_state_t state = svn_wc_notify_state_inapplicable;
  svn_wc_notify_action_t action = svn_wc_notify_skip;

  /* We need to know if this is a directory or a file */
  SVN_ERR(svn_ra_check_path(eb->ra_session, path, eb->revision, &kind, pool));
  SVN_ERR(get_path_access(&adm_access, eb->adm_access, pb->wcpath,
                          TRUE, pool));
  if ((! eb->adm_access) || adm_access)
    {
      switch (kind)
        {
        case svn_node_file:
          {
            const char *mimetype1, *mimetype2;
            struct file_baton *b;
            
            /* Compare a file being deleted against an empty file */
            b = make_file_baton(path, FALSE, eb, pool);
            SVN_ERR(get_file_from_ra(b));
            SVN_ERR(get_empty_file(b->edit_baton, &(b->path_end_revision)));
            
            get_file_mime_types(&mimetype1, &mimetype2, b);
            
            SVN_ERR(eb->diff_callbacks->file_deleted 
                    (adm_access, &state, b->wcpath,
                     b->path_start_revision,
                     b->path_end_revision,
                     mimetype1, mimetype2,
                     b->pristine_props,
                     b->edit_baton->diff_cmd_baton));
            
            break;
          }
        case svn_node_dir:
          {
            SVN_ERR(eb->diff_callbacks->dir_deleted 
                    (adm_access, &state, 
                     svn_path_join(eb->target, path, pool),
                     eb->diff_cmd_baton));
            break;
          }
        default:
          break;
        }
      
      if ((state != svn_wc_notify_state_missing)
          && (state != svn_wc_notify_state_obstructed))
        {
          action = svn_wc_notify_update_delete;
          if (eb->dry_run)
            {
              /* Remember what we _would've_ deleted (issue #2584). */
              const char *wcpath = svn_path_join(eb->target, path, pb->pool);
              apr_hash_set(svn_client__dry_run_deletions(eb->diff_cmd_baton),
                           wcpath, APR_HASH_KEY_STRING, wcpath);

              /* ### TODO: if (kind == svn_node_dir), record all
                 ### children as deleted to avoid collisions from
                 ### subsequent edits. */
            }
        }
    }

  if (eb->notify_func)
    {
      svn_wc_notify_t *notify
        = svn_wc_create_notify(svn_path_join(eb->target, path, pool),
                               action, pool);
      notify->kind = kind;
      notify->content_state = notify->prop_state = state;
      notify->lock_state = svn_wc_notify_lock_state_inapplicable;
      (*eb->notify_func)(eb->notify_baton, notify, pool);
    }
  return SVN_NO_ERROR;
}

/* An editor function.  */
static svn_error_t *
add_directory(const char *path,
              void *parent_baton,
              const char *copyfrom_path,
              svn_revnum_t copyfrom_revision,
              apr_pool_t *pool,
              void **child_baton)
{
  struct dir_baton *pb = parent_baton;
  struct edit_baton *eb = pb->edit_baton;
  struct dir_baton *b;
  svn_wc_adm_access_t *adm_access;
  svn_wc_notify_state_t state;
  svn_wc_notify_action_t action;

  /* ### TODO: support copyfrom? */

  b = make_dir_baton(path, pb, eb, TRUE, pool);
  b->pristine_props = eb->empty_hash;
  *child_baton = b;

<<<<<<< HEAD
  SVN_ERR(get_path_access(&adm_access, eb->adm_access, pb->wcpath, TRUE,
                          pool));
=======
  SVN_ERR(get_path_access(&adm_access,
                          pb->edit_baton->adm_access, pb->wcpath,
                          TRUE, pool));
>>>>>>> 37c4630a

  SVN_ERR(eb->diff_callbacks->dir_added 
          (adm_access, &state, b->wcpath, eb->target_revision,
           eb->diff_cmd_baton));

  if ((state == svn_wc_notify_state_missing)
      || (state == svn_wc_notify_state_obstructed))
    action = svn_wc_notify_skip;
  else
    action = svn_wc_notify_update_add;

  if (eb->notify_func)
    {
      svn_wc_notify_t *notify = svn_wc_create_notify(b->wcpath, action, pool);
      notify->kind = svn_node_dir;
      (*eb->notify_func)(eb->notify_baton, notify, pool);
    }

  return SVN_NO_ERROR;
}

/* An editor function.  */
static svn_error_t *
open_directory(const char *path,
               void *parent_baton,
               svn_revnum_t base_revision,
               apr_pool_t *pool,
               void **child_baton)
{
  struct dir_baton *pb = parent_baton;
  struct dir_baton *b;

  b = make_dir_baton(path, pb, pb->edit_baton, FALSE, pool);
  *child_baton = b;

  SVN_ERR(get_dirprops_from_ra(b));

  return SVN_NO_ERROR;
}


/* An editor function.  */
static svn_error_t *
add_file(const char *path,
         void *parent_baton,
         const char *copyfrom_path,
         svn_revnum_t copyfrom_revision,
         apr_pool_t *pool,
         void **file_baton)
{
  struct dir_baton *pb = parent_baton;
  struct file_baton *b;

  /* ### TODO: support copyfrom? */

  b = make_file_baton(path, TRUE, pb->edit_baton, pool);
  *file_baton = b;

  SVN_ERR(get_empty_file(b->edit_baton, &(b->path_start_revision)));
  b->pristine_props = pb->edit_baton->empty_hash;

  return SVN_NO_ERROR;
}

/* An editor function.  */
static svn_error_t *
open_file(const char *path,
          void *parent_baton,
          svn_revnum_t base_revision,
          apr_pool_t *pool,
          void **file_baton)
{
  struct dir_baton *pb = parent_baton;
  struct file_baton *b;

  b = make_file_baton(path, FALSE, pb->edit_baton, pool);
  *file_baton = b;

  SVN_ERR(get_file_from_ra(b));

  return SVN_NO_ERROR;
}

/* Do the work of applying the text delta.  */
static svn_error_t *
window_handler(svn_txdelta_window_t *window,
               void *window_baton)
{
  struct file_baton *b = window_baton;

  SVN_ERR(b->apply_handler(window, b->apply_baton));

  if (!window)
    {
      SVN_ERR(svn_io_file_close(b->file_start_revision, b->pool));
      SVN_ERR(svn_io_file_close(b->file_end_revision, b->pool));
    }

  return SVN_NO_ERROR;
}

/* An editor function.  */
static svn_error_t *
apply_textdelta(void *file_baton,
                const char *base_checksum,
                apr_pool_t *pool,
                svn_txdelta_window_handler_t *handler,
                void **handler_baton)
{
  struct file_baton *b = file_baton;
  svn_wc_adm_access_t *adm_access;

  /* Open the file to be used as the base for second revision */
  SVN_ERR(svn_io_file_open(&(b->file_start_revision),
                           b->path_start_revision,
                           APR_READ, APR_OS_DEFAULT, b->pool));

  /* Open the file that will become the second revision after applying the
     text delta, it starts empty */
  if (b->edit_baton->adm_access)
    {
      svn_error_t *err;

      err = svn_wc_adm_probe_retrieve(&adm_access, b->edit_baton->adm_access,
                                      b->wcpath, pool);
      if (err)
        {
          svn_error_clear(err);
          adm_access = NULL;
        }
    }
  else
    adm_access = NULL;
  SVN_ERR(create_empty_file(&(b->file_end_revision),
                            &(b->path_end_revision), adm_access,
                            svn_io_file_del_on_pool_cleanup, b->pool));

  svn_txdelta_apply(svn_stream_from_aprfile(b->file_start_revision, b->pool),
                    svn_stream_from_aprfile(b->file_end_revision, b->pool),
                    NULL,
                    b->path,
                    b->pool,
                    &(b->apply_handler), &(b->apply_baton));

  *handler = window_handler;
  *handler_baton = file_baton;

  return SVN_NO_ERROR;
}

/* An editor function.  When the file is closed we have a temporary
 * file containing a pristine version of the repository file. This can
 * be compared against the working copy.
 *
 * ### Ignore TEXT_CHECKSUM for now.  Someday we can use it to verify
 * ### the integrity of the file being diffed.  Done efficiently, this
 * ### would probably involve calculating the checksum as the data is
 * ### received, storing the final checksum in the file_baton, and
 * ### comparing against it here.
 */
static svn_error_t *
close_file(void *file_baton,
           const char *text_checksum,
           apr_pool_t *pool)
{
  struct file_baton *b = file_baton;
  struct edit_baton *eb = b->edit_baton;
  svn_wc_adm_access_t *adm_access;
  svn_error_t *err;
  svn_wc_notify_action_t action;
  svn_wc_notify_state_t
    content_state = svn_wc_notify_state_unknown,
    prop_state = svn_wc_notify_state_unknown;

  err = get_parent_access(&adm_access, eb->adm_access, 
                          b->wcpath, eb->dry_run, b->pool);

  if (err && err->apr_err == SVN_ERR_WC_NOT_LOCKED)
    {
      /* ### maybe try to stat the local b->wcpath? */      
      /* If the file path doesn't exist, then send a 'skipped' notification. */
      if (eb->notify_func)
        {
          svn_wc_notify_t *notify = svn_wc_create_notify(b->wcpath,
                                                         svn_wc_notify_skip,
                                                         pool);
          notify->kind = svn_node_file;
          notify->content_state = svn_wc_notify_state_missing;
          notify->prop_state = prop_state;
          (*eb->notify_func)(eb->notify_baton, notify, pool);
        }
      
      svn_error_clear(err);
      return SVN_NO_ERROR;
    }
  else if (err)
    return err;

  if (b->path_end_revision || b->propchanges->nelts > 0)
    {
      const char *mimetype1, *mimetype2;
      get_file_mime_types(&mimetype1, &mimetype2, b);

      if (b->added)
        SVN_ERR(eb->diff_callbacks->file_added
                (adm_access, &content_state, &prop_state,
                 b->wcpath,
                 b->path_end_revision ? b->path_start_revision : NULL,
                 b->path_end_revision,
                 0,
                 b->edit_baton->target_revision,
                 mimetype1, mimetype2,
                 b->propchanges, b->pristine_props,
                 b->edit_baton->diff_cmd_baton));
      else
        SVN_ERR(eb->diff_callbacks->file_changed
                (adm_access, &content_state, &prop_state,
                 b->wcpath,
                 b->path_end_revision ? b->path_start_revision : NULL,
                 b->path_end_revision,
                 b->edit_baton->revision,
                 b->edit_baton->target_revision,
                 mimetype1, mimetype2,
                 b->propchanges, b->pristine_props,
                 b->edit_baton->diff_cmd_baton));
    }


  if ((content_state == svn_wc_notify_state_missing)
      || (content_state == svn_wc_notify_state_obstructed))
    action = svn_wc_notify_skip;
  else if (b->added)
    action = svn_wc_notify_update_add;
  else
    action = svn_wc_notify_update_update;

  if (eb->notify_func)
    {
      svn_wc_notify_t *notify = svn_wc_create_notify(b->wcpath, action,
                                                     pool);
      notify->kind = svn_node_file;
      notify->content_state = content_state;
      notify->prop_state = prop_state;
      (*eb->notify_func)(eb->notify_baton, notify, pool);
    }

  return SVN_NO_ERROR;
}

/* An editor function.  */
static svn_error_t *
close_directory(void *dir_baton,
                apr_pool_t *pool)
{
  struct dir_baton *b = dir_baton;
  struct edit_baton *eb = b->edit_baton;
  svn_wc_notify_state_t prop_state = svn_wc_notify_state_unknown;
  svn_error_t *err;

  if (eb->dry_run)
<<<<<<< HEAD
    svn_hash__clear(svn_client__dry_run_deletions(eb->diff_cmd_baton));
=======
    {
      apr_hash_index_t *hi;
      apr_hash_t *wc_paths =
        svn_client__dry_run_deletions(eb->diff_cmd_baton);

      /* FUTURE: Someday, we'll have apr_hash_clear() instead. */
      for (hi = apr_hash_first(NULL, wc_paths); hi; hi = apr_hash_next(hi))
        {
          const void *path;
          apr_hash_this(hi, &path, NULL, NULL);
          apr_hash_set(wc_paths, path, APR_HASH_KEY_STRING, NULL);
        }
    }
>>>>>>> 37c4630a

  if (b->propchanges->nelts > 0)
    {
      svn_wc_adm_access_t *adm_access;
      err = get_path_access(&adm_access, eb->adm_access, b->wcpath,
                            eb->dry_run, b->pool);

      if (err && err->apr_err == SVN_ERR_WC_NOT_LOCKED)
        {
          /* ### maybe try to stat the local b->wcpath? */          
          /* If the path doesn't exist, then send a 'skipped' notification. */
          if (eb->notify_func)
            {
              svn_wc_notify_t *notify
                = svn_wc_create_notify(b->wcpath, svn_wc_notify_skip, pool);
              notify->kind = svn_node_dir;
              notify->content_state = notify->prop_state
                = svn_wc_notify_state_missing;
              (*eb->notify_func)(eb->notify_baton, notify, pool);
            }
          svn_error_clear(err);      
          return SVN_NO_ERROR;
        }
      else if (err)
        return err;

      /* Don't do the props_changed stuff if this is a dry_run and we don't
         have an access baton, since in that case the directory will already
         have been recognised as added, in which case they cannot conflict. */
      if (! eb->dry_run || adm_access)
        SVN_ERR(eb->diff_callbacks->dir_props_changed
                (adm_access, &prop_state,
                 b->wcpath,
                 b->propchanges, b->pristine_props,
                 b->edit_baton->diff_cmd_baton));
    }

  /* ### Don't notify added directories as they triggered notification
     in add_directory.  Does this mean that directory notification
     isn't getting all the information? */
  if (!b->added && eb->notify_func)
    {
      svn_wc_notify_t *notify
        = svn_wc_create_notify(b->wcpath, svn_wc_notify_update_update, pool);
      notify->kind = svn_node_dir;
      notify->content_state = svn_wc_notify_state_inapplicable;
      notify->prop_state = prop_state;
      notify->lock_state = svn_wc_notify_lock_state_inapplicable;
      (*eb->notify_func)(eb->notify_baton, notify, pool);
    }

  return SVN_NO_ERROR;
}


/* An editor function.  */
static svn_error_t *
change_file_prop(void *file_baton,
                 const char *name,
                 const svn_string_t *value,
                 apr_pool_t *pool)
{
  struct file_baton *b = file_baton;
  svn_prop_t *propchange;

  propchange = apr_array_push(b->propchanges);
  propchange->name = apr_pstrdup(b->pool, name);
  propchange->value = value ? svn_string_dup(value, b->pool) : NULL;
  
  return SVN_NO_ERROR;
}

/* An editor function.  */
static svn_error_t *
change_dir_prop(void *dir_baton,
                const char *name,
                const svn_string_t *value,
                apr_pool_t *pool)
{
  struct dir_baton *db = dir_baton;
  svn_prop_t *propchange;

  propchange = apr_array_push(db->propchanges);
  propchange->name = apr_pstrdup(db->pool, name);
  propchange->value = value ? svn_string_dup(value, db->pool) : NULL;

  return SVN_NO_ERROR;
}


/* An editor function.  */
static svn_error_t *
close_edit(void *edit_baton,
           apr_pool_t *pool)
{
  struct edit_baton *eb = edit_baton;

  svn_pool_destroy(eb->pool);

  return SVN_NO_ERROR;
}

/* Create a repository diff editor and baton.  */
svn_error_t *
svn_client__get_diff_editor(const char *target,
                            svn_wc_adm_access_t *adm_access,
                            const svn_wc_diff_callbacks2_t *diff_callbacks,
                            void *diff_cmd_baton,
                            svn_boolean_t recurse,
                            svn_boolean_t dry_run,
                            svn_ra_session_t *ra_session,
                            svn_revnum_t revision,
                            svn_wc_notify_func2_t notify_func,
                            void *notify_baton,
                            svn_cancel_func_t cancel_func,
                            void *cancel_baton,
                            const svn_delta_editor_t **editor,
                            void **edit_baton,
                            apr_pool_t *pool)
{
  apr_pool_t *subpool = svn_pool_create(pool);
  svn_delta_editor_t *tree_editor = svn_delta_default_editor(subpool);
  struct edit_baton *eb = apr_palloc(subpool, sizeof(*eb));

  eb->target = target;
  eb->adm_access = adm_access;
  eb->diff_callbacks = diff_callbacks;
  eb->diff_cmd_baton = diff_cmd_baton;
  eb->recurse = recurse;
  eb->dry_run = dry_run;
  eb->ra_session = ra_session;
  eb->revision = revision;
  eb->empty_file = NULL;
  eb->empty_hash = apr_hash_make(subpool);
  eb->pool = subpool;
  eb->notify_func = notify_func;
  eb->notify_baton = notify_baton;

  tree_editor->set_target_revision = set_target_revision;
  tree_editor->open_root = open_root;
  tree_editor->delete_entry = delete_entry;
  tree_editor->add_directory = add_directory;
  tree_editor->open_directory = open_directory;
  tree_editor->add_file = add_file;
  tree_editor->open_file = open_file;
  tree_editor->apply_textdelta = apply_textdelta;
  tree_editor->close_file = close_file;
  tree_editor->close_directory = close_directory;
  tree_editor->change_file_prop = change_file_prop;
  tree_editor->change_dir_prop = change_dir_prop;
  tree_editor->close_edit = close_edit;

  SVN_ERR(svn_delta_get_cancellation_editor(cancel_func,
                                            cancel_baton,
                                            tree_editor,
                                            eb,
                                            editor,
                                            edit_baton,
                                            pool));

  return SVN_NO_ERROR;
}<|MERGE_RESOLUTION|>--- conflicted
+++ resolved
@@ -2,7 +2,7 @@
  * repos_diff.c -- The diff editor for comparing two repository versions
  *
  * ====================================================================
- * Copyright (c) 2000-2006 CollabNet.  All rights reserved.
+ * Copyright (c) 2000-2004 CollabNet.  All rights reserved.
  *
  * This software is licensed as described in the file COPYING, which
  * you should have received as part of this distribution.  The terms
@@ -27,7 +27,6 @@
  * each file have been created the diff callback is invoked to display
  * the difference between the two files.  */
 
-#include "svn_hash.h"
 #include "svn_wc.h"
 #include "svn_pools.h"
 #include "svn_path.h"
@@ -415,7 +414,7 @@
   struct dir_baton *b = make_dir_baton("", NULL, eb, FALSE, pool);
 
   /* Override the wcpath in our baton. */
-  b->wcpath = apr_pstrdup(pool, eb->target);
+  b->wcpath = eb->target ? apr_pstrdup(pool, eb->target) : "";
 
   SVN_ERR(get_dirprops_from_ra(b));
 
@@ -438,7 +437,11 @@
   svn_wc_notify_action_t action = svn_wc_notify_skip;
 
   /* We need to know if this is a directory or a file */
-  SVN_ERR(svn_ra_check_path(eb->ra_session, path, eb->revision, &kind, pool));
+  SVN_ERR(svn_ra_check_path(pb->edit_baton->ra_session,
+                            path,
+                            pb->edit_baton->revision,
+                            &kind,
+                            pool));
   SVN_ERR(get_path_access(&adm_access, eb->adm_access, pb->wcpath,
                           TRUE, pool));
   if ((! eb->adm_access) || adm_access)
@@ -451,13 +454,13 @@
             struct file_baton *b;
             
             /* Compare a file being deleted against an empty file */
-            b = make_file_baton(path, FALSE, eb, pool);
+            b = make_file_baton(path, FALSE, pb->edit_baton, pool);
             SVN_ERR(get_file_from_ra(b));
             SVN_ERR(get_empty_file(b->edit_baton, &(b->path_end_revision)));
             
             get_file_mime_types(&mimetype1, &mimetype2, b);
             
-            SVN_ERR(eb->diff_callbacks->file_deleted 
+            SVN_ERR(pb->edit_baton->diff_callbacks->file_deleted 
                     (adm_access, &state, b->wcpath,
                      b->path_start_revision,
                      b->path_end_revision,
@@ -469,10 +472,10 @@
           }
         case svn_node_dir:
           {
-            SVN_ERR(eb->diff_callbacks->dir_deleted 
+            SVN_ERR(pb->edit_baton->diff_callbacks->dir_deleted 
                     (adm_access, &state, 
                      svn_path_join(eb->target, path, pool),
-                     eb->diff_cmd_baton));
+                     pb->edit_baton->diff_cmd_baton));
             break;
           }
         default:
@@ -497,7 +500,7 @@
         }
     }
 
-  if (eb->notify_func)
+  if (pb->edit_baton->notify_func)
     {
       svn_wc_notify_t *notify
         = svn_wc_create_notify(svn_path_join(eb->target, path, pool),
@@ -505,7 +508,8 @@
       notify->kind = kind;
       notify->content_state = notify->prop_state = state;
       notify->lock_state = svn_wc_notify_lock_state_inapplicable;
-      (*eb->notify_func)(eb->notify_baton, notify, pool);
+      (*pb->edit_baton->notify_func)(pb->edit_baton->notify_baton, notify,
+                                     pool);
     }
   return SVN_NO_ERROR;
 }
@@ -528,22 +532,17 @@
 
   /* ### TODO: support copyfrom? */
 
-  b = make_dir_baton(path, pb, eb, TRUE, pool);
-  b->pristine_props = eb->empty_hash;
+  b = make_dir_baton(path, pb, pb->edit_baton, TRUE, pool);
+  b->pristine_props = pb->edit_baton->empty_hash;
   *child_baton = b;
 
-<<<<<<< HEAD
-  SVN_ERR(get_path_access(&adm_access, eb->adm_access, pb->wcpath, TRUE,
-                          pool));
-=======
   SVN_ERR(get_path_access(&adm_access,
                           pb->edit_baton->adm_access, pb->wcpath,
                           TRUE, pool));
->>>>>>> 37c4630a
-
-  SVN_ERR(eb->diff_callbacks->dir_added 
+
+  SVN_ERR(pb->edit_baton->diff_callbacks->dir_added 
           (adm_access, &state, b->wcpath, eb->target_revision,
-           eb->diff_cmd_baton));
+           pb->edit_baton->diff_cmd_baton));
 
   if ((state == svn_wc_notify_state_missing)
       || (state == svn_wc_notify_state_obstructed))
@@ -551,11 +550,12 @@
   else
     action = svn_wc_notify_update_add;
 
-  if (eb->notify_func)
+  if (pb->edit_baton->notify_func)
     {
       svn_wc_notify_t *notify = svn_wc_create_notify(b->wcpath, action, pool);
       notify->kind = svn_node_dir;
-      (*eb->notify_func)(eb->notify_baton, notify, pool);
+      (*pb->edit_baton->notify_func)(pb->edit_baton->notify_baton, notify,
+                                     pool);
     }
 
   return SVN_NO_ERROR;
@@ -800,9 +800,6 @@
   svn_error_t *err;
 
   if (eb->dry_run)
-<<<<<<< HEAD
-    svn_hash__clear(svn_client__dry_run_deletions(eb->diff_cmd_baton));
-=======
     {
       apr_hash_index_t *hi;
       apr_hash_t *wc_paths =
@@ -816,7 +813,6 @@
           apr_hash_set(wc_paths, path, APR_HASH_KEY_STRING, NULL);
         }
     }
->>>>>>> 37c4630a
 
   if (b->propchanges->nelts > 0)
     {
