--- conflicted
+++ resolved
@@ -786,13 +786,8 @@
             struct file_baton *b;
 
             /* Compare a file being deleted against an empty file */
-<<<<<<< HEAD
             b = make_file_baton(path, FALSE, eb, pb, NULL, pool);
-            SVN_ERR(get_file_from_ra(b));
-=======
-            b = make_file_baton(path, FALSE, eb, pool);
             SVN_ERR(get_file_from_ra(b, eb->revision));
->>>>>>> a562cb77
             SVN_ERR(get_empty_file(b->edit_baton, &(b->path_end_revision)));
 
             get_file_mime_types(&mimetype1, &mimetype2, b);
