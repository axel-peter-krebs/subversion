--- conflicted
+++ resolved
@@ -328,11 +328,6 @@
 
   *dir_baton = NULL;
 
-<<<<<<< HEAD
-  entry = apr_hash_get(cb->changed_paths, path, APR_HASH_KEY_STRING);
-  change = entry->change;
-
-=======
   /* First, flush the copies stack so it only contains ancestors of path. */
   while (cb->copies->nelts > 0
          && ! svn_path_is_ancestor(APR_ARRAY_IDX(cb->copies,
@@ -341,8 +336,8 @@
                                  path))
     cb->copies->nelts--;
 
-  change = apr_hash_get(cb->changed_paths, path, APR_HASH_KEY_STRING);
->>>>>>> 822a962b
+  entry = apr_hash_get(cb->changed_paths, path, APR_HASH_KEY_STRING);
+  change = entry->change;
   switch (change->change_kind)
     {
     case svn_fs_path_change_add:
