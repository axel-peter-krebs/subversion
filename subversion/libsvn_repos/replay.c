/*
 * replay.c:   an editor driver for changes made in a given revision
 *             or transaction
 *
 * ====================================================================
 *    Licensed to the Subversion Corporation (SVN Corp.) under one
 *    or more contributor license agreements.  See the NOTICE file
 *    distributed with this work for additional information
 *    regarding copyright ownership.  The SVN Corp. licenses this file
 *    to you under the Apache License, Version 2.0 (the
 *    "License"); you may not use this file except in compliance
 *    with the License.  You may obtain a copy of the License at
 *
 *      http://www.apache.org/licenses/LICENSE-2.0
 *
 *    Unless required by applicable law or agreed to in writing,
 *    software distributed under the License is distributed on an
 *    "AS IS" BASIS, WITHOUT WARRANTIES OR CONDITIONS OF ANY
 *    KIND, either express or implied.  See the License for the
 *    specific language governing permissions and limitations
 *    under the License.
 * ====================================================================
 */


#include <apr_hash.h>

#include "svn_types.h"
#include "svn_delta.h"
#include "svn_fs.h"
#include "svn_checksum.h"
#include "svn_repos.h"
#include "svn_props.h"
#include "svn_pools.h"
#include "svn_path.h"
#include "svn_private_config.h"


/*** Backstory ***/

/* The year was 2003.  Subversion usage was rampant in the world, and
   there was a rapidly growing issues database to prove it.  To make
   matters worse, svn_repos_dir_delta() had simply outgrown itself.
   No longer content to simply describe the differences between two
   trees, the function had been slowly bearing the added
   responsibility of representing the actions that had been taken to
   cause those differences -- a burden it was never meant to bear.
   Now grown into a twisted mess of razor-sharp metal and glass, and
   trembling with a sort of momentarily stayed spring force,
   svn_repos_dir_delta was a timebomb poised for total annihilation of
   the American Midwest.

   Subversion needed a change.

   Changes, in fact.  And not just in the literary segue sense.  What
   Subversion desperately needed was a new mechanism solely
   responsible for replaying repository actions back to some
   interested party -- to translate and retransmit the contents of the
   Berkeley 'changes' database file. */

/*** Overview ***/

/* The filesystem keeps a record of high-level actions that affect the
   files and directories in itself.  The 'changes' table records
   additions, deletions, textual and property modifications, and so
   on.  The goal of the functions in this file is to examine those
   change records, and use them to drive an editor interface in such a
   way as to effectively replay those actions.

   This is critically different than what svn_repos_dir_delta() was
   designed to do.  That function describes, in the simplest way it
   can, how to transform one tree into another.  It doesn't care
   whether or not this was the same way a user might have done this
   transformation.  More to the point, it doesn't care if this is how
   those differences *did* come into being.  And it is for this reason
   that it cannot be relied upon for tasks such as the repository
   dumpfile-generation code, which is supposed to represent not
   changes, but actions that cause changes.

   So, what's the plan here?

   First, we fetch the changes for a particular revision or
   transaction.  We get these as an array, sorted chronologically.
   From this array we will build a hash, keyed on the path associated
   with each change item, and whose values are arrays of changes made
   to that path, again preserving the chronological ordering.

   Once our hash is built, we then sort all the keys of the hash (the
   paths) using a depth-first directory sort routine.

   Finally, we drive an editor, moving down our list of sorted paths,
   and manufacturing any intermediate editor calls (directory openings
   and closures) needed to navigate between each successive path.  For
   each path, we replay the sorted actions that occurred at that path.

   When we've finished the editor drive, we should have fully replayed
   the filesystem events that occurred in that revision or transaction
   (though not necessarily in the same order in which they
   occurred). */



/*** Helper functions. ***/


/* Information for an active copy, that is a directory which we are currently
   working on and which was added with history. */
struct copy_info
{
  /* Destination path. */
  const char *path;
  /* Copy source.  NULL/invalid if this is an add without history,
     nested inside an add with history. */
  const char *copyfrom_path;
  svn_revnum_t copyfrom_rev;
};

struct path_driver_cb_baton
{
  const svn_delta_editor_t *editor;
  void *edit_baton;

  /* The root of the revision we're replaying. */
  svn_fs_root_t *root;

  /* The root of the previous revision.  If this is non-NULL it means that
     we are supposed to generate props and text deltas relative to it. */
  svn_fs_root_t *compare_root;

  apr_hash_t *changed_paths;

  svn_repos_authz_func_t authz_read_func;
  void *authz_read_baton;

  const char *base_path;
  int base_path_len;

  svn_revnum_t low_water_mark;
  /* Stack of active copy operations. */
  apr_array_header_t *copies;

  /* The global pool for this replay operation. */
  apr_pool_t *pool;
};

/* Recursively traverse PATH (as it exists under SOURCE_ROOT) emitting
   the appropriate editor calls to add it and its children without any
   history.  This is meant to be used when either a subset of the tree
   has been ignored and we need to copy something from that subset to
   the part of the tree we do care about, or if a subset of the tree is
   unavailable because of authz and we need to use it as the source of
   a copy. */
static svn_error_t *
add_subdir(svn_fs_root_t *source_root,
           svn_fs_root_t *target_root,
           const svn_delta_editor_t *editor,
           void *edit_baton,
           const char *path,
           void *parent_baton,
           const char *source_path,
           svn_repos_authz_func_t authz_read_func,
           void *authz_read_baton,
           apr_hash_t *changed_paths,
           apr_pool_t *pool,
           void **dir_baton)
{
  apr_pool_t *subpool = svn_pool_create(pool);
  apr_hash_index_t *hi, *phi;
  apr_hash_t *dirents;
  apr_hash_t *props;

  SVN_ERR(editor->add_directory(path, parent_baton, NULL,
                                SVN_INVALID_REVNUM, pool, dir_baton));

  SVN_ERR(svn_fs_node_proplist(&props, target_root, path, pool));

  for (phi = apr_hash_first(pool, props); phi; phi = apr_hash_next(phi))
    {
      const void *key;
      void *val;

      svn_pool_clear(subpool);

      apr_hash_this(phi, &key, NULL, &val);

      SVN_ERR(editor->change_dir_prop(*dir_baton,
                                      key,
                                      val,
                                      subpool));
    }

  /* We have to get the dirents from the source path, not the target,
     because we want nested copies from *readable* paths to be handled by
     path_driver_cb_func, not add_subdir (in order to preserve history). */
  SVN_ERR(svn_fs_dir_entries(&dirents, source_root, source_path, pool));

  for (hi = apr_hash_first(pool, dirents); hi; hi = apr_hash_next(hi))
    {
      svn_fs_path_change2_t *change;
      svn_boolean_t readable = TRUE;
      svn_fs_dirent_t *dent;
      const char *new_path;
      void *val;

      svn_pool_clear(subpool);

      apr_hash_this(hi, NULL, NULL, &val);

      dent = val;

      new_path = svn_path_join(path, dent->name, subpool);

      /* If a file or subdirectory of the copied directory is listed as a
         changed path (because it was modified after the copy but before the
         commit), we remove it from the changed_paths hash so that future
         calls to path_driver_cb_func will ignore it. */
      change = apr_hash_get(changed_paths, new_path, APR_HASH_KEY_STRING);
      if (change)
        {
          apr_hash_set(changed_paths, new_path, APR_HASH_KEY_STRING, NULL);
          /* If it's a delete, skip this entry. */
          if (change->change_kind == svn_fs_path_change_delete)
            continue;
        }

      if (authz_read_func)
        SVN_ERR(authz_read_func(&readable, target_root, new_path,
                                authz_read_baton, pool));

      if (! readable)
        continue;

      if (dent->kind == svn_node_dir)
        {
          void *new_dir_baton;

          SVN_ERR(add_subdir(source_root, target_root, editor, edit_baton,
                             new_path, *dir_baton,
                             svn_path_join(source_path, dent->name,
                                           subpool),
                             authz_read_func, authz_read_baton,
                             changed_paths, subpool, &new_dir_baton));

          SVN_ERR(editor->close_directory(new_dir_baton, subpool));
        }
      else if (dent->kind == svn_node_file)
        {
          svn_txdelta_window_handler_t delta_handler;
          void *delta_handler_baton, *file_baton;
          svn_txdelta_stream_t *delta_stream;
          svn_checksum_t *checksum;

          SVN_ERR(editor->add_file(new_path, *dir_baton, NULL,
                                   SVN_INVALID_REVNUM, pool, &file_baton));

          SVN_ERR(svn_fs_node_proplist(&props, target_root, new_path, subpool));

          for (phi = apr_hash_first(pool, props);
               phi;
               phi = apr_hash_next(phi))
            {
              const void *key;

              apr_hash_this(phi, &key, NULL, &val);

              SVN_ERR(editor->change_file_prop(file_baton,
                                               key,
                                               val,
                                               subpool));
            }

          SVN_ERR(editor->apply_textdelta(file_baton, NULL, pool,
                                          &delta_handler,
                                          &delta_handler_baton));

          SVN_ERR(svn_fs_get_file_delta_stream
                  (&delta_stream, NULL, NULL, target_root, new_path,
                   pool));

          SVN_ERR(svn_txdelta_send_txstream(delta_stream,
                                            delta_handler,
                                            delta_handler_baton,
                                            pool));

          SVN_ERR(svn_fs_file_checksum(&checksum, svn_checksum_md5, target_root,
                                       new_path, TRUE, pool));
          SVN_ERR(editor->close_file(file_baton,
                                     svn_checksum_to_cstring(checksum, pool),
                                     pool));
        }
      else
        SVN_ERR_MALFUNCTION();
    }

  svn_pool_destroy(subpool);

  return SVN_NO_ERROR;
}

static svn_boolean_t
is_within_base_path(const char *path, const char *base_path,
                    apr_ssize_t base_len)
{
  if (base_path[0] == '\0')
    return TRUE;

  if (strncmp(base_path, path, base_len) == 0
      && (path[base_len] == '/' || path[base_len] == '\0'))
    return TRUE;

  return FALSE;
}

static svn_error_t *
path_driver_cb_func(void **dir_baton,
                    void *parent_baton,
                    void *callback_baton,
                    const char *path,
                    apr_pool_t *pool)
{
  struct path_driver_cb_baton *cb = callback_baton;
  const svn_delta_editor_t *editor = cb->editor;
  void *edit_baton = cb->edit_baton;
  svn_fs_root_t *root = cb->root;
  svn_fs_path_change2_t *change;
  svn_boolean_t do_add = FALSE, do_delete = FALSE;
  void *file_baton = NULL;
  svn_revnum_t copyfrom_rev;
  const char *copyfrom_path;
  svn_boolean_t src_readable = TRUE;
  svn_fs_root_t *source_root = cb->compare_root;
  const char *source_path = source_root ? path : NULL;
  const char *base_path = cb->base_path;
  int base_path_len = cb->base_path_len;

  *dir_baton = NULL;

  /* First, flush the copies stack so it only contains ancestors of path. */
  while (cb->copies->nelts > 0
         && ! svn_dirent_is_ancestor(APR_ARRAY_IDX(cb->copies,
                                                   cb->copies->nelts - 1,
                                                   struct copy_info).path,
                                     path))
    cb->copies->nelts--;

  change = apr_hash_get(cb->changed_paths, path, APR_HASH_KEY_STRING);
  if (! change)
    {
      /* This can only happen if the path was removed from cb->changed_paths
         by an earlier call to add_subdir, which means the path was already
         handled and we should simply ignore it. */
      return SVN_NO_ERROR;
    }
  switch (change->change_kind)
    {
    case svn_fs_path_change_add:
      do_add = TRUE;
      break;

    case svn_fs_path_change_delete:
      do_delete = TRUE;
      break;

    case svn_fs_path_change_replace:
      do_add = TRUE;
      do_delete = TRUE;
      break;

    case svn_fs_path_change_modify:
    default:
      /* do nothing */
      break;
    }

  /* Handle any deletions. */
  if (do_delete)
    SVN_ERR(editor->delete_entry(path, SVN_INVALID_REVNUM,
                                 parent_baton, pool));

  /* Fetch the node kind if it makes sense to do so. */
  if (! do_delete || do_add)
    {
      if (change->node_kind == svn_node_unknown)
        SVN_ERR(svn_fs_check_path(&(change->node_kind), root, path, pool));
      if ((change->node_kind != svn_node_dir) &&
          (change->node_kind != svn_node_file))
        return svn_error_createf
          (SVN_ERR_FS_NOT_FOUND, NULL,
           _("Filesystem path '%s' is neither a file nor a directory"), path);
    }

  /* Handle any adds/opens. */
  if (do_add)
    {
      svn_fs_root_t *copyfrom_root = NULL;
      /* Was this node copied? */
      if (! change->copyfrom_known)
        {
          SVN_ERR(svn_fs_copied_from(&(change->copyfrom_rev),
                                     &(change->copyfrom_path),
                                     root, path, pool));
          change->copyfrom_known = TRUE;
        }
      copyfrom_rev = change->copyfrom_rev;
      copyfrom_path = change->copyfrom_path;

      if (copyfrom_path && SVN_IS_VALID_REVNUM(copyfrom_rev))
        {
          SVN_ERR(svn_fs_revision_root(&copyfrom_root,
                                       svn_fs_root_fs(root),
                                       copyfrom_rev, pool));

          if (cb->authz_read_func)
            {
              SVN_ERR(cb->authz_read_func(&src_readable, copyfrom_root,
                                          copyfrom_path,
                                          cb->authz_read_baton, pool));
            }
        }

      /* If we have a copyfrom path, and we can't read it or we're just
         ignoring it, or the copyfrom rev is prior to the low water mark
         then we just null them out and do a raw add with no history at
         all. */
      if (copyfrom_path
          && (! src_readable
              || ! is_within_base_path(copyfrom_path + 1, base_path,
                                       base_path_len)
              || cb->low_water_mark > copyfrom_rev))
        {
          copyfrom_path = NULL;
          copyfrom_rev = SVN_INVALID_REVNUM;
        }

      /* Do the right thing based on the path KIND. */
      if (change->node_kind == svn_node_dir)
        {
          /* If this is a copy, but we can't represent it as such,
             then we just do a recursive add of the source path
             contents. */
          if (change->copyfrom_path && ! copyfrom_path)
            {
              SVN_ERR(add_subdir(copyfrom_root, root, editor, edit_baton,
                                 path, parent_baton, change->copyfrom_path,
                                 cb->authz_read_func, cb->authz_read_baton,
                                 cb->changed_paths, pool, dir_baton));
            }
          else
            {
              SVN_ERR(editor->add_directory(path, parent_baton,
                                            copyfrom_path, copyfrom_rev,
                                            pool, dir_baton));
            }
        }
      else
        {
          SVN_ERR(editor->add_file(path, parent_baton, copyfrom_path,
                                   copyfrom_rev, pool, &file_baton));
        }

      /* If we represent this as a copy... */
      if (copyfrom_path)
        {
          /* If it is a directory, make sure descendants get the correct
             delta source by remembering that we are operating inside a
             (possibly nested) copy operation. */
          if (change->node_kind == svn_node_dir)
            {
              struct copy_info *info = &APR_ARRAY_PUSH(cb->copies,
                                                       struct copy_info);
              info->path = apr_pstrdup(cb->pool, path);
              info->copyfrom_path = apr_pstrdup(cb->pool, copyfrom_path);
              info->copyfrom_rev = copyfrom_rev;
            }

          /* Save the source so that we can use it later, when we
             need to generate text and prop deltas. */
          source_root = copyfrom_root;
          source_path = copyfrom_path;
        }
      else
        /* Else, we are an add without history... */
        {
          /* If an ancestor is added with history, we need to forget about
             that here, go on with life and repeat all the mistakes of our
             past... */
          if (change->node_kind == svn_node_dir && cb->copies->nelts > 0)
            {
              struct copy_info *info = &APR_ARRAY_PUSH(cb->copies,
                                                       struct copy_info);
              info->path = apr_pstrdup(cb->pool, path);
              info->copyfrom_path = NULL;
              info->copyfrom_rev = SVN_INVALID_REVNUM;
            }
          source_root = NULL;
          source_path = NULL;
        }
    }
  else if (! do_delete)
    {
      /* Do the right thing based on the path KIND (and the presence
         of a PARENT_BATON). */
      if (change->node_kind == svn_node_dir)
        {
          if (parent_baton)
            {
              SVN_ERR(editor->open_directory(path, parent_baton,
                                             SVN_INVALID_REVNUM,
                                             pool, dir_baton));
            }
          else
            {
              SVN_ERR(editor->open_root(edit_baton, SVN_INVALID_REVNUM,
                                        pool, dir_baton));
            }
        }
      else
        {
          SVN_ERR(editor->open_file(path, parent_baton, SVN_INVALID_REVNUM,
                                    pool, &file_baton));
        }
      /* If we are inside an add with history, we need to adjust the
         delta source. */
      if (cb->copies->nelts > 0)
        {
          struct copy_info *info = &APR_ARRAY_IDX(cb->copies,
                                                  cb->copies->nelts - 1,
                                                  struct copy_info);
          if (info->copyfrom_path)
            {
              SVN_ERR(svn_fs_revision_root(&source_root,
                                           svn_fs_root_fs(root),
                                           info->copyfrom_rev, pool));
              source_path = svn_path_join(info->copyfrom_path,
                                          svn_path_is_child(info->path, path,
                                                            pool), pool);
            }
          else
            {
              /* This is an add without history, nested inside an
                 add with history.  We have no delta source in this case. */
              source_root = NULL;
              source_path = NULL;
            }
        }
    }

  /* Handle property modifications. */
  if (! do_delete || do_add)
    {
      if (change->prop_mod)
        {
          if (cb->compare_root)
            {
              apr_array_header_t *prop_diffs;
              apr_hash_t *old_props;
              apr_hash_t *new_props;
              int i;

              if (source_root)
                SVN_ERR(svn_fs_node_proplist
                        (&old_props, source_root, source_path, pool));
              else
                old_props = apr_hash_make(pool);

              SVN_ERR(svn_fs_node_proplist(&new_props, root, path, pool));

              SVN_ERR(svn_prop_diffs(&prop_diffs, new_props, old_props,
                                     pool));

              for (i = 0; i < prop_diffs->nelts; ++i)
                {
                  svn_prop_t *pc = &APR_ARRAY_IDX(prop_diffs, i, svn_prop_t);
                   if (change->node_kind == svn_node_dir)
                     SVN_ERR(editor->change_dir_prop(*dir_baton, pc->name,
                                                     pc->value, pool));
                   else if (change->node_kind == svn_node_file)
                     SVN_ERR(editor->change_file_prop(file_baton, pc->name,
                                                      pc->value, pool));
                }
            }
          else
            {
              /* Just do a dummy prop change to signal that there are *any*
                 propmods. */
              if (change->node_kind == svn_node_dir)
                SVN_ERR(editor->change_dir_prop(*dir_baton, "", NULL,
                                                pool));
              else if (change->node_kind == svn_node_file)
                SVN_ERR(editor->change_file_prop(file_baton, "", NULL,
                                                 pool));
            }
        }

      /* Handle textual modifications.

         Note that this needs to happen in the "copy from a file we
         aren't allowed to see" case since otherwise the caller will
         have no way to actually get the new file's contents, which
         they are apparently allowed to see. */
      if (change->node_kind == svn_node_file
          && (change->text_mod || (change->copyfrom_path && ! copyfrom_path)))
        {
          svn_txdelta_window_handler_t delta_handler;
          void *delta_handler_baton;
          const char *hex_digest = NULL;

          if (cb->compare_root && source_root && source_path)
            {
              svn_checksum_t *checksum;
              SVN_ERR(svn_fs_file_checksum(&checksum, svn_checksum_md5,
                                           source_root, source_path, TRUE,
                                           pool));
              hex_digest = svn_checksum_to_cstring(checksum, pool);
            }

          SVN_ERR(editor->apply_textdelta(file_baton, hex_digest, pool,
                                          &delta_handler,
                                          &delta_handler_baton));
          if (cb->compare_root)
            {
              svn_txdelta_stream_t *delta_stream;

              SVN_ERR(svn_fs_get_file_delta_stream
                      (&delta_stream, source_root, source_path,
                       root, path, pool));

              SVN_ERR(svn_txdelta_send_txstream(delta_stream,
                                                delta_handler,
                                                delta_handler_baton,
                                                pool));
            }
          else
            SVN_ERR(delta_handler(NULL, delta_handler_baton));
        }
    }

  /* Close the file baton if we opened it. */
  if (file_baton)
    {
      svn_checksum_t *checksum;
      SVN_ERR(svn_fs_file_checksum(&checksum, svn_checksum_md5, root, path,
                                   TRUE, pool));
      SVN_ERR(editor->close_file(file_baton,
                                 svn_checksum_to_cstring(checksum, pool),
                                 pool));
    }

  return SVN_NO_ERROR;
}




svn_error_t *
svn_repos_replay2(svn_fs_root_t *root,
                  const char *base_path,
                  svn_revnum_t low_water_mark,
                  svn_boolean_t send_deltas,
                  const svn_delta_editor_t *editor,
                  void *edit_baton,
                  svn_repos_authz_func_t authz_read_func,
                  void *authz_read_baton,
                  apr_pool_t *pool)
{
  apr_hash_t *fs_changes;
  apr_hash_t *changed_paths;
  apr_hash_index_t *hi;
  apr_array_header_t *paths;
  struct path_driver_cb_baton cb_baton;
  size_t base_path_len;

  /* Fetch the paths changed under ROOT. */
  SVN_ERR(svn_fs_paths_changed2(&fs_changes, root, pool));

  if (! base_path)
    base_path = "";
  else if (base_path[0] == '/')
    ++base_path;

  base_path_len = strlen(base_path);

  /* Make an array from the keys of our CHANGED_PATHS hash, and copy
     the values into a new hash whose keys have no leading slashes. */
  paths = apr_array_make(pool, apr_hash_count(fs_changes),
                         sizeof(const char *));
  changed_paths = apr_hash_make(pool);
  for (hi = apr_hash_first(pool, fs_changes); hi; hi = apr_hash_next(hi))
    {
      const void *key;
      void *val;
      apr_ssize_t keylen;
      const char *path;
      svn_fs_path_change2_t *change;
      svn_boolean_t allowed = TRUE;

      apr_hash_this(hi, &key, &keylen, &val);
      path = key;
      change = val;

      if (authz_read_func)
        SVN_ERR(authz_read_func(&allowed, root, path, authz_read_baton,
                                pool));

      if (allowed)
        {
          if (path[0] == '/')
            {
              path++;
              keylen--;
            }

          /* If the base_path doesn't match the top directory of this path
             we don't want anything to do with it... */
          if (is_within_base_path(path, base_path, base_path_len))
            {
              APR_ARRAY_PUSH(paths, const char *) = path;
              apr_hash_set(changed_paths, path, keylen, change);
            }
<<<<<<< HEAD
          /* ...unless this was a change to one of the parent directories of 
=======
          /* ...unless this was a change to one of the parent directories of
>>>>>>> 79d0a718
             base_path. */
          else if (is_within_base_path(base_path, path, keylen))
            {
              APR_ARRAY_PUSH(paths, const char *) = path;
              apr_hash_set(changed_paths, path, keylen, change);
            }
        }
    }

  /* If we were not given a low water mark, assume that everything is there,
     all the way back to revision 0. */
  if (! SVN_IS_VALID_REVNUM(low_water_mark))
    low_water_mark = 0;

  /* Initialize our callback baton. */
  cb_baton.editor = editor;
  cb_baton.edit_baton = edit_baton;
  cb_baton.root = root;
  cb_baton.changed_paths = changed_paths;
  cb_baton.authz_read_func = authz_read_func;
  cb_baton.authz_read_baton = authz_read_baton;
  cb_baton.base_path = base_path;
  cb_baton.base_path_len = base_path_len;
  cb_baton.low_water_mark = low_water_mark;
  cb_baton.compare_root = NULL;

  if (send_deltas)
    {
      SVN_ERR(svn_fs_revision_root(&cb_baton.compare_root,
                                   svn_fs_root_fs(root),
                                   svn_fs_is_revision_root(root)
                                     ? svn_fs_revision_root_revision(root) - 1
                                     : svn_fs_txn_root_base_revision(root),
                                   pool));
    }

  cb_baton.copies = apr_array_make(pool, 4, sizeof(struct copy_info));
  cb_baton.pool = pool;

  /* Determine the revision to use throughout the edit, and call
     EDITOR's set_target_revision() function.  */
  if (svn_fs_is_revision_root(root))
    {
      svn_revnum_t revision = svn_fs_revision_root_revision(root);
      SVN_ERR(editor->set_target_revision(edit_baton, revision, pool));
    }

  /* Call the path-based editor driver. */
  return svn_delta_path_driver(editor, edit_baton,
                               SVN_INVALID_REVNUM, paths,
                               path_driver_cb_func, &cb_baton, pool);
}<|MERGE_RESOLUTION|>--- conflicted
+++ resolved
@@ -721,11 +721,7 @@
               APR_ARRAY_PUSH(paths, const char *) = path;
               apr_hash_set(changed_paths, path, keylen, change);
             }
-<<<<<<< HEAD
-          /* ...unless this was a change to one of the parent directories of 
-=======
           /* ...unless this was a change to one of the parent directories of
->>>>>>> 79d0a718
              base_path. */
           else if (is_within_base_path(base_path, path, keylen))
             {
