/* log.c --- retrieving log messages
 *
 * ====================================================================
 *    Licensed to the Apache Software Foundation (ASF) under one
 *    or more contributor license agreements.  See the NOTICE file
 *    distributed with this work for additional information
 *    regarding copyright ownership.  The ASF licenses this file
 *    to you under the Apache License, Version 2.0 (the
 *    "License"); you may not use this file except in compliance
 *    with the License.  You may obtain a copy of the License at
 *
 *      http://www.apache.org/licenses/LICENSE-2.0
 *
 *    Unless required by applicable law or agreed to in writing,
 *    software distributed under the License is distributed on an
 *    "AS IS" BASIS, WITHOUT WARRANTIES OR CONDITIONS OF ANY
 *    KIND, either express or implied.  See the License for the
 *    specific language governing permissions and limitations
 *    under the License.
 * ====================================================================
 */


#include <stdlib.h>
#define APR_WANT_STRFUNC
#include <apr_want.h>

#include "svn_compat.h"
#include "svn_private_config.h"
#include "svn_pools.h"
#include "svn_error.h"
#include "svn_path.h"
#include "svn_fs.h"
#include "svn_repos.h"
#include "svn_string.h"
#include "svn_sorts.h"
#include "svn_props.h"
#include "svn_mergeinfo.h"
#include "repos.h"
#include "private/svn_fspath.h"
#include "private/svn_mergeinfo_private.h"



svn_error_t *
svn_repos_check_revision_access(svn_repos_revision_access_level_t *access_level,
                                svn_repos_t *repos,
                                svn_revnum_t revision,
                                svn_repos_authz_func_t authz_read_func,
                                void *authz_read_baton,
                                apr_pool_t *pool)
{
  svn_fs_t *fs = svn_repos_fs(repos);
  svn_fs_root_t *rev_root;
  apr_hash_t *changes;
  apr_hash_index_t *hi;
  svn_boolean_t found_readable = FALSE;
  svn_boolean_t found_unreadable = FALSE;
  apr_pool_t *subpool;

  /* By default, we'll grant full read access to REVISION. */
  *access_level = svn_repos_revision_access_full;

  /* No auth-checking function?  We're done. */
  if (! authz_read_func)
    return SVN_NO_ERROR;

  /* Fetch the changes associated with REVISION. */
  SVN_ERR(svn_fs_revision_root(&rev_root, fs, revision, pool));
  SVN_ERR(svn_fs_paths_changed2(&changes, rev_root, pool));

  /* No changed paths?  We're done. */
  if (apr_hash_count(changes) == 0)
    return SVN_NO_ERROR;

  /* Otherwise, we have to check the readability of each changed
     path, or at least enough to answer the question asked. */
  subpool = svn_pool_create(pool);
  for (hi = apr_hash_first(pool, changes); hi; hi = apr_hash_next(hi))
    {
      const void *key;
      void *val;
      svn_fs_path_change2_t *change;
      svn_boolean_t readable;

      svn_pool_clear(subpool);
      apr_hash_this(hi, &key, NULL, &val);
      change = val;

      SVN_ERR(authz_read_func(&readable, rev_root, key,
                              authz_read_baton, subpool));
      if (! readable)
        found_unreadable = TRUE;
      else
        found_readable = TRUE;

      /* If we have at least one of each (readable/unreadable), we
         have our answer. */
      if (found_readable && found_unreadable)
        goto decision;

      switch (change->change_kind)
        {
        case svn_fs_path_change_add:
        case svn_fs_path_change_replace:
          {
            const char *copyfrom_path;
            svn_revnum_t copyfrom_rev;

            SVN_ERR(svn_fs_copied_from(&copyfrom_rev, &copyfrom_path,
                                       rev_root, key, subpool));
            if (copyfrom_path && SVN_IS_VALID_REVNUM(copyfrom_rev))
              {
                svn_fs_root_t *copyfrom_root;
                SVN_ERR(svn_fs_revision_root(&copyfrom_root, fs,
                                             copyfrom_rev, subpool));
                SVN_ERR(authz_read_func(&readable,
                                        copyfrom_root, copyfrom_path,
                                        authz_read_baton, subpool));
                if (! readable)
                  found_unreadable = TRUE;

                /* If we have at least one of each (readable/unreadable), we
                   have our answer. */
                if (found_readable && found_unreadable)
                  goto decision;
              }
          }
          break;

        case svn_fs_path_change_delete:
        case svn_fs_path_change_modify:
        default:
          break;
        }
    }

 decision:
  svn_pool_destroy(subpool);

  /* Either every changed path was unreadable... */
  if (! found_readable)
    *access_level = svn_repos_revision_access_none;

  /* ... or some changed path was unreadable... */
  else if (found_unreadable)
    *access_level = svn_repos_revision_access_partial;

  /* ... or every changed path was readable (the default). */
  return SVN_NO_ERROR;
}


/* Store as keys in CHANGED the paths of all node in ROOT that show a
 * significant change.  "Significant" means that the text or
 * properties of the node were changed, or that the node was added or
 * deleted.
 *
 * The CHANGED hash set and its keys and values are allocated in POOL;
 * keys are const char * paths and values are svn_log_changed_path_t.
 *
 * If optional AUTHZ_READ_FUNC is non-NULL, then use it (with
 * AUTHZ_READ_BATON and FS) to check whether each changed-path (and
 * copyfrom_path) is readable:
 *
 *     - If some paths are readable and some are not, then silently
 *     omit the unreadable paths from the CHANGED hash, and return
 *     SVN_ERR_AUTHZ_PARTIALLY_READABLE.
 *
 *     - If absolutely every changed-path (and copyfrom_path) is
 *     unreadable, then return an empty CHANGED hash and
 *     SVN_ERR_AUTHZ_UNREADABLE.  (This is to distinguish a revision
 *     which truly has no changed paths from a revision in which all
 *     paths are unreadable.)
 */
static svn_error_t *
detect_changed(apr_hash_t **changed,
               svn_fs_root_t *root,
               svn_fs_t *fs,
               svn_repos_authz_func_t authz_read_func,
               void *authz_read_baton,
               apr_pool_t *pool)
{
  apr_hash_t *changes;
  apr_hash_index_t *hi;
  apr_pool_t *subpool;
  svn_boolean_t found_readable = FALSE;
  svn_boolean_t found_unreadable = FALSE;

  *changed = apr_hash_make(pool);
  SVN_ERR(svn_fs_paths_changed2(&changes, root, pool));

  if (apr_hash_count(changes) == 0)
    /* No paths changed in this revision?  Uh, sure, I guess the
       revision is readable, then.  */
    return SVN_NO_ERROR;

  subpool = svn_pool_create(pool);

  for (hi = apr_hash_first(pool, changes); hi; hi = apr_hash_next(hi))
    {
      /* NOTE:  Much of this loop is going to look quite similar to
         svn_repos_check_revision_access(), but we have to do more things
         here, so we'll live with the duplication. */
      const void *key;
      void *val;
      svn_fs_path_change2_t *change;
      const char *path;
      char action;
      svn_log_changed_path2_t *item;

      svn_pool_clear(subpool);

      /* KEY will be the path, VAL the change. */
      apr_hash_this(hi, &key, NULL, &val);
      path = (const char *) key;
      change = val;

      /* Skip path if unreadable. */
      if (authz_read_func)
        {
          svn_boolean_t readable;
          SVN_ERR(authz_read_func(&readable,
                                  root, path,
                                  authz_read_baton, subpool));
          if (! readable)
            {
              found_unreadable = TRUE;
              continue;
            }
        }

      /* At least one changed-path was readable. */
      found_readable = TRUE;

      switch (change->change_kind)
        {
        case svn_fs_path_change_reset:
          continue;

        case svn_fs_path_change_add:
          action = 'A';
          break;

        case svn_fs_path_change_replace:
          action = 'R';
          break;

        case svn_fs_path_change_delete:
          action = 'D';
          break;

        case svn_fs_path_change_modify:
        default:
          action = 'M';
          break;
        }

      item = svn_log_changed_path2_create(pool);
      item->action = action;
      item->node_kind = change->node_kind;
      item->copyfrom_rev = SVN_INVALID_REVNUM;
      item->text_modified = change->text_mod ? svn_tristate_true
                                             : svn_tristate_false;
      item->props_modified = change->prop_mod ? svn_tristate_true
                                              : svn_tristate_false;

      /* Pre-1.6 revision files don't store the change path kind, so fetch
         it manually. */
      if (item->node_kind == svn_node_unknown)
        {
          svn_fs_root_t *check_root = root;
          const char *check_path = path;

          /* Deleted items don't exist so check earlier revision.  We
             know the parent must exist and could be a copy */
          if (change->change_kind == svn_fs_path_change_delete)
            {
              svn_fs_history_t *history;
              svn_revnum_t prev_rev;
              const char *parent_path, *name;

              svn_fspath__split(&parent_path, &name, path, subpool);

              SVN_ERR(svn_fs_node_history(&history, root, parent_path,
                                          subpool));

              /* Two calls because the first call returns the original
                 revision as the deleted child means it is 'interesting' */
              SVN_ERR(svn_fs_history_prev(&history, history, TRUE, subpool));
              SVN_ERR(svn_fs_history_prev(&history, history, TRUE, subpool));

              SVN_ERR(svn_fs_history_location(&parent_path, &prev_rev, history,
                                              subpool));
              SVN_ERR(svn_fs_revision_root(&check_root, fs, prev_rev, subpool));
              check_path = svn_fspath__join(parent_path, name, subpool);
            }

          SVN_ERR(svn_fs_check_path(&item->node_kind, check_root, check_path,
                                    subpool));
        }


      if ((action == 'A') || (action == 'R'))
        {
          const char *copyfrom_path;
          svn_revnum_t copyfrom_rev;

          SVN_ERR(svn_fs_copied_from(&copyfrom_rev, &copyfrom_path,
                                     root, path, subpool));

          if (copyfrom_path && SVN_IS_VALID_REVNUM(copyfrom_rev))
            {
              svn_boolean_t readable = TRUE;

              if (authz_read_func)
                {
                  svn_fs_root_t *copyfrom_root;

                  SVN_ERR(svn_fs_revision_root(&copyfrom_root, fs,
                                               copyfrom_rev, subpool));
                  SVN_ERR(authz_read_func(&readable,
                                          copyfrom_root, copyfrom_path,
                                          authz_read_baton, subpool));
                  if (! readable)
                    found_unreadable = TRUE;
                }

              if (readable)
                {
                  item->copyfrom_path = apr_pstrdup(pool, copyfrom_path);
                  item->copyfrom_rev = copyfrom_rev;
                }
            }
        }
      apr_hash_set(*changed, apr_pstrdup(pool, path),
                   APR_HASH_KEY_STRING, item);
    }

  svn_pool_destroy(subpool);

  if (! found_readable)
    /* Every changed-path was unreadable. */
    return svn_error_create(SVN_ERR_AUTHZ_UNREADABLE,
                            NULL, NULL);

  if (found_unreadable)
    /* At least one changed-path was unreadable. */
    return svn_error_create(SVN_ERR_AUTHZ_PARTIALLY_READABLE,
                            NULL, NULL);

  /* Every changed-path was readable. */
  return SVN_NO_ERROR;
}

/* This is used by svn_repos_get_logs to keep track of multiple
 * path history information while working through history.
 *
 * The two pools are swapped after each iteration through history because
 * to get the next history requires the previous one.
 */
struct path_info
{
  svn_stringbuf_t *path;
  svn_revnum_t history_rev;
  svn_boolean_t done;
  svn_boolean_t first_time;

  /* If possible, we like to keep open the history object for each path,
     since it avoids needed to open and close it many times as we walk
     backwards in time.  To do so we need two pools, so that we can clear
     one each time through.  If we're not holding the history open for
     this path then these three pointers will be NULL. */
  svn_fs_history_t *hist;
  apr_pool_t *newpool;
  apr_pool_t *oldpool;
};

/* Advance to the next history for the path.
 *
 * If INFO->HIST is not NULL we do this using that existing history object,
 * otherwise we open a new one.
 *
 * If no more history is available or the history revision is less
 * (earlier) than START, or the history is not available due
 * to authorization, then INFO->DONE is set to TRUE.
 *
 * A STRICT value of FALSE will indicate to follow history across copied
 * paths.
 *
 * If optional AUTHZ_READ_FUNC is non-NULL, then use it (with
 * AUTHZ_READ_BATON and FS) to check whether INFO->PATH is still readable if
 * we do indeed find more history for the path.
 */
static svn_error_t *
get_history(struct path_info *info,
            svn_fs_t *fs,
            svn_boolean_t strict,
            svn_repos_authz_func_t authz_read_func,
            void *authz_read_baton,
            svn_revnum_t start,
            apr_pool_t *pool)
{
  svn_fs_root_t *history_root = NULL;
  svn_fs_history_t *hist;
  apr_pool_t *subpool;
  const char *path;

  if (info->hist)
    {
      subpool = info->newpool;

      SVN_ERR(svn_fs_history_prev(&info->hist, info->hist, ! strict, subpool));

      hist = info->hist;
    }
  else
    {
      subpool = svn_pool_create(pool);

      /* Open the history located at the last rev we were at. */
      SVN_ERR(svn_fs_revision_root(&history_root, fs, info->history_rev,
                                   subpool));

      SVN_ERR(svn_fs_node_history(&hist, history_root, info->path->data,
                                  subpool));

      SVN_ERR(svn_fs_history_prev(&hist, hist, ! strict, subpool));

      if (info->first_time)
        info->first_time = FALSE;
      else
        SVN_ERR(svn_fs_history_prev(&hist, hist, ! strict, subpool));
    }

  if (! hist)
    {
      svn_pool_destroy(subpool);
      if (info->oldpool)
        svn_pool_destroy(info->oldpool);
      info->done = TRUE;
      return SVN_NO_ERROR;
    }

  /* Fetch the location information for this history step. */
  SVN_ERR(svn_fs_history_location(&path, &info->history_rev,
                                  hist, subpool));

  svn_stringbuf_set(info->path, path);

  /* If this history item predates our START revision then
     don't fetch any more for this path. */
  if (info->history_rev < start)
    {
      svn_pool_destroy(subpool);
      if (info->oldpool)
        svn_pool_destroy(info->oldpool);
      info->done = TRUE;
      return SVN_NO_ERROR;
    }

  /* Is the history item readable?  If not, done with path. */
  if (authz_read_func)
    {
      svn_boolean_t readable;
      SVN_ERR(svn_fs_revision_root(&history_root, fs,
                                   info->history_rev,
                                   subpool));
      SVN_ERR(authz_read_func(&readable, history_root,
                              info->path->data,
                              authz_read_baton,
                              subpool));
      if (! readable)
        info->done = TRUE;
    }

  if (! info->hist)
    {
      svn_pool_destroy(subpool);
    }
  else
    {
      apr_pool_t *temppool = info->oldpool;
      info->oldpool = info->newpool;
      svn_pool_clear(temppool);
      info->newpool = temppool;
    }

  return SVN_NO_ERROR;
}

/* Set INFO->HIST to the next history for the path *if* there is history
 * available and INFO->HISTORY_REV is equal to or greater than CURRENT.
 *
 * *CHANGED is set to TRUE if the path has history in the CURRENT revision,
 * otherwise it is not touched.
 *
 * If we do need to get the next history revision for the path, call
 * get_history to do it -- see it for details.
 */
static svn_error_t *
check_history(svn_boolean_t *changed,
              struct path_info *info,
              svn_fs_t *fs,
              svn_revnum_t current,
              svn_boolean_t strict,
              svn_repos_authz_func_t authz_read_func,
              void *authz_read_baton,
              svn_revnum_t start,
              apr_pool_t *pool)
{
  /* If we're already done with histories for this path,
     don't try to fetch any more. */
  if (info->done)
    return SVN_NO_ERROR;

  /* If the last rev we got for this path is less than CURRENT,
     then just return and don't fetch history for this path.
     The caller will get to this rev eventually or else reach
     the limit. */
  if (info->history_rev < current)
    return SVN_NO_ERROR;

  /* If the last rev we got for this path is equal to CURRENT
     then set *CHANGED to true and get the next history
     rev where this path was changed. */
  *changed = TRUE;
  return get_history(info, fs, strict, authz_read_func,
                     authz_read_baton, start, pool);
}

/* Return the next interesting revision in our list of HISTORIES. */
static svn_revnum_t
next_history_rev(const apr_array_header_t *histories)
{
  svn_revnum_t next_rev = SVN_INVALID_REVNUM;
  int i;

  for (i = 0; i < histories->nelts; ++i)
    {
      struct path_info *info = APR_ARRAY_IDX(histories, i,
                                             struct path_info *);
      if (info->done)
        continue;
      if (info->history_rev > next_rev)
        next_rev = info->history_rev;
    }

  return next_rev;
}

/* Set *DELETED_MERGEINFO_CATALOG and *ADDED_MERGEINFO_CATALOG to
   catalogs describing how mergeinfo values on paths (which are the
   keys of those catalogs) were changed in REV. */
/* ### TODO: This would make a *great*, useful public function,
   ### svn_repos_fs_mergeinfo_changed()!  -- cmpilato  */
static svn_error_t *
fs_mergeinfo_changed(svn_mergeinfo_catalog_t *deleted_mergeinfo_catalog,
                     svn_mergeinfo_catalog_t *added_mergeinfo_catalog,
                     svn_fs_t *fs,
                     svn_revnum_t rev,
                     apr_pool_t *result_pool,
                     apr_pool_t *scratch_pool)

{
  apr_hash_t *changes;
  svn_fs_root_t *root;
  apr_pool_t *iterpool;
  apr_hash_index_t *hi;

  /* Initialize return variables. */
  *deleted_mergeinfo_catalog = apr_hash_make(result_pool);
  *added_mergeinfo_catalog = apr_hash_make(result_pool);

  /* Revision 0 has no mergeinfo and no mergeinfo changes. */
  if (rev == 0)
    return SVN_NO_ERROR;

  /* We're going to use the changed-paths information for REV to
     narrow down our search. */
  SVN_ERR(svn_fs_revision_root(&root, fs, rev, scratch_pool));
  SVN_ERR(svn_fs_paths_changed2(&changes, root, scratch_pool));

  /* No changed paths?  We're done. */
  if (apr_hash_count(changes) == 0)
    return SVN_NO_ERROR;

  /* Loop over changes, looking for anything that might carry an
     svn:mergeinfo change and is one of our paths of interest, or a
     child or [grand]parent directory thereof. */
  iterpool = svn_pool_create(scratch_pool);
  for (hi = apr_hash_first(scratch_pool, changes); hi; hi = apr_hash_next(hi))
    {
      const void *key;
      void *val;
      svn_fs_path_change2_t *change;
      const char *changed_path, *base_path = NULL;
      svn_revnum_t base_rev = SVN_INVALID_REVNUM;
      svn_fs_root_t *base_root = NULL;
      svn_string_t *prev_mergeinfo_value = NULL, *mergeinfo_value;

      svn_pool_clear(iterpool);

      /* KEY will be the path, VAL the change. */
      apr_hash_this(hi, &key, NULL, &val);
      changed_path = key;
      change = val;

      /* If there was no property change on this item, ignore it. */
      if (! change->prop_mod)
        continue;

      switch (change->change_kind)
        {

        /* ### TODO: Can the add, replace, and modify cases be joined
           ### together to all use svn_repos__prev_location()?  The
           ### difference would be the fallback case (path/rev-1 for
           ### modifies, NULL otherwise).  -- cmpilato  */

        /* If the path was added or replaced, see if it was created via
           copy.  If so, that will tell us where its previous location
           was.  If not, there's no previous location to examine.  */
        case svn_fs_path_change_add:
        case svn_fs_path_change_replace:
          {
            const char *copyfrom_path;
            svn_revnum_t copyfrom_rev;

            SVN_ERR(svn_fs_copied_from(&copyfrom_rev, &copyfrom_path,
                                       root, changed_path, iterpool));
            if (copyfrom_path && SVN_IS_VALID_REVNUM(copyfrom_rev))
              {
                base_path = apr_pstrdup(scratch_pool, copyfrom_path);
                base_rev = copyfrom_rev;
              }
            break;
          }

        /* If the path was merely modified, see if its previous
           location was affected by a copy which happened in this
           revision before assuming it holds the same path it did the
           previous revision. */
        case svn_fs_path_change_modify:
          {
            svn_revnum_t appeared_rev;

            SVN_ERR(svn_repos__prev_location(&appeared_rev, &base_path,
                                             &base_rev, fs, rev,
                                             changed_path, iterpool));

            /* If this path isn't the result of a copy that occurred
               in this revision, we can find the previous version of
               it in REV - 1 at the same path. */
            if (! (base_path && SVN_IS_VALID_REVNUM(base_rev)
                   && (appeared_rev == rev)))
              {
                base_path = changed_path;
                base_rev = rev - 1;
              }
            break;
          }

        /* We don't care about any of the other cases. */
        case svn_fs_path_change_delete:
        case svn_fs_path_change_reset:
        default:
          continue;
        }

      /* If there was a base location, fetch its mergeinfo property value. */
      if (base_path && SVN_IS_VALID_REVNUM(base_rev))
        {
          SVN_ERR(svn_fs_revision_root(&base_root, fs, base_rev, iterpool));
          SVN_ERR(svn_fs_node_prop(&prev_mergeinfo_value, base_root, base_path,
                                   SVN_PROP_MERGEINFO, iterpool));
        }

      /* Now fetch the current (as of REV) mergeinfo property value. */
      SVN_ERR(svn_fs_node_prop(&mergeinfo_value, root, changed_path,
                               SVN_PROP_MERGEINFO, iterpool));

      /* No mergeinfo on either the new or previous location?  Just
         skip it.  (If there *was* a change, it would have been in
         inherited mergeinfo only, which should be picked up by the
         iteration of this loop that finds the parent paths that
         really got changed.)  */
      if (! (mergeinfo_value || prev_mergeinfo_value))
        continue;

      /* If mergeinfo was explicitly added or removed on this path, we
         need to check to see if that was a real semantic change of
         meaning.  So, fill in the "missing" mergeinfo value with the
         inherited mergeinfo for that path/revision.  */
      if (prev_mergeinfo_value && (! mergeinfo_value))
        {
          apr_array_header_t *query_paths =
            apr_array_make(iterpool, 1, sizeof(const char *));
          svn_mergeinfo_t tmp_mergeinfo;
          svn_mergeinfo_catalog_t tmp_catalog;

          APR_ARRAY_PUSH(query_paths, const char *) = changed_path;
          SVN_ERR(svn_fs_get_mergeinfo2(&tmp_catalog, root,
                                        query_paths, svn_mergeinfo_inherited,
                                        FALSE, TRUE, iterpool, iterpool));
          tmp_mergeinfo = apr_hash_get(tmp_catalog, changed_path,
                                        APR_HASH_KEY_STRING);
          if (tmp_mergeinfo)
            SVN_ERR(svn_mergeinfo_to_string(&mergeinfo_value,
                                            tmp_mergeinfo,
                                            iterpool));
        }
      else if (mergeinfo_value && (! prev_mergeinfo_value)
               && base_path && SVN_IS_VALID_REVNUM(base_rev))
        {
          apr_array_header_t *query_paths =
            apr_array_make(iterpool, 1, sizeof(const char *));
          svn_mergeinfo_t tmp_mergeinfo;
          svn_mergeinfo_catalog_t tmp_catalog;

          APR_ARRAY_PUSH(query_paths, const char *) = base_path;
          SVN_ERR(svn_fs_get_mergeinfo2(&tmp_catalog, base_root,
                                        query_paths, svn_mergeinfo_inherited,
                                        FALSE, TRUE, iterpool, iterpool));
          tmp_mergeinfo = apr_hash_get(tmp_catalog, base_path,
                                        APR_HASH_KEY_STRING);
          if (tmp_mergeinfo)
            SVN_ERR(svn_mergeinfo_to_string(&prev_mergeinfo_value,
                                            tmp_mergeinfo,
                                            iterpool));
        }

      /* If the old and new mergeinfo differ in any way, store the
         before and after mergeinfo values in our return hashes. */
      if ((prev_mergeinfo_value && (! mergeinfo_value))
          || ((! prev_mergeinfo_value) && mergeinfo_value)
          || (prev_mergeinfo_value && mergeinfo_value
              && (! svn_string_compare(mergeinfo_value,
                                       prev_mergeinfo_value))))
        {
          svn_mergeinfo_t prev_mergeinfo = NULL, mergeinfo = NULL;
          svn_mergeinfo_t deleted, added;
          const char *hash_path;

          if (mergeinfo_value)
            SVN_ERR(svn_mergeinfo_parse(&mergeinfo,
                                        mergeinfo_value->data, iterpool));
          if (prev_mergeinfo_value)
            SVN_ERR(svn_mergeinfo_parse(&prev_mergeinfo,
                                        prev_mergeinfo_value->data, iterpool));
          SVN_ERR(svn_mergeinfo_diff2(&deleted, &added, prev_mergeinfo,
                                      mergeinfo, FALSE, result_pool,
                                      iterpool));

          /* Toss interesting stuff into our return catalogs. */
          hash_path = apr_pstrdup(result_pool, changed_path);
          apr_hash_set(*deleted_mergeinfo_catalog, hash_path,
                       APR_HASH_KEY_STRING, deleted);
          apr_hash_set(*added_mergeinfo_catalog, hash_path,
                       APR_HASH_KEY_STRING, added);
        }
    }

  svn_pool_destroy(iterpool);
  return SVN_NO_ERROR;
}


/* Determine what (if any) mergeinfo for PATHS was modified in
   revision REV, returning the differences for added mergeinfo in
   *ADDED_MERGEINFO and deleted mergeinfo in *DELETED_MERGEINFO.
   Use POOL for all allocations. */
static svn_error_t *
get_combined_mergeinfo_changes(svn_mergeinfo_t *added_mergeinfo,
                               svn_mergeinfo_t *deleted_mergeinfo,
                               svn_fs_t *fs,
                               const apr_array_header_t *paths,
                               svn_revnum_t rev,
                               apr_pool_t *result_pool,
                               apr_pool_t *scratch_pool)
{
  svn_mergeinfo_catalog_t added_mergeinfo_catalog, deleted_mergeinfo_catalog;
  apr_hash_index_t *hi;
  svn_fs_root_t *root;
  apr_pool_t *iterpool;
  int i;
  svn_error_t *err;

  /* Initialize return value. */
  *added_mergeinfo = apr_hash_make(result_pool);
  *deleted_mergeinfo = apr_hash_make(result_pool);

  /* If we're asking about revision 0, there's no mergeinfo to be found. */
  if (rev == 0)
    return SVN_NO_ERROR;

  /* No paths?  No mergeinfo. */
  if (! paths->nelts)
    return SVN_NO_ERROR;

  /* Create a work subpool and get a root for REV. */
  SVN_ERR(svn_fs_revision_root(&root, fs, rev, scratch_pool));

  /* Fetch the mergeinfo changes for REV. */
  err = fs_mergeinfo_changed(&deleted_mergeinfo_catalog,
                             &added_mergeinfo_catalog,
                             fs, rev, scratch_pool, scratch_pool);
  if (err)
    {
      if (err->apr_err == SVN_ERR_MERGEINFO_PARSE_ERROR)
        {
          /* Issue #3896: If invalid mergeinfo is encountered the
             best we can do is ignore it and act as if there were
             no mergeinfo modifications. */
          svn_error_clear(err);
          return SVN_NO_ERROR;
        }
      else
        {
          return svn_error_trace(err);
        }
    }

  /* Check our PATHS for any changes to their inherited mergeinfo.
     (We deal with changes to mergeinfo directly *on* the paths in the
     following loop.)  */
  iterpool = svn_pool_create(scratch_pool);
  for (i = 0; i < paths->nelts; i++)
    {
      const char *path = APR_ARRAY_IDX(paths, i, const char *);
      const char *prev_path;
      svn_revnum_t appeared_rev, prev_rev;
      svn_fs_root_t *prev_root;
      svn_mergeinfo_catalog_t catalog, inherited_catalog;
      svn_mergeinfo_t prev_mergeinfo, mergeinfo, deleted, added,
        prev_inherited_mergeinfo, inherited_mergeinfo;
      apr_array_header_t *query_paths;

      svn_pool_clear(iterpool);

      /* If this path is represented in the changed-mergeinfo hashes,
         we'll deal with it in the loop below. */
      if (apr_hash_get(deleted_mergeinfo_catalog, path, APR_HASH_KEY_STRING))
        continue;

      /* Figure out what path/rev to compare against.  Ignore
         not-found errors returned by the filesystem.  */
      err = svn_repos__prev_location(&appeared_rev, &prev_path, &prev_rev,
                                     fs, rev, path, iterpool);
      if (err && (err->apr_err == SVN_ERR_FS_NOT_FOUND ||
                  err->apr_err == SVN_ERR_FS_NOT_DIRECTORY))
        {
          svn_error_clear(err);
          err = SVN_NO_ERROR;
          continue;
        }
      SVN_ERR(err);

      /* If this path isn't the result of a copy that occurred in this
         revision, we can find the previous version of it in REV - 1
         at the same path. */
      if (! (prev_path && SVN_IS_VALID_REVNUM(prev_rev)
             && (appeared_rev == rev)))
        {
          prev_path = path;
          prev_rev = rev - 1;
        }

      /* Fetch the previous mergeinfo (including inherited stuff) for
         this path.  Ignore not-found errors returned by the
         filesystem or invalid mergeinfo (Issue #3896).*/
      SVN_ERR(svn_fs_revision_root(&prev_root, fs, prev_rev, iterpool));
      query_paths = apr_array_make(iterpool, 1, sizeof(const char *));
      APR_ARRAY_PUSH(query_paths, const char *) = prev_path;
      err = svn_fs_get_mergeinfo2(&catalog, prev_root, query_paths,
                                  svn_mergeinfo_inherited, FALSE, TRUE,
                                  iterpool, iterpool);
      if (err && (err->apr_err == SVN_ERR_FS_NOT_FOUND ||
                  err->apr_err == SVN_ERR_FS_NOT_DIRECTORY ||
                  err->apr_err == SVN_ERR_MERGEINFO_PARSE_ERROR))
        {
          svn_error_clear(err);
          err = SVN_NO_ERROR;
          continue;
        }
      SVN_ERR(err);

      /* Issue #4022 'svn log -g interprets change in inherited mergeinfo due
         to move as a merge': A copy where the source and destination inherit
         mergeinfo from the same parent means the inherited mergeinfo of the
         source and destination will differ, but this diffrence is not
         indicative of a merge unless the mergeinfo on the inherited parent
         has actually changed.

         To check for this we must fetch the "raw" previous inherited
         mergeinfo and the "raw" mergeinfo @REV then compare these. */
      SVN_ERR(svn_fs_get_mergeinfo2(&inherited_catalog, prev_root, query_paths,
                                    svn_mergeinfo_nearest_ancestor, FALSE,
                                    FALSE, /* adjust_inherited_mergeinfo */
                                    iterpool, iterpool));

      prev_mergeinfo = apr_hash_get(catalog, prev_path, APR_HASH_KEY_STRING);
      prev_inherited_mergeinfo = apr_hash_get(inherited_catalog, prev_path, APR_HASH_KEY_STRING);

      /* Fetch the current mergeinfo (as of REV, and including
         inherited stuff) for this path. */
      APR_ARRAY_IDX(query_paths, 0, const char *) = path;
      SVN_ERR(svn_fs_get_mergeinfo2(&catalog, root, query_paths,
                                    svn_mergeinfo_inherited, FALSE, TRUE,
                                    iterpool, iterpool));

      /* Issue #4022 again, fetch the raw inherited mergeinfo. */
      SVN_ERR(svn_fs_get_mergeinfo2(&inherited_catalog, root, query_paths,
                                    svn_mergeinfo_nearest_ancestor, FALSE,
                                    FALSE, /* adjust_inherited_mergeinfo */
                                    iterpool, iterpool));

      mergeinfo = apr_hash_get(catalog, path, APR_HASH_KEY_STRING);
      inherited_mergeinfo = apr_hash_get(inherited_catalog, path, APR_HASH_KEY_STRING);

      if (!prev_mergeinfo && !mergeinfo)
        continue;

      /* Last bit of issue #4022 checking. */
      if (prev_inherited_mergeinfo && inherited_mergeinfo)
        {
          svn_boolean_t inherits_same_mergeinfo;

          SVN_ERR(svn_mergeinfo__equals(&inherits_same_mergeinfo,
                                        prev_inherited_mergeinfo,
                                        inherited_mergeinfo,
                                        TRUE, iterpool));
          /* If a copy rather than an actual merge brought about an
             inherited mergeinfo change then we are finished. */
          if (inherits_same_mergeinfo)
            continue;
        }

      /* Compare, constrast, and combine the results. */
      SVN_ERR(svn_mergeinfo_diff2(&deleted, &added, prev_mergeinfo,
                                  mergeinfo, FALSE, result_pool, iterpool));
      SVN_ERR(svn_mergeinfo_merge2(*deleted_mergeinfo, deleted,
                                   result_pool, iterpool));
      SVN_ERR(svn_mergeinfo_merge2(*added_mergeinfo, added,
                                   result_pool, iterpool));
     }

  /* Merge all the mergeinfos which are, or are children of, one of
     our paths of interest into one giant delta mergeinfo.  */
  for (hi = apr_hash_first(scratch_pool, added_mergeinfo_catalog);
       hi; hi = apr_hash_next(hi))
    {
      const void *key;
      apr_ssize_t klen;
      void *val;
      const char *changed_path;
      svn_mergeinfo_t added, deleted;

      /* The path is the key, the mergeinfo delta is the value. */
      apr_hash_this(hi, &key, &klen, &val);
      changed_path = key;
      added = val;

      for (i = 0; i < paths->nelts; i++)
        {
          const char *path = APR_ARRAY_IDX(paths, i, const char *);
          if (! svn_fspath__skip_ancestor(path, changed_path))
            continue;
          svn_pool_clear(iterpool);
          deleted = apr_hash_get(deleted_mergeinfo_catalog, key, klen);
          SVN_ERR(svn_mergeinfo_merge2(*deleted_mergeinfo,
                                       svn_mergeinfo_dup(deleted, result_pool),
                                       result_pool, iterpool));
          SVN_ERR(svn_mergeinfo_merge2(*added_mergeinfo,
                                       svn_mergeinfo_dup(added, result_pool),
                                       result_pool, iterpool));

          break;
        }
    }

  svn_pool_destroy(iterpool);
  return SVN_NO_ERROR;
}


/* Fill LOG_ENTRY with history information in FS at REV. */
static svn_error_t *
fill_log_entry(svn_log_entry_t *log_entry,
               svn_revnum_t rev,
               svn_fs_t *fs,
               svn_boolean_t discover_changed_paths,
               const apr_array_header_t *revprops,
               svn_repos_authz_func_t authz_read_func,
               void *authz_read_baton,
               apr_pool_t *pool)
{
  apr_hash_t *r_props, *changed_paths = NULL;
  svn_boolean_t get_revprops = TRUE, censor_revprops = FALSE;

  /* Discover changed paths if the user requested them
     or if we need to check that they are readable. */
  if ((rev > 0)
      && (authz_read_func || discover_changed_paths))
    {
      svn_fs_root_t *newroot;
      svn_error_t *patherr;

      SVN_ERR(svn_fs_revision_root(&newroot, fs, rev, pool));
      patherr = detect_changed(&changed_paths,
                               newroot, fs,
                               authz_read_func, authz_read_baton,
                               pool);

      if (patherr
          && patherr->apr_err == SVN_ERR_AUTHZ_UNREADABLE)
        {
          /* All changed-paths are unreadable, so clear all fields. */
          svn_error_clear(patherr);
          changed_paths = NULL;
          get_revprops = FALSE;
        }
      else if (patherr
               && patherr->apr_err == SVN_ERR_AUTHZ_PARTIALLY_READABLE)
        {
          /* At least one changed-path was unreadable, so censor all
             but author and date.  (The unreadable paths are already
             missing from the hash.) */
          svn_error_clear(patherr);
          censor_revprops = TRUE;
        }
      else if (patherr)
        return patherr;

      /* It may be the case that an authz func was passed in, but
         the user still doesn't want to see any changed-paths. */
      if (! discover_changed_paths)
        changed_paths = NULL;
    }

  if (get_revprops)
    {
      /* User is allowed to see at least some revprops. */
      SVN_ERR(svn_fs_revision_proplist(&r_props, fs, rev, pool));
      if (revprops == NULL)
        {
          /* Requested all revprops... */
          if (censor_revprops)
            {
              /* ... but we can only return author/date. */
              log_entry->revprops = apr_hash_make(pool);
              apr_hash_set(log_entry->revprops, SVN_PROP_REVISION_AUTHOR,
                           APR_HASH_KEY_STRING,
                           apr_hash_get(r_props, SVN_PROP_REVISION_AUTHOR,
                                        APR_HASH_KEY_STRING));
              apr_hash_set(log_entry->revprops, SVN_PROP_REVISION_DATE,
                           APR_HASH_KEY_STRING,
                           apr_hash_get(r_props, SVN_PROP_REVISION_DATE,
                                        APR_HASH_KEY_STRING));
            }
          else
            /* ... so return all we got. */
            log_entry->revprops = r_props;
        }
      else
        {
          /* Requested only some revprops... */
          int i;
          for (i = 0; i < revprops->nelts; i++)
            {
              char *name = APR_ARRAY_IDX(revprops, i, char *);
              svn_string_t *value = apr_hash_get(r_props, name,
                                                 APR_HASH_KEY_STRING);
              if (censor_revprops
                  && !(strcmp(name, SVN_PROP_REVISION_AUTHOR) == 0
                       || strcmp(name, SVN_PROP_REVISION_DATE) == 0))
                /* ... but we can only return author/date. */
                continue;
              if (log_entry->revprops == NULL)
                log_entry->revprops = apr_hash_make(pool);
              apr_hash_set(log_entry->revprops, name,
                           APR_HASH_KEY_STRING, value);
            }
        }
    }

  log_entry->changed_paths = changed_paths;
  log_entry->changed_paths2 = changed_paths;
  log_entry->revision = rev;

  return SVN_NO_ERROR;
}

/* Send a log message for REV to RECEIVER with its RECEIVER_BATON.

   FS is used with REV to fetch the interesting history information,
   such as changed paths, revprops, etc.

   The detect_changed function is used if either AUTHZ_READ_FUNC is
   not NULL, or if DISCOVER_CHANGED_PATHS is TRUE.  See it for details.

   If DESCENDING_ORDER is true, send child messages in descending order.

   If REVPROPS is NULL, retrieve all revision properties; else, retrieve
   only the revision properties named by the (const char *) array elements
   (i.e. retrieve none if the array is empty).

   LOG_TARGET_HISTORY_AS_MERGEINFO, HANDLING_MERGED_REVISION, and
   NESTED_MERGES are as per the arguments of the same name to DO_LOGS.  If
   HANDLING_MERGED_REVISION is true and *all* changed paths within REV are
   already represented in LOG_TARGET_HISTORY_AS_MERGEINFO, then don't send
   the log message for REV.  If SUBTRACTIVE_MERGE is true, then REV was
   reverse merged.

   If HANDLING_MERGED_REVISIONS is FALSE then ignore NESTED_MERGES.  Otherwise
   if NESTED_MERGES is not NULL and REV is contained in it, then don't send
   the log for REV, otherwise send it normally and add REV to
   NESTED_MERGES. */
static svn_error_t *
send_log(svn_revnum_t rev,
         svn_fs_t *fs,
         svn_mergeinfo_t log_target_history_as_mergeinfo,
         apr_hash_t *nested_merges,
         svn_boolean_t discover_changed_paths,
         svn_boolean_t subtractive_merge,
         svn_boolean_t handling_merged_revision,
         const apr_array_header_t *revprops,
         svn_boolean_t has_children,
         svn_log_entry_receiver_t receiver,
         void *receiver_baton,
         svn_repos_authz_func_t authz_read_func,
         void *authz_read_baton,
         apr_pool_t *pool)
{
  svn_log_entry_t *log_entry;
  /* Assume we want to send the log for REV. */
  svn_boolean_t found_rev_of_interest = TRUE;

  log_entry = svn_log_entry_create(pool);
  SVN_ERR(fill_log_entry(log_entry, rev, fs,
                         discover_changed_paths || handling_merged_revision,
                         revprops, authz_read_func, authz_read_baton,
                         pool));
  log_entry->has_children = has_children;
  log_entry->subtractive_merge = subtractive_merge;

  /* Is REV a merged revision that is already part of
     LOG_TARGET_HISTORY_AS_MERGEINFO?  If so then there is no
     need to send it, since it already was (or will be) sent. */
  if (handling_merged_revision
      && log_entry->changed_paths2
      && log_target_history_as_mergeinfo
      && apr_hash_count(log_target_history_as_mergeinfo))
    {
      apr_hash_index_t *hi;
      apr_pool_t *subpool = svn_pool_create(pool);

      /* REV was merged in, but it might already be part of the log target's
         natural history, so change our starting assumption. */
      found_rev_of_interest = FALSE;

      /* Look at each changed path in REV. */
      for (hi = apr_hash_first(subpool, log_entry->changed_paths2);
           hi;
           hi = apr_hash_next(hi))
        {
          svn_boolean_t path_is_in_history = FALSE;
          const char *changed_path = svn__apr_hash_index_key(hi);
          apr_hash_index_t *hi2;
          apr_pool_t *inner_subpool = svn_pool_create(subpool);

          /* Look at each path on the log target's mergeinfo. */
          for (hi2 = apr_hash_first(inner_subpool,
                                    log_target_history_as_mergeinfo);
               hi2;
               hi2 = apr_hash_next(hi2))
            {
              const char *mergeinfo_path =
                svn__apr_hash_index_key(hi2);
              apr_array_header_t *rangelist =
                svn__apr_hash_index_val(hi2);

<<<<<<< HEAD
              /* Check whether CHANGED_PATH at revision REV is a child of 
=======
              /* Check whether CHANGED_PATH at revision REV is a child of
>>>>>>> 7fe7d504
                 a (path, revision) tuple in LOG_TARGET_HISTORY_AS_MERGEINFO. */
              if (svn_fspath__skip_ancestor(mergeinfo_path, changed_path))
                {
                  int i;

                  for (i = 0; i < rangelist->nelts; i++)
                    {
                      svn_merge_range_t *range =
                        APR_ARRAY_IDX(rangelist, i,
                                      svn_merge_range_t *);
                      if (rev > range->start && rev <= range->end)
                        {
                          path_is_in_history = TRUE;
                          break;
                        }
                    }
                }
              if (path_is_in_history)
                break;
            }
          svn_pool_destroy(inner_subpool);

          if (!path_is_in_history)
            {
              /* If even one path in LOG_ENTRY->CHANGED_PATHS2 is not part of
                 LOG_TARGET_HISTORY_AS_MERGEINFO, then we want to send the
                 log for REV. */
              found_rev_of_interest = TRUE;
              break;
            }
        }
      svn_pool_destroy(subpool);
    }

  /* If we only got changed paths the sake of detecting redundant merged
     revisions, then be sure we don't send that info to the receiver. */
  if (!discover_changed_paths && handling_merged_revision)
    log_entry->changed_paths = log_entry->changed_paths2 = NULL;

  /* Send the entry to the receiver, unless it is a redundant merged
     revision. */
  if (found_rev_of_interest)
    {
      /* Is REV a merged revision we've already sent? */
      if (nested_merges && handling_merged_revision)
        {
          svn_revnum_t *merged_rev = apr_hash_get(nested_merges, &rev,
                                                  sizeof(svn_revnum_t *));

          if (merged_rev)
            {
              /* We already sent REV. */
              return SVN_NO_ERROR;
            }
          else
            {
              /* NESTED_REVS needs to last across all the send_log, do_logs,
                 handle_merged_revisions() recursions, so use the pool it
                 was created in at the top of the recursion. */
              apr_pool_t *hash_pool = apr_hash_pool_get(nested_merges);
              svn_revnum_t *long_lived_rev = apr_palloc(hash_pool,
                                                        sizeof(svn_revnum_t));
              *long_lived_rev = rev;
              apr_hash_set(nested_merges, long_lived_rev,
                           sizeof(svn_revnum_t *), long_lived_rev);
            }
        }

      return (*receiver)(receiver_baton, log_entry, pool);
    }
  else
    {
      return SVN_NO_ERROR;
    }
}

/* This controls how many history objects we keep open.  For any targets
   over this number we have to open and close their histories as needed,
   which is CPU intensive, but keeps us from using an unbounded amount of
   memory. */
#define MAX_OPEN_HISTORIES 32

/* Get the histories for PATHS, and store them in *HISTORIES.

   If IGNORE_MISSING_LOCATIONS is set, don't treat requests for bogus
   repository locations as fatal -- just ignore them.  */
static svn_error_t *
get_path_histories(apr_array_header_t **histories,
                   svn_fs_t *fs,
                   const apr_array_header_t *paths,
                   svn_revnum_t hist_start,
                   svn_revnum_t hist_end,
                   svn_boolean_t strict_node_history,
                   svn_boolean_t ignore_missing_locations,
                   svn_repos_authz_func_t authz_read_func,
                   void *authz_read_baton,
                   apr_pool_t *pool)
{
  svn_fs_root_t *root;
  apr_pool_t *iterpool;
  svn_error_t *err;
  int i;

  /* Create a history object for each path so we can walk through
     them all at the same time until we have all changes or LIMIT
     is reached.

     There is some pool fun going on due to the fact that we have
     to hold on to the old pool with the history before we can
     get the next history.
  */
  *histories = apr_array_make(pool, paths->nelts,
                              sizeof(struct path_info *));

  SVN_ERR(svn_fs_revision_root(&root, fs, hist_end, pool));

  iterpool = svn_pool_create(pool);
  for (i = 0; i < paths->nelts; i++)
    {
      const char *this_path = APR_ARRAY_IDX(paths, i, const char *);
      struct path_info *info = apr_palloc(pool,
                                          sizeof(struct path_info));

      if (authz_read_func)
        {
          svn_boolean_t readable;

          svn_pool_clear(iterpool);

          SVN_ERR(authz_read_func(&readable, root, this_path,
                                  authz_read_baton, iterpool));
          if (! readable)
            return svn_error_create(SVN_ERR_AUTHZ_UNREADABLE, NULL, NULL);
        }

      info->path = svn_stringbuf_create(this_path, pool);
      info->done = FALSE;
      info->history_rev = hist_end;
      info->first_time = TRUE;

      if (i < MAX_OPEN_HISTORIES)
        {
          err = svn_fs_node_history(&info->hist, root, this_path, pool);
          if (err
              && ignore_missing_locations
              && (err->apr_err == SVN_ERR_FS_NOT_FOUND ||
                  err->apr_err == SVN_ERR_FS_NOT_DIRECTORY ||
                  err->apr_err == SVN_ERR_FS_NO_SUCH_REVISION))
            {
              svn_error_clear(err);
              continue;
            }
          SVN_ERR(err);
          info->newpool = svn_pool_create(pool);
          info->oldpool = svn_pool_create(pool);
        }
      else
        {
          info->hist = NULL;
          info->oldpool = NULL;
          info->newpool = NULL;
        }

      err = get_history(info, fs,
                        strict_node_history,
                        authz_read_func, authz_read_baton,
                        hist_start, pool);
      if (err
          && ignore_missing_locations
          && (err->apr_err == SVN_ERR_FS_NOT_FOUND ||
              err->apr_err == SVN_ERR_FS_NOT_DIRECTORY ||
              err->apr_err == SVN_ERR_FS_NO_SUCH_REVISION))
        {
          svn_error_clear(err);
          continue;
        }
      SVN_ERR(err);
      APR_ARRAY_PUSH(*histories, struct path_info *) = info;
    }
  svn_pool_destroy(iterpool);

  return SVN_NO_ERROR;
}

/* Remove and return the first item from ARR. */
static void *
array_pop_front(apr_array_header_t *arr)
{
  void *item = arr->elts;

  if (apr_is_empty_array(arr))
    return NULL;

  arr->elts += arr->elt_size;
  arr->nelts -= 1;
  arr->nalloc -= 1;
  return item;
}

/* A struct which represents a single revision range, and the paths which
   have mergeinfo in that range. */
struct path_list_range
{
  apr_array_header_t *paths;
  svn_merge_range_t range;

  /* Is RANGE the result of a reverse merge? */
  svn_boolean_t reverse_merge;
};

/* A struct which represents "inverse mergeinfo", that is, instead of having
   a path->revision_range_list mapping, which is the way mergeinfo is commonly
   represented, this struct enables a revision_range_list,path tuple, where
   the paths can be accessed by revision. */
struct rangelist_path
{
  apr_array_header_t *rangelist;
  const char *path;
};

/* Comparator function for combine_mergeinfo_path_lists().  Sorts
   rangelist_path structs in increasing order based upon starting revision,
   then ending revision of the first element in the rangelist.

   This does not sort rangelists based upon subsequent elements, only the
   first range.  We'll sort any subsequent ranges in the correct order
   when they get bumped up to the front by removal of earlier ones, so we
   don't really have to sort them here.  See combine_mergeinfo_path_lists()
   for details. */
static int
compare_rangelist_paths(const void *a, const void *b)
{
  struct rangelist_path *rpa = *((struct rangelist_path *const *) a);
  struct rangelist_path *rpb = *((struct rangelist_path *const *) b);
  svn_merge_range_t *mra = APR_ARRAY_IDX(rpa->rangelist, 0,
                                         svn_merge_range_t *);
  svn_merge_range_t *mrb = APR_ARRAY_IDX(rpb->rangelist, 0,
                                         svn_merge_range_t *);

  if (mra->start < mrb->start)
    return -1;
  if (mra->start > mrb->start)
    return 1;
  if (mra->end < mrb->end)
    return -1;
  if (mra->end > mrb->end)
    return 1;

  return 0;
}

/* From MERGEINFO, return in *COMBINED_LIST, allocated in POOL, a list of
   'struct path_list_range's.  This list represents the rangelists in
   MERGEINFO and each path which has mergeinfo in that range.
   If REVERSE_MERGE is true, then MERGEINFO represents mergeinfo removed
   as the result of a reverse merge. */
static svn_error_t *
combine_mergeinfo_path_lists(apr_array_header_t **combined_list,
                             svn_mergeinfo_t mergeinfo,
                             svn_boolean_t reverse_merge,
                             apr_pool_t *pool)
{
  apr_hash_index_t *hi;
  apr_array_header_t *rangelist_paths;
  apr_pool_t *subpool = svn_pool_create(pool);

  /* Create a list of (revision range, path) tuples from MERGEINFO. */
  rangelist_paths = apr_array_make(subpool, apr_hash_count(mergeinfo),
                                   sizeof(struct rangelist_path *));
  for (hi = apr_hash_first(subpool, mergeinfo); hi;
       hi = apr_hash_next(hi))
    {
      int i;
      struct rangelist_path *rp = apr_palloc(subpool, sizeof(*rp));
      apr_hash_this(hi, (void *) &rp->path, NULL,
                    (void *) &rp->rangelist);
      APR_ARRAY_PUSH(rangelist_paths, struct rangelist_path *) = rp;

      /* We need to make local copies of the rangelist, since we will be
         modifying it, below. */
      rp->rangelist = svn_rangelist_dup(rp->rangelist, subpool);

      /* Make all of the rangelists inclusive, both start and end. */
      for (i = 0; i < rp->rangelist->nelts; i++)
        APR_ARRAY_IDX(rp->rangelist, i, svn_merge_range_t *)->start += 1;
    }

  /* Loop over the (revision range, path) tuples, chopping them into
     (revision range, paths) tuples, and appending those to the output
     list. */
  if (! *combined_list)
    *combined_list = apr_array_make(pool, 0, sizeof(struct path_list_range *));

  while (rangelist_paths->nelts > 1)
    {
      svn_revnum_t youngest, next_youngest, tail, youngest_end;
      struct path_list_range *plr;
      struct rangelist_path *rp;
      int num_revs;
      int i;

      /* First, sort the list such that the start revision of the first
         revision arrays are sorted. */
      qsort(rangelist_paths->elts, rangelist_paths->nelts,
            rangelist_paths->elt_size, compare_rangelist_paths);

      /* Next, find the number of revision ranges which start with the same
         revision. */
      rp = APR_ARRAY_IDX(rangelist_paths, 0, struct rangelist_path *);
      youngest =
        APR_ARRAY_IDX(rp->rangelist, 0, struct svn_merge_range_t *)->start;
      next_youngest = youngest;
      for (num_revs = 1; next_youngest == youngest; num_revs++)
        {
          if (num_revs == rangelist_paths->nelts)
            {
              num_revs += 1;
              break;
            }
          rp = APR_ARRAY_IDX(rangelist_paths, num_revs,
                             struct rangelist_path *);
          next_youngest = APR_ARRAY_IDX(rp->rangelist, 0,
                                        struct svn_merge_range_t *)->start;
        }
      num_revs -= 1;

      /* The start of the new range will be YOUNGEST, and we now find the end
         of the new range, which should be either one less than the next
         earliest start of a rangelist, or the end of the first rangelist. */
      youngest_end =
        APR_ARRAY_IDX(APR_ARRAY_IDX(rangelist_paths, 0,
                                    struct rangelist_path *)->rangelist,
                      0, svn_merge_range_t *)->end;
      if ( (next_youngest == youngest) || (youngest_end < next_youngest) )
        tail = youngest_end;
      else
        tail = next_youngest - 1;

      /* Insert the (earliest, tail) tuple into the output list, along with
         a list of paths which match it. */
      plr = apr_palloc(pool, sizeof(*plr));
      plr->reverse_merge = reverse_merge;
      plr->range.start = youngest;
      plr->range.end = tail;
      plr->paths = apr_array_make(pool, num_revs, sizeof(const char *));
      for (i = 0; i < num_revs; i++)
        APR_ARRAY_PUSH(plr->paths, const char *) =
          APR_ARRAY_IDX(rangelist_paths, i, struct rangelist_path *)->path;
      APR_ARRAY_PUSH(*combined_list, struct path_list_range *) = plr;

      /* Now, check to see which (rangelist path) combinations we can remove,
         and do so. */
      for (i = 0; i < num_revs; i++)
        {
          svn_merge_range_t *range;
          rp = APR_ARRAY_IDX(rangelist_paths, i, struct rangelist_path *);
          range = APR_ARRAY_IDX(rp->rangelist, 0, svn_merge_range_t *);

          /* Set the start of the range to beyond the end of the range we
             just built.  If the range is now "inverted", we can get pop it
             off the list. */
          range->start = tail + 1;
          if (range->start > range->end)
            {
              if (rp->rangelist->nelts == 1)
                {
                  /* The range is the only on its list, so we should remove
                     the entire rangelist_path, adjusting our loop control
                     variables appropriately. */
                  array_pop_front(rangelist_paths);
                  i--;
                  num_revs--;
                }
              else
                {
                  /* We have more than one range on the list, so just remove
                     the first one. */
                  array_pop_front(rp->rangelist);
                }
            }
        }
    }

  /* Finally, add the last remaining (revision range, path) to the output
     list. */
  if (rangelist_paths->nelts > 0)
    {
      struct rangelist_path *first_rp =
        APR_ARRAY_IDX(rangelist_paths, 0, struct rangelist_path *);
      while (first_rp->rangelist->nelts > 0)
        {
          struct path_list_range *plr = apr_palloc(pool, sizeof(*plr));

          plr->reverse_merge = reverse_merge;
          plr->paths = apr_array_make(pool, 1, sizeof(const char *));
          APR_ARRAY_PUSH(plr->paths, const char *) = first_rp->path;
          plr->range = *APR_ARRAY_IDX(first_rp->rangelist, 0,
                                      svn_merge_range_t *);
          array_pop_front(first_rp->rangelist);
          APR_ARRAY_PUSH(*combined_list, struct path_list_range *) = plr;
        }
    }

  svn_pool_destroy(subpool);

  return SVN_NO_ERROR;
}


/* Pity that C is so ... linear. */
static svn_error_t *
do_logs(svn_fs_t *fs,
        const apr_array_header_t *paths,
        svn_mergeinfo_t log_target_history_as_mergeinfo,
        svn_mergeinfo_t processed,
        apr_hash_t *nested_merges,
        svn_revnum_t hist_start,
        svn_revnum_t hist_end,
        int limit,
        svn_boolean_t discover_changed_paths,
        svn_boolean_t strict_node_history,
        svn_boolean_t include_merged_revisions,
        svn_boolean_t handling_merged_revisions,
        svn_boolean_t subtractive_merge,
        svn_boolean_t ignore_missing_locations,
        const apr_array_header_t *revprops,
        svn_boolean_t descending_order,
        svn_log_entry_receiver_t receiver,
        void *receiver_baton,
        svn_repos_authz_func_t authz_read_func,
        void *authz_read_baton,
        apr_pool_t *pool);

/* Comparator function for handle_merged_revisions().  Sorts path_list_range
   structs in increasing order based on the struct's RANGE.START revision,
   then RANGE.END revision. */
static int
compare_path_list_range(const void *a, const void *b)
{
  struct path_list_range *plr_a = *((struct path_list_range *const *) a);
  struct path_list_range *plr_b = *((struct path_list_range *const *) b);

  if (plr_a->range.start < plr_b->range.start)
    return -1;
  if (plr_a->range.start > plr_b->range.start)
    return 1;
  if (plr_a->range.end < plr_b->range.end)
    return -1;
  if (plr_a->range.end > plr_b->range.end)
    return 1;

  return 0;
}

/* Examine the ADDED_MERGEINFO and DELETED_MERGEINFO for revision REV in FS
   (as collected by examining paths of interest to a log operation), and
   determine which revisions to report as having been merged or reverse-merged
   via the commit resulting in REV.

   Silently ignore some failures to find the revisions mentioned in the
   added/deleted mergeinfos, as might happen if there is invalid mergeinfo.

   Other parameters are as described by do_logs(), around which this
   is a recursion wrapper. */
static svn_error_t *
handle_merged_revisions(svn_revnum_t rev,
                        svn_fs_t *fs,
                        svn_mergeinfo_t log_target_history_as_mergeinfo,
                        apr_hash_t *nested_merges,
                        svn_mergeinfo_t processed,
                        svn_mergeinfo_t added_mergeinfo,
                        svn_mergeinfo_t deleted_mergeinfo,
                        svn_boolean_t discover_changed_paths,
                        svn_boolean_t strict_node_history,
                        const apr_array_header_t *revprops,
                        svn_log_entry_receiver_t receiver,
                        void *receiver_baton,
                        svn_repos_authz_func_t authz_read_func,
                        void *authz_read_baton,
                        apr_pool_t *pool)
{
  apr_array_header_t *combined_list = NULL;
  svn_log_entry_t *empty_log_entry;
  apr_pool_t *iterpool;
  int i;

  if (apr_hash_count(added_mergeinfo) == 0
      && apr_hash_count(deleted_mergeinfo) == 0)
    return SVN_NO_ERROR;

  if (apr_hash_count(added_mergeinfo))
    SVN_ERR(combine_mergeinfo_path_lists(&combined_list, added_mergeinfo,
                                          FALSE, pool));

  if (apr_hash_count(deleted_mergeinfo))
    SVN_ERR(combine_mergeinfo_path_lists(&combined_list, deleted_mergeinfo,
                                          TRUE, pool));

  SVN_ERR_ASSERT(combined_list != NULL);
  qsort(combined_list->elts, combined_list->nelts,
        combined_list->elt_size, compare_path_list_range);

  /* Because the combined_lists are ordered youngest to oldest,
     iterate over them in reverse. */
  iterpool = svn_pool_create(pool);
  for (i = combined_list->nelts - 1; i >= 0; i--)
    {
      struct path_list_range *pl_range
        = APR_ARRAY_IDX(combined_list, i, struct path_list_range *);

      svn_pool_clear(iterpool);
      SVN_ERR(do_logs(fs, pl_range->paths, log_target_history_as_mergeinfo,
                      processed, nested_merges,
                      pl_range->range.start, pl_range->range.end, 0,
                      discover_changed_paths, strict_node_history,
                      TRUE, pl_range->reverse_merge, TRUE, TRUE,
                      revprops, TRUE, receiver, receiver_baton,
                      authz_read_func, authz_read_baton, iterpool));
    }
  svn_pool_destroy(iterpool);

  /* Send the empty revision.  */
  empty_log_entry = svn_log_entry_create(pool);
  empty_log_entry->revision = SVN_INVALID_REVNUM;
  return (*receiver)(receiver_baton, empty_log_entry, pool);
}

/* This is used by do_logs to differentiate between forward and
   reverse merges. */
struct added_deleted_mergeinfo
{
  svn_mergeinfo_t added_mergeinfo;
  svn_mergeinfo_t deleted_mergeinfo;
};

/* Reduce the search range PATHS, HIST_START, HIST_END by removing
   parts already covered by PROCESSED.  If reduction is possible
   elements may be removed from PATHS and *START_REDUCED and
   *END_REDUCED may be set to a narrower range. */
static svn_error_t *
reduce_search(apr_array_header_t *paths,
              svn_revnum_t *hist_start,
              svn_revnum_t *hist_end,
              svn_mergeinfo_t processed,
              apr_pool_t *scratch_pool)
{
  /* We add 1 to end to compensate for store_search */
  svn_revnum_t start = *hist_start <= *hist_end ? *hist_start : *hist_end;
  svn_revnum_t end = *hist_start <= *hist_end ? *hist_end + 1 : *hist_start + 1;
  int i;

  for (i = 0; i < paths->nelts; ++i)
    {
      const char *path = APR_ARRAY_IDX(paths, i, const char *);
      apr_array_header_t *ranges = apr_hash_get(processed, path,
                                                APR_HASH_KEY_STRING);
      int j;

      if (!ranges)
        continue;

      /* ranges is ordered, could we use some sort of binay search
         rather than iterating? */
      for (j = 0; j < ranges->nelts; ++j)
        {
          svn_merge_range_t *range = APR_ARRAY_IDX(ranges, j,
                                                   svn_merge_range_t *);
          if (range->start <= start && range->end >= end)
            {
              for (j = i; j < paths->nelts - 1; ++j)
                APR_ARRAY_IDX(paths, j, const char *)
                  = APR_ARRAY_IDX(paths, j + 1, const char *);

              --paths->nelts;
              --i;
              break;
            }

          /* If there is only one path then we also check for a
             partial overlap rather than the full overlap above, and
             reduce the [hist_start, hist_end] range rather than
             dropping the path. */
          if (paths->nelts == 1)
            {
              if (range->start <= start && range->end > start)
                {
                  if (start == *hist_start)
                    *hist_start = range->end - 1;
                  else
                    *hist_end = range->end - 1;
                  break;
                }
              if (range->start < end && range->end >= end)
                {
                  if (start == *hist_start)
                    *hist_end = range->start;
                  else
                    *hist_start = range->start;
                  break;
                }
            }
        }
    }

  return SVN_NO_ERROR;
}

/* Extend PROCESSED to cover PATHS from HIST_START to HIST_END */
static svn_error_t *
store_search(svn_mergeinfo_t processed,
             const apr_array_header_t *paths,
             svn_revnum_t hist_start,
             svn_revnum_t hist_end,
             apr_pool_t *scratch_pool)
{
  /* We add 1 to end so that we can use the mergeinfo API to handle
     singe revisions where HIST_START is equal to HIST_END. */
  svn_revnum_t start = hist_start <= hist_end ? hist_start : hist_end;
  svn_revnum_t end = hist_start <= hist_end ? hist_end + 1 : hist_start + 1;
  svn_mergeinfo_t mergeinfo = apr_hash_make(scratch_pool);
  apr_pool_t *processed_pool = apr_hash_pool_get(processed);
  int i;

  for (i = 0; i < paths->nelts; ++i)
    {
      const char *path = APR_ARRAY_IDX(paths, i, const char *);
      apr_array_header_t *ranges = apr_array_make(processed_pool, 1,
                                                  sizeof(svn_merge_range_t*));
      svn_merge_range_t *range = apr_palloc(processed_pool,
                                            sizeof(svn_merge_range_t));

      range->start = start;
      range->end = end;
      range->inheritable = TRUE;
      APR_ARRAY_PUSH(ranges, svn_merge_range_t *) = range;
      apr_hash_set(mergeinfo, apr_pstrdup(processed_pool, path),
                   APR_HASH_KEY_STRING, ranges);
    }
  SVN_ERR(svn_mergeinfo_merge2(processed, mergeinfo,
                               apr_hash_pool_get(processed), scratch_pool));

  return SVN_NO_ERROR;
}

/* Find logs for PATHS from HIST_START to HIST_END in FS, and invoke
   RECEIVER with RECEIVER_BATON on them.  If DESCENDING_ORDER is TRUE, send
   the logs back as we find them, else buffer the logs and send them back
   in youngest->oldest order.

   If IGNORE_MISSING_LOCATIONS is set, don't treat requests for bogus
   repository locations as fatal -- just ignore them.

   If LOG_TARGET_HISTORY_AS_MERGEINFO is not NULL then it contains mergeinfo
   representing the history of PATHS between HIST_START and HIST_END.

   If HANDLING_MERGED_REVISIONS is TRUE then this is a recursive call for
   merged revisions, see INCLUDE_MERGED_REVISIONS argument to
   svn_repos_get_logs4().  If SUBTRACTIVE_MERGE is true, then this is a
   recursive call for reverse merged revisions.

   If NESTED_MERGES is not NULL then it is a hash of revisions (svn_revnum_t *
   mapped to svn_revnum_t *) for logs that were previously sent.  On the first
   call to do_logs it should always be NULL.  If INCLUDE_MERGED_REVISIONS is
   TRUE, then NESTED_MERGES will be created on the first call to do_logs,
   allocated in POOL.  It is then shared across
   do_logs()/send_logs()/handle_merge_revisions() recursions, see also the
   argument of the same name in send_logs().

   PROCESSED is a mergeinfo hash that represents the paths and
   revisions that have already been searched.  Allocated like
   NESTED_MERGES above.

   All other parameters are the same as svn_repos_get_logs4().
 */
static svn_error_t *
do_logs(svn_fs_t *fs,
        const apr_array_header_t *paths,
        svn_mergeinfo_t log_target_history_as_mergeinfo,
        svn_mergeinfo_t processed,
        apr_hash_t *nested_merges,
        svn_revnum_t hist_start,
        svn_revnum_t hist_end,
        int limit,
        svn_boolean_t discover_changed_paths,
        svn_boolean_t strict_node_history,
        svn_boolean_t include_merged_revisions,
        svn_boolean_t subtractive_merge,
        svn_boolean_t handling_merged_revisions,
        svn_boolean_t ignore_missing_locations,
        const apr_array_header_t *revprops,
        svn_boolean_t descending_order,
        svn_log_entry_receiver_t receiver,
        void *receiver_baton,
        svn_repos_authz_func_t authz_read_func,
        void *authz_read_baton,
        apr_pool_t *pool)
{
  apr_pool_t *iterpool;
  apr_pool_t *subpool = NULL;
  apr_array_header_t *revs = NULL;
  apr_hash_t *rev_mergeinfo = NULL;
  svn_revnum_t current;
  apr_array_header_t *histories;
  svn_boolean_t any_histories_left = TRUE;
  int send_count = 0;
  int i;

  if (processed)
    {
      /* Casting away const. This only happens on recursive calls when
         it is known to be safe because we allocated paths. */
      SVN_ERR(reduce_search((apr_array_header_t *)paths, &hist_start, &hist_end,
                            processed, pool));
    }

  if (!paths->nelts)
    return SVN_NO_ERROR;

  if (processed)
    SVN_ERR(store_search(processed, paths, hist_start, hist_end, pool));

  /* We have a list of paths and a revision range.  But we don't care
     about all the revisions in the range -- only the ones in which
     one of our paths was changed.  So let's go figure out which
     revisions contain real changes to at least one of our paths.  */
  SVN_ERR(get_path_histories(&histories, fs, paths, hist_start, hist_end,
                             strict_node_history, ignore_missing_locations,
                             authz_read_func, authz_read_baton, pool));

  /* Loop through all the revisions in the range and add any
     where a path was changed to the array, or if they wanted
     history in reverse order just send it to them right away. */
  iterpool = svn_pool_create(pool);
  for (current = hist_end;
       any_histories_left;
       current = next_history_rev(histories))
    {
      svn_boolean_t changed = FALSE;
      any_histories_left = FALSE;
      svn_pool_clear(iterpool);

      for (i = 0; i < histories->nelts; i++)
        {
          struct path_info *info = APR_ARRAY_IDX(histories, i,
                                                 struct path_info *);

          /* Check history for this path in current rev. */
          SVN_ERR(check_history(&changed, info, fs, current,
                                strict_node_history, authz_read_func,
                                authz_read_baton, hist_start, pool));
          if (! info->done)
            any_histories_left = TRUE;
        }

      /* If any of the paths changed in this rev then add or send it. */
      if (changed)
        {
          svn_mergeinfo_t added_mergeinfo = NULL;
          svn_mergeinfo_t deleted_mergeinfo = NULL;
          svn_boolean_t has_children = FALSE;

          /* If we're including merged revisions, we need to calculate
             the mergeinfo deltas committed in this revision to our
             various paths. */
          if (include_merged_revisions)
            {
              apr_array_header_t *cur_paths =
                apr_array_make(iterpool, paths->nelts, sizeof(const char *));

              /* Get the current paths of our history objects so we can
                 query mergeinfo. */
              /* ### TODO: Should this be ignoring depleted history items? */
              for (i = 0; i < histories->nelts; i++)
                {
                  struct path_info *info = APR_ARRAY_IDX(histories, i,
                                                         struct path_info *);
                  APR_ARRAY_PUSH(cur_paths, const char *) = info->path->data;
                }
              SVN_ERR(get_combined_mergeinfo_changes(&added_mergeinfo,
                                                     &deleted_mergeinfo,
                                                     fs, cur_paths,
                                                     current, iterpool,
                                                     iterpool));
              has_children = (apr_hash_count(added_mergeinfo) > 0
                              || apr_hash_count(deleted_mergeinfo) > 0);
            }

          /* If our caller wants logs in descending order, we can send
             'em now (because that's the order we're crawling history
             in anyway). */
          if (descending_order)
            {
              SVN_ERR(send_log(current, fs,
                               log_target_history_as_mergeinfo, nested_merges,
                               discover_changed_paths,
                               subtractive_merge, handling_merged_revisions,
                               revprops, has_children,
                               receiver, receiver_baton,
                               authz_read_func, authz_read_baton, iterpool));

              if (has_children) /* Implies include_merged_revisions == TRUE */
                {
                  if (!nested_merges)
                    {
                      /* We're at the start of the recursion stack, create a
                         single hash to be shared across all of the merged
                         recursions so we can track and squelch duplicates. */
                      subpool = svn_pool_create(pool);
                      nested_merges = apr_hash_make(subpool);
                      processed = apr_hash_make(subpool);
                    }

                  SVN_ERR(handle_merged_revisions(
                    current, fs,
                    log_target_history_as_mergeinfo, nested_merges,
                    processed,
                    added_mergeinfo, deleted_mergeinfo,
                    discover_changed_paths,
                    strict_node_history,
                    revprops,
                    receiver, receiver_baton,
                    authz_read_func,
                    authz_read_baton,
                    iterpool));
                }
              if (limit && ++send_count >= limit)
                break;
            }
          /* Otherwise, the caller wanted logs in ascending order, so
             we have to buffer up a list of revs and (if doing
             mergeinfo) a hash of related mergeinfo deltas, and
             process them later. */
          else
            {
              if (! revs)
                revs = apr_array_make(pool, 64, sizeof(svn_revnum_t));
              APR_ARRAY_PUSH(revs, svn_revnum_t) = current;

              if (added_mergeinfo || deleted_mergeinfo)
                {
                  svn_revnum_t *cur_rev = apr_pcalloc(pool, sizeof(*cur_rev));
                  struct added_deleted_mergeinfo *add_and_del_mergeinfo =
                    apr_palloc(pool, sizeof(*add_and_del_mergeinfo));

                  if (added_mergeinfo)
                    add_and_del_mergeinfo->added_mergeinfo =
                      svn_mergeinfo_dup(added_mergeinfo, pool);

                  if (deleted_mergeinfo)
                    add_and_del_mergeinfo->deleted_mergeinfo =
                      svn_mergeinfo_dup(deleted_mergeinfo, pool);

                  *cur_rev = current;
                  if (! rev_mergeinfo)
                    rev_mergeinfo = apr_hash_make(pool);
                  apr_hash_set(rev_mergeinfo, cur_rev, sizeof(*cur_rev),
                               add_and_del_mergeinfo);
                }
            }
        }
    }
  svn_pool_destroy(iterpool);

  if (subpool)
    {
      nested_merges = NULL;
      svn_pool_destroy(subpool);
    }

  if (revs)
    {
      /* Work loop for processing the revisions we found since they wanted
         history in forward order. */
      iterpool = svn_pool_create(pool);
      for (i = 0; i < revs->nelts; ++i)
        {
          svn_mergeinfo_t added_mergeinfo;
          svn_mergeinfo_t deleted_mergeinfo;
          svn_boolean_t has_children = FALSE;

          svn_pool_clear(iterpool);
          current = APR_ARRAY_IDX(revs, revs->nelts - i - 1, svn_revnum_t);

          /* If we've got a hash of revision mergeinfo (which can only
             happen if INCLUDE_MERGED_REVISIONS was set), we check to
             see if this revision is one which merged in other
             revisions we need to handle recursively. */
          if (rev_mergeinfo)
            {
              struct added_deleted_mergeinfo *add_and_del_mergeinfo =
                apr_hash_get(rev_mergeinfo, &current, sizeof(svn_revnum_t));
              added_mergeinfo = add_and_del_mergeinfo->added_mergeinfo;
              deleted_mergeinfo = add_and_del_mergeinfo->deleted_mergeinfo;
              has_children = (apr_hash_count(added_mergeinfo) > 0
                              || apr_hash_count(deleted_mergeinfo) > 0);
            }

          SVN_ERR(send_log(current, fs, log_target_history_as_mergeinfo,
                           nested_merges,
                           discover_changed_paths, subtractive_merge,
                           handling_merged_revisions, revprops, has_children,
                           receiver, receiver_baton, authz_read_func,
                           authz_read_baton, iterpool));
          if (has_children)
            {
              if (!nested_merges)
                {
                  subpool = svn_pool_create(pool);
                  nested_merges = apr_hash_make(subpool);
                }

              SVN_ERR(handle_merged_revisions(current, fs,
                                              log_target_history_as_mergeinfo,
                                              nested_merges,
                                              processed,
                                              added_mergeinfo,
                                              deleted_mergeinfo,
                                              discover_changed_paths,
                                              strict_node_history, revprops,
                                              receiver, receiver_baton,
                                              authz_read_func,
                                              authz_read_baton,
                                              iterpool));
            }
          if (limit && i + 1 >= limit)
            break;
        }
      svn_pool_destroy(iterpool);
    }

  return SVN_NO_ERROR;
}

struct location_segment_baton
{
  apr_array_header_t *history_segments;
  apr_pool_t *pool;
};

/* svn_location_segment_receiver_t implementation for svn_repos_get_logs4. */
static svn_error_t *
location_segment_receiver(svn_location_segment_t *segment,
                          void *baton,
                          apr_pool_t *pool)
{
  struct location_segment_baton *b = baton;

  APR_ARRAY_PUSH(b->history_segments, svn_location_segment_t *) =
    svn_location_segment_dup(segment, b->pool);

  return SVN_NO_ERROR;
}


/* Populate *PATHS_HISTORY_MERGEINFO with mergeinfo representing the combined
   history of each path in PATHS between START_REV and END_REV in REPOS's
   filesystem.  START_REV and END_REV must be valid revisions.  RESULT_POOL
   is used to allocate *PATHS_HISTORY_MERGEINFO, SCRATCH_POOL is used for all
   other (temporary) allocations.  Other parameters are the same as
   svn_repos_get_logs4(). */
static svn_error_t *
get_paths_history_as_mergeinfo(svn_mergeinfo_t *paths_history_mergeinfo,
                               svn_repos_t *repos,
                               const apr_array_header_t *paths,
                               svn_revnum_t start_rev,
                               svn_revnum_t end_rev,
                               svn_repos_authz_func_t authz_read_func,
                               void *authz_read_baton,
                               apr_pool_t *result_pool,
                               apr_pool_t *scratch_pool)
{
  int i;
  svn_mergeinfo_t path_history_mergeinfo;
  apr_pool_t *iterpool = svn_pool_create(scratch_pool);

  SVN_ERR_ASSERT(SVN_IS_VALID_REVNUM(start_rev));
  SVN_ERR_ASSERT(SVN_IS_VALID_REVNUM(end_rev));

  /* Ensure START_REV is the youngest revision, as required by
     svn_repos_node_location_segments, for which this is an iterative
     wrapper. */
  if (start_rev < end_rev)
    {
      svn_revnum_t tmp_rev = start_rev;
      start_rev = end_rev;
      end_rev = tmp_rev;
    }

  *paths_history_mergeinfo = apr_hash_make(result_pool);

  for (i = 0; i < paths->nelts; i++)
    {
      const char *this_path = APR_ARRAY_IDX(paths, i, const char *);
      struct location_segment_baton loc_seg_baton;

      svn_pool_clear(iterpool);
      loc_seg_baton.pool = scratch_pool;
      loc_seg_baton.history_segments =
        apr_array_make(iterpool, 4, sizeof(svn_location_segment_t *));

      SVN_ERR(svn_repos_node_location_segments(repos, this_path, start_rev,
                                               start_rev, end_rev,
                                               location_segment_receiver,
                                               &loc_seg_baton,
                                               authz_read_func,
                                               authz_read_baton,
                                               iterpool));

      SVN_ERR(svn_mergeinfo__mergeinfo_from_segments(
        &path_history_mergeinfo, loc_seg_baton.history_segments, iterpool));
      SVN_ERR(svn_mergeinfo_merge2(*paths_history_mergeinfo,
                                   svn_mergeinfo_dup(path_history_mergeinfo,
                                                     result_pool),
                                   result_pool, iterpool));
    }
  svn_pool_destroy(iterpool);
  return SVN_NO_ERROR;
}

svn_error_t *
svn_repos_get_logs4(svn_repos_t *repos,
                    const apr_array_header_t *paths,
                    svn_revnum_t start,
                    svn_revnum_t end,
                    int limit,
                    svn_boolean_t discover_changed_paths,
                    svn_boolean_t strict_node_history,
                    svn_boolean_t include_merged_revisions,
                    const apr_array_header_t *revprops,
                    svn_repos_authz_func_t authz_read_func,
                    void *authz_read_baton,
                    svn_log_entry_receiver_t receiver,
                    void *receiver_baton,
                    apr_pool_t *pool)
{
  svn_revnum_t head = SVN_INVALID_REVNUM;
  svn_fs_t *fs = repos->fs;
  svn_boolean_t descending_order;
  svn_mergeinfo_t paths_history_mergeinfo = NULL;

  /* Setup log range. */
  SVN_ERR(svn_fs_youngest_rev(&head, fs, pool));

  if (! SVN_IS_VALID_REVNUM(start))
    start = head;

  if (! SVN_IS_VALID_REVNUM(end))
    end = head;

  /* Check that revisions are sane before ever invoking receiver. */
  if (start > head)
    return svn_error_createf
      (SVN_ERR_FS_NO_SUCH_REVISION, 0,
       _("No such revision %ld"), start);
  if (end > head)
    return svn_error_createf
      (SVN_ERR_FS_NO_SUCH_REVISION, 0,
       _("No such revision %ld"), end);

  /* Ensure a youngest-to-oldest revision crawl ordering using our
     (possibly sanitized) range values. */
  descending_order = start >= end;
  if (descending_order)
    {
      svn_revnum_t tmp_rev = start;
      start = end;
      end = tmp_rev;
    }

  if (! paths)
    paths = apr_array_make(pool, 0, sizeof(const char *));

  /* If we're not including merged revisions, and we were given no
     paths or a single empty (or "/") path, then we can bypass a bunch
     of complexity because we already know in which revisions the root
     directory was changed -- all of them.  */
  if ((! include_merged_revisions)
      && ((! paths->nelts)
          || ((paths->nelts == 1)
              && (svn_path_is_empty(APR_ARRAY_IDX(paths, 0, const char *))
                  || (strcmp(APR_ARRAY_IDX(paths, 0, const char *),
                             "/") == 0)))))
    {
      apr_uint64_t send_count = 0;
      int i;
      apr_pool_t *iterpool = svn_pool_create(pool);

      /* If we are provided an authz callback function, use it to
         verify that the user has read access to the root path in the
         first of our revisions.

         ### FIXME:  Strictly speaking, we should be checking this
         ### access in every revision along the line.  But currently,
         ### there are no known authz implementations which concern
         ### themselves with per-revision access.  */
      if (authz_read_func)
        {
          svn_boolean_t readable;
          svn_fs_root_t *rev_root;

<<<<<<< HEAD
          SVN_ERR(svn_fs_revision_root(&rev_root, fs, 
=======
          SVN_ERR(svn_fs_revision_root(&rev_root, fs,
>>>>>>> 7fe7d504
                                       descending_order ? end : start, pool));
          SVN_ERR(authz_read_func(&readable, rev_root, "",
                                  authz_read_baton, pool));
          if (! readable)
            return svn_error_create(SVN_ERR_AUTHZ_UNREADABLE, NULL, NULL);
        }

      send_count = end - start + 1;
      if (limit && send_count > limit)
        send_count = limit;
      for (i = 0; i < send_count; ++i)
        {
          svn_revnum_t rev;

          svn_pool_clear(iterpool);

          if (descending_order)
            rev = end - i;
          else
            rev = start + i;
          SVN_ERR(send_log(rev, fs, NULL, NULL, discover_changed_paths, FALSE,
                           FALSE, revprops, FALSE, receiver,
                           receiver_baton, authz_read_func,
                           authz_read_baton, iterpool));
        }
      svn_pool_destroy(iterpool);

      return SVN_NO_ERROR;
    }

  /* If we are including merged revisions, then create mergeinfo that
     represents all of PATHS' history between START and END.  We will use
     this later to squelch duplicate log revisions that might exist in
     both natural history and merged-in history.  See
     http://subversion.tigris.org/issues/show_bug.cgi?id=3650#desc5 */
  if (include_merged_revisions)
    {
      apr_pool_t *subpool = svn_pool_create(pool);

      SVN_ERR(get_paths_history_as_mergeinfo(&paths_history_mergeinfo,
                                             repos, paths, start, end,
                                             authz_read_func,
                                             authz_read_baton,
                                             pool, subpool));
      svn_pool_destroy(subpool);
    }

  return do_logs(repos->fs, paths, paths_history_mergeinfo, NULL, NULL, start, end,
                 limit, discover_changed_paths, strict_node_history,
                 include_merged_revisions, FALSE, FALSE, FALSE, revprops,
                 descending_order, receiver, receiver_baton,
                 authz_read_func, authz_read_baton, pool);
}<|MERGE_RESOLUTION|>--- conflicted
+++ resolved
@@ -1181,11 +1181,7 @@
               apr_array_header_t *rangelist =
                 svn__apr_hash_index_val(hi2);
 
-<<<<<<< HEAD
-              /* Check whether CHANGED_PATH at revision REV is a child of 
-=======
               /* Check whether CHANGED_PATH at revision REV is a child of
->>>>>>> 7fe7d504
                  a (path, revision) tuple in LOG_TARGET_HISTORY_AS_MERGEINFO. */
               if (svn_fspath__skip_ancestor(mergeinfo_path, changed_path))
                 {
@@ -1747,7 +1743,7 @@
       if (!ranges)
         continue;
 
-      /* ranges is ordered, could we use some sort of binay search
+      /* ranges is ordered, could we use some sort of binary search
          rather than iterating? */
       for (j = 0; j < ranges->nelts; ++j)
         {
@@ -2286,11 +2282,7 @@
           svn_boolean_t readable;
           svn_fs_root_t *rev_root;
 
-<<<<<<< HEAD
-          SVN_ERR(svn_fs_revision_root(&rev_root, fs, 
-=======
           SVN_ERR(svn_fs_revision_root(&rev_root, fs,
->>>>>>> 7fe7d504
                                        descending_order ? end : start, pool));
           SVN_ERR(authz_read_func(&readable, rev_root, "",
                                   authz_read_baton, pool));
