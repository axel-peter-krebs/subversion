--- conflicted
+++ resolved
@@ -1,4 +1,3 @@
-<<<<<<< HEAD
 /* rev_hunt.c --- routines to hunt down particular fs revisions and
  *                their properties.
  *
@@ -169,177 +168,4 @@
   *last_author = last_author_s ? last_author_s->data : NULL;
   
   return SVN_NO_ERROR;
-}
-=======
-/* rev_hunt.c --- routines to hunt down particular fs revisions and
- *                their properties.
- *
- * ====================================================================
- * Copyright (c) 2000-2003 CollabNet.  All rights reserved.
- *
- * This software is licensed as described in the file COPYING, which
- * you should have received as part of this distribution.  The terms
- * are also available at http://subversion.tigris.org/license-1.html.
- * If newer versions of this license are posted there, you may use a
- * newer version instead, at your option.
- *
- * This software consists of voluntary contributions made by many
- * individuals.  For exact contribution history, see the revision
- * history and logs, available at http://subversion.tigris.org/.
- * ====================================================================
- */
-
-
-#include <string.h>
-#include "svn_pools.h"
-#include "svn_error.h"
-#include "svn_fs.h"
-#include "svn_repos.h"
-#include "svn_string.h"
-#include "svn_time.h"
-#include "repos.h"
-
-
--
-/* Note:  this binary search assumes that the datestamp properties on
-   each revision are in chronological order.  That is if revision A >
-   revision B, then A's datestamp is younger then B's datestamp.
-
-   If some moron comes along and sets a bogus datestamp, this routine
-   might not work right.
-
-   ### todo:  you know, we *could* have svn_fs_change_rev_prop() do
-   some semantic checking when it's asked to change special reserved
-   svn: properties.  It could prevent such a problem. */
-
-
-/* helper for svn_repos_dated_revision().
-
-   Set *TM to the apr_time_t datestamp on revision REV in FS. */
-static svn_error_t *
-get_time (apr_time_t *tm,
-          svn_fs_t *fs,
-          svn_revnum_t rev,
-          apr_pool_t *pool)
-{
-  svn_string_t *date_str;
-
-  SVN_ERR (svn_fs_revision_prop (&date_str, fs, rev, SVN_PROP_REVISION_DATE,
-                                 pool));
-  if (! date_str)    
-    return svn_error_createf
-      (SVN_ERR_FS_GENERAL, NULL,
-       "failed to find tm on revision %" SVN_REVNUM_T_FMT, rev);
-
-  SVN_ERR (svn_time_from_cstring (tm, date_str->data, pool));
-
-  return SVN_NO_ERROR;
-}
-
-
-svn_error_t *
-svn_repos_dated_revision (svn_revnum_t *revision,
-                          svn_repos_t *repos,
-                          apr_time_t tm,
-                          apr_pool_t *pool)
-{
-  svn_revnum_t rev_mid, rev_top, rev_bot, rev_latest;
-  apr_time_t this_time;
-  svn_fs_t *fs = repos->fs;
-
-  /* Initialize top and bottom values of binary search. */
-  SVN_ERR (svn_fs_youngest_rev (&rev_latest, fs, pool));
-  rev_bot = 0;
-  rev_top = rev_latest;
-
-  while (rev_bot <= rev_top)
-    {
-      rev_mid = (rev_top + rev_bot) / 2;
-      SVN_ERR (get_time (&this_time, fs, rev_mid, pool));
-      
-      if (this_time > tm)/* we've overshot */
-        {
-          apr_time_t previous_time;
-
-          if ((rev_mid - 1) < 0)
-            {
-              *revision = 0;
-              break;
-            }
-
-          /* see if time falls between rev_mid and rev_mid-1: */
-          SVN_ERR (get_time (&previous_time, fs, rev_mid - 1, pool));
-          if (previous_time <= tm)
-            {
-              *revision = rev_mid - 1;
-              break;
-            }
-
-          rev_top = rev_mid - 1;
-        }
-
-      else if (this_time < tm) /* we've undershot */
-        {
-          apr_time_t next_time;
-
-          if ((rev_mid + 1) > rev_latest)
-            {
-              *revision = rev_latest;
-              break;
-            }
-          
-          /* see if time falls between rev_mid and rev_mid+1: */
-          SVN_ERR (get_time (&next_time, fs, rev_mid + 1, pool));
-          if (next_time > tm)
-            {
-              *revision = rev_mid;
-              break;
-            }
-
-          rev_bot = rev_mid + 1;
-        }
-
-      else
-        {
-          *revision = rev_mid;  /* exact match! */
-          break;
-        }
-    }
-
-  return SVN_NO_ERROR;
-}
-
-
-svn_error_t *
-svn_repos_get_committed_info (svn_revnum_t *committed_rev,
-                              const char **committed_date,
-                              const char **last_author,
-                              svn_fs_root_t *root,
-                              const char *path,
-                              apr_pool_t *pool)
-{
-  svn_fs_t *fs = svn_fs_root_fs (root);
-
-  /* ### It might be simpler just to declare that revision
-     properties have char * (i.e., UTF-8) values, not arbitrary
-     binary values, hmmm. */
-  svn_string_t *committed_date_s, *last_author_s;
-  
-  /* Get the CR field out of the node's skel. */
-  SVN_ERR (svn_fs_node_created_rev (committed_rev, root, path, pool));
-
-  /* Get the date property of this revision. */
-  SVN_ERR (svn_fs_revision_prop (&committed_date_s, fs, *committed_rev,
-                                 SVN_PROP_REVISION_DATE, pool));
-
-  /* Get the author property of this revision. */
-  SVN_ERR (svn_fs_revision_prop (&last_author_s, fs, *committed_rev,
-                                 SVN_PROP_REVISION_AUTHOR, pool));
-
-  *committed_date = committed_date_s ? committed_date_s->data : NULL;
-  *last_author = last_author_s ? last_author_s->data : NULL;
-  
-  return SVN_NO_ERROR;
-}
->>>>>>> 568fa1e5
+}