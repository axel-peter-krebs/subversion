--- conflicted
+++ resolved
@@ -57,31 +57,9 @@
       /* We can't relocate beyond the repository root, but the user is allowed
          to specify a redundant part of the fs path in from and to, but only
          if this part is identical in both strings. */
-<<<<<<< HEAD
-      apr_size_t repos_len = strlen (entry->repos);
-           
-      if (from_len > repos_len)
-        {
-          apr_size_t to_len = strlen (to);
-          apr_size_t fs_path_len = from_len - repos_len;
-          if (to_len < fs_path_len
-              || strncmp (from + repos_len, to + (to_len - fs_path_len),
-                         fs_path_len) != 0)
-            return svn_error_create (SVN_ERR_WC_INVALID_RELOCATION, NULL,
-                                     _("Relocate can only change the "
-                                       "repository part of an URL"));
-          /* Since the fs path part is redundant, we don't need to change
-             that part anyway, and the below code depends on this. */
-          from_len = repos_len;
-          to = apr_pstrndup (pool, to, to_len - fs_path_len);
-        }
-
-      if (strncmp (from, entry->repos, from_len) == 0)
-=======
       apr_size_t repos_len = strlen(entry->repos);
            
       if (from_len >= repos_len)
->>>>>>> c2b624c0
         {
           apr_size_t to_len = strlen(to);
           apr_size_t fs_path_len = from_len - repos_len;
