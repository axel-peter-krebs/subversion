--- conflicted
+++ resolved
@@ -285,161 +285,6 @@
   return SVN_NO_ERROR;
 }
 
-<<<<<<< HEAD
-
-#ifdef NOT_USED_YET
-
-/**
- * Parse the string at *STR as an revision and save the result in
- * *OPT_REV.  After returning successfully, *STR points at next
- * character in *STR where further parsing can be done.
- */
-static svn_error_t *
-string_to_opt_revision(svn_opt_revision_t *opt_rev,
-                       const char **str,
-                       apr_pool_t *pool)
-{
-  const char *s = *str;
-
-  SVN_ERR_ASSERT(opt_rev);
-
-  while (*s && *s != ':')
-    ++s;
-
-  /* Should not find a \0. */
-  if (!*s)
-    return svn_error_createf
-      (SVN_ERR_INCORRECT_PARAMS, NULL,
-       _("Found an unexpected \\0 in the file external '%s'"), *str);
-
-  if (0 == strncmp(*str, "HEAD:", 5))
-    {
-      opt_rev->kind = svn_opt_revision_head;
-    }
-  else
-    {
-      svn_revnum_t rev;
-      const char *endptr;
-
-      SVN_ERR(svn_revnum_parse(&rev, *str, &endptr));
-      SVN_ERR_ASSERT(endptr == s);
-      opt_rev->kind = svn_opt_revision_number;
-      opt_rev->value.number = rev;
-    }
-
-  *str = s + 1;
-
-  return SVN_NO_ERROR;
-}
-
-/**
- * Given a revision, return a string for the revision, either "HEAD"
- * or a string representation of the revision value.  All other
- * revision kinds return an error.
- */
-static svn_error_t *
-opt_revision_to_string(const char **str,
-                       const char *path,
-                       const svn_opt_revision_t *rev,
-                       apr_pool_t *pool)
-{
-  switch (rev->kind)
-    {
-    case svn_opt_revision_head:
-      *str = apr_pstrmemdup(pool, "HEAD", 4);
-      break;
-    case svn_opt_revision_number:
-      *str = apr_itoa(pool, rev->value.number);
-      break;
-    default:
-      return svn_error_createf
-        (SVN_ERR_INCORRECT_PARAMS, NULL,
-         _("Illegal file external revision kind %d for path '%s'"),
-         rev->kind, path);
-      break;
-    }
-
-  return SVN_NO_ERROR;
-}
-
-/* Parse a file external specification in the NULL terminated STR and
-   place the path in PATH_RESULT, the peg revision in PEG_REV_RESULT
-   and revision number in REV_RESULT.  STR may be NULL, in which case
-   PATH_RESULT will be set to NULL and both PEG_REV_RESULT and
-   REV_RESULT set to svn_opt_revision_unspecified.
-
-   The format that is read is the same as a working-copy path with a
-   peg revision; see svn_opt_parse_path(). */
-static svn_error_t *
-unserialize_file_external(const char **path_result,
-                          svn_opt_revision_t *peg_rev_result,
-                          svn_opt_revision_t *rev_result,
-                          const char *str,
-                          apr_pool_t *pool)
-{
-  if (str)
-    {
-      svn_opt_revision_t peg_rev;
-      svn_opt_revision_t op_rev;
-      const char *s = str;
-
-      SVN_ERR(string_to_opt_revision(&peg_rev, &s, pool));
-      SVN_ERR(string_to_opt_revision(&op_rev, &s, pool));
-
-      *path_result = apr_pstrdup(pool, s);
-      *peg_rev_result = peg_rev;
-      *rev_result = op_rev;
-    }
-  else
-    {
-      *path_result = NULL;
-      peg_rev_result->kind = svn_opt_revision_unspecified;
-      rev_result->kind = svn_opt_revision_unspecified;
-    }
-
-  return SVN_NO_ERROR;
-}
-
-
-/* Serialize into STR the file external path, peg revision number and
-   the operative revision number into a format that
-   unserialize_file_external() can parse.  The format is
-     %{peg_rev}:%{rev}:%{path}
-   where a rev will either be HEAD or the string revision number.  If
-   PATH is NULL then STR will be set to NULL.  This method writes to a
-   string instead of a svn_stringbuf_t so that the string can be
-   protected by write_str(). */
-static svn_error_t *
-serialize_file_external(const char **str,
-                        const char *path,
-                        const svn_opt_revision_t *peg_rev,
-                        const svn_opt_revision_t *rev,
-                        apr_pool_t *pool)
-{
-  const char *s;
-
-  if (path)
-    {
-      const char *s1;
-      const char *s2;
-
-      SVN_ERR(opt_revision_to_string(&s1, path, peg_rev, pool));
-      SVN_ERR(opt_revision_to_string(&s2, path, rev, pool));
-
-      s = apr_pstrcat(pool, s1, ":", s2, ":", path, NULL);
-    }
-  else
-    s = NULL;
-
-  *str = s;
-
-  return SVN_NO_ERROR;
-}
-
-#endif /* NOT_USED_YET */
-=======
->>>>>>> 4c19ddbe
-
 
 svn_error_t *
 svn_wc__atts_to_entry(svn_wc_entry_t **new_entry,
@@ -746,7 +591,6 @@
     {
       *modify_flags |= SVN_WC__ENTRY_MODIFY_LOCK_OWNER;
       entry->lock_owner = apr_pstrdup(pool, entry->lock_owner);
-<<<<<<< HEAD
     }
 
   /* lock comment. */
@@ -839,66 +683,6 @@
 }
 
 
-/* Resolve any missing information in ENTRIES by deducing from the
-   directory's own entry (which must already be present in ENTRIES). */
-static svn_error_t *
-resolve_to_defaults(apr_hash_t *entries,
-                    apr_pool_t *pool)
-{
-  apr_hash_index_t *hi;
-  svn_wc_entry_t *default_entry
-    = apr_hash_get(entries, SVN_WC_ENTRY_THIS_DIR, APR_HASH_KEY_STRING);
-
-  /* First check the dir's own entry for consistency. */
-  if (! default_entry)
-    return svn_error_create(SVN_ERR_ENTRY_NOT_FOUND,
-                            NULL,
-                            _("Missing default entry"));
-
-  if (default_entry->revision == SVN_INVALID_REVNUM)
-    return svn_error_create(SVN_ERR_ENTRY_MISSING_REVISION,
-                            NULL,
-                            _("Default entry has no revision number"));
-
-  if (! default_entry->url)
-    return svn_error_create(SVN_ERR_ENTRY_MISSING_URL,
-                            NULL,
-                            _("Default entry is missing URL"));
-
-
-  /* Then use it to fill in missing information in other entries. */
-  for (hi = apr_hash_first(pool, entries); hi; hi = apr_hash_next(hi))
-    {
-      void *val;
-      svn_wc_entry_t *this_entry;
-
-      apr_hash_this(hi, NULL, NULL, &val);
-      this_entry = val;
-
-      if (this_entry == default_entry)
-        /* THIS_DIR already has all the information it can possibly
-           have.  */
-        continue;
-
-      if (this_entry->kind == svn_node_dir)
-        /* Entries that are directories have everything but their
-           name, kind, and state stored in the THIS_DIR entry of the
-           directory itself.  However, we are disallowing the perusing
-           of any entries outside of the current entries file.  If a
-           caller wants more info about a directory, it should look in
-           the entries file in the directory.  */
-        continue;
-
-      if (this_entry->kind == svn_node_file)
-        /* For file nodes that do not explicitly have their ancestry
-           stated, this can be derived from the default entry of the
-           directory in which those files reside.  */
-        take_from_entry(default_entry, this_entry, pool);
-    }
-
-  return SVN_NO_ERROR;
-}
-
 /* Select all the rows from base_node table in WC_DB and put them into *NODES,
    allocated in RESULT_POOL. */
 static svn_error_t *
@@ -1377,6 +1161,10 @@
   svn_wc__adm_access_set_entries(adm_access, TRUE, entries);
 
   return SVN_NO_ERROR;
+
+#ifdef FROM_TRUNK
+  return svn_wc__read_entries_old(adm_access, scratch_pool);
+#endif
 }
 
 /* For non-directory PATHs full entry information is obtained by reading
@@ -1774,148 +1562,8 @@
     {
       working_node = MAYBE_ALLOC(working_node, scratch_pool);
       working_node->tree_conflict_data = entry->tree_conflict_data;
-=======
-    }
-
-  /* lock comment. */
-  entry->lock_comment = apr_hash_get(atts, SVN_WC__ENTRY_ATTR_LOCK_COMMENT,
-                                     APR_HASH_KEY_STRING);
-  if (entry->lock_comment)
-    {
-      *modify_flags |= SVN_WC__ENTRY_MODIFY_LOCK_COMMENT;
-      entry->lock_comment = apr_pstrdup(pool, entry->lock_comment);
-    }
-
-  /* lock creation date. */
-  {
-    const char *cdate_str =
-      apr_hash_get(atts, SVN_WC__ENTRY_ATTR_LOCK_CREATION_DATE,
-                   APR_HASH_KEY_STRING);
-    if (cdate_str)
-      {
-        SVN_ERR(svn_time_from_cstring(&entry->lock_creation_date,
-                                      cdate_str, pool));
-        *modify_flags |= SVN_WC__ENTRY_MODIFY_LOCK_CREATION_DATE;
-      }
-  }
-
-  /* Note: if there are attributes for the (deprecated) has_props,
-     has_prop_mods, cachable_props, or present_props, then we're just
-     going to ignore them. */
-
-  /* Translated size */
-  {
-    const char *val
-      = apr_hash_get(atts,
-                     SVN_WC__ENTRY_ATTR_WORKING_SIZE,
-                     APR_HASH_KEY_STRING);
-    if (val)
-      {
-        if (strcmp(val, SVN_WC__WORKING_SIZE_WC) == 0)
-          {
-            /* Special case (same as the timestamps); ignore here
-               these will be handled elsewhere */
-          }
-        else
-          /* Cast to off_t; it's safe: we put in an off_t to start with... */
-          entry->working_size = (apr_off_t)apr_strtoi64(val, NULL, 0);
-
-        *modify_flags |= SVN_WC__ENTRY_MODIFY_WORKING_SIZE;
-      }
-  }
-
-  *new_entry = entry;
-  return SVN_NO_ERROR;
-}
-
-
-/* Is the entry in a 'hidden' state in the sense of the 'show_hidden'
- * switches on svn_wc_entries_read(), svn_wc_walk_entries*(), etc.? */
-static svn_boolean_t
-entry_is_hidden(const svn_wc_entry_t *entry)
-{
-  return ((entry->deleted && entry->schedule != svn_wc_schedule_add)
-          || entry->absent);
-}
-
-
-/* Use entry SRC to fill in blank portions of entry DST.  SRC itself
-   may not have any blanks, of course.
-   Typically, SRC is a parent directory's own entry, and DST is some
-   child in that directory. */
-static void
-take_from_entry(svn_wc_entry_t *src, svn_wc_entry_t *dst, apr_pool_t *pool)
-{
-  /* Inherits parent's revision if doesn't have a revision of one's
-     own, unless this is a subdirectory. */
-  if ((dst->revision == SVN_INVALID_REVNUM) && (dst->kind != svn_node_dir))
-    dst->revision = src->revision;
-
-  /* Inherits parent's url if doesn't have a url of one's own. */
-  if (! dst->url)
-    dst->url = svn_path_url_add_component2(src->url, dst->name, pool);
-
-  if (! dst->repos)
-    dst->repos = src->repos;
-
-  if ((! dst->uuid)
-      && (! ((dst->schedule == svn_wc_schedule_add)
-             || (dst->schedule == svn_wc_schedule_replace))))
-    {
-      dst->uuid = src->uuid;
-    }
-}
-
-
-
-/* Fill the entries cache in ADM_ACCESS. The full hash cache will be
-   populated.  POOL is used for local memory allocation, the access baton
-   pool is used for the cache. */
-static svn_error_t *
-read_entries(svn_wc_adm_access_t *adm_access,
-             apr_pool_t *scratch_pool)
-{
-  return svn_wc__read_entries_old(adm_access, scratch_pool);
-}
-
-/* For non-directory PATHs full entry information is obtained by reading
- * the entries for the parent directory of PATH and then extracting PATH's
- * entry.  If PATH is a directory then only abrieviated information is
- * available in the parent directory, more complete information is
- * available by reading the entries for PATH itself.
- *
- * Note: There is one bit of information about directories that is only
- * available in the parent directory, that is the "deleted" state.  If PATH
- * is a versioned directory then the "deleted" state information will not
- * be returned in ENTRY.  This means some bits of the code (e.g. revert)
- * need to obtain it by directly extracting the directory entry from the
- * parent directory's entries.  I wonder if this function should handle
- * that?
- */
-svn_error_t *
-svn_wc_entry(const svn_wc_entry_t **entry,
-             const char *path,
-             svn_wc_adm_access_t *adm_access,
-             svn_boolean_t show_hidden,
-             apr_pool_t *pool)
-{
-  const char *entry_name;
-  svn_wc_adm_access_t *dir_access;
-
-  SVN_ERR(svn_wc__adm_retrieve_internal(&dir_access, adm_access, path, pool));
-  if (! dir_access)
-    {
-      const char *dir_path, *base_name;
-      svn_path_split(path, &dir_path, &base_name, pool);
-      SVN_ERR(svn_wc__adm_retrieve_internal(&dir_access, adm_access, dir_path,
-                                            pool));
-      entry_name = base_name;
->>>>>>> 4c19ddbe
-    }
-  else
-    entry_name = SVN_WC_ENTRY_THIS_DIR;
-
-<<<<<<< HEAD
+    }
+
   /* Insert the base node. */
   if (base_node)
     {
@@ -1967,19 +1615,6 @@
 
       SVN_ERR(insert_base_node(wc_db, base_node, scratch_pool));
     }
-=======
-  if (dir_access)
-    {
-      apr_hash_t *entries;
-      SVN_ERR(svn_wc_entries_read(&entries, dir_access, show_hidden, pool));
-      *entry = apr_hash_get(entries, entry_name, APR_HASH_KEY_STRING);
-    }
-  else
-    *entry = NULL;
-
-  return SVN_NO_ERROR;
-}
->>>>>>> 4c19ddbe
 
   /* Insert the working node. */
   if (working_node)
@@ -1989,7 +1624,6 @@
       working_node->parent_relpath = "";
       working_node->depth = entry->depth;
 
-<<<<<<< HEAD
       if (entry->kind == svn_node_dir)
         working_node->checksum = NULL;
       else
@@ -2093,54 +1727,6 @@
     }
 
   svn_pool_destroy(iterpool);
-=======
-svn_error_t *
-svn_wc__entry_versioned_internal(const svn_wc_entry_t **entry,
-                                 const char *path,
-                                 svn_wc_adm_access_t *adm_access,
-                                 svn_boolean_t show_hidden,
-                                 const char *caller_filename,
-                                 int caller_lineno,
-                                 apr_pool_t *pool)
-{
-  SVN_ERR(svn_wc_entry(entry, path, adm_access, show_hidden, pool));
-
-  if (! *entry)
-    {
-      svn_error_t *err
-        = svn_error_createf(SVN_ERR_ENTRY_NOT_FOUND, NULL,
-                            _("'%s' is not under version control"),
-                            svn_path_local_style(path, pool));
-
-      err->file = caller_filename;
-      err->line = caller_lineno;
-      return err;
-    }
-
-  return SVN_NO_ERROR;
-}
-
-
-svn_error_t *
-svn_wc_entries_read(apr_hash_t **entries,
-                    svn_wc_adm_access_t *adm_access,
-                    svn_boolean_t show_hidden,
-                    apr_pool_t *pool)
-{
-  apr_hash_t *new_entries;
-
-  new_entries = svn_wc__adm_access_entries(adm_access, show_hidden, pool);
-  if (! new_entries)
-    {
-      /* Ask for the deleted entries because most operations request them
-         at some stage, getting them now avoids a second file parse. */
-      SVN_ERR(read_entries(adm_access, pool));
-
-      new_entries = svn_wc__adm_access_entries(adm_access, show_hidden, pool);
-    }
-
-  *entries = new_entries;
->>>>>>> 4c19ddbe
   return SVN_NO_ERROR;
 }
 
@@ -2149,7 +1735,6 @@
                       svn_wc_adm_access_t *adm_access,
                       apr_pool_t *pool)
 {
-<<<<<<< HEAD
   svn_sqlite__db_t *wc_db;
   const svn_wc_entry_t *this_dir;
   struct entries_write_txn_baton ewtb;
@@ -2183,9 +1768,10 @@
   svn_wc__adm_access_set_entries(adm_access, FALSE, NULL);
 
   return SVN_NO_ERROR;
-=======
+
+#ifdef FROM_TRUNK
   return svn_wc__entries_write_old(entries, adm_access, pool);
->>>>>>> 4c19ddbe
+#endif
 }
 
 
@@ -2339,12 +1925,9 @@
                              ? apr_pstrdup(pool, entry->changelist)
                              : NULL);
 
-<<<<<<< HEAD
-=======
   /* has-props, prop-mods, cachable-props, and present-props are deprecated,
      so we do not copy them. */
 
->>>>>>> 4c19ddbe
   if (modify_flags & SVN_WC__ENTRY_MODIFY_KEEP_LOCAL)
     cur_entry->keep_local = entry->keep_local;
 
@@ -3014,7 +2597,6 @@
                  || depth == svn_depth_immediates
                  || depth == svn_depth_infinity);
 
-<<<<<<< HEAD
   /* Check that the entries sqlite database does not yet exist. */
   SVN_ERR(svn_io_check_path(wc_db_path, &kind, pool));
   if (kind != svn_node_none)
@@ -3035,39 +2617,6 @@
   itb.depth = depth;
   itb.scratch_pool = pool;
   return svn_sqlite__with_transaction(wc_db, init_body, &itb);
-=======
-  /* Create the entries file, which must not exist prior to this. */
-  SVN_ERR(svn_wc__open_adm_writable(&stream, &temp_file_path,
-                                    path, SVN_WC__ADM_ENTRIES, pool, pool));
-
-  /* Add an entry for the dir itself.  The directory has no name.  It
-     might have a UUID, but otherwise only the revision and default
-     ancestry are present as XML attributes, and possibly an
-     'incomplete' flag if the revnum is > 0. */
-
-  entry->kind = svn_node_dir;
-  entry->url = url;
-  entry->revision = initial_rev;
-  entry->uuid = uuid;
-  entry->repos = repos;
-  entry->depth = depth;
-  if (initial_rev > 0)
-    entry->incomplete = TRUE;
-
-  SVN_ERR(svn_wc__write_entry_old(accum, entry, SVN_WC_ENTRY_THIS_DIR, entry,
-                                  pool));
-
-  len = accum->len;
-  SVN_ERR_W(svn_stream_write(stream, accum->data, &len),
-            apr_psprintf(pool,
-                         _("Error writing entries file for '%s'"),
-                         svn_path_local_style(path, pool)));
-
-  /* Now we have a `entries' file with exactly one entry, an entry
-     for this dir.  Close the file and sync it up. */
-  return svn_wc__close_adm_stream(stream, temp_file_path, path,
-                                  SVN_WC__ADM_ENTRIES, pool);
->>>>>>> 4c19ddbe
 }
 
 
