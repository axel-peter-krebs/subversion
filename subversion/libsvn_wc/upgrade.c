/*
 * upgrade.c:  routines for upgrading a working copy
 *
 * ====================================================================
 *    Licensed to the Apache Software Foundation (ASF) under one
 *    or more contributor license agreements.  See the NOTICE file
 *    distributed with this work for additional information
 *    regarding copyright ownership.  The ASF licenses this file
 *    to you under the Apache License, Version 2.0 (the
 *    "License"); you may not use this file except in compliance
 *    with the License.  You may obtain a copy of the License at
 *
 *      http://www.apache.org/licenses/LICENSE-2.0
 *
 *    Unless required by applicable law or agreed to in writing,
 *    software distributed under the License is distributed on an
 *    "AS IS" BASIS, WITHOUT WARRANTIES OR CONDITIONS OF ANY
 *    KIND, either express or implied.  See the License for the
 *    specific language governing permissions and limitations
 *    under the License.
 * ====================================================================
 */

#include <apr_pools.h>

#include "svn_types.h"
#include "svn_pools.h"
#include "svn_dirent_uri.h"
#include "svn_path.h"
#include "svn_hash.h"
#include "svn_version.h"

#include "wc.h"
#include "adm_files.h"
#include "conflicts.h"
#include "entries.h"
#include "wc_db.h"
#include "tree_conflicts.h"
#include "wc-queries.h"  /* for STMT_*  */
#include "workqueue.h"
#include "token-map.h"

#include "svn_private_config.h"
#include "private/svn_wc_private.h"
#include "private/svn_sqlite.h"
#include "private/svn_token.h"

/* WC-1.0 administrative area extensions */
#define SVN_WC__BASE_EXT      ".svn-base" /* for text and prop bases */
#define SVN_WC__WORK_EXT      ".svn-work" /* for working propfiles */
#define SVN_WC__REVERT_EXT    ".svn-revert" /* for reverting a replaced
                                               file */

/* Old locations for storing "wcprops" (aka "dav cache").  */
#define WCPROPS_SUBDIR_FOR_FILES "wcprops"
#define WCPROPS_FNAME_FOR_DIR "dir-wcprops"
#define WCPROPS_ALL_DATA "all-wcprops"

/* Old property locations. */
#define PROPS_SUBDIR "props"
#define PROP_BASE_SUBDIR "prop-base"
#define PROP_BASE_FOR_DIR "dir-prop-base"
#define PROP_REVERT_FOR_DIR "dir-prop-revert"
#define PROP_WORKING_FOR_DIR "dir-props"

/* Old textbase location. */
#define TEXT_BASE_SUBDIR "text-base"

#define TEMP_DIR "tmp"

/* Old data files that we no longer need/use.  */
#define ADM_README "README.txt"
#define ADM_EMPTY_FILE "empty-file"
#define ADM_LOG "log"
#define ADM_LOCK "lock"

/* New pristine location */
#define PRISTINE_STORAGE_RELPATH "pristine"
#define PRISTINE_STORAGE_EXT ".svn-base"
/* Number of characters in a pristine file basename, in WC format <= 28. */
#define PRISTINE_BASENAME_OLD_LEN 40
#define SDB_FILE  "wc.db"


/* Read the properties from the file at PROPFILE_ABSPATH, returning them
   as a hash in *PROPS. If the propfile is NOT present, then NULL will
   be returned in *PROPS.  */
static svn_error_t *
read_propfile(apr_hash_t **props,
              const char *propfile_abspath,
              apr_pool_t *result_pool,
              apr_pool_t *scratch_pool)
{
  svn_error_t *err;
  svn_stream_t *stream;
  apr_finfo_t finfo;

  err = svn_io_stat(&finfo, propfile_abspath, APR_FINFO_SIZE, scratch_pool);

  if (err
      && (APR_STATUS_IS_ENOENT(err->apr_err)
          || SVN__APR_STATUS_IS_ENOTDIR(err->apr_err)))
    {
      svn_error_clear(err);

      /* The propfile was not there. Signal with a NULL.  */
      *props = NULL;
      return SVN_NO_ERROR;
    }
  else
    SVN_ERR(err);

  /* A 0-bytes file signals an empty property list.
     (mostly used for revert-props) */
  if (finfo.size == 0)
    {
      *props = apr_hash_make(result_pool);
      return SVN_NO_ERROR;
    }

  SVN_ERR(svn_stream_open_readonly(&stream, propfile_abspath,
                                   scratch_pool, scratch_pool));

  /* ### does this function need to be smarter? will we see zero-length
     ### files? see props.c::load_props(). there may be more work here.
     ### need a historic analysis of 1.x property storage. what will we
     ### actually run into?  */

  /* ### loggy_write_properties() and immediate_install_props() write
     ### zero-length files for "no props", so we should be a bit smarter
     ### in here.  */

  /* ### should we be forgiving in here? I say "no". if we can't be sure,
     ### then we could effectively corrupt the local working copy.  */

  *props = apr_hash_make(result_pool);
  SVN_ERR(svn_hash_read2(*props, stream, SVN_HASH_TERMINATOR, result_pool));

  return svn_error_trace(svn_stream_close(stream));
}


/* Read one proplist (allocated from RESULT_POOL) from STREAM, and place it
   into ALL_WCPROPS at NAME.  */
static svn_error_t *
read_one_proplist(apr_hash_t *all_wcprops,
                  const char *name,
                  svn_stream_t *stream,
                  apr_pool_t *result_pool,
                  apr_pool_t *scratch_pool)
{
  apr_hash_t *proplist;

  proplist = apr_hash_make(result_pool);
  SVN_ERR(svn_hash_read2(proplist, stream, SVN_HASH_TERMINATOR, result_pool));
  svn_hash_sets(all_wcprops, name, proplist);

  return SVN_NO_ERROR;
}


/* Read the wcprops from all the files in the admin area of DIR_ABSPATH,
   returning them in *ALL_WCPROPS. Results are allocated in RESULT_POOL,
   and temporary allocations are performed in SCRATCH_POOL.  */
static svn_error_t *
read_many_wcprops(apr_hash_t **all_wcprops,
                  const char *dir_abspath,
                  apr_pool_t *result_pool,
                  apr_pool_t *scratch_pool)
{
  const char *propfile_abspath;
  apr_hash_t *wcprops;
  apr_hash_t *dirents;
  const char *props_dir_abspath;
  apr_pool_t *iterpool = svn_pool_create(scratch_pool);
  apr_hash_index_t *hi;

  *all_wcprops = apr_hash_make(result_pool);

  /* First, look at dir-wcprops. */
  propfile_abspath = svn_wc__adm_child(dir_abspath, WCPROPS_FNAME_FOR_DIR,
                                       scratch_pool);
  SVN_ERR(read_propfile(&wcprops, propfile_abspath, result_pool, iterpool));
  if (wcprops != NULL)
    svn_hash_sets(*all_wcprops, SVN_WC_ENTRY_THIS_DIR, wcprops);

  props_dir_abspath = svn_wc__adm_child(dir_abspath, WCPROPS_SUBDIR_FOR_FILES,
                                        scratch_pool);

  /* Now walk the wcprops directory. */
  SVN_ERR(svn_io_get_dirents3(&dirents, props_dir_abspath, TRUE,
                              scratch_pool, scratch_pool));

  for (hi = apr_hash_first(scratch_pool, dirents);
       hi;
       hi = apr_hash_next(hi))
    {
      const char *name = apr_hash_this_key(hi);

      svn_pool_clear(iterpool);

      propfile_abspath = svn_dirent_join(props_dir_abspath, name, iterpool);

      SVN_ERR(read_propfile(&wcprops, propfile_abspath,
                            result_pool, iterpool));
      SVN_ERR_ASSERT(wcprops != NULL);
      svn_hash_sets(*all_wcprops, apr_pstrdup(result_pool, name), wcprops);
    }

  svn_pool_destroy(iterpool);
  return SVN_NO_ERROR;
}


/* For wcprops stored in a single file in this working copy, read that
   file and return it in *ALL_WCPROPS, allocated in RESULT_POOL.   Use
   SCRATCH_POOL for temporary allocations. */
static svn_error_t *
read_wcprops(apr_hash_t **all_wcprops,
             const char *dir_abspath,
             apr_pool_t *result_pool,
             apr_pool_t *scratch_pool)
{
  svn_stream_t *stream;
  svn_error_t *err;

  *all_wcprops = apr_hash_make(result_pool);

  err = svn_wc__open_adm_stream(&stream, dir_abspath,
                                WCPROPS_ALL_DATA,
                                scratch_pool, scratch_pool);

  /* A non-existent file means there are no props. */
  if (err && APR_STATUS_IS_ENOENT(err->apr_err))
    {
      svn_error_clear(err);
      return SVN_NO_ERROR;
    }
  SVN_ERR(err);

  /* Read the proplist for THIS_DIR. */
  SVN_ERR(read_one_proplist(*all_wcprops, SVN_WC_ENTRY_THIS_DIR, stream,
                            result_pool, scratch_pool));

  /* And now, the children. */
  while (1729)
    {
      svn_stringbuf_t *line;
      svn_boolean_t eof;

      SVN_ERR(svn_stream_readline(stream, &line, "\n", &eof, result_pool));
      if (eof)
        {
          if (line->len > 0)
            return svn_error_createf
              (SVN_ERR_WC_CORRUPT, NULL,
               _("Missing end of line in wcprops file for '%s'"),
               svn_dirent_local_style(dir_abspath, scratch_pool));
          break;
        }
      SVN_ERR(read_one_proplist(*all_wcprops, line->data, stream,
                                result_pool, scratch_pool));
    }

  return svn_error_trace(svn_stream_close(stream));
}

/* Return in CHILDREN, the list of all 1.6 versioned subdirectories
   which also exist on disk as directories.

   If DELETE_DIR is not NULL set *DELETE_DIR to TRUE if the directory
   should be deleted after migrating to WC-NG, otherwise to FALSE.

   If SKIP_MISSING is TRUE, don't add missing or obstructed subdirectories
   to the list of children.
   */
static svn_error_t *
get_versioned_subdirs(apr_array_header_t **children,
                      svn_boolean_t *delete_dir,
                      const char *dir_abspath,
                      svn_boolean_t skip_missing,
                      apr_pool_t *result_pool,
                      apr_pool_t *scratch_pool)
{
  apr_pool_t *iterpool = svn_pool_create(scratch_pool);
  apr_hash_t *entries;
  apr_hash_index_t *hi;
  svn_wc_entry_t *this_dir = NULL;

  *children = apr_array_make(result_pool, 10, sizeof(const char *));

  SVN_ERR(svn_wc__read_entries_old(&entries, dir_abspath,
                                   scratch_pool, iterpool));
  for (hi = apr_hash_first(scratch_pool, entries);
       hi;
       hi = apr_hash_next(hi))
    {
      const char *name = apr_hash_this_key(hi);
      const svn_wc_entry_t *entry = apr_hash_this_val(hi);
      const char *child_abspath;
      svn_boolean_t hidden;

      /* skip "this dir"  */
      if (*name == '\0')
        {
          this_dir = apr_hash_this_val(hi);
          continue;
        }
      else if (entry->kind != svn_node_dir)
        continue;

      svn_pool_clear(iterpool);

      /* If a directory is 'hidden' skip it as subdir */
      SVN_ERR(svn_wc__entry_is_hidden(&hidden, entry));
      if (hidden)
        continue;

      child_abspath = svn_dirent_join(dir_abspath, name, scratch_pool);

      if (skip_missing)
        {
          svn_node_kind_t kind;
          SVN_ERR(svn_io_check_path(child_abspath, &kind, scratch_pool));

          if (kind != svn_node_dir)
            continue;
        }

      APR_ARRAY_PUSH(*children, const char *) = apr_pstrdup(result_pool,
                                                            child_abspath);
    }

  svn_pool_destroy(iterpool);

  if (delete_dir != NULL)
    {
      *delete_dir = (this_dir != NULL)
                     && (this_dir->schedule == svn_wc_schedule_delete)
                     && ! this_dir->keep_local;
    }

  return SVN_NO_ERROR;
}


/* Return in CHILDREN the names of all versioned *files* in SDB that
   are children of PARENT_RELPATH.  These files' existence on disk is
   not tested.

   This set of children is intended for property upgrades.
   Subdirectory's properties exist in the subdirs.

   Note that this uses just the SDB to locate children, which means
   that the children must have been upgraded to wc-ng format. */
static svn_error_t *
get_versioned_files(const apr_array_header_t **children,
                    const char *parent_relpath,
                    svn_sqlite__db_t *sdb,
                    apr_int64_t wc_id,
                    apr_pool_t *result_pool,
                    apr_pool_t *scratch_pool)
{
  svn_sqlite__stmt_t *stmt;
  apr_array_header_t *child_names;
  svn_boolean_t have_row;

  /* ### just select 'file' children. do we need 'symlink' in the future?  */
  SVN_ERR(svn_sqlite__get_statement(&stmt, sdb, STMT_SELECT_ALL_FILES));
  SVN_ERR(svn_sqlite__bindf(stmt, "is", wc_id, parent_relpath));

  /* ### 10 is based on Subversion's average of 8.5 files per versioned
     ### directory in its repository. maybe use a different value? or
     ### count rows first?  */
  child_names = apr_array_make(result_pool, 10, sizeof(const char *));

  SVN_ERR(svn_sqlite__step(&have_row, stmt));
  while (have_row)
    {
      const char *local_relpath = svn_sqlite__column_text(stmt, 0,
                                                          result_pool);

      APR_ARRAY_PUSH(child_names, const char *)
        = svn_relpath_basename(local_relpath, result_pool);

      SVN_ERR(svn_sqlite__step(&have_row, stmt));
    }

  *children = child_names;

  return svn_error_trace(svn_sqlite__reset(stmt));
}


/* Return the path of the old-school administrative lock file
   associated with LOCAL_DIR_ABSPATH, allocated from RESULT_POOL. */
static const char *
build_lockfile_path(const char *local_dir_abspath,
                    apr_pool_t *result_pool)
{
  return svn_dirent_join_many(result_pool,
                              local_dir_abspath,
                              svn_wc_get_adm_dir(result_pool),
                              ADM_LOCK,
                              SVN_VA_NULL);
}


/* Create a physical lock file in the admin directory for ABSPATH.  */
static svn_error_t *
create_physical_lock(const char *abspath, apr_pool_t *scratch_pool)
{
  const char *lock_abspath = build_lockfile_path(abspath, scratch_pool);
  svn_error_t *err;
  apr_file_t *file;

  err = svn_io_file_open(&file, lock_abspath,
                         APR_WRITE | APR_CREATE | APR_EXCL,
                         APR_OS_DEFAULT,
                         scratch_pool);

  if (err && APR_STATUS_IS_EEXIST(err->apr_err))
    {
      /* Congratulations, we just stole a physical lock from somebody */
      svn_error_clear(err);
      return SVN_NO_ERROR;
    }

  return svn_error_trace(err);
}


/* Wipe out all the obsolete files/dirs from the administrative area.  */
static void
wipe_obsolete_files(const char *wcroot_abspath, apr_pool_t *scratch_pool)
{
  /* Zap unused files.  */
  svn_error_clear(svn_io_remove_file2(
                    svn_wc__adm_child(wcroot_abspath,
                                      SVN_WC__ADM_FORMAT,
                                      scratch_pool),
                    TRUE, scratch_pool));
  svn_error_clear(svn_io_remove_file2(
                    svn_wc__adm_child(wcroot_abspath,
                                      SVN_WC__ADM_ENTRIES,
                                      scratch_pool),
                    TRUE, scratch_pool));
  svn_error_clear(svn_io_remove_file2(
                    svn_wc__adm_child(wcroot_abspath,
                                      ADM_EMPTY_FILE,
                                      scratch_pool),
                    TRUE, scratch_pool));
  svn_error_clear(svn_io_remove_file2(
                    svn_wc__adm_child(wcroot_abspath,
                                      ADM_README,
                                      scratch_pool),
                    TRUE, scratch_pool));

  /* For formats <= SVN_WC__WCPROPS_MANY_FILES_VERSION, we toss the wcprops
     for the directory itself, and then all the wcprops for the files.  */
  svn_error_clear(svn_io_remove_file2(
                    svn_wc__adm_child(wcroot_abspath,
                                      WCPROPS_FNAME_FOR_DIR,
                                      scratch_pool),
                    TRUE, scratch_pool));
  svn_error_clear(svn_io_remove_dir2(
                    svn_wc__adm_child(wcroot_abspath,
                                      WCPROPS_SUBDIR_FOR_FILES,
                                      scratch_pool),
                    FALSE, NULL, NULL, scratch_pool));

  /* And for later formats, they are aggregated into one file.  */
  svn_error_clear(svn_io_remove_file2(
                    svn_wc__adm_child(wcroot_abspath,
                                      WCPROPS_ALL_DATA,
                                      scratch_pool),
                    TRUE, scratch_pool));

  /* Remove the old text-base directory and the old text-base files. */
  svn_error_clear(svn_io_remove_dir2(
                    svn_wc__adm_child(wcroot_abspath,
                                      TEXT_BASE_SUBDIR,
                                      scratch_pool),
                    FALSE, NULL, NULL, scratch_pool));

  /* Remove the old properties files... whole directories at a time.  */
  svn_error_clear(svn_io_remove_dir2(
                    svn_wc__adm_child(wcroot_abspath,
                                      PROPS_SUBDIR,
                                      scratch_pool),
                    FALSE, NULL, NULL, scratch_pool));
  svn_error_clear(svn_io_remove_dir2(
                    svn_wc__adm_child(wcroot_abspath,
                                      PROP_BASE_SUBDIR,
                                      scratch_pool),
                    FALSE, NULL, NULL, scratch_pool));
  svn_error_clear(svn_io_remove_file2(
                     svn_wc__adm_child(wcroot_abspath,
                                       PROP_WORKING_FOR_DIR,
                                       scratch_pool),
                     TRUE, scratch_pool));
  svn_error_clear(svn_io_remove_file2(
                     svn_wc__adm_child(wcroot_abspath,
                                      PROP_BASE_FOR_DIR,
                                      scratch_pool),
                     TRUE, scratch_pool));
  svn_error_clear(svn_io_remove_file2(
                     svn_wc__adm_child(wcroot_abspath,
                                      PROP_REVERT_FOR_DIR,
                                      scratch_pool),
                     TRUE, scratch_pool));

#if 0
  /* ### this checks for a write-lock, and we are not (always) taking out
     ### a write lock in all callers.  */
  SVN_ERR(svn_wc__adm_cleanup_tmp_area(db, wcroot_abspath, iterpool));
#endif

  /* Remove the old-style lock file LAST.  */
  svn_error_clear(svn_io_remove_file2(
                    build_lockfile_path(wcroot_abspath, scratch_pool),
                    TRUE, scratch_pool));
}

svn_error_t *
svn_wc__wipe_postupgrade(const char *dir_abspath,
                         svn_boolean_t whole_admin,
                         svn_cancel_func_t cancel_func,
                         void *cancel_baton,
                         apr_pool_t *scratch_pool)
{
  apr_pool_t *iterpool = svn_pool_create(scratch_pool);
  apr_array_header_t *subdirs;
  svn_error_t *err;
  svn_boolean_t delete_dir;
  int i;

  if (cancel_func)
    SVN_ERR(cancel_func(cancel_baton));

  err = get_versioned_subdirs(&subdirs, &delete_dir, dir_abspath, TRUE,
                              scratch_pool, iterpool);
  if (err)
    {
      if (APR_STATUS_IS_ENOENT(err->apr_err))
        {
          /* An unversioned dir is obstructing a versioned dir */
          svn_error_clear(err);
          err = NULL;
        }
      svn_pool_destroy(iterpool);
      return svn_error_trace(err);
    }
  for (i = 0; i < subdirs->nelts; ++i)
    {
      const char *child_abspath = APR_ARRAY_IDX(subdirs, i, const char *);

      svn_pool_clear(iterpool);
      SVN_ERR(svn_wc__wipe_postupgrade(child_abspath, TRUE,
                                       cancel_func, cancel_baton, iterpool));
    }

  /* ### Should we really be ignoring errors here? */
  if (whole_admin)
    svn_error_clear(svn_io_remove_dir2(svn_wc__adm_child(dir_abspath, "",
                                                         iterpool),
                                       TRUE, NULL, NULL, iterpool));
  else
    wipe_obsolete_files(dir_abspath, scratch_pool);

  if (delete_dir)
    {
      /* If this was a WC-NG single database copy, this directory wouldn't
         be here (unless it was deleted with --keep-local)

         If the directory is empty, we can just delete it; if not we
         keep it.
       */
      svn_error_clear(svn_io_dir_remove_nonrecursive(dir_abspath, iterpool));
    }

  svn_pool_destroy(iterpool);

  return SVN_NO_ERROR;
}

/* Ensure that ENTRY has its REPOS and UUID fields set. These will be
   used to establish the REPOSITORY row in the new database, and then
   used within the upgraded entries as they are written into the database.

   If one or both are not available, then it attempts to retrieve this
   information from REPOS_CACHE. And if that fails from REPOS_INFO_FUNC,
   passing REPOS_INFO_BATON.
   Returns a user understandable error using LOCAL_ABSPATH if the
   information cannot be obtained.  */
static svn_error_t *
ensure_repos_info(svn_wc_entry_t *entry,
                  const char *local_abspath,
                  svn_wc_upgrade_get_repos_info_t repos_info_func,
                  void *repos_info_baton,
                  apr_hash_t *repos_cache,
                  apr_pool_t *result_pool,
                  apr_pool_t *scratch_pool)
{
  /* Easy exit.  */
  if (entry->repos != NULL && entry->uuid != NULL)
    return SVN_NO_ERROR;

  if ((entry->repos == NULL || entry->uuid == NULL)
      && entry->url)
    {
      apr_hash_index_t *hi;

      for (hi = apr_hash_first(scratch_pool, repos_cache);
           hi; hi = apr_hash_next(hi))
        {
          if (svn_uri__is_ancestor(apr_hash_this_key(hi), entry->url))
            {
              if (!entry->repos)
                entry->repos = apr_hash_this_key(hi);

              if (!entry->uuid)
                entry->uuid = apr_hash_this_val(hi);

              return SVN_NO_ERROR;
            }
        }
    }

  if (entry->repos == NULL && repos_info_func == NULL)
    return svn_error_createf(
        SVN_ERR_WC_UNSUPPORTED_FORMAT, NULL,
        _("Working copy '%s' can't be upgraded because the repository root is "
          "not available and can't be retrieved"),
        svn_dirent_local_style(local_abspath, scratch_pool));

  if (entry->uuid == NULL && repos_info_func == NULL)
    return svn_error_createf(
        SVN_ERR_WC_UNSUPPORTED_FORMAT, NULL,
        _("Working copy '%s' can't be upgraded because the repository uuid is "
          "not available and can't be retrieved"),
        svn_dirent_local_style(local_abspath, scratch_pool));

   if (entry->url == NULL)
     return svn_error_createf(
        SVN_ERR_WC_UNSUPPORTED_FORMAT, NULL,
        _("Working copy '%s' can't be upgraded because it doesn't have a url"),
        svn_dirent_local_style(local_abspath, scratch_pool));

   return svn_error_trace((*repos_info_func)(&entry->repos, &entry->uuid,
                                             repos_info_baton,
                                             entry->url,
                                             result_pool, scratch_pool));
}


/* ### need much more docco

   ### this function should be called within a sqlite transaction. it makes
   ### assumptions around this fact.

   Apply the various sets of properties to the database nodes based on
   their existence/presence, the current state of the node, and the original
   format of the working copy which provided these property sets.
*/
static svn_error_t *
upgrade_apply_props(svn_sqlite__db_t *sdb,
                    const char *dir_abspath,
                    const char *local_relpath,
                    apr_hash_t *base_props,
                    apr_hash_t *revert_props,
                    apr_hash_t *working_props,
                    int original_format,
                    apr_int64_t wc_id,
                    apr_pool_t *scratch_pool)
{
  svn_sqlite__stmt_t *stmt;
  svn_boolean_t have_row;
  int top_op_depth = -1;
  int below_op_depth = -1;
  svn_wc__db_status_t top_presence;
  svn_wc__db_status_t below_presence;
  int affected_rows;

  /* ### working_props: use set_props_txn.
     ### if working_props == NULL, then skip. what if they equal the
     ### pristine props? we should probably do the compare here.
     ###
     ### base props go into WORKING_NODE if avail, otherwise BASE.
     ###
     ### revert only goes into BASE. (and WORKING better be there!)

     Prior to 1.4.0 (ORIGINAL_FORMAT < 8), REVERT_PROPS did not exist. If a
     file was deleted, then a copy (potentially with props) was disallowed
     and could not replace the deletion. An addition *could* be performed,
     but that would never bring its own props.

     1.4.0 through 1.4.5 created the concept of REVERT_PROPS, but had a
     bug in svn_wc_add_repos_file2() whereby a copy-with-props did NOT
     construct a REVERT_PROPS if the target had no props. Thus, reverting
     the delete/copy would see no REVERT_PROPS to restore, leaving the
     props from the copy source intact, and appearing as if they are (now)
     the base props for the previously-deleted file. (wc corruption)

     1.4.6 ensured that an empty REVERT_PROPS would be established at all
     times. See issue 2530, and r861670 as starting points.

     We will use ORIGINAL_FORMAT and SVN_WC__NO_REVERT_FILES to determine
     the handling of our inputs, relative to the state of this node.
  */

  SVN_ERR(svn_sqlite__get_statement(&stmt, sdb, STMT_SELECT_NODE_INFO));
  SVN_ERR(svn_sqlite__bindf(stmt, "is", wc_id, local_relpath));
  SVN_ERR(svn_sqlite__step(&have_row, stmt));
  if (have_row)
    {
      top_op_depth = svn_sqlite__column_int(stmt, 0);
      top_presence = svn_sqlite__column_token(stmt, 3, presence_map);
      SVN_ERR(svn_sqlite__step(&have_row, stmt));
      if (have_row)
        {
          below_presence = svn_sqlite__column_token(stmt, 3, presence_map);

          /* There might be an intermediate layer on mixed-revision copies,
             or when BASE is shadowed */
          if (below_presence == svn_wc__db_status_not_present
              || below_presence == svn_wc__db_status_deleted)
            SVN_ERR(svn_sqlite__step(&have_row, stmt));

          if (have_row)
            {
              below_presence = svn_sqlite__column_token(stmt, 3, presence_map);
              below_op_depth = svn_sqlite__column_int(stmt, 0);
            }
        }
    }
  SVN_ERR(svn_sqlite__reset(stmt));

  /* Detect the buggy scenario described above. We cannot upgrade this
     working copy if we have no idea where BASE_PROPS should go.  */
  if (original_format > SVN_WC__NO_REVERT_FILES
      && revert_props == NULL
      && top_op_depth != -1
      && top_presence == svn_wc__db_status_normal
      && below_op_depth != -1
      && below_presence != svn_wc__db_status_not_present)
    {
      /* There should be REVERT_PROPS, so it appears that we just ran into
         the described bug. Sigh.  */
      return svn_error_createf(SVN_ERR_WC_CORRUPT, NULL,
                               _("The properties of '%s' are in an "
                                 "indeterminate state and cannot be "
                                 "upgraded. See issue #2530."),
                               svn_dirent_local_style(
                                 svn_dirent_join(dir_abspath, local_relpath,
                                                 scratch_pool), scratch_pool));
    }

  /* Need at least one row, or two rows if there are revert props */
  if (top_op_depth == -1
      || (below_op_depth == -1 && revert_props))
    return svn_error_createf(SVN_ERR_WC_CORRUPT, NULL,
                             _("Insufficient NODES rows for '%s'"),
                             svn_dirent_local_style(
                               svn_dirent_join(dir_abspath, local_relpath,
                                               scratch_pool), scratch_pool));

  /* one row, base props only: upper row gets base props
     two rows, base props only: lower row gets base props
     two rows, revert props only: lower row gets revert props
     two rows, base and revert props: upper row gets base, lower gets revert */


  if (revert_props || below_op_depth == -1)
    {
      SVN_ERR(svn_sqlite__get_statement(&stmt, sdb,
                                        STMT_UPDATE_NODE_PROPS));
      SVN_ERR(svn_sqlite__bindf(stmt, "isd",
                                wc_id, local_relpath, top_op_depth));
      SVN_ERR(svn_sqlite__bind_properties(stmt, 4, base_props, scratch_pool));
      SVN_ERR(svn_sqlite__update(&affected_rows, stmt));

      SVN_ERR_ASSERT(affected_rows == 1);
    }

  if (below_op_depth != -1)
    {
      apr_hash_t *props = revert_props ? revert_props : base_props;

      SVN_ERR(svn_sqlite__get_statement(&stmt, sdb,
                                        STMT_UPDATE_NODE_PROPS));
      SVN_ERR(svn_sqlite__bindf(stmt, "isd",
                                wc_id, local_relpath, below_op_depth));
      SVN_ERR(svn_sqlite__bind_properties(stmt, 4, props, scratch_pool));
      SVN_ERR(svn_sqlite__update(&affected_rows, stmt));

      SVN_ERR_ASSERT(affected_rows == 1);
    }

  /* If there are WORKING_PROPS, then they always go into ACTUAL_NODE.  */
  if (working_props != NULL
      && base_props != NULL)
    {
      apr_array_header_t *diffs;

      SVN_ERR(svn_prop_diffs(&diffs, working_props, base_props, scratch_pool));

      if (diffs->nelts == 0)
        working_props = NULL; /* No differences */
    }

  if (working_props != NULL)
    {
      SVN_ERR(svn_sqlite__get_statement(&stmt, sdb,
                                  STMT_UPDATE_ACTUAL_PROPS));
      SVN_ERR(svn_sqlite__bindf(stmt, "is", wc_id, local_relpath));
      SVN_ERR(svn_sqlite__bind_properties(stmt, 3, working_props,
                                          scratch_pool));
      SVN_ERR(svn_sqlite__update(&affected_rows, stmt));

      if (affected_rows == 0)
        {
          /* We have to insert a row in ACTUAL */

          SVN_ERR(svn_sqlite__get_statement(&stmt, sdb,
                                            STMT_INSERT_ACTUAL_PROPS));
          SVN_ERR(svn_sqlite__bindf(stmt, "is", wc_id, local_relpath));
          if (*local_relpath != '\0')
            SVN_ERR(svn_sqlite__bind_text(stmt, 3,
                                          svn_relpath_dirname(local_relpath,
                                                              scratch_pool)));
          SVN_ERR(svn_sqlite__bind_properties(stmt, 4, working_props,
                                              scratch_pool));
          return svn_error_trace(svn_sqlite__step_done(stmt));
        }
    }

  return SVN_NO_ERROR;
}


struct bump_baton {
  const char *wcroot_abspath;
};

/* Migrate the properties for one node (LOCAL_ABSPATH).  */
static svn_error_t *
migrate_node_props(const char *dir_abspath,
                   const char *new_wcroot_abspath,
                   const char *name,
                   svn_sqlite__db_t *sdb,
                   int original_format,
                   apr_int64_t wc_id,
                   apr_pool_t *scratch_pool)
{
  const char *base_abspath;  /* old name. nowadays: "pristine"  */
  const char *revert_abspath;  /* old name. nowadays: "BASE"  */
  const char *working_abspath;  /* old name. nowadays: "ACTUAL"  */
  apr_hash_t *base_props;
  apr_hash_t *revert_props;
  apr_hash_t *working_props;
  const char *old_wcroot_abspath
    = svn_dirent_get_longest_ancestor(dir_abspath, new_wcroot_abspath,
                                      scratch_pool);
  const char *dir_relpath = svn_dirent_skip_ancestor(old_wcroot_abspath,
                                                     dir_abspath);

  if (*name == '\0')
    {
      base_abspath = svn_wc__adm_child(dir_abspath,
                                       PROP_BASE_FOR_DIR, scratch_pool);
      revert_abspath = svn_wc__adm_child(dir_abspath,
                                         PROP_REVERT_FOR_DIR, scratch_pool);
      working_abspath = svn_wc__adm_child(dir_abspath,
                                          PROP_WORKING_FOR_DIR, scratch_pool);
    }
  else
    {
      const char *basedir_abspath;
      const char *propsdir_abspath;

      propsdir_abspath = svn_wc__adm_child(dir_abspath, PROPS_SUBDIR,
                                           scratch_pool);
      basedir_abspath = svn_wc__adm_child(dir_abspath, PROP_BASE_SUBDIR,
                                          scratch_pool);

      base_abspath = svn_dirent_join(basedir_abspath,
                                     apr_pstrcat(scratch_pool,
                                                 name,
                                                 SVN_WC__BASE_EXT,
                                                 SVN_VA_NULL),
                                     scratch_pool);

      revert_abspath = svn_dirent_join(basedir_abspath,
                                       apr_pstrcat(scratch_pool,
                                                   name,
                                                   SVN_WC__REVERT_EXT,
                                                   SVN_VA_NULL),
                                       scratch_pool);

      working_abspath = svn_dirent_join(propsdir_abspath,
                                        apr_pstrcat(scratch_pool,
                                                    name,
                                                    SVN_WC__WORK_EXT,
                                                    SVN_VA_NULL),
                                        scratch_pool);
    }

  SVN_ERR(read_propfile(&base_props, base_abspath,
                        scratch_pool, scratch_pool));
  SVN_ERR(read_propfile(&revert_props, revert_abspath,
                        scratch_pool, scratch_pool));
  SVN_ERR(read_propfile(&working_props, working_abspath,
                        scratch_pool, scratch_pool));

  return svn_error_trace(upgrade_apply_props(
                            sdb, new_wcroot_abspath,
                            svn_relpath_join(dir_relpath, name, scratch_pool),
                            base_props, revert_props, working_props,
                            original_format, wc_id,
                            scratch_pool));
}


/* */
static svn_error_t *
migrate_props(const char *dir_abspath,
              const char *new_wcroot_abspath,
              svn_sqlite__db_t *sdb,
              int original_format,
              apr_int64_t wc_id,
              apr_pool_t *scratch_pool)
{
  /* General logic here: iterate over all the immediate children of the root
     (since we aren't yet in a centralized system), and for any properties that
     exist, map them as follows:

     if (revert props exist):
       revert  -> BASE
       base    -> WORKING
       working -> ACTUAL
     else if (prop pristine is working [as defined in props.c] ):
       base    -> WORKING
       working -> ACTUAL
     else:
       base    -> BASE
       working -> ACTUAL

     ### the middle "test" should simply look for a WORKING_NODE row

     Note that it is legal for "working" props to be missing. That implies
     no local changes to the properties.
  */
  const apr_array_header_t *children;
  apr_pool_t *iterpool = svn_pool_create(scratch_pool);
  const char *old_wcroot_abspath
    = svn_dirent_get_longest_ancestor(dir_abspath, new_wcroot_abspath,
                                      scratch_pool);
  const char *dir_relpath = svn_dirent_skip_ancestor(old_wcroot_abspath,
                                                     dir_abspath);
  int i;

  /* Migrate the props for "this dir".  */
  SVN_ERR(migrate_node_props(dir_abspath, new_wcroot_abspath, "", sdb,
                             original_format, wc_id, iterpool));

  /* Iterate over all the files in this SDB.  */
  SVN_ERR(get_versioned_files(&children, dir_relpath, sdb, wc_id, scratch_pool,
                              iterpool));
  for (i = 0; i < children->nelts; i++)
    {
      const char *name = APR_ARRAY_IDX(children, i, const char *);

      svn_pool_clear(iterpool);

      SVN_ERR(migrate_node_props(dir_abspath, new_wcroot_abspath,
                                 name, sdb, original_format, wc_id, iterpool));
    }

  svn_pool_destroy(iterpool);

  return SVN_NO_ERROR;
}


/* If STR ends with SUFFIX and is longer than SUFFIX, return the part of
 * STR that comes before SUFFIX; else return NULL. */
static char *
remove_suffix(const char *str, const char *suffix, apr_pool_t *result_pool)
{
  size_t str_len = strlen(str);
  size_t suffix_len = strlen(suffix);

  if (str_len > suffix_len
      && strcmp(str + str_len - suffix_len, suffix) == 0)
    {
      return apr_pstrmemdup(result_pool, str, str_len - suffix_len);
    }

  return NULL;
}

/* Copy all the text-base files from the administrative area of WC directory
   DIR_ABSPATH into the pristine store of SDB which is located in directory
   NEW_WCROOT_ABSPATH.

   Set *TEXT_BASES_INFO to a new hash, allocated in RESULT_POOL, that maps
   (const char *) name of the versioned file to (svn_wc__text_base_info_t *)
   information about the pristine text. */
static svn_error_t *
migrate_text_bases(apr_hash_t **text_bases_info,
                   const char *dir_abspath,
                   const char *new_wcroot_abspath,
                   svn_sqlite__db_t *sdb,
                   apr_pool_t *result_pool,
                   apr_pool_t *scratch_pool)
{
  apr_hash_t *dirents;
  apr_pool_t *iterpool = svn_pool_create(scratch_pool);
  apr_hash_index_t *hi;
  const char *text_base_dir = svn_wc__adm_child(dir_abspath,
                                                TEXT_BASE_SUBDIR,
                                                scratch_pool);

  *text_bases_info = apr_hash_make(result_pool);

  /* Iterate over the text-base files */
  SVN_ERR(svn_io_get_dirents3(&dirents, text_base_dir, TRUE,
                              scratch_pool, scratch_pool));
  for (hi = apr_hash_first(scratch_pool, dirents); hi;
       hi = apr_hash_next(hi))
    {
      const char *text_base_basename = apr_hash_this_key(hi);
      svn_checksum_t *md5_checksum;
      svn_checksum_t *sha1_checksum;

      svn_pool_clear(iterpool);

      /* Calculate its checksums and copy it to the pristine store */
      {
        const char *pristine_path;
        const char *text_base_path;
        const char *temp_path;
        svn_sqlite__stmt_t *stmt;
        apr_finfo_t finfo;
        svn_stream_t *read_stream;
        svn_stream_t *result_stream;

        text_base_path = svn_dirent_join(text_base_dir, text_base_basename,
                                         iterpool);

        /* Create a copy and calculate a checksum in one step */
        SVN_ERR(svn_stream_open_unique(&result_stream, &temp_path,
                                       new_wcroot_abspath,
                                       svn_io_file_del_none,
                                       iterpool, iterpool));

        SVN_ERR(svn_stream_open_readonly(&read_stream, text_base_path,
                                           iterpool, iterpool));

        read_stream = svn_stream_checksummed2(read_stream, &md5_checksum,
                                              NULL, svn_checksum_md5,
                                              TRUE, iterpool);

        read_stream = svn_stream_checksummed2(read_stream, &sha1_checksum,
                                              NULL, svn_checksum_sha1,
                                              TRUE, iterpool);

        /* This calculates the hash, creates a copy and closes the stream */
        SVN_ERR(svn_stream_copy3(read_stream, result_stream,
                                 NULL, NULL, iterpool));

        SVN_ERR(svn_io_stat(&finfo, text_base_path, APR_FINFO_SIZE, iterpool));

        /* Insert a row into the pristine table. */
        SVN_ERR(svn_sqlite__get_statement(&stmt, sdb,
                                          STMT_INSERT_OR_IGNORE_PRISTINE));
        SVN_ERR(svn_sqlite__bind_checksum(stmt, 1, sha1_checksum, iterpool));
        SVN_ERR(svn_sqlite__bind_checksum(stmt, 2, md5_checksum, iterpool));
        SVN_ERR(svn_sqlite__bind_int64(stmt, 3, finfo.size));
        SVN_ERR(svn_sqlite__insert(NULL, stmt));

        SVN_ERR(svn_wc__db_pristine_get_future_path(&pristine_path,
                                                    new_wcroot_abspath,
                                                    sha1_checksum,
                                                    iterpool, iterpool));

        /* Ensure any sharding directories exist. */
        SVN_ERR(svn_wc__ensure_directory(svn_dirent_dirname(pristine_path,
                                                            iterpool),
                                         iterpool));

        /* Now move the file into the pristine store, overwriting
           existing files with the same checksum. */
        SVN_ERR(svn_io_file_move(temp_path, pristine_path, iterpool));
      }

      /* Add the checksums for this text-base to *TEXT_BASES_INFO. */
      {
        const char *versioned_file_name;
        svn_boolean_t is_revert_base;
        svn_wc__text_base_info_t *info;
        svn_wc__text_base_file_info_t *file_info;

        /* Determine the versioned file name and whether this is a normal base
         * or a revert base. */
        versioned_file_name = remove_suffix(text_base_basename,
                                            SVN_WC__REVERT_EXT, result_pool);
        if (versioned_file_name)
          {
            is_revert_base = TRUE;
          }
        else
          {
            versioned_file_name = remove_suffix(text_base_basename,
                                                SVN_WC__BASE_EXT, result_pool);
            is_revert_base = FALSE;
          }

        if (! versioned_file_name)
          {
             /* Some file that doesn't end with .svn-base or .svn-revert.
                No idea why that would be in our administrative area, but
                we shouldn't segfault on this case.

                Note that we already copied this file in the pristine store,
                but the next cleanup will take care of that.
              */
            continue;
          }

        /* Create a new info struct for this versioned file, or fill in the
         * existing one if this is the second text-base we've found for it. */
        info = svn_hash_gets(*text_bases_info, versioned_file_name);
        if (info == NULL)
          info = apr_pcalloc(result_pool, sizeof (*info));
        file_info = (is_revert_base ? &info->revert_base : &info->normal_base);

        file_info->sha1_checksum = svn_checksum_dup(sha1_checksum, result_pool);
        file_info->md5_checksum = svn_checksum_dup(md5_checksum, result_pool);
        svn_hash_sets(*text_bases_info, versioned_file_name, info);
      }
    }

  svn_pool_destroy(iterpool);

  return SVN_NO_ERROR;
}

svn_error_t *
svn_wc__upgrade_conflict_skel_from_raw(svn_skel_t **conflicts,
                                       svn_wc__db_t *db,
                                       const char *wri_abspath,
                                       const char *local_relpath,
                                       const char *conflict_old,
                                       const char *conflict_wrk,
                                       const char *conflict_new,
                                       const char *prej_file,
                                       const char *tree_conflict_data,
                                       apr_size_t tree_conflict_len,
                                       apr_pool_t *result_pool,
                                       apr_pool_t *scratch_pool)
{
  svn_skel_t *conflict_data = NULL;
  const char *wcroot_abspath;

  SVN_ERR(svn_wc__db_get_wcroot(&wcroot_abspath, db, wri_abspath,
                                scratch_pool, scratch_pool));

  if (conflict_old || conflict_new || conflict_wrk)
    {
      const char *old_abspath = NULL;
      const char *new_abspath = NULL;
      const char *wrk_abspath = NULL;

      conflict_data = svn_wc__conflict_skel_create(result_pool);

      if (conflict_old)
        old_abspath = svn_dirent_join(wcroot_abspath, conflict_old,
                                      scratch_pool);

      if (conflict_new)
        new_abspath = svn_dirent_join(wcroot_abspath, conflict_new,
                                      scratch_pool);

      if (conflict_wrk)
        wrk_abspath = svn_dirent_join(wcroot_abspath, conflict_wrk,
                                      scratch_pool);

      SVN_ERR(svn_wc__conflict_skel_add_text_conflict(conflict_data,
                                                      db, wri_abspath,
                                                      wrk_abspath,
                                                      old_abspath,
                                                      new_abspath,
                                                      scratch_pool,
                                                      scratch_pool));
    }

  if (prej_file)
    {
      const char *prej_abspath;

      if (!conflict_data)
        conflict_data = svn_wc__conflict_skel_create(result_pool);

      prej_abspath = svn_dirent_join(wcroot_abspath, prej_file, scratch_pool);

      SVN_ERR(svn_wc__conflict_skel_add_prop_conflict(conflict_data,
                                                      db, wri_abspath,
                                                      prej_abspath,
                                                      NULL, NULL, NULL,
                                                apr_hash_make(scratch_pool),
                                                      scratch_pool,
                                                      scratch_pool));
    }

  if (tree_conflict_data)
    {
      svn_skel_t *tc_skel;
      const svn_wc_conflict_description2_t *tc;
      const char *local_abspath;

      if (!conflict_data)
        conflict_data = svn_wc__conflict_skel_create(scratch_pool);

      tc_skel = svn_skel__parse(tree_conflict_data, tree_conflict_len,
                                scratch_pool);

      local_abspath = svn_dirent_join(wcroot_abspath, local_relpath,
                                      scratch_pool);

      SVN_ERR(svn_wc__deserialize_conflict(&tc, tc_skel,
                                           svn_dirent_dirname(local_abspath,
                                                              scratch_pool),
                                           scratch_pool, scratch_pool));

      SVN_ERR(svn_wc__conflict_skel_add_tree_conflict(conflict_data,
                                                      db, wri_abspath,
                                                      tc->reason,
                                                      tc->action,
                                                      NULL, NULL,
                                                      scratch_pool,
                                                      scratch_pool));

      switch (tc->operation)
        {
          case svn_wc_operation_update:
          default:
            SVN_ERR(svn_wc__conflict_skel_set_op_update(conflict_data,
                                                       tc->src_left_version,
                                                       tc->src_right_version,
                                                       scratch_pool,
                                                       scratch_pool));
            break;
          case svn_wc_operation_switch:
            SVN_ERR(svn_wc__conflict_skel_set_op_switch(conflict_data,
                                                        tc->src_left_version,
                                                        tc->src_right_version,
                                                        scratch_pool,
                                                        scratch_pool));
            break;
          case svn_wc_operation_merge:
            SVN_ERR(svn_wc__conflict_skel_set_op_merge(conflict_data,
                                                       tc->src_left_version,
                                                       tc->src_right_version,
                                                       scratch_pool,
                                                       scratch_pool));
            break;
        }
    }
  else if (conflict_data)
    {
      SVN_ERR(svn_wc__conflict_skel_set_op_update(conflict_data, NULL, NULL,
                                                  scratch_pool,
                                                  scratch_pool));
    }

  *conflicts = conflict_data;
  return SVN_NO_ERROR;
}

/* Helper function to upgrade a single conflict from bump_to_30 */
static svn_error_t *
bump_30_upgrade_one_conflict(svn_wc__db_t *wc_db,
                             const char *wcroot_abspath,
                             svn_sqlite__stmt_t *stmt,
                             svn_sqlite__db_t *sdb,
                             apr_pool_t *scratch_pool)
{
  svn_sqlite__stmt_t *stmt_store;
  svn_stringbuf_t *skel_data;
  svn_skel_t *conflict_data;
  apr_int64_t wc_id = svn_sqlite__column_int64(stmt, 0);
  const char *local_relpath = svn_sqlite__column_text(stmt, 1, NULL);
  const char *conflict_old = svn_sqlite__column_text(stmt, 2, NULL);
  const char *conflict_wrk = svn_sqlite__column_text(stmt, 3, NULL);
  const char *conflict_new = svn_sqlite__column_text(stmt, 4, NULL);
  const char *prop_reject = svn_sqlite__column_text(stmt, 5, NULL);
  apr_size_t tree_conflict_size;
  const char *tree_conflict_data = svn_sqlite__column_blob(stmt, 6,
                                           &tree_conflict_size, NULL);

  SVN_ERR(svn_wc__upgrade_conflict_skel_from_raw(&conflict_data,
                                                 wc_db, wcroot_abspath,
                                                 local_relpath,
                                                 conflict_old,
                                                 conflict_wrk,
                                                 conflict_new,
                                                 prop_reject,
                                                 tree_conflict_data,
                                                 tree_conflict_size,
                                                 scratch_pool, scratch_pool));

  SVN_ERR_ASSERT(conflict_data != NULL);

  skel_data = svn_skel__unparse(conflict_data, scratch_pool);

  SVN_ERR(svn_sqlite__get_statement(&stmt_store, sdb,
                                    STMT_UPGRADE_30_SET_CONFLICT));
  SVN_ERR(svn_sqlite__bindf(stmt_store, "isb", wc_id, local_relpath,
                            skel_data->data, skel_data->len));
  SVN_ERR(svn_sqlite__step_done(stmt_store));

  return SVN_NO_ERROR;
}

static svn_error_t *
bump_to_30(void *baton, svn_sqlite__db_t *sdb, apr_pool_t *scratch_pool)
{
  struct bump_baton *bb = baton;
  svn_boolean_t have_row;
  apr_pool_t *iterpool = svn_pool_create(scratch_pool);
  svn_sqlite__stmt_t *stmt;
  svn_wc__db_t *db; /* Read only temp db */

  SVN_ERR(svn_wc__db_open(&db, NULL, TRUE /* open_without_upgrade */, FALSE,
                          scratch_pool, scratch_pool));

  SVN_ERR(svn_sqlite__get_statement(&stmt, sdb,
                                    STMT_UPGRADE_30_SELECT_CONFLICT_SEPARATE));
  SVN_ERR(svn_sqlite__step(&have_row, stmt));

  while (have_row)
    {
      svn_error_t *err;
      svn_pool_clear(iterpool);

      err = bump_30_upgrade_one_conflict(db, bb->wcroot_abspath, stmt, sdb,
                                         iterpool);

      if (err)
        {
          return svn_error_trace(
                    svn_error_compose_create(
                            err,
                            svn_sqlite__reset(stmt)));
        }

      SVN_ERR(svn_sqlite__step(&have_row, stmt));
    }
  SVN_ERR(svn_sqlite__reset(stmt));

  SVN_ERR(svn_sqlite__exec_statements(sdb, STMT_UPGRADE_TO_30));
  SVN_ERR(svn_wc__db_close(db));
  return SVN_NO_ERROR;
}

static svn_error_t *
bump_to_31(void *baton,
           svn_sqlite__db_t *sdb,
           apr_pool_t *scratch_pool)
{
  svn_sqlite__stmt_t *stmt, *stmt_mark_switch_roots;
  svn_boolean_t have_row;
  apr_pool_t *iterpool = svn_pool_create(scratch_pool);
  apr_array_header_t *empty_iprops = apr_array_make(
    scratch_pool, 0, sizeof(svn_prop_inherited_item_t *));
  svn_error_t *err;

  /* Run additional statements to finalize the upgrade to format 31. */
  SVN_ERR(svn_sqlite__exec_statements(sdb, STMT_UPGRADE_TO_31));

  /* Set inherited_props to an empty array for the roots of all
     switched subtrees in the WC.  This allows subsequent updates
     to recognize these roots as needing an iprops cache. */
  SVN_ERR(svn_sqlite__get_statement(&stmt, sdb,
                                    STMT_UPGRADE_31_SELECT_WCROOT_NODES));
  SVN_ERR(svn_sqlite__step(&have_row, stmt));

  err = svn_sqlite__get_statement(&stmt_mark_switch_roots, sdb,
                                  STMT_UPDATE_IPROP);
  if (err)
    return svn_error_compose_create(err, svn_sqlite__reset(stmt));

  while (have_row)
    {
      const char *switched_relpath = svn_sqlite__column_text(stmt, 1, NULL);
      apr_int64_t wc_id = svn_sqlite__column_int64(stmt, 0);

      err = svn_sqlite__bindf(stmt_mark_switch_roots, "is", wc_id,
                              switched_relpath);
      if (!err)
        err = svn_sqlite__bind_iprops(stmt_mark_switch_roots, 3,
                                      empty_iprops, iterpool);
      if (!err)
        err = svn_sqlite__step_done(stmt_mark_switch_roots);
      if (!err)
        err = svn_sqlite__step(&have_row, stmt);

      if (err)
        return svn_error_compose_create(
                err,
                svn_error_compose_create(
                  /* Reset in either order is OK. */
                  svn_sqlite__reset(stmt),
                  svn_sqlite__reset(stmt_mark_switch_roots)));
    }

  err = svn_sqlite__reset(stmt_mark_switch_roots);
  if (err)
    return svn_error_compose_create(err, svn_sqlite__reset(stmt));
  SVN_ERR(svn_sqlite__reset(stmt));

  svn_pool_destroy(iterpool);

  return SVN_NO_ERROR;
}

#ifdef SVN_TEST_MULTI_WC_FORMAT
static svn_error_t *
bump_to_32(void *baton,
           svn_sqlite__db_t *sdb,
           apr_pool_t *scratch_pool)
{
  SVN_ERR(svn_sqlite__exec_statements(sdb, STMT_UPGRADE_TO_32));
  return SVN_NO_ERROR;
}
#endif

static svn_error_t *
upgrade_apply_dav_cache(svn_sqlite__db_t *sdb,
                        const char *dir_relpath,
                        apr_int64_t wc_id,
                        apr_hash_t *cache_values,
                        apr_pool_t *scratch_pool)
{
  apr_pool_t *iterpool = svn_pool_create(scratch_pool);
  apr_hash_index_t *hi;
  svn_sqlite__stmt_t *stmt;

  SVN_ERR(svn_sqlite__get_statement(&stmt, sdb,
                                    STMT_UPDATE_BASE_NODE_DAV_CACHE));

  /* Iterate over all the wcprops, writing each one to the wc_db. */
  for (hi = apr_hash_first(scratch_pool, cache_values);
       hi;
       hi = apr_hash_next(hi))
    {
      const char *name = apr_hash_this_key(hi);
      apr_hash_t *props = apr_hash_this_val(hi);
      const char *local_relpath;

      svn_pool_clear(iterpool);

      local_relpath = svn_relpath_join(dir_relpath, name, iterpool);

      SVN_ERR(svn_sqlite__bindf(stmt, "is", wc_id, local_relpath));
      SVN_ERR(svn_sqlite__bind_properties(stmt, 3, props, iterpool));
      SVN_ERR(svn_sqlite__step_done(stmt));
    }

  svn_pool_destroy(iterpool);

  return SVN_NO_ERROR;
}


struct upgrade_data_t {
  svn_sqlite__db_t *sdb;
  const char *root_abspath;
  apr_int64_t repos_id;
  apr_int64_t wc_id;
};

/* Upgrade the working copy directory represented by DB/DIR_ABSPATH
   from OLD_FORMAT to the wc-ng format (SVN_WC__WC_NG_VERSION)'.

   Pass REPOS_INFO_FUNC, REPOS_INFO_BATON and REPOS_CACHE to
   ensure_repos_info. Add the found repository root and UUID to
   REPOS_CACHE if it doesn't have a cached entry for this
   repository.

   *DATA refers to the single root db.

   Uses SCRATCH_POOL for all temporary allocation.  */
static svn_error_t *
upgrade_to_wcng(void **dir_baton,
                void *parent_baton,
                svn_wc__db_t *db,
                const char *dir_abspath,
                int old_format,
                apr_int64_t wc_id,
                svn_wc_upgrade_get_repos_info_t repos_info_func,
                void *repos_info_baton,
                apr_hash_t *repos_cache,
                const struct upgrade_data_t *data,
                apr_pool_t *result_pool,
                apr_pool_t *scratch_pool)
{
  const char *logfile_path = svn_wc__adm_child(dir_abspath, ADM_LOG,
                                               scratch_pool);
  svn_node_kind_t logfile_on_disk_kind;
  apr_hash_t *entries;
  svn_wc_entry_t *this_dir;
  const char *old_wcroot_abspath, *dir_relpath;
  apr_hash_t *text_bases_info;
  svn_error_t *err;

  /* Don't try to mess with the WC if there are old log files left. */

  /* Is the (first) log file present?  */
  SVN_ERR(svn_io_check_path(logfile_path, &logfile_on_disk_kind,
                            scratch_pool));
  if (logfile_on_disk_kind == svn_node_file)
    return svn_error_create(SVN_ERR_WC_UNSUPPORTED_FORMAT, NULL,
                            _("Cannot upgrade with existing logs; run a "
                              "cleanup operation on this working copy using "
                              "a client version which is compatible with this "
                              "working copy's format (such as the version "
                              "you are upgrading from), then retry the "
                              "upgrade with the current version"));

  /* Lock this working copy directory, or steal an existing lock. Do this
     BEFORE we read the entries. We don't want another process to modify the
     entries after we've read them into memory.  */
  SVN_ERR(create_physical_lock(dir_abspath, scratch_pool));

  /* What's going on here?
   *
   * We're attempting to upgrade an older working copy to the new wc-ng format.
   * The semantics and storage mechanisms between the two are vastly different,
   * so it's going to be a bit painful.  Here's a plan for the operation:
   *
   * 1) Read the old 'entries' using the old-format reader.
   *
   * 2) Create the new DB if it hasn't already been created.
   *
   * 3) Use our compatibility code for writing entries to fill out the (new)
   *    DB state.  Use the remembered checksums, since an entry has only the
   *    MD5 not the SHA1 checksum, and in the case of a revert-base doesn't
   *    even have that.
   *
   * 4) Convert wcprop to the wc-ng format
   *
   * 5) Migrate regular properties to the WC-NG DB.
   */

  /***** ENTRIES - READ *****/
  SVN_ERR(svn_wc__read_entries_old(&entries, dir_abspath,
                                   scratch_pool, scratch_pool));

  this_dir = svn_hash_gets(entries, SVN_WC_ENTRY_THIS_DIR);
  SVN_ERR(ensure_repos_info(this_dir, dir_abspath,
                            repos_info_func, repos_info_baton,
                            repos_cache,
                            scratch_pool, scratch_pool));

  /* Cache repos UUID pairs for when a subdir doesn't have this information */
  if (!svn_hash_gets(repos_cache, this_dir->repos))
    {
      apr_pool_t *hash_pool = apr_hash_pool_get(repos_cache);

      svn_hash_sets(repos_cache,
                    apr_pstrdup(hash_pool, this_dir->repos),
                    apr_pstrdup(hash_pool, this_dir->uuid));
    }

  old_wcroot_abspath = svn_dirent_get_longest_ancestor(dir_abspath,
                                                       data->root_abspath,
                                                       scratch_pool);
  dir_relpath = svn_dirent_skip_ancestor(old_wcroot_abspath, dir_abspath);

  /***** TEXT BASES *****/
  SVN_ERR(migrate_text_bases(&text_bases_info, dir_abspath, data->root_abspath,
                             data->sdb, scratch_pool, scratch_pool));

  /***** ENTRIES - WRITE *****/
  err = svn_wc__write_upgraded_entries(dir_baton, parent_baton, db, data->sdb,
                                       data->repos_id, data->wc_id,
                                       dir_abspath, data->root_abspath,
                                       entries, text_bases_info,
                                       result_pool, scratch_pool);
  if (err && err->apr_err == SVN_ERR_WC_CORRUPT)
    return svn_error_quick_wrap(err,
                                _("This working copy is corrupt and "
                                  "cannot be upgraded. Please check out "
                                  "a new working copy."));
  else
    SVN_ERR(err);

  /***** WC PROPS *****/
  /* If we don't know precisely where the wcprops are, ignore them.  */
  if (old_format != SVN_WC__WCPROPS_LOST)
    {
      apr_hash_t *all_wcprops;

      if (old_format <= SVN_WC__WCPROPS_MANY_FILES_VERSION)
        SVN_ERR(read_many_wcprops(&all_wcprops, dir_abspath,
                                  scratch_pool, scratch_pool));
      else
        SVN_ERR(read_wcprops(&all_wcprops, dir_abspath,
                             scratch_pool, scratch_pool));

      SVN_ERR(upgrade_apply_dav_cache(data->sdb, dir_relpath, wc_id,
                                      all_wcprops, scratch_pool));
    }

  /* Upgrade all the properties (including "this dir").

     Note: this must come AFTER the entries have been migrated into the
     database. The upgrade process needs the children in BASE_NODE and
     WORKING_NODE, and to examine the resultant WORKING state.  */
  SVN_ERR(migrate_props(dir_abspath, data->root_abspath, data->sdb, old_format,
                        wc_id, scratch_pool));

  return SVN_NO_ERROR;
}

const char *
svn_wc__version_string_from_format(int wc_format)
{
  switch (wc_format)
    {
      case 4: return "<=1.3";
      case 8: return "1.4";
      case 9: return "1.5";
      case 10: return "1.6";
      case SVN_WC__WC_NG_VERSION: return "1.7";
      case 29: return "1.7";
      case 31: return "1.8";
#ifdef SVN_TEST_MULTI_WC_FORMAT
      case 32: return "1.12";
#endif
    }
  return _("(unreleased development version)");
}

svn_error_t *
svn_wc__format_from_version(int *format,
                            const svn_version_t* version,
                            apr_pool_t *scratch_pool)
{
  SVN_ERR_ASSERT(version != NULL);

  if (version->major != SVN_VER_MAJOR || version->minor > SVN_VER_MINOR)
    return svn_error_createf(SVN_ERR_UNSUPPORTED_FEATURE, NULL,
                             _("Can't determine working copy format "
                               "for Subversion %d.%d.%d"),
                             version->major,
                             version->minor,
                             version->patch);

  switch (version->minor)
    {
      case 0:  /* Same as 1.3.x. */
      case 1:  /* Same as 1.3.x. */
      case 2:  /* Same as 1.3.x. */
      case 3:  *format = 4; break;
      case 4:  *format = 8; break;
      case 5:  *format = 9; break;
      case 6:  *format = 10; break;
      case 7:  *format = 29; break;
      case 8:  /* Same as 1.11.x. */
      case 9:  /* Same as 1.11.x. */
      case 10: /* Same as 1.11.x. */
      case 11: *format = 31; break;
      case 12: /* Same as the current version. */
      default: *format = SVN_WC__VERSION; break;
    }

  return SVN_NO_ERROR;
}

svn_error_t *
svn_wc__upgrade_sdb(int *result_format,
                    const char *wcroot_abspath,
                    svn_sqlite__db_t *sdb,
                    int start_format,
                    int target_format,
                    apr_pool_t *scratch_pool)
{
  if (start_format < SVN_WC__WC_NG_VERSION /* 12 */)
    return svn_error_createf(SVN_ERR_WC_UPGRADE_REQUIRED, NULL,
                             _("Working copy '%s' is too old (format %d, "
                               "created by Subversion %s)"),
                             svn_dirent_local_style(wcroot_abspath,
                                                    scratch_pool),
                             start_format,
                             svn_wc__version_string_from_format(start_format));

  /* Early WCNG formats no longer supported. */
  if (start_format < 19)
    return svn_error_createf(SVN_ERR_WC_UPGRADE_REQUIRED, NULL,
                             _("Working copy '%s' is an old development "
                               "version (format %d); to upgrade it, "
                               "use a format 18 client, then "
                               "use 'tools/dev/wc-ng/bump-to-19.py', then "
                               "use the current client"),
                             svn_dirent_local_style(wcroot_abspath,
                                                    scratch_pool),
                             start_format);
  else if (start_format < 29)
    return svn_error_createf(SVN_ERR_WC_UPGRADE_REQUIRED, NULL,
                             _("Working copy '%s' is an old development "
                               "version (format %d); to upgrade it, "
                               "use a Subversion 1.7-1.9 client, then "
                               "use the current client"),
                             svn_dirent_local_style(wcroot_abspath,
                                                    scratch_pool),
                             start_format);
<<<<<<< HEAD
=======

  /* ### need lock-out. only one upgrade at a time. note that other code
     ### cannot use this un-upgraded database until we finish the upgrade.  */

  /* Note: none of these have "break" statements; the fall-through is
     intentional. */
  switch (start_format)
    {
      case 29:
        SVN_ERR(svn_sqlite__with_transaction(sdb, bump_to_30, &bb,
                                             scratch_pool));
        *result_format = 30;

      case 30:
        SVN_ERR(svn_sqlite__with_transaction(sdb, bump_to_31, &bb,
                                             scratch_pool));
        *result_format = 31;
        /* FALLTHROUGH  */
      /* ### future bumps go here.  */
#if 0
      case XXX-1:
        /* Revamp the recording of tree conflicts.  */
        SVN_ERR(svn_sqlite__with_transaction(sdb, bump_to_XXX, &bb,
                                             scratch_pool));
        *result_format = XXX;
        /* FALLTHROUGH  */
#endif
      case SVN_WC__VERSION:
        /* already upgraded */
        *result_format = SVN_WC__VERSION;
>>>>>>> b2b41ae5

  if (start_format > target_format)
    return svn_error_createf(SVN_ERR_WC_UNSUPPORTED_FORMAT, NULL,
                             _("Working copy '%s' is already at version %s "
                               "(format %d) and cannot be downgraded to "
                               "version %s (format %d)"),
                             svn_dirent_local_style(wcroot_abspath,
                                                    scratch_pool),
                             svn_wc__version_string_from_format(start_format),
                             start_format,
                             svn_wc__version_string_from_format(target_format),
                             target_format);

  if (target_format < SVN_WC__SUPPORTED_VERSION)
    return svn_error_createf(SVN_ERR_WC_UNSUPPORTED_FORMAT, NULL,
                             _("Working copy version %s (format %d) "
                               "is not supported by client version %s."),
                             svn_wc__version_string_from_format(target_format),
                             target_format, SVN_VER_NUM);

  if (target_format > SVN_WC__VERSION)
    return svn_error_createf(SVN_ERR_WC_UNSUPPORTED_FORMAT, NULL,
                             _("Working copy with format %d "
                               "can't be created by client version %s."),
                             target_format, SVN_VER_NUM);

  /* FIXME:
     ### need lock-out. only one upgrade at a time. note that other code
     ### _can_ use this un-upgraded database before we finish the upgrade. */
  /* Update the schema */
  SVN_ERR(svn_wc__update_schema(result_format, wcroot_abspath, sdb,
                                start_format, target_format, scratch_pool));

  /* Make sure that the stats1 table is populated. */
  SVN_SQLITE__WITH_LOCK(
      svn_wc__db_install_schema_statistics(sdb, scratch_pool),
      sdb);

#ifdef SVN_DEBUG
  if (*result_format != start_format)
    {
      int schema_version;
      SVN_ERR(svn_sqlite__read_schema_version(&schema_version, sdb, scratch_pool));

      /* If this assertion fails the schema isn't updated correctly */
      SVN_ERR_ASSERT(schema_version == *result_format);
    }
#endif

  /* Zap anything that might be remaining or escaped our notice.  */
  wipe_obsolete_files(wcroot_abspath, scratch_pool);

  return SVN_NO_ERROR;
}


svn_error_t *
svn_wc__update_schema(int *result_format,
                      const char *wcroot_abspath,
                      svn_sqlite__db_t *sdb,
                      int start_format,
                      int target_format,
                      apr_pool_t *scratch_pool)
{
  struct bump_baton bb;
  bb.wcroot_abspath = wcroot_abspath;

  /* Repeatedly upgrade until the target format version is reached. */
  for (*result_format = start_format;
       *result_format < target_format;)
    {
#define UPDATE_TO_FORMAT(X) \
          case ((X) - 1):   \
            SVN_ERR(svn_sqlite__with_lock(sdb, bump_to_##X, &bb, scratch_pool)); \
            *result_format = (X); \
            break;

      switch (*result_format)
        {
          UPDATE_TO_FORMAT(30);
          UPDATE_TO_FORMAT(31);
#ifdef SVN_TEST_MULTI_WC_FORMAT
          UPDATE_TO_FORMAT(32);
#endif

          /* ### future bumps go here.  */
#if 0
          UPDATE_TO_FORMAT(XXX);
#endif
        }
#undef UPDATE_TO_FORMAT
    }

  SVN_ERR_ASSERT(*result_format == target_format);
  return SVN_NO_ERROR;
}


/* */
static svn_error_t *
upgrade_working_copy(void *parent_baton,
                     svn_wc__db_t *db,
                     const char *dir_abspath,
                     svn_wc_upgrade_get_repos_info_t repos_info_func,
                     void *repos_info_baton,
                     apr_hash_t *repos_cache,
                     const struct upgrade_data_t *data,
                     svn_cancel_func_t cancel_func,
                     void *cancel_baton,
                     svn_wc_notify_func2_t notify_func,
                     void *notify_baton,
                     apr_pool_t *result_pool,
                     apr_pool_t *scratch_pool)
{
  void *dir_baton;
  int old_format;
  apr_pool_t *iterpool = svn_pool_create(scratch_pool);
  apr_array_header_t *subdirs;
  svn_error_t *err;
  int i;

  if (cancel_func)
    SVN_ERR(cancel_func(cancel_baton));

  SVN_ERR(svn_wc__db_temp_get_format(&old_format, db, dir_abspath,
                                     iterpool));

  if (old_format >= SVN_WC__WC_NG_VERSION)
    {
      if (notify_func)
        notify_func(notify_baton,
                    svn_wc_create_notify(dir_abspath, svn_wc_notify_skip,
                                         iterpool),
                iterpool);
      svn_pool_destroy(iterpool);
      return SVN_NO_ERROR;
    }

  err = get_versioned_subdirs(&subdirs, NULL, dir_abspath, FALSE,
                              scratch_pool, iterpool);
  if (err)
    {
      if (APR_STATUS_IS_ENOENT(err->apr_err)
          || SVN__APR_STATUS_IS_ENOTDIR(err->apr_err))
        {
          /* An unversioned dir is obstructing a versioned dir */
          svn_error_clear(err);
          err = NULL;
          if (notify_func)
            notify_func(notify_baton,
                        svn_wc_create_notify(dir_abspath, svn_wc_notify_skip,
                                             iterpool),
                        iterpool);
        }
      svn_pool_destroy(iterpool);
      return err;
    }


  SVN_ERR(upgrade_to_wcng(&dir_baton, parent_baton, db, dir_abspath,
                          old_format, data->wc_id,
                          repos_info_func, repos_info_baton,
                          repos_cache, data, scratch_pool, iterpool));

  if (notify_func)
    notify_func(notify_baton,
                svn_wc_create_notify(dir_abspath, svn_wc_notify_upgraded_path,
                                     iterpool),
                iterpool);

  for (i = 0; i < subdirs->nelts; ++i)
    {
      const char *child_abspath = APR_ARRAY_IDX(subdirs, i, const char *);

      svn_pool_clear(iterpool);

      SVN_ERR(upgrade_working_copy(dir_baton, db, child_abspath,
                                   repos_info_func, repos_info_baton,
                                   repos_cache, data,
                                   cancel_func, cancel_baton,
                                   notify_func, notify_baton,
                                   iterpool, iterpool));
    }

  svn_pool_destroy(iterpool);

  return SVN_NO_ERROR;
}


/* Return a verbose error if LOCAL_ABSPATH is a not a pre-1.7 working
   copy root */
static svn_error_t *
is_old_wcroot(const char *local_abspath,
              apr_pool_t *scratch_pool)
{
  apr_hash_t *entries;
  const char *parent_abspath, *name;
  svn_wc_entry_t *entry;
  svn_error_t *err = svn_wc__read_entries_old(&entries, local_abspath,
                                              scratch_pool, scratch_pool);
  if (err)
    {
      return svn_error_createf(
        SVN_ERR_WC_INVALID_OP_ON_CWD, err,
        _("Can't upgrade '%s' as it is not a working copy"),
        svn_dirent_local_style(local_abspath, scratch_pool));
    }
  else if (svn_dirent_is_root(local_abspath, strlen(local_abspath)))
    return SVN_NO_ERROR;

  svn_dirent_split(&parent_abspath, &name, local_abspath, scratch_pool);

  err = svn_wc__read_entries_old(&entries, parent_abspath,
                                 scratch_pool, scratch_pool);
  if (err)
    {
      svn_error_clear(err);
      return SVN_NO_ERROR;
    }

  entry = svn_hash_gets(entries, name);
  if (!entry
      || entry->absent
      || (entry->deleted && entry->schedule != svn_wc_schedule_add)
      || entry->depth == svn_depth_exclude)
    {
      return SVN_NO_ERROR;
    }

  while (!svn_dirent_is_root(parent_abspath, strlen(parent_abspath)))
    {
      svn_dirent_split(&parent_abspath, &name, parent_abspath, scratch_pool);
      err = svn_wc__read_entries_old(&entries, parent_abspath,
                                     scratch_pool, scratch_pool);
      if (err)
        {
          svn_error_clear(err);
          parent_abspath = svn_dirent_join(parent_abspath, name, scratch_pool);
          break;
        }
      entry = svn_hash_gets(entries, name);
      if (!entry
          || entry->absent
          || (entry->deleted && entry->schedule != svn_wc_schedule_add)
          || entry->depth == svn_depth_exclude)
        {
          parent_abspath = svn_dirent_join(parent_abspath, name, scratch_pool);
          break;
        }
    }

  return svn_error_createf(
    SVN_ERR_WC_INVALID_OP_ON_CWD, NULL,
    _("Can't upgrade '%s' as it is not a working copy root,"
      " the root is '%s'"),
    svn_dirent_local_style(local_abspath, scratch_pool),
    svn_dirent_local_style(parent_abspath, scratch_pool));
}

svn_error_t *
svn_wc__upgrade(svn_wc_context_t *wc_ctx,
                const char *local_abspath,
                int target_format,
                svn_wc_upgrade_get_repos_info_t repos_info_func,
                void *repos_info_baton,
                svn_cancel_func_t cancel_func,
                void *cancel_baton,
                svn_wc_notify_func2_t notify_func,
                void *notify_baton,
                apr_pool_t *scratch_pool)
{
  svn_wc__db_t *db;
  struct upgrade_data_t data = { NULL };
  svn_skel_t *work_item, *work_items = NULL;
  const char *pristine_from, *pristine_to, *db_from, *db_to;
  apr_hash_t *repos_cache = apr_hash_make(scratch_pool);
  svn_wc_entry_t *this_dir;
  apr_hash_t *entries;
  const char *root_adm_abspath;
  svn_error_t *err;
  int result_format;
  svn_boolean_t bumped_format;

  /* Try upgrading a wc-ng-style working copy. */
  SVN_ERR(svn_wc__db_open(&db, NULL /* ### config */, TRUE, FALSE,
                          scratch_pool, scratch_pool));


  err = svn_wc__db_bump_format(&result_format, &bumped_format,
                               db, local_abspath, target_format,
                               scratch_pool);
  if (err)
    {
      if (err->apr_err != SVN_ERR_WC_UPGRADE_REQUIRED)
        {
          return svn_error_trace(
                    svn_error_compose_create(
                            err,
                            svn_wc__db_close(db)));
        }

      svn_error_clear(err);
      /* Pre 1.7: Fall through */
    }
  else
    {
      /* Auto-upgrade worked! */
      SVN_ERR(svn_wc__db_close(db));

      SVN_ERR_ASSERT(result_format == target_format);

      if (bumped_format && notify_func)
        {
          svn_wc_notify_t *notify;

          notify = svn_wc_create_notify(local_abspath,
                                        svn_wc_notify_upgraded_path,
                                        scratch_pool);

          notify_func(notify_baton, notify, scratch_pool);
        }

      return SVN_NO_ERROR;
    }

  SVN_ERR(is_old_wcroot(local_abspath, scratch_pool));

  /* Given a pre-wcng root some/wc we create a temporary wcng in
     some/wc/.svn/tmp/wcng/wc.db and copy the metadata from one to the
     other, then the temporary wc.db file gets moved into the original
     root.  Until the wc.db file is moved the original working copy
     remains a pre-wcng and 'cleanup' with an old client will remove
     the partial upgrade.  Moving the wc.db file creates a wcng, and
     'cleanup' with a new client will complete any outstanding
     upgrade. */

  SVN_ERR(svn_wc__read_entries_old(&entries, local_abspath,
                                   scratch_pool, scratch_pool));

  this_dir = svn_hash_gets(entries, SVN_WC_ENTRY_THIS_DIR);
  SVN_ERR(ensure_repos_info(this_dir, local_abspath, repos_info_func,
                            repos_info_baton, repos_cache,
                            scratch_pool, scratch_pool));

  /* Cache repos UUID pairs for when a subdir doesn't have this information */
  if (!svn_hash_gets(repos_cache, this_dir->repos))
    svn_hash_sets(repos_cache,
                  apr_pstrdup(scratch_pool, this_dir->repos),
                  apr_pstrdup(scratch_pool, this_dir->uuid));

  /* Create the new DB in the temporary root wc/.svn/tmp/wcng/.svn */
  data.root_abspath = svn_dirent_join(svn_wc__adm_child(local_abspath, "tmp",
                                                        scratch_pool),
                                       "wcng", scratch_pool);
  root_adm_abspath = svn_wc__adm_child(data.root_abspath, "",
                                       scratch_pool);
  SVN_ERR(svn_io_remove_dir2(root_adm_abspath, TRUE, NULL, NULL,
                             scratch_pool));
  SVN_ERR(svn_wc__ensure_directory(root_adm_abspath, scratch_pool));

  /* Create an empty sqlite database for this directory and store it in DB. */
  SVN_ERR(svn_wc__db_upgrade_begin(&data.sdb,
                                   &data.repos_id, &data.wc_id,
                                   db, target_format, data.root_abspath,
                                   this_dir->repos, this_dir->uuid,
                                   scratch_pool));

  /* Migrate the entries over to the new database.
   ### We need to think about atomicity here.

   entries_write_new() writes in current format rather than
   f12. Thus, this function bumps a working copy all the way to
   current.  */
  SVN_ERR(svn_wc__db_wclock_obtain(db, data.root_abspath, 0, FALSE,
                                   scratch_pool));

  SVN_SQLITE__WITH_LOCK(
    upgrade_working_copy(NULL, db, local_abspath,
                         repos_info_func, repos_info_baton,
                         repos_cache, &data,
                         cancel_func, cancel_baton,
                         notify_func, notify_baton,
                         scratch_pool, scratch_pool),
    data.sdb);

  /* A workqueue item to move the pristine dir into place */
  pristine_from = svn_wc__adm_child(data.root_abspath, PRISTINE_STORAGE_RELPATH,
                                    scratch_pool);
  pristine_to = svn_wc__adm_child(local_abspath, PRISTINE_STORAGE_RELPATH,
                                  scratch_pool);
  SVN_ERR(svn_wc__ensure_directory(pristine_from, scratch_pool));
  SVN_ERR(svn_wc__wq_build_file_move(&work_item, db, local_abspath,
                                     pristine_from, pristine_to,
                                     scratch_pool, scratch_pool));
  work_items = svn_wc__wq_merge(work_items, work_item, scratch_pool);

  /* A workqueue item to remove pre-wcng metadata */
  SVN_ERR(svn_wc__wq_build_postupgrade(&work_item, scratch_pool));
  work_items = svn_wc__wq_merge(work_items, work_item, scratch_pool);
  SVN_ERR(svn_wc__db_wq_add(db, data.root_abspath, work_items, scratch_pool));

  SVN_ERR(svn_wc__db_wclock_release(db, data.root_abspath, scratch_pool));
  SVN_ERR(svn_wc__db_close(db));

  /* Renaming the db file is what makes the pre-wcng into a wcng */
  db_from = svn_wc__adm_child(data.root_abspath, SDB_FILE, scratch_pool);
  db_to = svn_wc__adm_child(local_abspath, SDB_FILE, scratch_pool);
  SVN_ERR(svn_io_file_rename2(db_from, db_to, FALSE, scratch_pool));

  /* Now we have a working wcng, tidy up the droppings */
  SVN_ERR(svn_wc__db_open(&db, NULL /* ### config */, FALSE, FALSE,
                          scratch_pool, scratch_pool));
  SVN_ERR(svn_wc__wq_run(db, local_abspath, cancel_func, cancel_baton,
                         scratch_pool));
  SVN_ERR(svn_wc__db_close(db));

  /* Should we have the workqueue remove this empty dir? */
  SVN_ERR(svn_io_remove_dir2(data.root_abspath, FALSE, NULL, NULL,
                             scratch_pool));

  return SVN_NO_ERROR;
}

svn_error_t *
svn_wc__upgrade_add_external_info(svn_wc_context_t *wc_ctx,
                                  const char *local_abspath,
                                  svn_node_kind_t kind,
                                  const char *def_local_abspath,
                                  const char *repos_relpath,
                                  const char *repos_root_url,
                                  const char *repos_uuid,
                                  svn_revnum_t def_peg_revision,
                                  svn_revnum_t def_revision,
                                  apr_pool_t *scratch_pool)
{
  svn_node_kind_t db_kind;
  switch (kind)
    {
      case svn_node_dir:
        db_kind = svn_node_dir;
        break;

      case svn_node_file:
        db_kind = svn_node_file;
        break;

      case svn_node_unknown:
        db_kind = svn_node_unknown;
        break;

      default:
        SVN_ERR_MALFUNCTION();
    }

  SVN_ERR(svn_wc__db_upgrade_insert_external(wc_ctx->db, local_abspath,
                                             db_kind,
                                             svn_dirent_dirname(local_abspath,
                                                                scratch_pool),
                                             def_local_abspath, repos_relpath,
                                             repos_root_url, repos_uuid,
                                             def_peg_revision, def_revision,
                                             scratch_pool));
  return SVN_NO_ERROR;
}<|MERGE_RESOLUTION|>--- conflicted
+++ resolved
@@ -1639,7 +1639,7 @@
       case 29: return "1.7";
       case 31: return "1.8";
 #ifdef SVN_TEST_MULTI_WC_FORMAT
-      case 32: return "1.12";
+      case 32: return "1.15";
 #endif
     }
   return _("(unreleased development version)");
@@ -1670,11 +1670,14 @@
       case 5:  *format = 9; break;
       case 6:  *format = 10; break;
       case 7:  *format = 29; break;
-      case 8:  /* Same as 1.11.x. */
-      case 9:  /* Same as 1.11.x. */
-      case 10: /* Same as 1.11.x. */
-      case 11: *format = 31; break;
-      case 12: /* Same as the current version. */
+      case 8:  /* Same as 1.14.x. */
+      case 9:  /* Same as 1.14.x. */
+      case 10: /* Same as 1.14.x. */
+      case 11: /* Same as 1.14.x. */
+      case 12: /* Same as 1.14.x. */
+      case 13: /* Same as 1.14.x. */
+      case 14: *format = 31; break;
+      case 15: /* Same as the current version. */
       default: *format = SVN_WC__VERSION; break;
     }
 
@@ -1718,39 +1721,6 @@
                              svn_dirent_local_style(wcroot_abspath,
                                                     scratch_pool),
                              start_format);
-<<<<<<< HEAD
-=======
-
-  /* ### need lock-out. only one upgrade at a time. note that other code
-     ### cannot use this un-upgraded database until we finish the upgrade.  */
-
-  /* Note: none of these have "break" statements; the fall-through is
-     intentional. */
-  switch (start_format)
-    {
-      case 29:
-        SVN_ERR(svn_sqlite__with_transaction(sdb, bump_to_30, &bb,
-                                             scratch_pool));
-        *result_format = 30;
-
-      case 30:
-        SVN_ERR(svn_sqlite__with_transaction(sdb, bump_to_31, &bb,
-                                             scratch_pool));
-        *result_format = 31;
-        /* FALLTHROUGH  */
-      /* ### future bumps go here.  */
-#if 0
-      case XXX-1:
-        /* Revamp the recording of tree conflicts.  */
-        SVN_ERR(svn_sqlite__with_transaction(sdb, bump_to_XXX, &bb,
-                                             scratch_pool));
-        *result_format = XXX;
-        /* FALLTHROUGH  */
-#endif
-      case SVN_WC__VERSION:
-        /* already upgraded */
-        *result_format = SVN_WC__VERSION;
->>>>>>> b2b41ae5
 
   if (start_format > target_format)
     return svn_error_createf(SVN_ERR_WC_UNSUPPORTED_FORMAT, NULL,
