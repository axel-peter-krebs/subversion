--- conflicted
+++ resolved
@@ -41,6 +41,7 @@
 #include "svn_private_config.h"
 #include "svn_time.h"
 #include "svn_config.h"
+#include "svn_iter.h"
 
 #include "wc.h"
 #include "questions.h"
@@ -207,6 +208,10 @@
   /* The depth of the directory in the wc (or inferred if added).  Not
      used for filtering; we have a separate wrapping editor for that. */
   svn_depth_t ambient_depth;
+
+  /* Was the directory marked as incomplete before the update?
+     (In other words, are we resuming an interrupted update?) */
+  svn_boolean_t was_incomplete;
 
   /* The pool in which this baton itself is allocated. */
   apr_pool_t *pool;
@@ -438,8 +443,9 @@
   d->log_number   = 0;
   d->log_accum    = svn_stringbuf_create("", pool);
 
-  /* The caller of this function needs to fill this in. */
+  /* The caller of this function needs to fill these in. */
   d->ambient_depth = svn_depth_unknown;
+  d->was_incomplete = FALSE;
 
   apr_pool_cleanup_register(d->pool, d, cleanup_dir_baton,
                             cleanup_dir_baton_child);
@@ -1042,7 +1048,10 @@
       SVN_ERR(svn_wc_entry(&entry, d->path, eb->adm_access,
                            FALSE, pool));
       if (entry)
-        d->ambient_depth = entry->depth;
+        {
+          d->ambient_depth = entry->depth;
+          d->was_incomplete = entry->incomplete;
+        }
 
       /* Mark directory as being at target_revision, but incomplete. */
       tmp_entry.revision = *(eb->target_revision);
@@ -1102,6 +1111,11 @@
 }
 
 
+/* Delete PATH from its immediate parent PARENT_PATH, in the edit
+ * represented by EB.  Name temporary transactional logs based on
+ * *LOG_NUMBER, but set *LOG_NUMBER to 0 after running the final log.
+ * Perform all allocations in POOL.
+ */
 static svn_error_t *
 do_entry_deletion(struct edit_baton *eb,
                   const char *parent_path,
@@ -1491,6 +1505,7 @@
       svn_boolean_t prop_conflicted;
 
       db->ambient_depth = entry->depth;
+      db->was_incomplete = entry->incomplete;
 
       SVN_ERR(svn_wc_conflicted_p(&text_conflicted, &prop_conflicted,
                                   db->path, entry, pool));
@@ -1578,8 +1593,6 @@
   return NULL;
 }
 
-<<<<<<< HEAD
-=======
 /* This implements the svn_iter_apr_hash_cb_t callback interface.
  *
  * Add a property named KEY ('const char *') to a list of properties
@@ -1606,7 +1619,6 @@
 }
 
 /* An svn_delta_editor_t function. */
->>>>>>> 6ef20668
 static svn_error_t *
 close_directory(void *dir_baton,
                 apr_pool_t *pool)
@@ -1614,6 +1626,7 @@
   struct dir_baton *db = dir_baton;
   svn_wc_notify_state_t prop_state = svn_wc_notify_state_unknown;
   apr_array_header_t *entry_props, *wc_props, *regular_props;
+  apr_hash_t *base_props = NULL, *working_props = NULL;
   svn_wc_adm_access_t *adm_access;
 
   SVN_ERR(svn_categorize_props(db->propchanges, &entry_props, &wc_props,
@@ -1621,6 +1634,34 @@
 
   SVN_ERR(svn_wc_adm_retrieve(&adm_access, db->edit_baton->adm_access,
                               db->path, db->pool));
+
+  /* An incomplete directory might have props which were supposed to be
+     deleted but weren't.  Because the server sent us all the props we're
+     supposed to have, any previous base props not in this list must be
+     deleted (issue #1672). */
+  if (db->was_incomplete)
+    {
+      int i;
+      apr_hash_t *props_to_delete;
+
+      SVN_ERR(svn_wc__load_props(&base_props, &working_props, NULL,
+                                 adm_access, db->path, pool));
+
+      /* Calculate which base props weren't also in the incoming
+         propchanges. */
+      props_to_delete = apr_hash_copy(pool, base_props);
+      for (i = 0; i < regular_props->nelts; i++)
+        {
+          const svn_prop_t *prop;
+          prop = &APR_ARRAY_IDX(regular_props, i, svn_prop_t);
+          apr_hash_set(props_to_delete, prop->name,
+                       APR_HASH_KEY_STRING, NULL);
+        }
+
+      /* Add these props to the incoming propchanges. */
+      SVN_ERR(svn_iter_apr_hash(NULL, props_to_delete, add_prop_deletion,
+                                regular_props, pool));
+    }
 
   /* If this directory has property changes stored up, now is the time
      to deal with them. */
@@ -1687,7 +1728,7 @@
           SVN_ERR_W(svn_wc__merge_props(&prop_state,
                                         adm_access, db->path,
                                         NULL /* use baseprops */,
-                                        NULL, NULL,
+                                        base_props, working_props,
                                         regular_props, TRUE, FALSE,
                                         db->edit_baton->conflict_func,
                                         db->edit_baton->conflict_baton,
