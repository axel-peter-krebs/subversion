--- conflicted
+++ resolved
@@ -1193,8 +1193,6 @@
             SVN_ERR (svn_io_file_checksum (digest, tb, subpool));
             hex_digest = svn_md5_digest_to_cstring (digest, pool);
             
-<<<<<<< HEAD
-=======
             /* Compare the base_checksum here, rather than in the
                window handler, because there's no guarantee that the
                handler will see every byte of the base file. */
@@ -1209,7 +1207,6 @@
                      tb, base_checksum, hex_digest);
               }
 
->>>>>>> 568fa1e5
             if (strcmp (hex_digest, ent->checksum) != 0)
               {
                 /* Compatibility hack: working copies created before
