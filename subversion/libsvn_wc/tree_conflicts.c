--- conflicted
+++ resolved
@@ -2,26 +2,20 @@
  * tree_conflicts.c: Storage of tree conflict descriptions in the WC.
  *
  * ====================================================================
- *    Licensed to the Apache Software Foundation (ASF) under one
- *    or more contributor license agreements.  See the NOTICE file
- *    distributed with this work for additional information
- *    regarding copyright ownership.  The ASF licenses this file
- *    to you under the Apache License, Version 2.0 (the
- *    "License"); you may not use this file except in compliance
- *    with the License.  You may obtain a copy of the License at
- *
- *      http://www.apache.org/licenses/LICENSE-2.0
- *
- *    Unless required by applicable law or agreed to in writing,
- *    software distributed under the License is distributed on an
- *    "AS IS" BASIS, WITHOUT WARRANTIES OR CONDITIONS OF ANY
- *    KIND, either express or implied.  See the License for the
- *    specific language governing permissions and limitations
- *    under the License.
+ * Copyright (c) 2007 CollabNet.  All rights reserved.
+ *
+ * This software is licensed as described in the file COPYING, which
+ * you should have received as part of this distribution.  The terms
+ * are also available at http://subversion.tigris.org/license-1.html.
+ * If newer versions of this license are posted there, you may use a
+ * newer version instead, at your option.
+ *
+ * This software consists of voluntary contributions made by many
+ * individuals.  For exact contribution history, see the revision
+ * history and logs, available at http://subversion.tigris.org/.
  * ====================================================================
  */
 
-#include "svn_dirent_uri.h"
 #include "svn_path.h"
 #include "svn_types.h"
 #include "svn_pools.h"
@@ -29,61 +23,92 @@
 #include "tree_conflicts.h"
 #include "log.h"
 #include "entries.h"
-#include "lock.h"
-#include "wc.h"
 
 #include "private/svn_skel.h"
 #include "private/svn_wc_private.h"
-#include "private/svn_token.h"
 
 #include "svn_private_config.h"
 
-/* ### this should move to a more general location...  */
+
+/* OVERVIEW
+ *
+ * This file handles the storage and retrieval of tree conflict descriptions
+ * (svn_wc_conflict_description_t) in the WC.
+ *
+ * Data Format
+ *
+ * All tree conflicts descriptions for the current tree conflict victims in
+ * one parent directory are stored in a single "tree_conflict_data" text
+ * field in that parent's THIS_DIR entry.
+ *
+ *   tree_conflict_data: zero or more conflicts (one per victim path),
+ *     separated by the SVN_WC__TREE_CONFLICT_DESC_SEPARATOR character.
+ *
+ *   a description entry: a fixed sequence of text fields, some of which
+ *     may be empty, corresponding to the pertinent fields of
+ *     svn_wc_conflict_description_t, separated by
+ *     SVN_WC__TREE_CONFLICT_DESC_FIELD_SEPARATOR.
+ *
+ *   a field: a string within which any separator or escape characters are
+ *     escaped with the escape character SVN_WC__TREE_CONFLICT_ESCAPE_CHAR.
+ *
+ * Error Handling
+ *
+ * On reading from the WC entry, errors of malformed data are handled by
+ * raising an svn_error_t, as these can occur from WC corruption. On
+ * writing, errors in the internal data consistency before it is written are
+ * handled more severely because any such errors must be due to a bug.
+ */
+
+
+/* A mapping between a string STR and an enumeration value VAL. */
+typedef struct enum_mapping_t
+{
+  const char *str;
+  int val;
+} enum_mapping_t;
+
 /* A map for svn_node_kind_t values. */
-static const svn_token_map_t node_kind_map[] =
+static const enum_mapping_t node_kind_map[] =
 {
   { "none", svn_node_none },
   { "file", svn_node_file },
   { "dir",  svn_node_dir },
   { "",     svn_node_unknown },
-  { NULL }
+  { NULL,   0 }
 };
 
 /* A map for svn_wc_operation_t values. */
-const svn_token_map_t svn_wc__operation_map[] =
+static const enum_mapping_t operation_map[] =
 {
   { "none",   svn_wc_operation_none },
   { "update", svn_wc_operation_update },
   { "switch", svn_wc_operation_switch },
   { "merge",  svn_wc_operation_merge },
-  { NULL }
+  { NULL,     0 }
 };
 
 /* A map for svn_wc_conflict_action_t values. */
-const svn_token_map_t svn_wc__conflict_action_map[] =
-{
-  { "edited",   svn_wc_conflict_action_edit },
-  { "deleted",  svn_wc_conflict_action_delete },
-  { "added",    svn_wc_conflict_action_add },
-  { "replaced", svn_wc_conflict_action_replace },
-  { NULL }
+static const enum_mapping_t action_map[] =
+{
+  { "edited",  svn_wc_conflict_action_edit },
+  { "deleted", svn_wc_conflict_action_delete },
+  { "added",   svn_wc_conflict_action_add },
+  { NULL,      0 }
 };
 
 /* A map for svn_wc_conflict_reason_t values. */
-const svn_token_map_t svn_wc__conflict_reason_map[] =
-{
-  { "edited",      svn_wc_conflict_reason_edited },
-  { "deleted",     svn_wc_conflict_reason_deleted },
-  { "missing",     svn_wc_conflict_reason_missing },
-  { "obstructed",  svn_wc_conflict_reason_obstructed },
-  { "added",       svn_wc_conflict_reason_added },
-  { "replaced",    svn_wc_conflict_reason_replaced },
-  { "unversioned", svn_wc_conflict_reason_unversioned },
-  { NULL }
+static const enum_mapping_t reason_map[] =
+{
+  { "edited",     svn_wc_conflict_reason_edited },
+  { "deleted",    svn_wc_conflict_reason_deleted },
+  { "missing",    svn_wc_conflict_reason_missing },
+  { "obstructed", svn_wc_conflict_reason_obstructed },
+  { "added",      svn_wc_conflict_reason_added },
+  { NULL,         0 }
 };
 
 
-/* */
 static svn_boolean_t
 is_valid_version_info_skel(const svn_skel_t *skel)
 {
@@ -96,7 +121,6 @@
 }
 
 
-/* */
 static svn_boolean_t
 is_valid_conflict_skel(const svn_skel_t *skel)
 {
@@ -123,90 +147,88 @@
  */
 static svn_error_t *
 read_enum_field(int *result,
-                const svn_token_map_t *map,
+                const enum_mapping_t *map,
                 const svn_skel_t *skel)
 {
-  int value = svn_token__from_mem(map, skel->data, skel->len);
-
-  if (value == SVN_TOKEN_UNKNOWN)
-    return svn_error_create(SVN_ERR_WC_CORRUPT, NULL,
-                            _("Unknown enumeration value in tree conflict "
-                              "description"));
-
-  *result = value;
+  int i;
+
+  /* Find STR in MAP; error if not found. */
+  for (i = 0; ; i++)
+    {
+      if (map[i].str == NULL)
+        return svn_error_create(SVN_ERR_WC_CORRUPT, NULL,
+                                _("Unknown enumeration value in tree conflict "
+                                  "description"));
+      /* ### note: theoretically, a corrupt skel could have a long value
+         ### whose prefix is one of our enumerated values, and so we'll
+         ### choose that enum. fine. we'll accept these "corrupt" values. */
+      if (strncmp(skel->data, map[i].str, skel->len) == 0)
+        break;
+    }
+
+  *result = map[i].val;
   return SVN_NO_ERROR;
 }
 
 /* Parse the conflict info fields from SKEL into *VERSION_INFO. */
 static svn_error_t *
-read_node_version_info(const svn_wc_conflict_version_t **version_info,
+read_node_version_info(svn_wc_conflict_version_t *version_info,
                        const svn_skel_t *skel,
-                       apr_pool_t *result_pool,
-                       apr_pool_t *scratch_pool)
+                       apr_pool_t *scratch_pool,
+                       apr_pool_t *result_pool)
 {
   int n;
-  const char *repos_root;
-  const char *repos_relpath;
-  svn_revnum_t peg_rev;
-  svn_node_kind_t kind;
 
   if (!is_valid_version_info_skel(skel))
     return svn_error_create(SVN_ERR_WC_CORRUPT, NULL,
                             _("Invalid version info in tree conflict "
                               "description"));
 
-  repos_root = apr_pstrmemdup(result_pool,
+  version_info->repos_url = apr_pstrmemdup(result_pool,
                                            skel->children->next->data,
                                            skel->children->next->len);
-  if (*repos_root == '\0')
-    {
-      *version_info = NULL;
-      return SVN_NO_ERROR;
-    }
-
-  peg_rev = SVN_STR_TO_REV(apr_pstrmemdup(scratch_pool,
-                                          skel->children->next->next->data,
-                                          skel->children->next->next->len));
-
-  repos_relpath = apr_pstrmemdup(result_pool,
-                                 skel->children->next->next->next->data,
-                                 skel->children->next->next->next->len);
+  if (*version_info->repos_url == '\0')
+    version_info->repos_url = NULL;
+
+  version_info->peg_rev =
+    SVN_STR_TO_REV(apr_pstrmemdup(scratch_pool,
+                                  skel->children->next->next->data,
+                                  skel->children->next->next->len));
+
+  version_info->path_in_repos =
+    apr_pstrmemdup(result_pool,
+                   skel->children->next->next->next->data,
+                   skel->children->next->next->next->len);
+  if (*version_info->path_in_repos == '\0')
+    version_info->path_in_repos = NULL;
 
   SVN_ERR(read_enum_field(&n, node_kind_map,
                           skel->children->next->next->next->next));
-  kind = (svn_node_kind_t)n;
-
-  *version_info = svn_wc_conflict_version_create(repos_root,
-                                                 repos_relpath,
-                                                 peg_rev,
-                                                 kind,
-                                                 result_pool);
-
-  return SVN_NO_ERROR;
-}
-
-/* Parse a newly allocated svn_wc_conflict_description2_t object from the
- * provided SKEL. Return the result in *CONFLICT, allocated in RESULT_POOL.
+  version_info->node_kind = (svn_node_kind_t)n;
+
+  return SVN_NO_ERROR;
+}
+
+/* Parse a newly allocated svn_wc_conflict_description_t object from the
+ * character string pointed to by *START. Return the result in *CONFLICT.
+ * Don't read further than END. Set *START to point to the next character
+ * after the description that was read.
  * DIR_PATH is the path to the WC directory whose conflicts are being read.
- * Use SCRATCH_POOL for temporary allocations.
+ * Do all allocations in pool.
  */
-svn_error_t *
-svn_wc__deserialize_conflict(const svn_wc_conflict_description2_t **conflict,
-                             const svn_skel_t *skel,
-                             const char *dir_path,
-                             apr_pool_t *result_pool,
-                             apr_pool_t *scratch_pool)
+static svn_error_t *
+read_one_tree_conflict(svn_wc_conflict_description_t **conflict,
+                       const svn_skel_t *skel,
+                       const char *dir_path,
+                       apr_pool_t *scratch_pool,
+                       apr_pool_t *result_pool)
 {
   const char *victim_basename;
-  const char *victim_abspath;
   svn_node_kind_t node_kind;
   svn_wc_operation_t operation;
-  svn_wc_conflict_action_t action;
-  svn_wc_conflict_reason_t reason;
-  const svn_wc_conflict_version_t *src_left_version;
-  const svn_wc_conflict_version_t *src_right_version;
+  svn_wc_conflict_version_t *src_left_version;
+  svn_wc_conflict_version_t *src_right_version;
   int n;
-  svn_wc_conflict_description2_t *new_conflict;
 
   if (!is_valid_conflict_skel(skel))
     return svn_error_create(SVN_ERR_WC_CORRUPT, NULL,
@@ -230,15 +252,10 @@
              _("Invalid 'node_kind' field in tree conflict description"));
 
   /* operation */
-  SVN_ERR(read_enum_field(&n, svn_wc__operation_map,
+  SVN_ERR(read_enum_field(&n, operation_map,
                           skel->children->next->next->next));
   operation = (svn_wc_operation_t)n;
 
-<<<<<<< HEAD
-  SVN_ERR(svn_dirent_get_absolute(&victim_abspath,
-                    svn_dirent_join(dir_path, victim_basename, scratch_pool),
-                    scratch_pool));
-=======
   /* Construct the description object */
   src_left_version = svn_wc_conflict_version_create(NULL, NULL,
                                                     SVN_INVALID_REVNUM,
@@ -252,46 +269,33 @@
     svn_path_join(dir_path, victim_basename, result_pool),
     NULL, node_kind, operation, src_left_version, src_right_version,
     result_pool);
->>>>>>> 3392406b
 
   /* action */
-  SVN_ERR(read_enum_field(&n, svn_wc__conflict_action_map,
+  SVN_ERR(read_enum_field(&n, action_map,
                           skel->children->next->next->next->next));
-  action = n;
+  (*conflict)->action = (svn_wc_conflict_action_t)n;
 
   /* reason */
-  SVN_ERR(read_enum_field(&n, svn_wc__conflict_reason_map,
+  SVN_ERR(read_enum_field(&n, reason_map,
                           skel->children->next->next->next->next->next));
-  reason = n;
+  (*conflict)->reason = (svn_wc_conflict_reason_t)n;
 
   /* Let's just make it a bit easier on ourself here... */
   skel = skel->children->next->next->next->next->next->next;
 
   /* src_left_version */
-  SVN_ERR(read_node_version_info(&src_left_version, skel,
-                                 result_pool, scratch_pool));
+  SVN_ERR(read_node_version_info((*conflict)->src_left_version, skel,
+                                 scratch_pool, result_pool));
 
   /* src_right_version */
-  SVN_ERR(read_node_version_info(&src_right_version, skel->next,
-                                 result_pool, scratch_pool));
-
-  new_conflict = svn_wc_conflict_description_create_tree2(victim_abspath,
-    node_kind, operation, src_left_version, src_right_version,
-    result_pool);
-  new_conflict->action = action;
-  new_conflict->reason = reason;
-
-  *conflict = new_conflict;
-  return SVN_NO_ERROR;
-}
-
-
-/* ### this is BAD. the CONFLICTS structure should not be dependent upon
-   ### DIR_PATH. each conflict should be labeled with an entry name, not
-   ### a whole path. (and a path which happens to vary based upon invocation
-   ### of the user client and these APIs)  */
+  SVN_ERR(read_node_version_info((*conflict)->src_right_version, skel->next,
+                                 scratch_pool, result_pool));
+
+  return SVN_NO_ERROR;
+}
+
 svn_error_t *
-svn_wc__read_tree_conflicts(apr_hash_t **conflicts,
+svn_wc__read_tree_conflicts(apr_array_header_t **conflicts,
                             const char *conflict_data,
                             const char *dir_path,
                             apr_pool_t *pool)
@@ -299,7 +303,8 @@
   const svn_skel_t *skel;
   apr_pool_t *iterpool;
 
-  *conflicts = apr_hash_make(pool);
+  *conflicts = apr_array_make(pool, 0,
+                              sizeof(svn_wc_conflict_description_t *));
 
   if (conflict_data == NULL)
     return SVN_NO_ERROR;
@@ -312,15 +317,13 @@
   iterpool = svn_pool_create(pool);
   for (skel = skel->children; skel != NULL; skel = skel->next)
     {
-      const svn_wc_conflict_description2_t *conflict;
+      svn_wc_conflict_description_t *conflict;
 
       svn_pool_clear(iterpool);
-      SVN_ERR(svn_wc__deserialize_conflict(&conflict, skel, dir_path,
-                                           pool, iterpool));
+      SVN_ERR(read_one_tree_conflict(&conflict, skel, dir_path, iterpool,
+                                     pool));
       if (conflict != NULL)
-        apr_hash_set(*conflicts, svn_dirent_basename(conflict->local_abspath,
-                                                     pool),
-                     APR_HASH_KEY_STRING, conflict);
+        APR_ARRAY_PUSH(*conflicts, svn_wc_conflict_description_t *) = conflict;
     }
   svn_pool_destroy(iterpool);
 
@@ -331,12 +334,20 @@
  * in MAP. */
 static svn_error_t *
 skel_prepend_enum(svn_skel_t *skel,
-                  const svn_token_map_t *map,
+                  const enum_mapping_t *map,
                   int n,
                   apr_pool_t *result_pool)
 {
-  svn_skel__prepend(svn_skel__str_atom(svn_token__to_word(map, n),
-                                       result_pool), skel);
+  int i;
+
+  for (i = 0; ; i++)
+    {
+      SVN_ERR_ASSERT(map[i].str != NULL);
+      if (map[i].val == n)
+        break;
+    }
+
+  svn_skel__prepend(svn_skel__str_atom(map[i].str, result_pool), skel);
   return SVN_NO_ERROR;
 }
 
@@ -376,129 +387,134 @@
   return SVN_NO_ERROR;
 }
 
-
+/*
+ * This function could be static, but we need to link to it
+ * in a unit test in tests/libsvn_wc/, so it isn't.
+ */
 svn_error_t *
-svn_wc__serialize_conflict(svn_skel_t **skel,
-                           const svn_wc_conflict_description2_t *conflict,
-                           apr_pool_t *result_pool,
-                           apr_pool_t *scratch_pool)
+svn_wc__write_tree_conflicts(const char **conflict_data,
+                             apr_array_header_t *conflicts,
+                             apr_pool_t *pool)
 {
   /* A conflict version struct with all fields null/invalid. */
   static const svn_wc_conflict_version_t null_version = {
     NULL, SVN_INVALID_REVNUM, NULL, svn_node_unknown };
-  svn_skel_t *c_skel = svn_skel__make_empty_list(result_pool);
-  const char *victim_basename;
-
-  /* src_right_version */
-  if (conflict->src_right_version)
-    SVN_ERR(prepend_version_info_skel(c_skel, conflict->src_right_version,
-                                      result_pool));
-  else
-    SVN_ERR(prepend_version_info_skel(c_skel, &null_version, result_pool));
-
-  /* src_left_version */
-  if (conflict->src_left_version)
-    SVN_ERR(prepend_version_info_skel(c_skel, conflict->src_left_version,
-                                      result_pool));
-  else
-    SVN_ERR(prepend_version_info_skel(c_skel, &null_version, result_pool));
-
-  /* reason */
-  SVN_ERR(skel_prepend_enum(c_skel, svn_wc__conflict_reason_map,
-                            conflict->reason, result_pool));
-
-  /* action */
-  SVN_ERR(skel_prepend_enum(c_skel, svn_wc__conflict_action_map,
-                            conflict->action, result_pool));
-
-  /* operation */
-  SVN_ERR(skel_prepend_enum(c_skel, svn_wc__operation_map,
-                            conflict->operation, result_pool));
-
-  /* node_kind */
-  SVN_ERR_ASSERT(conflict->node_kind == svn_node_dir
-                 || conflict->node_kind == svn_node_file);
-  SVN_ERR(skel_prepend_enum(c_skel, node_kind_map, conflict->node_kind,
-                            result_pool));
-
-  /* Victim path (escaping separator chars). */
-  victim_basename = svn_dirent_basename(conflict->local_abspath, result_pool);
-  SVN_ERR_ASSERT(strlen(victim_basename) > 0);
-  svn_skel__prepend(svn_skel__str_atom(victim_basename, result_pool), c_skel);
-
-  svn_skel__prepend(svn_skel__str_atom("conflict", result_pool), c_skel);
-
-  SVN_ERR_ASSERT(is_valid_conflict_skel(c_skel));
-
-  *skel = c_skel;
-  return SVN_NO_ERROR;
-}
-
+  int i;
+  svn_skel_t *skel = svn_skel__make_empty_list(pool);
+
+  /* Iterate backwards so that the list-prepend will build the skel in
+     proper order. */
+  for (i = conflicts->nelts; --i >= 0; )
+    {
+      const char *path;
+      const svn_wc_conflict_description_t *conflict =
+          APR_ARRAY_IDX(conflicts, i, svn_wc_conflict_description_t *);
+      svn_skel_t *c_skel = svn_skel__make_empty_list(pool);
+
+      /* src_right_version */
+      if (conflict->src_right_version)
+        SVN_ERR(prepend_version_info_skel(c_skel, conflict->src_right_version,
+                                          pool));
+      else
+        SVN_ERR(prepend_version_info_skel(c_skel, &null_version, pool));
+
+      /* src_left_version */
+      if (conflict->src_left_version)
+        SVN_ERR(prepend_version_info_skel(c_skel, conflict->src_left_version,
+                                          pool));
+      else
+        SVN_ERR(prepend_version_info_skel(c_skel, &null_version, pool));
+
+      /* reason */
+      SVN_ERR(skel_prepend_enum(c_skel, reason_map, conflict->reason, pool));
+
+      /* action */
+      SVN_ERR(skel_prepend_enum(c_skel, action_map, conflict->action, pool));
+
+      /* operation */
+      SVN_ERR(skel_prepend_enum(c_skel, operation_map, conflict->operation,
+                                pool));
+
+      /* node_kind */
+      SVN_ERR_ASSERT(conflict->node_kind == svn_node_dir
+                     || conflict->node_kind == svn_node_file);
+      SVN_ERR(skel_prepend_enum(c_skel, node_kind_map, conflict->node_kind,
+                                pool));
+
+      /* Victim path (escaping separator chars). */
+      path = svn_path_basename(conflict->path, pool);
+      SVN_ERR_ASSERT(strlen(path) > 0);
+      svn_skel__prepend(svn_skel__str_atom(path, pool), c_skel);
+
+      svn_skel__prepend(svn_skel__str_atom("conflict", pool), c_skel);
+
+      SVN_ERR_ASSERT(is_valid_conflict_skel(c_skel));
+
+      svn_skel__prepend(c_skel, skel);
+    }
+
+  *conflict_data = svn_skel__unparse(skel, pool)->data;
+
+  return SVN_NO_ERROR;
+}
 
 /*
  * This function could be static, but we need to link to it
  * in a unit test in tests/libsvn_wc/, so it isn't.
- * (and we use it to serialize tree conflicts in log.c :( )
  */
+svn_boolean_t
+svn_wc__tree_conflict_exists(apr_array_header_t *conflicts,
+                             const char *victim_basename,
+                             apr_pool_t *pool)
+{
+  const svn_wc_conflict_description_t *conflict;
+  int i;
+
+  for (i = 0; i < conflicts->nelts; i++)
+    {
+      conflict = APR_ARRAY_IDX(conflicts, i,
+                               svn_wc_conflict_description_t *);
+      if (strcmp(svn_path_basename(conflict->path, pool), victim_basename) == 0)
+        return TRUE;
+    }
+
+  return FALSE;
+}
+
 svn_error_t *
-svn_wc__write_tree_conflicts(const char **conflict_data,
-                             apr_hash_t *conflicts,
-                             apr_pool_t *pool)
-{
-  svn_skel_t *skel = svn_skel__make_empty_list(pool);
-  apr_hash_index_t *hi;
-
-  for (hi = apr_hash_first(pool, conflicts); hi; hi = apr_hash_next(hi))
-    {
-      svn_skel_t *c_skel;
-
-      SVN_ERR(svn_wc__serialize_conflict(&c_skel, svn__apr_hash_index_val(hi),
-                                         pool, pool));
-      svn_skel__prepend(c_skel, skel);
-    }
-
-  *conflict_data = svn_skel__unparse(skel, pool)->data;
-
-  return SVN_NO_ERROR;
-}
-
+svn_wc__del_tree_conflict(const char *victim_path,
+                          svn_wc_adm_access_t *adm_access,
+                          apr_pool_t *pool)
+{
+  svn_stringbuf_t *log_accum = NULL;
+
+  SVN_ERR(svn_wc__loggy_del_tree_conflict(&log_accum, victim_path, adm_access,
+                                          pool));
+
+  if (log_accum != NULL)
+    {
+      SVN_ERR(svn_wc__write_log(adm_access, 0, log_accum, pool));
+      SVN_ERR(svn_wc__run_log(adm_access, NULL, pool));
+    }
+
+  return SVN_NO_ERROR;
+}
 
 svn_error_t *
-svn_wc__del_tree_conflict(svn_wc_context_t *wc_ctx,
-                          const char *victim_abspath,
-                          apr_pool_t *scratch_pool)
-{
-  SVN_ERR_ASSERT(svn_dirent_is_absolute(victim_abspath));
-
-  SVN_ERR(svn_wc__db_op_set_tree_conflict(wc_ctx->db, victim_abspath,
-                                          NULL, scratch_pool));
-
-  return SVN_NO_ERROR;
-}
-
-svn_error_t *
-svn_wc__add_tree_conflict(svn_wc_context_t *wc_ctx,
-                          const svn_wc_conflict_description2_t *conflict,
-                          apr_pool_t *scratch_pool)
-{
-  const svn_wc_conflict_description2_t *existing_conflict;
+svn_wc__add_tree_conflict(const svn_wc_conflict_description_t *conflict,
+                          svn_wc_adm_access_t *adm_access,
+                          apr_pool_t *pool)
+{
+  svn_wc_conflict_description_t *existing_conflict;
+  svn_stringbuf_t *log_accum = NULL;
 
   /* Re-adding an existing tree conflict victim is an error. */
-  SVN_ERR(svn_wc__db_op_read_tree_conflict(&existing_conflict, wc_ctx->db,
-                                           conflict->local_abspath,
-                                           scratch_pool, scratch_pool));
+  SVN_ERR(svn_wc__get_tree_conflict(&existing_conflict, conflict->path,
+                                    adm_access, pool));
   if (existing_conflict != NULL)
     return svn_error_createf(SVN_ERR_WC_CORRUPT, NULL,
                              _("Attempt to add tree conflict that already "
                                "exists at '%s'"),
-<<<<<<< HEAD
-                             svn_dirent_local_style(conflict->local_abspath,
-                                                    scratch_pool));
-
-  return svn_error_return(
-    svn_wc__db_op_set_tree_conflict(wc_ctx->db, conflict->local_abspath,
-                                          conflict, scratch_pool));
-=======
                              svn_path_local_style(conflict->path, pool));
 
   SVN_ERR(svn_wc__loggy_add_tree_conflict(&log_accum, conflict, adm_access,
@@ -508,35 +524,152 @@
   SVN_ERR(svn_wc__run_log(adm_access, NULL, pool));
 
   return SVN_NO_ERROR;
->>>>>>> 3392406b
-}
-
+}
+
+/* Remove, from the array ARRAY, the element at index REMOVE_INDEX, possibly
+ * changing the order of the remaining elements.
+ */
+static void
+array_remove_unordered(apr_array_header_t *array, int remove_index)
+{
+  /* Get the address of the last element, and mark it as removed. Rely on
+   * that element's memory being preserved intact for the moment. (This
+   * guarantee is implied as it is how 'pop' returns the value.) */
+  void *last_element = apr_array_pop(array);
+
+  /* If the element to remove is not the last, overwrite it with the old
+   * last element. (We have just decremented the array size, so check that
+   * the index is still inside the array.) */
+  if (remove_index < array->nelts)
+    memcpy(array->elts + remove_index * array->elt_size, last_element,
+           array->elt_size);
+
+  /* The memory at LAST_ELEMENT need no longer be preserved. */
+}
 
 svn_error_t *
-svn_wc__get_tree_conflict(const svn_wc_conflict_description2_t **tree_conflict,
-                          svn_wc_context_t *wc_ctx,
-                          const char *victim_abspath,
-                          apr_pool_t *result_pool,
-                          apr_pool_t *scratch_pool)
-{
-  SVN_ERR_ASSERT(svn_dirent_is_absolute(victim_abspath));
-
-  return svn_error_return(
-    svn_wc__db_op_read_tree_conflict(tree_conflict, wc_ctx->db, victim_abspath,
-                                     scratch_pool, scratch_pool));
+svn_wc__loggy_del_tree_conflict(svn_stringbuf_t **log_accum,
+                                const char *victim_path,
+                                svn_wc_adm_access_t *adm_access,
+                                apr_pool_t *pool)
+{
+  const char *dir_path;
+  const svn_wc_entry_t *entry;
+  apr_array_header_t *conflicts;
+  svn_wc_entry_t tmp_entry;
+  const char *victim_basename = svn_path_basename(victim_path, pool);
+
+  /* Make sure the node is a directory.
+   * Otherwise we should not have been called. */
+  dir_path = svn_wc_adm_access_path(adm_access);
+  SVN_ERR(svn_wc_entry(&entry, dir_path, adm_access, TRUE, pool));
+  SVN_ERR_ASSERT((entry != NULL) && (entry->kind == svn_node_dir));
+
+  /* Make sure that VICTIM_PATH is a child node of DIR_PATH.
+   * Anything else is a bug. */
+  SVN_ERR_ASSERT(strcmp(dir_path, svn_path_dirname(victim_path, pool)) == 0);
+
+  SVN_ERR(svn_wc__read_tree_conflicts(&conflicts, entry->tree_conflict_data,
+                                      dir_path, pool));
+
+  /* If CONFLICTS has a tree conflict with the same victim path as the
+   * new conflict, then remove it. */
+  if (svn_wc__tree_conflict_exists(conflicts, victim_basename, pool))
+    {
+      int i;
+
+      /* Delete the element that matches VICTIM_BASENAME */
+      for (i = 0; i < conflicts->nelts; i++)
+        {
+          const svn_wc_conflict_description_t *conflict
+            = APR_ARRAY_IDX(conflicts, i, svn_wc_conflict_description_t *);
+
+          if (strcmp(svn_path_basename(conflict->path, pool), victim_basename)
+              == 0)
+            {
+              array_remove_unordered(conflicts, i);
+
+              break;
+            }
+        }
+
+      /* Rewrite the entry. */
+      SVN_ERR(svn_wc__write_tree_conflicts(&tmp_entry.tree_conflict_data,
+                                           conflicts,
+                                           pool));
+
+      SVN_ERR(svn_wc__loggy_entry_modify(log_accum, adm_access, dir_path,
+                                         &tmp_entry,
+                                         SVN_WC__ENTRY_MODIFY_TREE_CONFLICT_DATA,
+                                         pool));
+    }
+
+  return SVN_NO_ERROR;
 }
 
 svn_error_t *
-svn_wc__get_all_tree_conflicts(apr_hash_t **tree_conflicts,
-                               svn_wc_context_t *wc_ctx,
-                               const char *local_abspath,
-                               apr_pool_t *result_pool,
-                               apr_pool_t *scratch_pool)
-{
-  SVN_ERR_ASSERT(svn_dirent_is_absolute(local_abspath));
-
-  SVN_ERR(svn_wc__db_op_read_all_tree_conflicts(tree_conflicts, wc_ctx->db,
-                                                local_abspath,
-                                                result_pool, scratch_pool));
+svn_wc__get_tree_conflict(svn_wc_conflict_description_t **tree_conflict,
+                          const char *victim_path,
+                          svn_wc_adm_access_t *adm_access,
+                          apr_pool_t *pool)
+{
+  const char *parent_path = svn_path_dirname(victim_path, pool);
+  svn_wc_adm_access_t *parent_adm_access;
+  svn_boolean_t parent_adm_access_is_temporary = FALSE;
+  svn_error_t *err;
+  apr_array_header_t *conflicts;
+  const svn_wc_entry_t *entry;
+  int i;
+
+  /* Try to get the parent's admin access baton from the baton set. */
+  err = svn_wc_adm_retrieve(&parent_adm_access, adm_access, parent_path,
+                            pool);
+  if (err && (err->apr_err == SVN_ERR_WC_NOT_LOCKED))
+    {
+      svn_error_clear(err);
+
+      /* Try to access the parent dir independently. We can't add
+         a parent's access baton to the existing access baton set
+         of its child, because the lifetimes would be wrong
+         according to doc string of svn_wc_adm_open3(), so we get
+         open it temporarily and close it after use. */
+      err = svn_wc_adm_open3(&parent_adm_access, NULL, parent_path,
+                             FALSE, 0, NULL, NULL, pool);
+      parent_adm_access_is_temporary = TRUE;
+
+      /* If the parent isn't a WC dir, the child can't be
+         tree-conflicted. */
+      if (err && (err->apr_err == SVN_ERR_WC_NOT_DIRECTORY))
+        {
+          svn_error_clear(err);
+          *tree_conflict = NULL;
+          return SVN_NO_ERROR;
+        }
+    }
+  SVN_ERR(err);
+
+  SVN_ERR(svn_wc_entry(&entry, parent_path, parent_adm_access, TRUE, pool));
+  SVN_ERR(svn_wc__read_tree_conflicts(&conflicts, entry->tree_conflict_data,
+                                      parent_path, pool));
+
+  *tree_conflict = NULL;
+  for (i = 0; i < conflicts->nelts; i++)
+    {
+      svn_wc_conflict_description_t *conflict;
+
+      conflict = APR_ARRAY_IDX(conflicts, i,
+                               svn_wc_conflict_description_t *);
+      if (strcmp(svn_path_basename(conflict->path, pool),
+                 svn_path_basename(victim_path, pool)) == 0)
+        {
+          *tree_conflict = conflict;
+          break;
+        }
+    }
+
+  /* If we opened a temporary admin access baton, close it. */
+  if (parent_adm_access_is_temporary)
+    SVN_ERR(svn_wc_adm_close2(parent_adm_access, pool));
+
   return SVN_NO_ERROR;
 }