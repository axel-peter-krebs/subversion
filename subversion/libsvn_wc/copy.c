/*
 * copy.c:  wc 'copy' functionality.
 *
 * ====================================================================
 *    Licensed to the Apache Software Foundation (ASF) under one
 *    or more contributor license agreements.  See the NOTICE file
 *    distributed with this work for additional information
 *    regarding copyright ownership.  The ASF licenses this file
 *    to you under the Apache License, Version 2.0 (the
 *    "License"); you may not use this file except in compliance
 *    with the License.  You may obtain a copy of the License at
 *
 *      http://www.apache.org/licenses/LICENSE-2.0
 *
 *    Unless required by applicable law or agreed to in writing,
 *    software distributed under the License is distributed on an
 *    "AS IS" BASIS, WITHOUT WARRANTIES OR CONDITIONS OF ANY
 *    KIND, either express or implied.  See the License for the
 *    specific language governing permissions and limitations
 *    under the License.
 * ====================================================================
 */

/* ==================================================================== */



/*** Includes. ***/

#include <string.h>
#include "svn_pools.h"
#include "svn_error.h"
#include "svn_dirent_uri.h"
#include "svn_path.h"

#include "wc.h"
#include "adm_files.h"
#include "entries.h"
#include "props.h"
#include "translate.h"
#include "lock.h"

#include "svn_private_config.h"
#include "private/svn_wc_private.h"


/*** Code. ***/

/* Copy all properties of SRC_PATH to DST_PATH. */
static svn_error_t *
copy_props(svn_wc__db_t *db,
           const char *src_abspath,
           const char *dst_abspath,
           apr_pool_t *scratch_pool)
{
  apr_hash_t *props;
  apr_hash_index_t *hi;

  SVN_ERR(svn_wc__get_actual_props(&props, db, src_abspath,
                                   scratch_pool, scratch_pool));
  for (hi = apr_hash_first(scratch_pool, props); hi; hi = apr_hash_next(hi))
    {
      const char *propname = svn__apr_hash_index_key(hi);
      svn_string_t *propval = svn__apr_hash_index_val(hi);

      SVN_ERR(svn_wc__internal_propset(db, dst_abspath, propname, propval,
                                       FALSE /* skip_checks */,
                                       NULL, NULL, scratch_pool));
    }

  return SVN_NO_ERROR;
}


/* Helper function for svn_wc_copy2() which handles WC->WC copying of
   files which are scheduled for addition or unversioned.

   Copy file SRC_PATH in SRC_ACCESS to DST_BASENAME in DST_PARENT_ACCESS.

   DST_PARENT_ACCESS is a 0 depth locked access for a versioned directory
   in the same WC as SRC_PATH.

   If SRC_IS_ADDED is true then SRC_PATH is scheduled for addition and
   DST_BASENAME will also be scheduled for addition.

   If SRC_IS_ADDED is false then SRC_PATH is the unversioned child
   file of a versioned or added parent and DST_BASENAME is simply copied.

   Use SCRATCH_POOL for all necessary allocations.
*/
static svn_error_t *
copy_added_file_administratively(svn_wc_context_t *wc_ctx,
                                 const char *src_abspath,
                                 svn_boolean_t src_is_added,
                                 const char *dst_abspath,
                                 svn_cancel_func_t cancel_func,
                                 void *cancel_baton,
                                 svn_wc_notify_func2_t notify_func,
                                 void *notify_baton,
                                 apr_pool_t *scratch_pool)
{
  /* Copy this file and possibly put it under version control. */
  SVN_ERR(svn_io_copy_file(src_abspath, dst_abspath, TRUE, scratch_pool));

  if (src_is_added)
    {
      SVN_ERR(svn_wc_add4(wc_ctx, dst_abspath, svn_depth_infinity, NULL,
                          SVN_INVALID_REVNUM,
                          cancel_func, cancel_baton,
                          notify_func, notify_baton,
                          scratch_pool));

      SVN_ERR(copy_props(wc_ctx->db, src_abspath, dst_abspath, scratch_pool));
    }

  return SVN_NO_ERROR;
}


/* Helper function for svn_wc_copy2() which handles WC->WC copying of
   directories which are scheduled for addition or unversioned.

   Recursively copy directory SRC_ABSPATH and its children, excluding
   administrative directories, to DST_ABSPATH.

   If SRC_IS_ADDED is true then SRC_PATH is scheduled for addition and
   DST_BASENAME will also be scheduled for addition.

   If SRC_IS_ADDED is false then SRC_PATH is the unversioned child
   directory of a versioned or added parent and DST_BASENAME is simply
   copied.

   Use SCRATCH_POOL for all necessary allocations.
*/
static svn_error_t *
copy_added_dir_administratively(svn_wc_context_t *wc_ctx,
                                const char *src_abspath,
                                svn_boolean_t src_is_added,
                                const char *dst_abspath,
                                svn_cancel_func_t cancel_func,
                                void *cancel_baton,
                                svn_wc_notify_func2_t notify_func,
                                void *notify_baton,
                                apr_pool_t *scratch_pool)
{
  svn_wc__db_t *db = wc_ctx->db;

  if (! src_is_added)
    {
      /* src_path is the top of an unversioned tree, just copy
         the whole thing and we are done. */
      SVN_ERR(svn_io_copy_dir_recursively(src_abspath,
                                          svn_dirent_dirname(dst_abspath,
                                                             scratch_pool),
                                          svn_dirent_basename(dst_abspath,
                                                              NULL),
                                          TRUE, cancel_func, cancel_baton,
                                          scratch_pool));
    }
  else
    {
      apr_hash_t *dirents;
      apr_hash_index_t *hi;
      apr_pool_t *iterpool = svn_pool_create(scratch_pool);

      /* Check cancellation; note that this catches recursive calls too. */
      if (cancel_func)
        SVN_ERR(cancel_func(cancel_baton));

      /* "Copy" the dir dst_path and schedule it, and possibly
         its children, for addition. */
      SVN_ERR(svn_io_dir_make(dst_abspath, APR_OS_DEFAULT, iterpool));

      /* Add the directory */
      SVN_ERR(svn_wc_add4(wc_ctx, dst_abspath, svn_depth_infinity,
                          NULL, SVN_INVALID_REVNUM,
                          cancel_func, cancel_baton,
                          notify_func, notify_baton,
                          iterpool));

      /* Copy properties. */
      SVN_ERR(copy_props(wc_ctx->db, src_abspath, dst_abspath, iterpool));

      SVN_ERR(svn_io_get_dirents2(&dirents, src_abspath, scratch_pool));

      /* Read src_path's entries one by one. */
      for (hi = apr_hash_first(scratch_pool, dirents);
           hi;
           hi = apr_hash_next(hi))
        {
          const char *name = svn__apr_hash_index_key(hi);
          svn_io_dirent_t *dirent = svn__apr_hash_index_val(hi);
          const char *node_abspath;
          svn_wc__db_kind_t kind;

          svn_pool_clear(iterpool);

          /* Check cancellation so you can cancel during an
           * add of a directory with lots of files. */
          if (cancel_func)
            SVN_ERR(cancel_func(cancel_baton));

          /* Skip over SVN admin directories. */
          if (svn_wc_is_adm_dir(name, iterpool))
            continue;

          /* Construct the path of the node. */
          node_abspath = svn_dirent_join(src_abspath, name, iterpool);

          SVN_ERR(svn_wc__db_read_kind(&kind, db, node_abspath, TRUE,
                                       iterpool));

          if (kind != svn_wc__db_kind_unknown)
            {
              svn_boolean_t hidden;

              SVN_ERR(svn_wc__db_node_hidden(&hidden, db, node_abspath,
                                             iterpool));

              if (hidden)
                kind = svn_wc__db_kind_unknown;
            }

          /* We do not need to handle excluded items here, since this function
             only deal with the sources which are not yet in the repos.
             Exclude flag is by definition not expected in such situation. */

          /* Recurse on directories; add files; ignore the rest. */
          if (dirent->kind == svn_node_dir)
            {
              SVN_ERR(copy_added_dir_administratively(
                                       wc_ctx, node_abspath,
                                       (kind != svn_wc__db_kind_unknown),
                                       svn_dirent_join(dst_abspath, name,
                                                       iterpool),
                                       cancel_func, cancel_baton,
                                       notify_func, notify_baton,
                                       iterpool));
            }
          else if (dirent->kind == svn_node_file)
            {
              SVN_ERR(copy_added_file_administratively(
                                       wc_ctx, node_abspath,
                                       (kind != svn_wc__db_kind_unknown),
                                       svn_dirent_join(dst_abspath, name,
                                                       iterpool),
                                       cancel_func, cancel_baton,
                                       notify_func, notify_baton,
                                       iterpool));
            }

        }

      svn_pool_destroy(iterpool);

    } /* End else src_is_added. */

  return SVN_NO_ERROR;
}

/* This function effectively creates and schedules a file for
   addition, but does extra administrative things to allow it to
   function as a 'copy'.

   ASSUMPTIONS:

     - src_abspath is under version control; the working file doesn't
                  necessarily exist (its text-base does).
     - dst_abspath will be the 'new' name of the copied file.
 */
static svn_error_t *
copy_file_administratively(svn_wc_context_t *wc_ctx,
                           const char *src_abspath,
                           const char *dst_abspath,
                           svn_cancel_func_t cancel_func,
                           void *cancel_baton,
                           svn_wc_notify_func2_t notify_func,
                           void *notify_baton,
                           apr_pool_t *scratch_pool)
{
  svn_node_kind_t dst_kind;
  const svn_wc_entry_t *src_entry, *dst_entry;
  svn_wc__db_t *db = wc_ctx->db;
  svn_error_t *err;

  /* Sanity check:  if dst file exists already, don't allow overwrite. */
  SVN_ERR(svn_io_check_path(dst_abspath, &dst_kind, scratch_pool));
  if (dst_kind != svn_node_none)
    return svn_error_createf(SVN_ERR_ENTRY_EXISTS, NULL,
                             _("'%s' already exists and is in the way"),
                             svn_dirent_local_style(dst_abspath,
                                                    scratch_pool));

  /* Even if DST_ABSPATH doesn't exist it may still be a versioned item; it
     may be scheduled for deletion, or the user may simply have removed the
     working copy.  Since we are going to write to DST_PATH text-base and
     prop-base we need to detect such cases and abort. */
  err = svn_wc__get_entry(&dst_entry, db, dst_abspath, TRUE,
                          svn_node_unknown, FALSE,
                          scratch_pool, scratch_pool);

  if (err && err->apr_err == SVN_ERR_NODE_UNEXPECTED_KIND)
    svn_error_clear(err);
  else
    SVN_ERR(err);
  if (dst_entry && dst_entry->schedule != svn_wc_schedule_delete
                && !dst_entry->deleted)
    {
      return svn_error_createf(SVN_ERR_ENTRY_EXISTS, NULL,
                               _("There is already a versioned item '%s'"),
                               svn_dirent_local_style(dst_abspath,
                                                      scratch_pool));
    }

  /* Sanity check 1: You cannot make a copy of something that's not
     under version control. */
  SVN_ERR(svn_wc__get_entry(&src_entry, db, src_abspath, FALSE,
                            svn_node_file, FALSE,
                            scratch_pool, scratch_pool));

  /* Sanity check 2: You cannot make a copy of something that's not
     in the repository unless it's a copy of an uncommitted copy.
     Added files don't have a base, but replaced files have a revert-base.
     ### TODO: svn_opt_revision_base currently means "commit-base", which
     ### technically is none for replaced files. We currently have no way to
     ### get at the revert-base and need a new svn_opt_revision_X for that.
   */
  if (((src_entry->schedule == svn_wc_schedule_add
        || src_entry->schedule == svn_wc_schedule_replace)
       && (!src_entry->copied))
      || (!src_entry->url))
    return svn_error_createf
      (SVN_ERR_UNSUPPORTED_FEATURE, NULL,
       _("Cannot copy or move '%s': it is not in the repository yet; "
         "try committing first"),
       svn_dirent_local_style(src_abspath, scratch_pool));


  /* Schedule the new file for addition in its parent, WITH HISTORY. */
  {
    const char *copyfrom_url;
    svn_revnum_t copyfrom_rev;
    apr_hash_t *props, *base_props;
    svn_stream_t *base_contents;
    svn_stream_t *contents;

    /* Are we moving or copying a file that is already moved or copied
       but not committed? */
    if (src_entry->copied)
      {
        SVN_ERR(svn_wc__node_get_copyfrom_info(&copyfrom_url, &copyfrom_rev,
                                               NULL, wc_ctx, src_abspath,
                                               scratch_pool, scratch_pool));

        /* If the COPYFROM information is the SAME as the destination
           URL/REVISION, then omit the copyfrom info.  */
        if (dst_entry != NULL
            && dst_entry->revision == copyfrom_rev
            && copyfrom_url != NULL
            && dst_entry->url != NULL
            && strcmp(copyfrom_url, dst_entry->url) == 0)
          {
            copyfrom_url = NULL;
            copyfrom_rev = SVN_INVALID_REVNUM;
          }
      }
    else
      {
        SVN_ERR(svn_wc__internal_get_ancestry(&copyfrom_url, &copyfrom_rev,
                                              db, src_abspath,
                                              scratch_pool, scratch_pool));
      }

    /* Load source base and working props. */
    SVN_ERR(svn_wc__get_pristine_props(&base_props, db, src_abspath,
                                       scratch_pool, scratch_pool));
    SVN_ERR(svn_wc__get_actual_props(&props, db, src_abspath,
                                     scratch_pool, scratch_pool));

    /* Copy working copy file to temporary location */
    {
      svn_boolean_t special;

      SVN_ERR(svn_wc__get_special(&special, db, src_abspath, scratch_pool));
      if (special)
        {
          SVN_ERR(svn_subst_read_specialfile(&contents, src_abspath,
                                             scratch_pool, scratch_pool));
        }
      else
        {
          svn_subst_eol_style_t eol_style;
          const char *eol_str;
          apr_hash_t *keywords;

          SVN_ERR(svn_wc__get_keywords(&keywords, db, src_abspath, NULL,
                                       scratch_pool, scratch_pool));
          SVN_ERR(svn_wc__get_eol_style(&eol_style, &eol_str, db,
                                        src_abspath,
                                        scratch_pool, scratch_pool));

          /* Try with the working file and fallback on its text-base. */
          err = svn_stream_open_readonly(&contents, src_abspath,
                                         scratch_pool, scratch_pool);
          if (err && APR_STATUS_IS_ENOENT(err->apr_err))
            {
              svn_error_clear(err);

              err = svn_wc__get_pristine_contents(&contents, db, src_abspath,
                                                  scratch_pool, scratch_pool);

              if (err && APR_STATUS_IS_ENOENT(err->apr_err))
                return svn_error_create(SVN_ERR_WC_COPYFROM_PATH_NOT_FOUND,
                                        err, NULL);
              else if (err)
                return svn_error_return(err);
              
              /* Above add/replace condition should have caught this already
               * (-> error "Cannot copy..."). */
              SVN_ERR_ASSERT(contents != NULL);
            }
          else if (err)
            return svn_error_return(err);

          if (svn_subst_translation_required(eol_style, eol_str, keywords,
                                             FALSE, FALSE))
            {
              svn_boolean_t repair = FALSE;

              if (eol_style == svn_subst_eol_style_native)
                eol_str = SVN_SUBST_NATIVE_EOL_STR;
              else if (eol_style == svn_subst_eol_style_fixed)
                repair = TRUE;
              else if (eol_style != svn_subst_eol_style_none)
                return svn_error_create(SVN_ERR_IO_UNKNOWN_EOL, NULL, NULL);

              /* Wrap the stream to translate to normal form */
              contents = svn_subst_stream_translated(contents,
                                                     eol_str,
                                                     repair,
                                                     keywords,
                                                     FALSE /* expand */,
                                                     scratch_pool);
            }
        }
    }

    SVN_ERR(svn_wc__get_pristine_contents(&base_contents,
                                          wc_ctx->db, src_abspath,
                                          scratch_pool, scratch_pool));
    /* Above add/replace condition should have caught this already
     * (-> error "Cannot copy..."). */
    SVN_ERR_ASSERT(base_contents != NULL);

    SVN_ERR(svn_wc_add_repos_file4(wc_ctx, dst_abspath,
                                   base_contents, contents,
                                   base_props, props,
                                   copyfrom_url, copyfrom_rev,
                                   cancel_func, cancel_baton,
                                   notify_func, notify_baton,
                                   scratch_pool));

    SVN_ERR(svn_io_copy_perms(src_abspath, dst_abspath, scratch_pool));
  }

  /* Report the addition to the caller. */
  if (notify_func != NULL)
    {
      svn_wc_notify_t *notify = svn_wc_create_notify(dst_abspath,
                                                     svn_wc_notify_add,
                                                     scratch_pool);
      notify->kind = svn_node_file;
      (*notify_func)(notify_baton, notify, scratch_pool);
    }

  return SVN_NO_ERROR;
}


/* Recursively crawl over a directory PATH and do a number of things:
     - Remove lock tokens
     - Remove the DAV cache
     - Convert deleted items to schedule-delete items
     - Set .svn directories to be hidden
*/
static svn_error_t *
post_copy_cleanup(svn_wc__db_t *db,
                  const char *local_abspath,
                  apr_pool_t *scratch_pool)
{
  apr_pool_t *iterpool = svn_pool_create(scratch_pool);
  const apr_array_header_t *children;
  int i;

  /* Clear the DAV cache.  */
  SVN_ERR(svn_wc__db_base_set_dav_cache(db, local_abspath, NULL,
                                        scratch_pool));

  /* Because svn_io_copy_dir_recursively() doesn't copy directory
     permissions, we'll patch up our tree's .svn subdirs to be
     hidden. */
#ifdef APR_FILE_ATTR_HIDDEN
  {
    const char *adm_dir = svn_wc__adm_child(local_abspath, NULL,
                                            scratch_pool);
    const char *path_apr;
    apr_status_t status;

    SVN_ERR(svn_path_cstring_from_utf8(&path_apr, adm_dir, scratch_pool));
    status = apr_file_attrs_set(path_apr,
                                APR_FILE_ATTR_HIDDEN,
                                APR_FILE_ATTR_HIDDEN,
                                scratch_pool);
    if (status)
      return svn_error_wrap_apr(status, _("Can't hide directory '%s'"),
                                svn_dirent_local_style(adm_dir,
                                                       scratch_pool));
  }
#endif

  /* Loop over all children, removing lock tokens and recursing into
     directories. */
  SVN_ERR(svn_wc__db_read_children(&children, db, local_abspath,
                                   scratch_pool, scratch_pool));
  for (i = 0; i < children->nelts; i++)
    {
      const char *child_basename = APR_ARRAY_IDX(children, i, const char *);
      const char *child_abspath;
      const svn_wc_entry_t *entry;
      svn_wc__db_kind_t kind;

      svn_pool_clear(iterpool);
      child_abspath = svn_dirent_join(local_abspath, child_basename, iterpool);

      SVN_ERR(svn_wc__db_read_kind(&kind, db, child_abspath, FALSE, iterpool));
      SVN_ERR(svn_wc__get_entry(&entry, db, child_abspath, TRUE,
                                svn_node_unknown, (kind == svn_wc__db_kind_dir),
                                iterpool, iterpool));

      if (entry->depth == svn_depth_exclude)
        continue;

      /* Convert deleted="true" into schedule="delete" for all
         children (and grandchildren, if RECURSE is set) of the path.
         The result of this is that when
         the copy is committed the items in question get deleted and
         the result is a directory in the repository that matches the
         original source directory for copy.  If this were not done
         the deleted="true" items would simply vanish from the entries
         file as the copy is added to the working copy.  The new
         schedule="delete" files do not have a text-base and so their
         scheduled deletion cannot be reverted.  For directories a
         placeholder with an svn_node_kind_t of svn_node_file and
         schedule="delete" is used to avoid the problems associated
         with creating a directory.  See Issue #2101 for details. */
      if (entry->deleted)
        {
          int modify_flags = (SVN_WC__ENTRY_MODIFY_FORCE
                              | SVN_WC__ENTRY_MODIFY_SCHEDULE
                              | SVN_WC__ENTRY_MODIFY_DELETED);
          svn_wc_entry_t tmp_entry;

          tmp_entry.schedule = svn_wc_schedule_delete;
          tmp_entry.deleted = FALSE;

          if (entry->kind == svn_node_dir)
            {
              /* ### WARNING: Very dodgy stuff here! ###

              Directories are a problem since a schedule delete directory
              needs an admin directory to be present.  It's possible to
              create a dummy admin directory and that sort of works, it's
              good enough if the user commits the copy.  Where it falls
              down is if the user *reverts* the dummy directory since the
              now schedule normal, copied, directory doesn't have the
              correct contents.

              The dodgy solution is to cheat and use a schedule delete file
              as a placeholder!  This is sufficient to provide a delete
              when the copy is committed.  Attempts to revert any such
              "fake" files will fail due to a missing text-base. This
              effectively means that the schedule deletes have to remain
              schedule delete until the copy is committed, when they become
              state deleted and everything works! */
              tmp_entry.kind = svn_node_file;
              modify_flags |= SVN_WC__ENTRY_MODIFY_KIND;
            }

          SVN_ERR(svn_wc__entry_modify(db, child_abspath, svn_node_unknown,
                                       &tmp_entry, modify_flags, iterpool));
        }

      /* Remove lock stuffs. */
      if (entry->lock_token)
        SVN_ERR(svn_wc__db_lock_remove(db, local_abspath, iterpool));

      /* If a dir and not deleted, recurse. */
      if (!entry->deleted && entry->kind == svn_node_dir)
        SVN_ERR(post_copy_cleanup(db, child_abspath, iterpool));
    }

  /* Cleanup */
  svn_pool_destroy(iterpool);

  return SVN_NO_ERROR;
}


/* This function effectively creates and schedules a dir for
   addition, but does extra administrative things to allow it to
   function as a 'copy'.

   ASSUMPTIONS:

     - src_abspath points to a dir under version control
     - dst_parent is the target of the copy operation. Its parent directory
                  is under version control, in the same working copy.
 */
static svn_error_t *
copy_dir_administratively(svn_wc_context_t *wc_ctx,
                          const char *src_abspath,
                          const char *dst_abspath,
                          svn_cancel_func_t cancel_func,
                          void *cancel_baton,
                          svn_wc_notify_func2_t notify_copied,
                          void *notify_baton,
                          apr_pool_t *scratch_pool)
{
  const svn_wc_entry_t *src_entry;
  svn_wc__db_t *db = wc_ctx->db;
  const char *dir_abspath;
  const char *name;

  /* Sanity check 1: You cannot make a copy of something that's not
     under version control. */
  SVN_ERR(svn_wc__get_entry(&src_entry, db, src_abspath, FALSE,
                            svn_node_dir, FALSE, scratch_pool, scratch_pool));

  /* Sanity check 2: You cannot make a copy of something that's not
     in the repository unless it's a copy of an uncommitted copy. */
  if ((src_entry->schedule == svn_wc_schedule_add && (! src_entry->copied))
      || (! src_entry->url))
    return svn_error_createf
      (SVN_ERR_UNSUPPORTED_FEATURE, NULL,
       _("Cannot copy or move '%s': it is not in the repository yet; "
         "try committing first"),
       svn_dirent_local_style(src_abspath, scratch_pool));

  /* Recursively copy the whole directory over.  This gets us all
     text-base, props, base-props, as well as entries, local mods,
     schedulings, existences, etc.

      ### Should we be copying unversioned items within the directory? */
  svn_dirent_split(dst_abspath, &dir_abspath, &name, scratch_pool);
  SVN_ERR(svn_io_copy_dir_recursively(src_abspath,
                                      dir_abspath,
                                      name,
                                      TRUE /* copy_perms */,
                                      cancel_func, cancel_baton,
                                      scratch_pool));

  /* ### the wc.db databases have locks in them, based on the source paths.
     ### go through and clean out those locks. this should go away in the
     ### single-db case, but would probably also be fixed if we revamped
     ### the copy algorithm to: copy all metadata, copy all pristines,
     ### then install all working copy files from those pristines.
     ###
     ### hmm. that would not carry over local edits, however.
     ### more thinking required...
  */
  SVN_ERR(svn_wc_cleanup3(wc_ctx, dst_abspath, cancel_func, cancel_baton,
                          scratch_pool));

  /* We've got some post-copy cleanup to do now. */
  SVN_ERR(post_copy_cleanup(db, dst_abspath, scratch_pool));

  /* Schedule the directory for addition in both its parent and itself
     (this_dir) -- WITH HISTORY.  This function should leave the
     existing administrative dir untouched.  */
  {
    const char *copyfrom_url;
    svn_revnum_t copyfrom_rev;

    /* Are we copying a dir that is already copied but not committed? */
    if (src_entry->copied)
      {
        const svn_wc_entry_t *dst_entry;
        svn_wc_entry_t tmp_entry;

        SVN_ERR(svn_wc__get_entry(&dst_entry, db, dst_abspath, TRUE,
                                  svn_node_dir, TRUE,
                                  scratch_pool, scratch_pool));
        SVN_ERR(svn_wc__node_get_copyfrom_info(&copyfrom_url, &copyfrom_rev,
                                               NULL, wc_ctx, src_abspath,
                                               scratch_pool, scratch_pool));

        /* If the COPYFROM information is the SAME as the destination
           URL/REVISION, then omit the copyfrom info.  */
        if (dst_entry != NULL
            && dst_entry->revision == copyfrom_rev
            && copyfrom_url != NULL
            && dst_entry->url != NULL
            && strcmp(copyfrom_url, dst_entry->url) == 0)
          {
            copyfrom_url = NULL;
            copyfrom_rev = SVN_INVALID_REVNUM;
          }

        /* The URL for a copied dir won't exist in the repository, which
           will cause  svn_wc_add4() below to fail.  Set the URL to the
           URL of the first copy for now to prevent this. */
        tmp_entry.url = apr_pstrdup(scratch_pool, copyfrom_url);
        SVN_ERR(svn_wc__entry_modify(db, dst_abspath, svn_node_dir,
                                     &tmp_entry, SVN_WC__ENTRY_MODIFY_URL,
                                     scratch_pool));
      }
    else
      {
        SVN_ERR(svn_wc__internal_get_ancestry(&copyfrom_url, &copyfrom_rev,
                                              db, src_abspath,
                                              scratch_pool, scratch_pool));
      }

    return svn_error_return(svn_wc_add4(wc_ctx, dst_abspath,
                                        svn_depth_infinity,
                                        copyfrom_url, copyfrom_rev,
                                        cancel_func, cancel_baton,
                                        notify_copied, notify_baton,
                                        scratch_pool));
  }
}



/* Public Interface */

svn_error_t *
svn_wc_copy3(svn_wc_context_t *wc_ctx,
             const char *src_abspath,
             const char *dst_abspath,
             svn_cancel_func_t cancel_func,
             void *cancel_baton,
             svn_wc_notify_func2_t notify_func,
             void *notify_baton,
             apr_pool_t *scratch_pool)
{
  svn_node_kind_t src_kind;
  const svn_wc_entry_t *dst_entry, *src_entry;
  svn_wc__db_kind_t kind;
  const char *dstdir_abspath, *dst_basename;

  svn_dirent_split(dst_abspath, &dstdir_abspath, &dst_basename, scratch_pool);

  SVN_ERR(svn_wc__get_entry_versioned(&dst_entry, wc_ctx, dstdir_abspath,
                                      svn_node_dir, FALSE, FALSE,
                                      scratch_pool, scratch_pool));
  SVN_ERR(svn_wc__get_entry_versioned(&src_entry, wc_ctx, src_abspath,
                                      svn_node_unknown, FALSE, FALSE,
                                      scratch_pool, scratch_pool));

  if ((src_entry->repos != NULL && dst_entry->repos != NULL) &&
      strcmp(src_entry->repos, dst_entry->repos) != 0)
    return svn_error_createf
      (SVN_ERR_WC_INVALID_SCHEDULE, NULL,
       _("Cannot copy to '%s', as it is not from repository '%s'; "
         "it is from '%s'"),
       svn_dirent_local_style(dst_abspath, scratch_pool),
       src_entry->repos, dst_entry->repos);
  if (dst_entry->schedule == svn_wc_schedule_delete)
    return svn_error_createf
      (SVN_ERR_WC_INVALID_SCHEDULE, NULL,
       _("Cannot copy to '%s' as it is scheduled for deletion"),
       svn_dirent_local_style(dst_abspath, scratch_pool));

  /* TODO(#2843): Rework the error report. */
  /* Check if the copy target is missing or hidden and thus not exist on the
     disk, before actually doing the file copy. */
<<<<<<< HEAD
  SVN_ERR(svn_wc__db_read_kind(&kind, wc_ctx->db, dst_abspath, TRUE,
                               scratch_pool));

  if (kind != svn_wc__db_kind_unknown)
    {
      svn_wc__db_status_t status;

      SVN_ERR(svn_wc__db_read_info(&status, NULL, NULL, NULL, NULL, NULL, NULL,
                                   NULL, NULL, NULL, NULL, NULL, NULL, NULL,
                                   NULL, NULL, NULL, NULL, NULL, NULL, NULL,
                                   NULL, NULL, NULL,
                                   wc_ctx->db, dst_abspath,
                                   scratch_pool, scratch_pool));

      switch (status)
        {
          case svn_wc__db_status_excluded:
            return svn_error_createf(
                     SVN_ERR_ENTRY_EXISTS, NULL,
                     _("'%s' is already under version control "
                       "but is excluded."),
                     svn_dirent_local_style(dst_abspath, scratch_pool));
          case svn_wc__db_status_absent:
            return svn_error_createf(
                     SVN_ERR_ENTRY_EXISTS, NULL,
                     _("'%s' is already under version control"),
                     svn_dirent_local_style(dst_abspath, scratch_pool));

          /* Explicitly ignore other statii */
          default:
            break;
        }
=======
  target_path = svn_path_join(dst_path, dst_basename, pool);
  SVN_ERR(svn_wc_entry(&target_entry, target_path, dst_parent, TRUE, pool));
  if (target_entry
      && ((target_entry->depth == svn_depth_exclude)
          || target_entry->absent))
    {
      return svn_error_createf
        (SVN_ERR_ENTRY_EXISTS,
         NULL, _("'%s' is already under version control"),
         svn_path_local_style(target_path, pool));
>>>>>>> 3392406b
    }

  SVN_ERR(svn_io_check_path(src_abspath, &src_kind, scratch_pool));

  if (src_kind == svn_node_file ||
      (src_entry->kind == svn_node_file && src_kind == svn_node_none))
    {
      /* Check if we are copying a file scheduled for addition,
         these require special handling. */
      if (src_entry->schedule == svn_wc_schedule_add
          && (! src_entry->copied))
        {
          SVN_ERR(copy_added_file_administratively(wc_ctx,
                                                   src_abspath, TRUE,
                                                   dst_abspath,
                                                   cancel_func, cancel_baton,
                                                   notify_func, notify_baton,
                                                   scratch_pool));
        }
      else
        {
          SVN_ERR(copy_file_administratively(wc_ctx,
                                             src_abspath,
                                             dst_abspath,
                                             cancel_func, cancel_baton,
                                             notify_func, notify_baton,
                                             scratch_pool));
        }
    }
  else if (src_kind == svn_node_dir)
    {
      /* Check if we are copying a directory scheduled for addition,
         these require special handling. */
      if (src_entry->schedule == svn_wc_schedule_add
          && (! src_entry->copied))
        {
          SVN_ERR(copy_added_dir_administratively(wc_ctx,
                                                  src_abspath, TRUE,
                                                  dst_abspath,
                                                  cancel_func, cancel_baton,
                                                  notify_func, notify_baton,
                                                  scratch_pool));
        }
      else
        {
          SVN_ERR(copy_dir_administratively(wc_ctx,
                                            src_abspath,
                                            dst_abspath,
                                            cancel_func, cancel_baton,
                                            notify_func, notify_baton,
                                            scratch_pool));
        }
    }

  return SVN_NO_ERROR;
}<|MERGE_RESOLUTION|>--- conflicted
+++ resolved
@@ -2,22 +2,17 @@
  * copy.c:  wc 'copy' functionality.
  *
  * ====================================================================
- *    Licensed to the Apache Software Foundation (ASF) under one
- *    or more contributor license agreements.  See the NOTICE file
- *    distributed with this work for additional information
- *    regarding copyright ownership.  The ASF licenses this file
- *    to you under the Apache License, Version 2.0 (the
- *    "License"); you may not use this file except in compliance
- *    with the License.  You may obtain a copy of the License at
+ * Copyright (c) 2000-2007 CollabNet.  All rights reserved.
  *
- *      http://www.apache.org/licenses/LICENSE-2.0
+ * This software is licensed as described in the file COPYING, which
+ * you should have received as part of this distribution.  The terms
+ * are also available at http://subversion.tigris.org/license-1.html.
+ * If newer versions of this license are posted there, you may use a
+ * newer version instead, at your option.
  *
- *    Unless required by applicable law or agreed to in writing,
- *    software distributed under the License is distributed on an
- *    "AS IS" BASIS, WITHOUT WARRANTIES OR CONDITIONS OF ANY
- *    KIND, either express or implied.  See the License for the
- *    specific language governing permissions and limitations
- *    under the License.
+ * This software consists of voluntary contributions made by many
+ * individuals.  For exact contribution history, see the revision
+ * history and logs, available at http://subversion.tigris.org/.
  * ====================================================================
  */
 
@@ -39,7 +34,6 @@
 #include "entries.h"
 #include "props.h"
 #include "translate.h"
-#include "lock.h"
 
 #include "svn_private_config.h"
 #include "private/svn_wc_private.h"
@@ -50,24 +44,31 @@
 
 /* Copy all properties of SRC_PATH to DST_PATH. */
 static svn_error_t *
-copy_props(svn_wc__db_t *db,
-           const char *src_abspath,
-           const char *dst_abspath,
-           apr_pool_t *scratch_pool)
+copy_props(const char *src_path,
+           const char *dst_path,
+           svn_wc_adm_access_t *src_access,
+           svn_wc_adm_access_t *dst_access,
+           apr_pool_t *pool)
 {
   apr_hash_t *props;
   apr_hash_index_t *hi;
 
-  SVN_ERR(svn_wc__get_actual_props(&props, db, src_abspath,
-                                   scratch_pool, scratch_pool));
-  for (hi = apr_hash_first(scratch_pool, props); hi; hi = apr_hash_next(hi))
-    {
-      const char *propname = svn__apr_hash_index_key(hi);
-      svn_string_t *propval = svn__apr_hash_index_val(hi);
-
-      SVN_ERR(svn_wc__internal_propset(db, dst_abspath, propname, propval,
-                                       FALSE /* skip_checks */,
-                                       NULL, NULL, scratch_pool));
+  SVN_ERR(svn_wc_prop_list(&props, src_path, src_access, pool));
+  for (hi = apr_hash_first(pool, props); hi; hi = apr_hash_next(hi))
+    {
+      const char *propname;
+      svn_string_t *propval;
+      const void *key;
+      void *val;
+
+      apr_hash_this(hi, &key, NULL, &val);
+      propname = key;
+      propval = val;
+
+      SVN_ERR(svn_wc_prop_set3(propname, propval,
+                               dst_path, dst_access,
+                               FALSE /* skip_checks */,
+                               NULL, NULL, pool));
     }
 
   return SVN_NO_ERROR;
@@ -88,31 +89,37 @@
    If SRC_IS_ADDED is false then SRC_PATH is the unversioned child
    file of a versioned or added parent and DST_BASENAME is simply copied.
 
-   Use SCRATCH_POOL for all necessary allocations.
+   Use POOL for all necessary allocations.
 */
 static svn_error_t *
-copy_added_file_administratively(svn_wc_context_t *wc_ctx,
-                                 const char *src_abspath,
+copy_added_file_administratively(const char *src_path,
                                  svn_boolean_t src_is_added,
-                                 const char *dst_abspath,
+                                 svn_wc_adm_access_t *src_access,
+                                 svn_wc_adm_access_t *dst_parent_access,
+                                 const char *dst_basename,
                                  svn_cancel_func_t cancel_func,
                                  void *cancel_baton,
                                  svn_wc_notify_func2_t notify_func,
                                  void *notify_baton,
-                                 apr_pool_t *scratch_pool)
+                                 apr_pool_t *pool)
 {
+  const char *dst_path
+    = svn_path_join(svn_wc_adm_access_path(dst_parent_access),
+                    dst_basename, pool);
+
   /* Copy this file and possibly put it under version control. */
-  SVN_ERR(svn_io_copy_file(src_abspath, dst_abspath, TRUE, scratch_pool));
+  SVN_ERR(svn_io_copy_file(src_path, dst_path, TRUE, pool));
 
   if (src_is_added)
     {
-      SVN_ERR(svn_wc_add4(wc_ctx, dst_abspath, svn_depth_infinity, NULL,
-                          SVN_INVALID_REVNUM,
-                          cancel_func, cancel_baton,
-                          notify_func, notify_baton,
-                          scratch_pool));
-
-      SVN_ERR(copy_props(wc_ctx->db, src_abspath, dst_abspath, scratch_pool));
+      SVN_ERR(svn_wc_add3(dst_path, dst_parent_access, svn_depth_infinity,
+                          NULL, SVN_INVALID_REVNUM, cancel_func,
+                          cancel_baton, notify_func,
+                          notify_baton, pool));
+
+      SVN_ERR(copy_props(src_path, dst_path,
+                         src_access, dst_parent_access,
+                         pool));
     }
 
   return SVN_NO_ERROR;
@@ -122,8 +129,13 @@
 /* Helper function for svn_wc_copy2() which handles WC->WC copying of
    directories which are scheduled for addition or unversioned.
 
-   Recursively copy directory SRC_ABSPATH and its children, excluding
-   administrative directories, to DST_ABSPATH.
+   Recursively copy directory SRC_PATH and its children, excluding
+   administrative directories, to DST_BASENAME in DST_PARENT_ACCESS.
+
+   DST_PARENT_ACCESS is a 0 depth locked access for a versioned directory
+   in the same WC as SRC_PATH.
+
+   SRC_ACCESS is a -1 depth access for SRC_PATH
 
    If SRC_IS_ADDED is true then SRC_PATH is scheduled for addition and
    DST_BASENAME will also be scheduled for addition.
@@ -132,38 +144,42 @@
    directory of a versioned or added parent and DST_BASENAME is simply
    copied.
 
-   Use SCRATCH_POOL for all necessary allocations.
+   Use POOL for all necessary allocations.
 */
 static svn_error_t *
-copy_added_dir_administratively(svn_wc_context_t *wc_ctx,
-                                const char *src_abspath,
+copy_added_dir_administratively(const char *src_path,
                                 svn_boolean_t src_is_added,
-                                const char *dst_abspath,
+                                svn_wc_adm_access_t *dst_parent_access,
+                                svn_wc_adm_access_t *src_access,
+                                const char *dst_basename,
                                 svn_cancel_func_t cancel_func,
                                 void *cancel_baton,
                                 svn_wc_notify_func2_t notify_func,
                                 void *notify_baton,
-                                apr_pool_t *scratch_pool)
+                                apr_pool_t *pool)
 {
-  svn_wc__db_t *db = wc_ctx->db;
+  const char *dst_parent = svn_wc_adm_access_path(dst_parent_access);
 
   if (! src_is_added)
     {
       /* src_path is the top of an unversioned tree, just copy
          the whole thing and we are done. */
-      SVN_ERR(svn_io_copy_dir_recursively(src_abspath,
-                                          svn_dirent_dirname(dst_abspath,
-                                                             scratch_pool),
-                                          svn_dirent_basename(dst_abspath,
-                                                              NULL),
+      SVN_ERR(svn_io_copy_dir_recursively(src_path, dst_parent, dst_basename,
                                           TRUE, cancel_func, cancel_baton,
-                                          scratch_pool));
+                                          pool));
     }
   else
     {
-      apr_hash_t *dirents;
-      apr_hash_index_t *hi;
-      apr_pool_t *iterpool = svn_pool_create(scratch_pool);
+      const svn_wc_entry_t *entry;
+      svn_wc_adm_access_t *dst_child_dir_access;
+      svn_wc_adm_access_t *src_child_dir_access;
+      apr_dir_t *dir;
+      apr_finfo_t this_entry;
+      svn_error_t *err;
+      apr_pool_t *subpool;
+      apr_int32_t flags = APR_FINFO_TYPE | APR_FINFO_NAME;
+      /* The 'dst_path' is simply dst_parent/dst_basename */
+      const char *dst_path = svn_path_join(dst_parent, dst_basename, pool);
 
       /* Check cancellation; note that this catches recursive calls too. */
       if (cancel_func)
@@ -171,31 +187,72 @@
 
       /* "Copy" the dir dst_path and schedule it, and possibly
          its children, for addition. */
-      SVN_ERR(svn_io_dir_make(dst_abspath, APR_OS_DEFAULT, iterpool));
-
-      /* Add the directory */
-      SVN_ERR(svn_wc_add4(wc_ctx, dst_abspath, svn_depth_infinity,
-                          NULL, SVN_INVALID_REVNUM,
-                          cancel_func, cancel_baton,
-                          notify_func, notify_baton,
-                          iterpool));
+      SVN_ERR(svn_io_dir_make(dst_path, APR_OS_DEFAULT, pool));
+
+      /* Add the directory, adding locking access for dst_path
+         to dst_parent_access at the same time. */
+      SVN_ERR(svn_wc_add3(dst_path, dst_parent_access, svn_depth_infinity, NULL,
+                          SVN_INVALID_REVNUM, cancel_func, cancel_baton,
+                          notify_func, notify_baton, pool));
 
       /* Copy properties. */
-      SVN_ERR(copy_props(wc_ctx->db, src_abspath, dst_abspath, iterpool));
-
-      SVN_ERR(svn_io_get_dirents2(&dirents, src_abspath, scratch_pool));
+      SVN_ERR(copy_props(src_path, dst_path,
+                         src_access, dst_parent_access,
+                         pool));
+
+      /* Get the accesses for the newly added dir and its source, we'll
+         need both to process any of SRC_PATHS's children below. */
+      SVN_ERR(svn_wc_adm_retrieve(&dst_child_dir_access, dst_parent_access,
+                                  dst_path, pool));
+      SVN_ERR(svn_wc_adm_retrieve(&src_child_dir_access, src_access,
+                                  src_path, pool));
+
+      SVN_ERR(svn_io_dir_open(&dir, src_path, pool));
+
+      subpool = svn_pool_create(pool);
 
       /* Read src_path's entries one by one. */
-      for (hi = apr_hash_first(scratch_pool, dirents);
-           hi;
-           hi = apr_hash_next(hi))
-        {
-          const char *name = svn__apr_hash_index_key(hi);
-          svn_io_dirent_t *dirent = svn__apr_hash_index_val(hi);
-          const char *node_abspath;
-          svn_wc__db_kind_t kind;
-
-          svn_pool_clear(iterpool);
+      while (1)
+        {
+          const char *src_fullpath;
+
+          svn_pool_clear(subpool);
+
+          err = svn_io_dir_read(&this_entry, flags, dir, subpool);
+
+          if (err)
+            {
+              /* Check if we're done reading the dir's entries. */
+              if (APR_STATUS_IS_ENOENT(err->apr_err))
+                {
+                  apr_status_t apr_err;
+
+                  svn_error_clear(err);
+                  apr_err = apr_dir_close(dir);
+                  if (apr_err)
+                    return svn_error_wrap_apr(apr_err,
+                                              _("Can't close "
+                                                "directory '%s'"),
+                                              svn_path_local_style(src_path,
+                                                                   subpool));
+                  break;
+                }
+              else
+                {
+                  return svn_error_createf(err->apr_err, err,
+                                           _("Error during recursive copy "
+                                             "of '%s'"),
+                                           svn_path_local_style(src_path,
+                                                            subpool));
+                }
+            }
+
+          /* Skip entries for this dir and its parent.  */
+          if (this_entry.name[0] == '.'
+              && (this_entry.name[1] == '\0'
+                  || (this_entry.name[1] == '.'
+                      && this_entry.name[2] == '\0')))
+            continue;
 
           /* Check cancellation so you can cancel during an
            * add of a directory with lots of files. */
@@ -203,60 +260,182 @@
             SVN_ERR(cancel_func(cancel_baton));
 
           /* Skip over SVN admin directories. */
-          if (svn_wc_is_adm_dir(name, iterpool))
+          if (svn_wc_is_adm_dir(this_entry.name, subpool))
             continue;
 
-          /* Construct the path of the node. */
-          node_abspath = svn_dirent_join(src_abspath, name, iterpool);
-
-          SVN_ERR(svn_wc__db_read_kind(&kind, db, node_abspath, TRUE,
-                                       iterpool));
-
-          if (kind != svn_wc__db_kind_unknown)
-            {
-              svn_boolean_t hidden;
-
-              SVN_ERR(svn_wc__db_node_hidden(&hidden, db, node_abspath,
-                                             iterpool));
-
-              if (hidden)
-                kind = svn_wc__db_kind_unknown;
-            }
+          /* Construct the full path of the entry. */
+          src_fullpath = svn_path_join(src_path, this_entry.name, subpool);
+
+          SVN_ERR(svn_wc_entry(&entry, src_fullpath, src_child_dir_access,
+                               TRUE, subpool));
 
           /* We do not need to handle excluded items here, since this function
              only deal with the sources which are not yet in the repos.
              Exclude flag is by definition not expected in such situation. */
 
           /* Recurse on directories; add files; ignore the rest. */
-          if (dirent->kind == svn_node_dir)
+          if (this_entry.filetype == APR_DIR)
             {
-              SVN_ERR(copy_added_dir_administratively(
-                                       wc_ctx, node_abspath,
-                                       (kind != svn_wc__db_kind_unknown),
-                                       svn_dirent_join(dst_abspath, name,
-                                                       iterpool),
-                                       cancel_func, cancel_baton,
-                                       notify_func, notify_baton,
-                                       iterpool));
+              SVN_ERR(copy_added_dir_administratively(src_fullpath,
+                                                      entry != NULL,
+                                                      dst_child_dir_access,
+                                                      src_child_dir_access,
+                                                      this_entry.name,
+                                                      cancel_func,
+                                                      cancel_baton,
+                                                      notify_func,
+                                                      notify_baton,
+                                                      subpool));
             }
-          else if (dirent->kind == svn_node_file)
+          else if (this_entry.filetype != APR_UNKFILE)
             {
-              SVN_ERR(copy_added_file_administratively(
-                                       wc_ctx, node_abspath,
-                                       (kind != svn_wc__db_kind_unknown),
-                                       svn_dirent_join(dst_abspath, name,
-                                                       iterpool),
-                                       cancel_func, cancel_baton,
-                                       notify_func, notify_baton,
-                                       iterpool));
+              SVN_ERR(copy_added_file_administratively(src_fullpath,
+                                                       entry != NULL,
+                                                       src_child_dir_access,
+                                                       dst_child_dir_access,
+                                                       this_entry.name,
+                                                       cancel_func,
+                                                       cancel_baton,
+                                                       notify_func,
+                                                       notify_baton,
+                                                       subpool));
             }
 
-        }
-
-      svn_pool_destroy(iterpool);
-
-    } /* End else src_is_added. */
-
+        } /* End while(1) loop */
+
+    svn_pool_destroy(subpool);
+
+  } /* End else src_is_added. */
+
+  return SVN_NO_ERROR;
+}
+
+
+/* Helper function for copy_file_administratively() and
+   copy_dir_administratively().  Determines the COPYFROM_URL and
+   COPYFROM_REV of a file or directory SRC_PATH which is the descendant
+   of an explicitly moved or copied directory that has not been committed.
+*/
+static svn_error_t *
+get_copyfrom_url_rev_via_parent(const char *src_path,
+                                const char **copyfrom_url,
+                                svn_revnum_t *copyfrom_rev,
+                                svn_wc_adm_access_t *src_access,
+                                apr_pool_t *pool)
+{
+  const char *parent_path;
+  const char *rest;
+  const char *abs_src_path;
+
+  SVN_ERR(svn_path_get_absolute(&abs_src_path, src_path, pool));
+
+  parent_path = svn_path_dirname(abs_src_path, pool);
+  rest = svn_path_basename(abs_src_path, pool);
+
+  *copyfrom_url = NULL;
+
+  while (! *copyfrom_url)
+    {
+      svn_wc_adm_access_t *parent_access;
+      const svn_wc_entry_t *entry;
+
+      /* Don't look for parent_path in src_access if it can't be
+         there... */
+      if (svn_dirent_is_ancestor(svn_wc_adm_access_path(src_access),
+                                 parent_path))
+        {
+          SVN_ERR(svn_wc_adm_retrieve(&parent_access, src_access,
+                                      parent_path, pool));
+          SVN_ERR(svn_wc__entry_versioned(&entry, parent_path, parent_access,
+                                         FALSE, pool));
+        }
+      else /* ...get access for parent_path instead. */
+        {
+          SVN_ERR(svn_wc_adm_probe_open3(&parent_access, NULL,
+                                         parent_path, FALSE, -1,
+                                         NULL, NULL, pool));
+          SVN_ERR(svn_wc__entry_versioned(&entry, parent_path, parent_access,
+                                         FALSE, pool));
+          SVN_ERR(svn_wc_adm_close2(parent_access, pool));
+        }
+
+      if (entry->copyfrom_url)
+        {
+          *copyfrom_url = svn_path_join(entry->copyfrom_url, rest,
+                                        pool);
+          *copyfrom_rev = entry->copyfrom_rev;
+        }
+      else
+        {
+          const char *last_parent_path = parent_path;
+
+          rest = svn_path_join(svn_path_basename(parent_path, pool),
+                               rest, pool);
+          parent_path = svn_path_dirname(parent_path, pool);
+
+          if (strcmp(parent_path, last_parent_path) == 0)
+            {
+              /* If this happens, it probably means that parent_path is "".
+                 But there's no reason to limit ourselves to just that case;
+                 given everything else that's going on in this function, a
+                 strcmp() is pretty cheap, and the result we're trying to
+                 prevent is an infinite loop if svn_path_dirname() returns
+                 its input unchanged. */
+              return svn_error_createf
+                (SVN_ERR_WC_COPYFROM_PATH_NOT_FOUND, NULL,
+                 _("no parent with copyfrom information found above '%s'"),
+                 svn_path_local_style(src_path, pool));
+            }
+        }
+    }
+
+  return SVN_NO_ERROR;
+}
+
+/* A helper for copy_file_administratively() which sets *COPYFROM_URL
+   and *COPYFROM_REV appropriately (possibly to NULL/SVN_INVALID_REVNUM).
+   DST_ENTRY may be NULL. */
+static APR_INLINE svn_error_t *
+determine_copyfrom_info(const char **copyfrom_url, svn_revnum_t *copyfrom_rev,
+                        const char *src_path, svn_wc_adm_access_t *src_access,
+                        const svn_wc_entry_t *src_entry,
+                        const svn_wc_entry_t *dst_entry, apr_pool_t *pool)
+{
+  const char *url;
+  svn_revnum_t rev;
+
+  if (src_entry->copyfrom_url)
+    {
+      /* When copying/moving a file that was already explicitly
+         copied/moved then we know the URL it was copied from... */
+      url = src_entry->copyfrom_url;
+      rev = src_entry->copyfrom_rev;
+    }
+  else
+    {
+      /* ...But if this file is merely the descendant of an explicitly
+         copied/moved directory, we need to do a bit more work to
+         determine copyfrom_url and copyfrom_rev. */
+      SVN_ERR(get_copyfrom_url_rev_via_parent(src_path, &url, &rev,
+                                              src_access, pool));
+    }
+
+  if (dst_entry && rev == dst_entry->revision &&
+      strcmp(url, dst_entry->url) == 0)
+    {
+      /* Suppress copyfrom info when the copy source is the same as
+         for the destination. */
+      url = NULL;
+      rev = SVN_INVALID_REVNUM;
+    }
+  else if (src_entry->copyfrom_url)
+    {
+      /* As the URL was allocated for src_entry, make a copy. */
+      url = apr_pstrdup(pool, url);
+    }
+
+  *copyfrom_url = url;
+  *copyfrom_rev = rev;
   return SVN_NO_ERROR;
 }
 
@@ -266,76 +445,62 @@
 
    ASSUMPTIONS:
 
-     - src_abspath is under version control; the working file doesn't
-                  necessarily exist (its text-base does).
-     - dst_abspath will be the 'new' name of the copied file.
+     - src_path points to a file under version control
+     - dst_parent points to a dir under version control, in the same
+                  working copy.
+     - dst_basename will be the 'new' name of the copied file in dst_parent
  */
 static svn_error_t *
-copy_file_administratively(svn_wc_context_t *wc_ctx,
-                           const char *src_abspath,
-                           const char *dst_abspath,
+copy_file_administratively(const char *src_path,
+                           svn_wc_adm_access_t *src_access,
+                           svn_wc_adm_access_t *dst_parent,
+                           const char *dst_basename,
                            svn_cancel_func_t cancel_func,
                            void *cancel_baton,
                            svn_wc_notify_func2_t notify_func,
                            void *notify_baton,
-                           apr_pool_t *scratch_pool)
+                           apr_pool_t *pool)
 {
   svn_node_kind_t dst_kind;
   const svn_wc_entry_t *src_entry, *dst_entry;
-  svn_wc__db_t *db = wc_ctx->db;
-  svn_error_t *err;
+
+  /* The 'dst_path' is simply dst_parent/dst_basename */
+  const char *dst_path
+    = svn_path_join(svn_wc_adm_access_path(dst_parent), dst_basename, pool);
 
   /* Sanity check:  if dst file exists already, don't allow overwrite. */
-  SVN_ERR(svn_io_check_path(dst_abspath, &dst_kind, scratch_pool));
+  SVN_ERR(svn_io_check_path(dst_path, &dst_kind, pool));
   if (dst_kind != svn_node_none)
     return svn_error_createf(SVN_ERR_ENTRY_EXISTS, NULL,
                              _("'%s' already exists and is in the way"),
-                             svn_dirent_local_style(dst_abspath,
-                                                    scratch_pool));
-
-  /* Even if DST_ABSPATH doesn't exist it may still be a versioned item; it
+                             svn_path_local_style(dst_path, pool));
+
+  /* Even if DST_PATH doesn't exist it may still be a versioned item; it
      may be scheduled for deletion, or the user may simply have removed the
      working copy.  Since we are going to write to DST_PATH text-base and
      prop-base we need to detect such cases and abort. */
-  err = svn_wc__get_entry(&dst_entry, db, dst_abspath, TRUE,
-                          svn_node_unknown, FALSE,
-                          scratch_pool, scratch_pool);
-
-  if (err && err->apr_err == SVN_ERR_NODE_UNEXPECTED_KIND)
-    svn_error_clear(err);
-  else
-    SVN_ERR(err);
-  if (dst_entry && dst_entry->schedule != svn_wc_schedule_delete
-                && !dst_entry->deleted)
+  SVN_ERR(svn_wc_entry(&dst_entry, dst_path, dst_parent, FALSE, pool));
+  if (dst_entry && dst_entry->schedule != svn_wc_schedule_delete)
     {
       return svn_error_createf(SVN_ERR_ENTRY_EXISTS, NULL,
                                _("There is already a versioned item '%s'"),
-                               svn_dirent_local_style(dst_abspath,
-                                                      scratch_pool));
+                               svn_path_local_style(dst_path, pool));
     }
 
   /* Sanity check 1: You cannot make a copy of something that's not
      under version control. */
-  SVN_ERR(svn_wc__get_entry(&src_entry, db, src_abspath, FALSE,
-                            svn_node_file, FALSE,
-                            scratch_pool, scratch_pool));
+  SVN_ERR(svn_wc__entry_versioned(&src_entry, src_path, src_access, FALSE,
+                                 pool));
 
   /* Sanity check 2: You cannot make a copy of something that's not
-     in the repository unless it's a copy of an uncommitted copy.
-     Added files don't have a base, but replaced files have a revert-base.
-     ### TODO: svn_opt_revision_base currently means "commit-base", which
-     ### technically is none for replaced files. We currently have no way to
-     ### get at the revert-base and need a new svn_opt_revision_X for that.
-   */
-  if (((src_entry->schedule == svn_wc_schedule_add
-        || src_entry->schedule == svn_wc_schedule_replace)
-       && (!src_entry->copied))
-      || (!src_entry->url))
+     in the repository unless it's a copy of an uncommitted copy. */
+  if ((src_entry->schedule == svn_wc_schedule_add && (! src_entry->copied))
+      || (! src_entry->url))
     return svn_error_createf
       (SVN_ERR_UNSUPPORTED_FEATURE, NULL,
        _("Cannot copy or move '%s': it is not in the repository yet; "
          "try committing first"),
-       svn_dirent_local_style(src_abspath, scratch_pool));
+       svn_path_local_style(src_path, pool));
 
 
   /* Schedule the new file for addition in its parent, WITH HISTORY. */
@@ -350,44 +515,34 @@
        but not committed? */
     if (src_entry->copied)
       {
-        SVN_ERR(svn_wc__node_get_copyfrom_info(&copyfrom_url, &copyfrom_rev,
-                                               NULL, wc_ctx, src_abspath,
-                                               scratch_pool, scratch_pool));
-
-        /* If the COPYFROM information is the SAME as the destination
-           URL/REVISION, then omit the copyfrom info.  */
-        if (dst_entry != NULL
-            && dst_entry->revision == copyfrom_rev
-            && copyfrom_url != NULL
-            && dst_entry->url != NULL
-            && strcmp(copyfrom_url, dst_entry->url) == 0)
-          {
-            copyfrom_url = NULL;
-            copyfrom_rev = SVN_INVALID_REVNUM;
-          }
+        SVN_ERR(determine_copyfrom_info(&copyfrom_url, &copyfrom_rev, src_path,
+                                        src_access, src_entry, dst_entry,
+                                        pool));
       }
     else
       {
-        SVN_ERR(svn_wc__internal_get_ancestry(&copyfrom_url, &copyfrom_rev,
-                                              db, src_abspath,
-                                              scratch_pool, scratch_pool));
+        /* Grrr.  Why isn't the first arg to svn_wc_get_ancestry const? */
+        char *tmp;
+
+        SVN_ERR(svn_wc_get_ancestry(&tmp, &copyfrom_rev, src_path, src_access,
+                                    pool));
+
+        copyfrom_url = tmp;
       }
 
     /* Load source base and working props. */
-    SVN_ERR(svn_wc__get_pristine_props(&base_props, db, src_abspath,
-                                       scratch_pool, scratch_pool));
-    SVN_ERR(svn_wc__get_actual_props(&props, db, src_abspath,
-                                     scratch_pool, scratch_pool));
+    SVN_ERR(svn_wc__load_props(&base_props, &props, NULL, src_access,
+                               src_path, pool));
 
     /* Copy working copy file to temporary location */
     {
       svn_boolean_t special;
 
-      SVN_ERR(svn_wc__get_special(&special, db, src_abspath, scratch_pool));
+      SVN_ERR(svn_wc__get_special(&special, src_path, src_access, pool));
       if (special)
         {
-          SVN_ERR(svn_subst_read_specialfile(&contents, src_abspath,
-                                             scratch_pool, scratch_pool));
+          SVN_ERR(svn_subst_read_specialfile(&contents, src_path,
+                                             pool, pool));
         }
       else
         {
@@ -395,34 +550,12 @@
           const char *eol_str;
           apr_hash_t *keywords;
 
-          SVN_ERR(svn_wc__get_keywords(&keywords, db, src_abspath, NULL,
-                                       scratch_pool, scratch_pool));
-          SVN_ERR(svn_wc__get_eol_style(&eol_style, &eol_str, db,
-                                        src_abspath,
-                                        scratch_pool, scratch_pool));
-
-          /* Try with the working file and fallback on its text-base. */
-          err = svn_stream_open_readonly(&contents, src_abspath,
-                                         scratch_pool, scratch_pool);
-          if (err && APR_STATUS_IS_ENOENT(err->apr_err))
-            {
-              svn_error_clear(err);
-
-              err = svn_wc__get_pristine_contents(&contents, db, src_abspath,
-                                                  scratch_pool, scratch_pool);
-
-              if (err && APR_STATUS_IS_ENOENT(err->apr_err))
-                return svn_error_create(SVN_ERR_WC_COPYFROM_PATH_NOT_FOUND,
-                                        err, NULL);
-              else if (err)
-                return svn_error_return(err);
-              
-              /* Above add/replace condition should have caught this already
-               * (-> error "Cannot copy..."). */
-              SVN_ERR_ASSERT(contents != NULL);
-            }
-          else if (err)
-            return svn_error_return(err);
+          SVN_ERR(svn_wc__get_keywords(&keywords, src_path, src_access, NULL,
+                                       pool));
+          SVN_ERR(svn_wc__get_eol_style(&eol_style, &eol_str, src_path,
+                                        src_access, pool));
+
+          SVN_ERR(svn_stream_open_readonly(&contents, src_path, pool, pool));
 
           if (svn_subst_translation_required(eol_style, eol_str, keywords,
                                              FALSE, FALSE))
@@ -442,37 +575,31 @@
                                                      repair,
                                                      keywords,
                                                      FALSE /* expand */,
-                                                     scratch_pool);
+                                                     pool);
             }
         }
     }
 
-    SVN_ERR(svn_wc__get_pristine_contents(&base_contents,
-                                          wc_ctx->db, src_abspath,
-                                          scratch_pool, scratch_pool));
-    /* Above add/replace condition should have caught this already
-     * (-> error "Cannot copy..."). */
-    SVN_ERR_ASSERT(base_contents != NULL);
-
-    SVN_ERR(svn_wc_add_repos_file4(wc_ctx, dst_abspath,
+    SVN_ERR(svn_wc_get_pristine_contents(&base_contents, src_path,
+                                         pool, pool));
+
+    SVN_ERR(svn_wc_add_repos_file3(dst_path, dst_parent,
                                    base_contents, contents,
                                    base_props, props,
                                    copyfrom_url, copyfrom_rev,
                                    cancel_func, cancel_baton,
                                    notify_func, notify_baton,
-                                   scratch_pool));
-
-    SVN_ERR(svn_io_copy_perms(src_abspath, dst_abspath, scratch_pool));
+                                   pool));
   }
 
   /* Report the addition to the caller. */
   if (notify_func != NULL)
     {
-      svn_wc_notify_t *notify = svn_wc_create_notify(dst_abspath,
+      svn_wc_notify_t *notify = svn_wc_create_notify(dst_path,
                                                      svn_wc_notify_add,
-                                                     scratch_pool);
+                                                     pool);
       notify->kind = svn_node_file;
-      (*notify_func)(notify_baton, notify, scratch_pool);
+      (*notify_func)(notify_baton, notify, pool);
     }
 
   return SVN_NO_ERROR;
@@ -481,70 +608,66 @@
 
 /* Recursively crawl over a directory PATH and do a number of things:
      - Remove lock tokens
-     - Remove the DAV cache
+     - Remove WC props
      - Convert deleted items to schedule-delete items
      - Set .svn directories to be hidden
 */
 static svn_error_t *
-post_copy_cleanup(svn_wc__db_t *db,
-                  const char *local_abspath,
-                  apr_pool_t *scratch_pool)
+post_copy_cleanup(svn_wc_adm_access_t *adm_access,
+                  apr_pool_t *pool)
 {
-  apr_pool_t *iterpool = svn_pool_create(scratch_pool);
-  const apr_array_header_t *children;
-  int i;
-
-  /* Clear the DAV cache.  */
-  SVN_ERR(svn_wc__db_base_set_dav_cache(db, local_abspath, NULL,
-                                        scratch_pool));
+  apr_pool_t *subpool = svn_pool_create(pool);
+  apr_hash_t *entries;
+  apr_hash_index_t *hi;
+  svn_wc_entry_t *entry;
+  const char *path = svn_wc_adm_access_path(adm_access);
+
+  /* Remove wcprops. */
+  SVN_ERR(svn_wc__props_delete(path, svn_wc__props_wcprop, adm_access, pool));
 
   /* Because svn_io_copy_dir_recursively() doesn't copy directory
      permissions, we'll patch up our tree's .svn subdirs to be
      hidden. */
 #ifdef APR_FILE_ATTR_HIDDEN
   {
-    const char *adm_dir = svn_wc__adm_child(local_abspath, NULL,
-                                            scratch_pool);
+    const char *adm_dir = svn_wc__adm_child(path, NULL, pool);
     const char *path_apr;
     apr_status_t status;
-
-    SVN_ERR(svn_path_cstring_from_utf8(&path_apr, adm_dir, scratch_pool));
+    SVN_ERR(svn_path_cstring_from_utf8(&path_apr, adm_dir, pool));
     status = apr_file_attrs_set(path_apr,
                                 APR_FILE_ATTR_HIDDEN,
                                 APR_FILE_ATTR_HIDDEN,
-                                scratch_pool);
+                                pool);
     if (status)
       return svn_error_wrap_apr(status, _("Can't hide directory '%s'"),
-                                svn_dirent_local_style(adm_dir,
-                                                       scratch_pool));
+                                svn_path_local_style(adm_dir, pool));
   }
 #endif
 
   /* Loop over all children, removing lock tokens and recursing into
      directories. */
-  SVN_ERR(svn_wc__db_read_children(&children, db, local_abspath,
-                                   scratch_pool, scratch_pool));
-  for (i = 0; i < children->nelts; i++)
-    {
-      const char *child_basename = APR_ARRAY_IDX(children, i, const char *);
-      const char *child_abspath;
-      const svn_wc_entry_t *entry;
-      svn_wc__db_kind_t kind;
-
-      svn_pool_clear(iterpool);
-      child_abspath = svn_dirent_join(local_abspath, child_basename, iterpool);
-
-      SVN_ERR(svn_wc__db_read_kind(&kind, db, child_abspath, FALSE, iterpool));
-      SVN_ERR(svn_wc__get_entry(&entry, db, child_abspath, TRUE,
-                                svn_node_unknown, (kind == svn_wc__db_kind_dir),
-                                iterpool, iterpool));
+  SVN_ERR(svn_wc_entries_read(&entries, adm_access, TRUE, pool));
+  for (hi = apr_hash_first(pool, entries); hi; hi = apr_hash_next(hi))
+    {
+      const void *key;
+      void *val;
+      svn_node_kind_t kind;
+      svn_boolean_t deleted = FALSE;
+      apr_uint64_t flags = SVN_WC__ENTRY_MODIFY_FORCE;
+
+      svn_pool_clear(subpool);
+
+      apr_hash_this(hi, &key, NULL, &val);
+      entry = val;
+      kind = entry->kind;
+      deleted = entry->deleted;
 
       if (entry->depth == svn_depth_exclude)
         continue;
 
       /* Convert deleted="true" into schedule="delete" for all
-         children (and grandchildren, if RECURSE is set) of the path.
-         The result of this is that when
+         children (and grandchildren, if RECURSE is set) of the path
+         represented by ADM_ACCESS.  The result of this is that when
          the copy is committed the items in question get deleted and
          the result is a directory in the repository that matches the
          original source directory for copy.  If this were not done
@@ -557,13 +680,11 @@
          with creating a directory.  See Issue #2101 for details. */
       if (entry->deleted)
         {
-          int modify_flags = (SVN_WC__ENTRY_MODIFY_FORCE
-                              | SVN_WC__ENTRY_MODIFY_SCHEDULE
-                              | SVN_WC__ENTRY_MODIFY_DELETED);
-          svn_wc_entry_t tmp_entry;
-
-          tmp_entry.schedule = svn_wc_schedule_delete;
-          tmp_entry.deleted = FALSE;
+          entry->schedule = svn_wc_schedule_delete;
+          flags |= SVN_WC__ENTRY_MODIFY_SCHEDULE;
+
+          entry->deleted = FALSE;
+          flags |= SVN_WC__ENTRY_MODIFY_DELETED;
 
           if (entry->kind == svn_node_dir)
             {
@@ -584,25 +705,47 @@
               effectively means that the schedule deletes have to remain
               schedule delete until the copy is committed, when they become
               state deleted and everything works! */
-              tmp_entry.kind = svn_node_file;
-              modify_flags |= SVN_WC__ENTRY_MODIFY_KIND;
+              entry->kind = svn_node_file;
+              flags |= SVN_WC__ENTRY_MODIFY_KIND;
             }
-
-          SVN_ERR(svn_wc__entry_modify(db, child_abspath, svn_node_unknown,
-                                       &tmp_entry, modify_flags, iterpool));
         }
 
       /* Remove lock stuffs. */
       if (entry->lock_token)
-        SVN_ERR(svn_wc__db_lock_remove(db, local_abspath, iterpool));
-
-      /* If a dir and not deleted, recurse. */
-      if (!entry->deleted && entry->kind == svn_node_dir)
-        SVN_ERR(post_copy_cleanup(db, child_abspath, iterpool));
+        {
+          entry->lock_token = NULL;
+          entry->lock_owner = NULL;
+          entry->lock_comment = NULL;
+          entry->lock_creation_date = 0;
+          flags |= (SVN_WC__ENTRY_MODIFY_LOCK_TOKEN
+                    | SVN_WC__ENTRY_MODIFY_LOCK_OWNER
+                    | SVN_WC__ENTRY_MODIFY_LOCK_COMMENT
+                    | SVN_WC__ENTRY_MODIFY_LOCK_CREATION_DATE);
+        }
+
+      /* If we meaningfully modified the flags, we must be wanting to
+         change the entry. */
+      if (flags != SVN_WC__ENTRY_MODIFY_FORCE)
+        SVN_ERR(svn_wc__entry_modify(adm_access, key, entry,
+                                     flags, TRUE, subpool));
+
+      /* If a dir, not deleted, and not "this dir", recurse. */
+      if ((! deleted)
+          && (kind == svn_node_dir)
+          && (strcmp(key, SVN_WC_ENTRY_THIS_DIR) != 0))
+        {
+          svn_wc_adm_access_t *child_access;
+          const char *child_path;
+          child_path = svn_path_join
+            (svn_wc_adm_access_path(adm_access), key, subpool);
+          SVN_ERR(svn_wc_adm_retrieve(&child_access, adm_access,
+                                      child_path, subpool));
+          SVN_ERR(post_copy_cleanup(child_access, subpool));
+        }
     }
 
   /* Cleanup */
-  svn_pool_destroy(iterpool);
+  svn_pool_destroy(subpool);
 
   return SVN_NO_ERROR;
 }
@@ -614,29 +757,33 @@
 
    ASSUMPTIONS:
 
-     - src_abspath points to a dir under version control
-     - dst_parent is the target of the copy operation. Its parent directory
-                  is under version control, in the same working copy.
+     - src_path points to a dir under version control
+     - dst_parent points to a dir under version control, in the same
+                  working copy.
+     - dst_basename will be the 'new' name of the copied dir in dst_parent
  */
 static svn_error_t *
-copy_dir_administratively(svn_wc_context_t *wc_ctx,
-                          const char *src_abspath,
-                          const char *dst_abspath,
+copy_dir_administratively(const char *src_path,
+                          svn_wc_adm_access_t *src_access,
+                          svn_wc_adm_access_t *dst_parent,
+                          const char *dst_basename,
                           svn_cancel_func_t cancel_func,
                           void *cancel_baton,
                           svn_wc_notify_func2_t notify_copied,
                           void *notify_baton,
-                          apr_pool_t *scratch_pool)
+                          apr_pool_t *pool)
 {
   const svn_wc_entry_t *src_entry;
-  svn_wc__db_t *db = wc_ctx->db;
-  const char *dir_abspath;
-  const char *name;
+  svn_wc_adm_access_t *adm_access;
+
+  /* The 'dst_path' is simply dst_parent/dst_basename */
+  const char *dst_path = svn_path_join(svn_wc_adm_access_path(dst_parent),
+                                       dst_basename, pool);
 
   /* Sanity check 1: You cannot make a copy of something that's not
      under version control. */
-  SVN_ERR(svn_wc__get_entry(&src_entry, db, src_abspath, FALSE,
-                            svn_node_dir, FALSE, scratch_pool, scratch_pool));
+  SVN_ERR(svn_wc__entry_versioned(&src_entry, src_path, src_access, FALSE,
+                                 pool));
 
   /* Sanity check 2: You cannot make a copy of something that's not
      in the repository unless it's a copy of an uncommitted copy. */
@@ -646,35 +793,30 @@
       (SVN_ERR_UNSUPPORTED_FEATURE, NULL,
        _("Cannot copy or move '%s': it is not in the repository yet; "
          "try committing first"),
-       svn_dirent_local_style(src_abspath, scratch_pool));
+       svn_path_local_style(src_path, pool));
 
   /* Recursively copy the whole directory over.  This gets us all
      text-base, props, base-props, as well as entries, local mods,
      schedulings, existences, etc.
 
       ### Should we be copying unversioned items within the directory? */
-  svn_dirent_split(dst_abspath, &dir_abspath, &name, scratch_pool);
-  SVN_ERR(svn_io_copy_dir_recursively(src_abspath,
-                                      dir_abspath,
-                                      name,
-                                      TRUE /* copy_perms */,
+  SVN_ERR(svn_io_copy_dir_recursively(src_path,
+                                      svn_wc_adm_access_path(dst_parent),
+                                      dst_basename,
+                                      TRUE,
                                       cancel_func, cancel_baton,
-                                      scratch_pool));
-
-  /* ### the wc.db databases have locks in them, based on the source paths.
-     ### go through and clean out those locks. this should go away in the
-     ### single-db case, but would probably also be fixed if we revamped
-     ### the copy algorithm to: copy all metadata, copy all pristines,
-     ### then install all working copy files from those pristines.
-     ###
-     ### hmm. that would not carry over local edits, however.
-     ### more thinking required...
-  */
-  SVN_ERR(svn_wc_cleanup3(wc_ctx, dst_abspath, cancel_func, cancel_baton,
-                          scratch_pool));
+                                      pool));
+
+  /* If this is part of a move, the copied directory will be locked,
+     because the source directory was locked.  Running cleanup will remove
+     the locks, even though this directory has not yet been added to the
+     parent. */
+  SVN_ERR(svn_wc_cleanup2(dst_path, NULL, cancel_func, cancel_baton, pool));
 
   /* We've got some post-copy cleanup to do now. */
-  SVN_ERR(post_copy_cleanup(db, dst_abspath, scratch_pool));
+  SVN_ERR(svn_wc_adm_open3(&adm_access, NULL, dst_path, TRUE, -1,
+                           cancel_func, cancel_baton, pool));
+  SVN_ERR(post_copy_cleanup(adm_access, pool));
 
   /* Schedule the directory for addition in both its parent and itself
      (this_dir) -- WITH HISTORY.  This function should leave the
@@ -682,53 +824,43 @@
   {
     const char *copyfrom_url;
     svn_revnum_t copyfrom_rev;
+    svn_wc_entry_t tmp_entry;
 
     /* Are we copying a dir that is already copied but not committed? */
     if (src_entry->copied)
       {
         const svn_wc_entry_t *dst_entry;
-        svn_wc_entry_t tmp_entry;
-
-        SVN_ERR(svn_wc__get_entry(&dst_entry, db, dst_abspath, TRUE,
-                                  svn_node_dir, TRUE,
-                                  scratch_pool, scratch_pool));
-        SVN_ERR(svn_wc__node_get_copyfrom_info(&copyfrom_url, &copyfrom_rev,
-                                               NULL, wc_ctx, src_abspath,
-                                               scratch_pool, scratch_pool));
-
-        /* If the COPYFROM information is the SAME as the destination
-           URL/REVISION, then omit the copyfrom info.  */
-        if (dst_entry != NULL
-            && dst_entry->revision == copyfrom_rev
-            && copyfrom_url != NULL
-            && dst_entry->url != NULL
-            && strcmp(copyfrom_url, dst_entry->url) == 0)
-          {
-            copyfrom_url = NULL;
-            copyfrom_rev = SVN_INVALID_REVNUM;
-          }
+        SVN_ERR(svn_wc_entry(&dst_entry, dst_path, dst_parent, FALSE, pool));
+        SVN_ERR(determine_copyfrom_info(&copyfrom_url, &copyfrom_rev, src_path,
+                                        src_access, src_entry, dst_entry,
+                                        pool));
 
         /* The URL for a copied dir won't exist in the repository, which
-           will cause  svn_wc_add4() below to fail.  Set the URL to the
+           will cause  svn_wc_add2() below to fail.  Set the URL to the
            URL of the first copy for now to prevent this. */
-        tmp_entry.url = apr_pstrdup(scratch_pool, copyfrom_url);
-        SVN_ERR(svn_wc__entry_modify(db, dst_abspath, svn_node_dir,
-                                     &tmp_entry, SVN_WC__ENTRY_MODIFY_URL,
-                                     scratch_pool));
+        tmp_entry.url = apr_pstrdup(pool, copyfrom_url);
+        SVN_ERR(svn_wc__entry_modify(adm_access, NULL, /* This Dir */
+                                     &tmp_entry,
+                                     SVN_WC__ENTRY_MODIFY_URL, TRUE,
+                                     pool));
       }
     else
       {
-        SVN_ERR(svn_wc__internal_get_ancestry(&copyfrom_url, &copyfrom_rev,
-                                              db, src_abspath,
-                                              scratch_pool, scratch_pool));
+        /* Grrr.  Why isn't the first arg to svn_wc_get_ancestry const? */
+        char *tmp;
+
+        SVN_ERR(svn_wc_get_ancestry(&tmp, &copyfrom_rev, src_path, src_access,
+                                    pool));
+
+        copyfrom_url = tmp;
       }
 
-    return svn_error_return(svn_wc_add4(wc_ctx, dst_abspath,
-                                        svn_depth_infinity,
-                                        copyfrom_url, copyfrom_rev,
-                                        cancel_func, cancel_baton,
-                                        notify_copied, notify_baton,
-                                        scratch_pool));
+    SVN_ERR(svn_wc_adm_close2(adm_access, pool));
+
+    return svn_wc_add3(dst_path, dst_parent, svn_depth_infinity,
+                       copyfrom_url, copyfrom_rev,
+                       cancel_func, cancel_baton,
+                       notify_copied, notify_baton, pool);
   }
 }
 
@@ -737,28 +869,28 @@
 /* Public Interface */
 
 svn_error_t *
-svn_wc_copy3(svn_wc_context_t *wc_ctx,
-             const char *src_abspath,
-             const char *dst_abspath,
+svn_wc_copy2(const char *src_path,
+             svn_wc_adm_access_t *dst_parent,
+             const char *dst_basename,
              svn_cancel_func_t cancel_func,
              void *cancel_baton,
              svn_wc_notify_func2_t notify_func,
              void *notify_baton,
-             apr_pool_t *scratch_pool)
+             apr_pool_t *pool)
 {
+  svn_wc_adm_access_t *adm_access;
   svn_node_kind_t src_kind;
-  const svn_wc_entry_t *dst_entry, *src_entry;
-  svn_wc__db_kind_t kind;
-  const char *dstdir_abspath, *dst_basename;
-
-  svn_dirent_split(dst_abspath, &dstdir_abspath, &dst_basename, scratch_pool);
-
-  SVN_ERR(svn_wc__get_entry_versioned(&dst_entry, wc_ctx, dstdir_abspath,
-                                      svn_node_dir, FALSE, FALSE,
-                                      scratch_pool, scratch_pool));
-  SVN_ERR(svn_wc__get_entry_versioned(&src_entry, wc_ctx, src_abspath,
-                                      svn_node_unknown, FALSE, FALSE,
-                                      scratch_pool, scratch_pool));
+  const char *dst_path, *target_path;
+  const svn_wc_entry_t *dst_entry, *src_entry, *target_entry;
+
+  SVN_ERR(svn_wc_adm_probe_open3(&adm_access, NULL, src_path, FALSE, -1,
+                                 cancel_func, cancel_baton, pool));
+
+  dst_path =  svn_wc_adm_access_path(dst_parent);
+  SVN_ERR(svn_wc__entry_versioned(&dst_entry, dst_path, dst_parent, FALSE,
+                                 pool));
+  SVN_ERR(svn_wc__entry_versioned(&src_entry, src_path, adm_access, FALSE,
+                                 pool));
 
   if ((src_entry->repos != NULL && dst_entry->repos != NULL) &&
       strcmp(src_entry->repos, dst_entry->repos) != 0)
@@ -766,51 +898,17 @@
       (SVN_ERR_WC_INVALID_SCHEDULE, NULL,
        _("Cannot copy to '%s', as it is not from repository '%s'; "
          "it is from '%s'"),
-       svn_dirent_local_style(dst_abspath, scratch_pool),
+       svn_path_local_style(svn_wc_adm_access_path(dst_parent), pool),
        src_entry->repos, dst_entry->repos);
   if (dst_entry->schedule == svn_wc_schedule_delete)
     return svn_error_createf
       (SVN_ERR_WC_INVALID_SCHEDULE, NULL,
        _("Cannot copy to '%s' as it is scheduled for deletion"),
-       svn_dirent_local_style(dst_abspath, scratch_pool));
+       svn_path_local_style(svn_wc_adm_access_path(dst_parent), pool));
 
   /* TODO(#2843): Rework the error report. */
   /* Check if the copy target is missing or hidden and thus not exist on the
      disk, before actually doing the file copy. */
-<<<<<<< HEAD
-  SVN_ERR(svn_wc__db_read_kind(&kind, wc_ctx->db, dst_abspath, TRUE,
-                               scratch_pool));
-
-  if (kind != svn_wc__db_kind_unknown)
-    {
-      svn_wc__db_status_t status;
-
-      SVN_ERR(svn_wc__db_read_info(&status, NULL, NULL, NULL, NULL, NULL, NULL,
-                                   NULL, NULL, NULL, NULL, NULL, NULL, NULL,
-                                   NULL, NULL, NULL, NULL, NULL, NULL, NULL,
-                                   NULL, NULL, NULL,
-                                   wc_ctx->db, dst_abspath,
-                                   scratch_pool, scratch_pool));
-
-      switch (status)
-        {
-          case svn_wc__db_status_excluded:
-            return svn_error_createf(
-                     SVN_ERR_ENTRY_EXISTS, NULL,
-                     _("'%s' is already under version control "
-                       "but is excluded."),
-                     svn_dirent_local_style(dst_abspath, scratch_pool));
-          case svn_wc__db_status_absent:
-            return svn_error_createf(
-                     SVN_ERR_ENTRY_EXISTS, NULL,
-                     _("'%s' is already under version control"),
-                     svn_dirent_local_style(dst_abspath, scratch_pool));
-
-          /* Explicitly ignore other statii */
-          default:
-            break;
-        }
-=======
   target_path = svn_path_join(dst_path, dst_basename, pool);
   SVN_ERR(svn_wc_entry(&target_entry, target_path, dst_parent, TRUE, pool));
   if (target_entry
@@ -821,34 +919,30 @@
         (SVN_ERR_ENTRY_EXISTS,
          NULL, _("'%s' is already under version control"),
          svn_path_local_style(target_path, pool));
->>>>>>> 3392406b
-    }
-
-  SVN_ERR(svn_io_check_path(src_abspath, &src_kind, scratch_pool));
-
-  if (src_kind == svn_node_file ||
-      (src_entry->kind == svn_node_file && src_kind == svn_node_none))
+    }
+
+  SVN_ERR(svn_io_check_path(src_path, &src_kind, pool));
+
+  if (src_kind == svn_node_file)
     {
       /* Check if we are copying a file scheduled for addition,
          these require special handling. */
       if (src_entry->schedule == svn_wc_schedule_add
           && (! src_entry->copied))
         {
-          SVN_ERR(copy_added_file_administratively(wc_ctx,
-                                                   src_abspath, TRUE,
-                                                   dst_abspath,
+          SVN_ERR(copy_added_file_administratively(src_path, TRUE, adm_access,
+                                                   dst_parent, dst_basename,
                                                    cancel_func, cancel_baton,
                                                    notify_func, notify_baton,
-                                                   scratch_pool));
+                                                   pool));
         }
       else
         {
-          SVN_ERR(copy_file_administratively(wc_ctx,
-                                             src_abspath,
-                                             dst_abspath,
+          SVN_ERR(copy_file_administratively(src_path, adm_access,
+                                             dst_parent, dst_basename,
                                              cancel_func, cancel_baton,
                                              notify_func, notify_baton,
-                                             scratch_pool));
+                                             pool));
         }
     }
   else if (src_kind == svn_node_dir)
@@ -858,23 +952,44 @@
       if (src_entry->schedule == svn_wc_schedule_add
           && (! src_entry->copied))
         {
-          SVN_ERR(copy_added_dir_administratively(wc_ctx,
-                                                  src_abspath, TRUE,
-                                                  dst_abspath,
+          SVN_ERR(copy_added_dir_administratively(src_path, TRUE,
+                                                  dst_parent, adm_access,
+                                                  dst_basename,
                                                   cancel_func, cancel_baton,
                                                   notify_func, notify_baton,
-                                                  scratch_pool));
+                                                  pool));
         }
       else
         {
-          SVN_ERR(copy_dir_administratively(wc_ctx,
-                                            src_abspath,
-                                            dst_abspath,
+          SVN_ERR(copy_dir_administratively(src_path, adm_access,
+                                            dst_parent, dst_basename,
                                             cancel_func, cancel_baton,
-                                            notify_func, notify_baton,
-                                            scratch_pool));
-        }
-    }
-
-  return SVN_NO_ERROR;
-}+                                            notify_func, notify_baton, pool));
+        }
+    }
+
+  return svn_wc_adm_close2(adm_access, pool);
+}
+
+
+svn_error_t *
+svn_wc_copy(const char *src_path,
+            svn_wc_adm_access_t *dst_parent,
+            const char *dst_basename,
+            svn_cancel_func_t cancel_func,
+            void *cancel_baton,
+            svn_wc_notify_func_t notify_func,
+            void *notify_baton,
+            apr_pool_t *pool)
+{
+  svn_wc__compat_notify_baton_t nb;
+
+  nb.func = notify_func;
+  nb.baton = notify_baton;
+
+  return svn_wc_copy2(src_path, dst_parent, dst_basename, cancel_func,
+                      cancel_baton, svn_wc__compat_call_notify_func,
+                      &nb, pool);
+}
+
+