--- conflicted
+++ resolved
@@ -2151,11 +2151,7 @@
                                    edit_revision,
                                    anchor,
                                    target,
-<<<<<<< HEAD
-                                   SVN_DEPTH_FROM_RECURSE(recurse),
-=======
                                    SVN_DEPTH_FROM_RECURSE_STATUS(recurse),
->>>>>>> 4eaf3f05
                                    get_all,
                                    no_ignore,
                                    ignores,
@@ -2210,11 +2206,7 @@
   SVN_ERR(svn_wc_get_default_ignores(&ignores, config, pool));
   return svn_wc_get_status_editor3(editor, edit_baton, NULL, edit_revision,
                                    anchor, target, 
-<<<<<<< HEAD
-                                   SVN_DEPTH_FROM_RECURSE(recurse),
-=======
                                    SVN_DEPTH_FROM_RECURSE_STATUS(recurse),
->>>>>>> 4eaf3f05
                                    get_all, no_ignore, ignores,
                                    old_status_func_cb, b, 
                                    cancel_func, cancel_baton,
