--- conflicted
+++ resolved
@@ -248,8 +248,6 @@
                           svn_wc_adm_access_t *adm_access,
                           apr_pool_t *pool);
 
-<<<<<<< HEAD
-=======
 svn_error_t *
 svn_wc__write_entry_old(svn_stringbuf_t *buf,
                         const svn_wc_entry_t *entry,
@@ -257,8 +255,6 @@
                         const svn_wc_entry_t *this_dir,
                         apr_pool_t *pool);
 
->>>>>>> 4c19ddbe
-
 #ifdef __cplusplus
 }
 #endif /* __cplusplus */
