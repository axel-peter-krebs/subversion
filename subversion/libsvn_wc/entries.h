<<<<<<< HEAD
/*
 * entries.h :  manipulating entries
 *
 * ====================================================================
 * Copyright (c) 2000-2003 CollabNet.  All rights reserved.
 *
 * This software is licensed as described in the file COPYING, which
 * you should have received as part of this distribution.  The terms
 * are also available at http://subversion.tigris.org/license-1.html.
 * If newer versions of this license are posted there, you may use a
 * newer version instead, at your option.
 *
 * This software consists of voluntary contributions made by many
 * individuals.  For exact contribution history, see the revision
 * history and logs, available at http://subversion.tigris.org/.
 * ====================================================================
 */


#ifndef SVN_LIBSVN_WC_ENTRIES_H
#define SVN_LIBSVN_WC_ENTRIES_H

#include <apr_pools.h>
#include "svn_types.h"
#include "svn_string.h"
#include "svn_error.h"

#ifdef __cplusplus
extern "C" {
#endif /* __cplusplus */


#define SVN_WC__ENTRIES_TOPLEVEL       "wc-entries"
#define SVN_WC__ENTRIES_ENTRY          "entry"

/* String representations for svn_node_kind.  This maybe should be
   abstracted farther out? */
#define SVN_WC__ENTRIES_ATTR_FILE_STR   "file"
#define SVN_WC__ENTRIES_ATTR_DIR_STR    "dir"


/* The names of the XML attributes for storing entries' information.
   ### If you add or remove items here, you probably want to make sure
   to do the same for the SVN_WC__ENTRY_MODIFY_* #defines as well. */
#define SVN_WC__ENTRY_ATTR_NAME          "name"
#define SVN_WC__ENTRY_ATTR_REVISION      "revision"
#define SVN_WC__ENTRY_ATTR_URL           "url"
#define SVN_WC__ENTRY_ATTR_KIND          "kind"
#define SVN_WC__ENTRY_ATTR_TEXT_TIME     "text-time"
#define SVN_WC__ENTRY_ATTR_PROP_TIME     "prop-time"
#define SVN_WC__ENTRY_ATTR_CHECKSUM      "checksum"
#define SVN_WC__ENTRY_ATTR_SCHEDULE      "schedule"
#define SVN_WC__ENTRY_ATTR_COPIED        "copied"
#define SVN_WC__ENTRY_ATTR_DELETED       "deleted"
#define SVN_WC__ENTRY_ATTR_COPYFROM_URL  "copyfrom-url"
#define SVN_WC__ENTRY_ATTR_COPYFROM_REV  "copyfrom-rev"
#define SVN_WC__ENTRY_ATTR_CONFLICT_OLD  "conflict-old" /* saved old file */
#define SVN_WC__ENTRY_ATTR_CONFLICT_NEW  "conflict-new" /* saved new file */
#define SVN_WC__ENTRY_ATTR_CONFLICT_WRK  "conflict-wrk" /* saved wrk file */
#define SVN_WC__ENTRY_ATTR_PREJFILE      "prop-reject-file"
#define SVN_WC__ENTRY_ATTR_CMT_REV       "committed-rev"
#define SVN_WC__ENTRY_ATTR_CMT_DATE      "committed-date"
#define SVN_WC__ENTRY_ATTR_CMT_AUTHOR    "last-author"



/* Initialize an entries file based on URL, in th adm area for
   PATH.  The adm area must not already have an entries file. */
svn_error_t *svn_wc__entries_init (const char *path,
                                   const char *url,
                                   apr_pool_t *pool);


/* Create or overwrite an `entries' file for ADM_ACCESS using the contents
   of ENTRIES.  See also svn_wc_entries_read() in the public api. */
svn_error_t *svn_wc__entries_write (apr_hash_t *entries,
                                    svn_wc_adm_access_t *adm_access,
                                    apr_pool_t *pool);


/* Set *NEW_ENTRY to a new entry, taking attributes from ATTS, whose
   keys and values are both char *.  Allocate the entry itself in
   POOL, but don't copy attributes into POOL.  Instead,
   (*NEW_ENTRY)->attributes and any allocated members in *NEW_ENTRY
   will refer directly to ATTS and its values.

   Set MODIFY_FLAGS to reflect the fields that were present in ATTS. */
svn_error_t *svn_wc__atts_to_entry (svn_wc_entry_t **new_entry,
                                    apr_uint32_t *modify_flags,
                                    apr_hash_t *atts,
                                    apr_pool_t *pool);


/* The MODIFY_FLAGS that tell svn_wc__entry_modify which parameters to
   pay attention to.  ### These should track the changes made to the
   SVN_WC__ENTRY_ATTR_* #defines! */
#define SVN_WC__ENTRY_MODIFY_REVISION      0x00000001
#define SVN_WC__ENTRY_MODIFY_URL           0x00000002
#define SVN_WC__ENTRY_MODIFY_KIND          0x00000004
#define SVN_WC__ENTRY_MODIFY_TEXT_TIME     0x00000008
#define SVN_WC__ENTRY_MODIFY_PROP_TIME     0x00000010
#define SVN_WC__ENTRY_MODIFY_CHECKSUM      0x00000020
#define SVN_WC__ENTRY_MODIFY_SCHEDULE      0x00000040
#define SVN_WC__ENTRY_MODIFY_COPIED        0x00000080
#define SVN_WC__ENTRY_MODIFY_DELETED       0x00000100
#define SVN_WC__ENTRY_MODIFY_COPYFROM_URL  0x00000200
#define SVN_WC__ENTRY_MODIFY_COPYFROM_REV  0x00000400
#define SVN_WC__ENTRY_MODIFY_CONFLICT_OLD  0x00000800
#define SVN_WC__ENTRY_MODIFY_CONFLICT_NEW  0x00001000
#define SVN_WC__ENTRY_MODIFY_CONFLICT_WRK  0x00002000
#define SVN_WC__ENTRY_MODIFY_PREJFILE      0x00004000
#define SVN_WC__ENTRY_MODIFY_CMT_REV       0x00008000
#define SVN_WC__ENTRY_MODIFY_CMT_DATE      0x00010000
#define SVN_WC__ENTRY_MODIFY_CMT_AUTHOR    0x00020000


/* ...or perhaps this to mean all of those above... */
#define SVN_WC__ENTRY_MODIFY_ALL           0x7FFFFFFF

/* ...ORed together with this to mean "I really mean this, don't be
   trying to protect me from myself on this one." */
#define SVN_WC__ENTRY_MODIFY_FORCE         0x80000000


/* Modify an entry for NAME in access baton PATH by folding ("merging")
   in changes, and sync those changes to disk.  New values for the
   entry are pulled from their respective fields in ENTRY, and
   MODIFY_FLAGS is a bitmask to specify which of those field to pay
   attention to.  ADM_ACCESS must hold a write lock.

   - ENTRY->kind specifies the node kind for this entry, and is
     *required* to be set to one of the following valid values:
     'svn_node_dir', 'svn_node_file'.

   - NAME can be NULL to specify that the caller wishes to modify the
     "this dir" entry in PATH.

   If DO_SYNC is FALSE then the modification will be entirely local to the
   access baton, if DO_SYNC is TRUE the modification will be written to
   the entries file.  Be careful when setting DO_SYNC to FALSE, if there
   is no subsequent svn_wc__entries_write call the modifications will be
   lost when the access baton is closed.

   Perform all allocations in POOL.

   NOTE: when you call this function, the entries file will be read,
   tweaked and finally, if DO_SYNC is TRUE, written back out.  */
svn_error_t *svn_wc__entry_modify (svn_wc_adm_access_t *adm_access,
                                   const char *name,
                                   svn_wc_entry_t *entry,
                                   apr_uint32_t modify_flags,
                                   svn_boolean_t do_sync,
                                   apr_pool_t *pool);

/* Remove entry NAME from ENTRIES, unconditionally. */
void svn_wc__entry_remove (apr_hash_t *entries, const char *name);


/* Tweak the entry NAME within hash ENTRIES.  If NEW_URL is non-null,
 * make this the entry's new url.  If NEW_REV is valid, make this the
 * entry's working revision.  (This is purely an in-memory operation.)
 *
 * (Intended as a helper to svn_wc__do_update_cleanup, which see.) 
 */
svn_error_t *
svn_wc__tweak_entry (apr_hash_t *entries,
                     const char *name,
                     const char *new_url,
                     const svn_revnum_t new_rev,
                     apr_pool_t *pool);


#ifdef __cplusplus
}
#endif /* __cplusplus */

#endif /* SVN_LIBSVN_WC_ENTRIES_H */
=======
/*
 * entries.h :  manipulating entries
 *
 * ====================================================================
 * Copyright (c) 2000-2003 CollabNet.  All rights reserved.
 *
 * This software is licensed as described in the file COPYING, which
 * you should have received as part of this distribution.  The terms
 * are also available at http://subversion.tigris.org/license-1.html.
 * If newer versions of this license are posted there, you may use a
 * newer version instead, at your option.
 *
 * This software consists of voluntary contributions made by many
 * individuals.  For exact contribution history, see the revision
 * history and logs, available at http://subversion.tigris.org/.
 * ====================================================================
 */


#ifndef SVN_LIBSVN_WC_ENTRIES_H
#define SVN_LIBSVN_WC_ENTRIES_H

#include <apr_pools.h>
#include "svn_types.h"
#include "svn_string.h"
#include "svn_error.h"

#ifdef __cplusplus
extern "C" {
#endif /* __cplusplus */


#define SVN_WC__ENTRIES_TOPLEVEL       "wc-entries"
#define SVN_WC__ENTRIES_ENTRY          "entry"

/* String representations for svn_node_kind.  This maybe should be
   abstracted farther out? */
#define SVN_WC__ENTRIES_ATTR_FILE_STR   "file"
#define SVN_WC__ENTRIES_ATTR_DIR_STR    "dir"


/* The names of the XML attributes for storing entries' information.
   ### If you add or remove items here, you probably want to make sure
   to do the same for the SVN_WC__ENTRY_MODIFY_* #defines as well. */
#define SVN_WC__ENTRY_ATTR_NAME          "name"
#define SVN_WC__ENTRY_ATTR_REVISION      "revision"
#define SVN_WC__ENTRY_ATTR_URL           "url"
#define SVN_WC__ENTRY_ATTR_KIND          "kind"
#define SVN_WC__ENTRY_ATTR_TEXT_TIME     "text-time"
#define SVN_WC__ENTRY_ATTR_PROP_TIME     "prop-time"
#define SVN_WC__ENTRY_ATTR_CHECKSUM      "checksum"
#define SVN_WC__ENTRY_ATTR_SCHEDULE      "schedule"
#define SVN_WC__ENTRY_ATTR_COPIED        "copied"
#define SVN_WC__ENTRY_ATTR_DELETED       "deleted"
#define SVN_WC__ENTRY_ATTR_COPYFROM_URL  "copyfrom-url"
#define SVN_WC__ENTRY_ATTR_COPYFROM_REV  "copyfrom-rev"
#define SVN_WC__ENTRY_ATTR_CONFLICT_OLD  "conflict-old" /* saved old file */
#define SVN_WC__ENTRY_ATTR_CONFLICT_NEW  "conflict-new" /* saved new file */
#define SVN_WC__ENTRY_ATTR_CONFLICT_WRK  "conflict-wrk" /* saved wrk file */
#define SVN_WC__ENTRY_ATTR_PREJFILE      "prop-reject-file"
#define SVN_WC__ENTRY_ATTR_CMT_REV       "committed-rev"
#define SVN_WC__ENTRY_ATTR_CMT_DATE      "committed-date"
#define SVN_WC__ENTRY_ATTR_CMT_AUTHOR    "last-author"



/* Initialize an entries file based on URL, in th adm area for
   PATH.  The adm area must not already have an entries file. */
svn_error_t *svn_wc__entries_init (const char *path,
                                   const char *url,
                                   apr_pool_t *pool);


/* Create or overwrite an `entries' file for ADM_ACCESS using the contents
   of ENTRIES.  See also svn_wc_entries_read() in the public api. */
svn_error_t *svn_wc__entries_write (apr_hash_t *entries,
                                    svn_wc_adm_access_t *adm_access,
                                    apr_pool_t *pool);


/* Set *NEW_ENTRY to a new entry, taking attributes from ATTS, whose
   keys and values are both char *.  Allocate the entry itself in
   POOL, but don't copy attributes into POOL.  Instead,
   (*NEW_ENTRY)->attributes and any allocated members in *NEW_ENTRY
   will refer directly to ATTS and its values.

   Set MODIFY_FLAGS to reflect the fields that were present in ATTS. */
svn_error_t *svn_wc__atts_to_entry (svn_wc_entry_t **new_entry,
                                    apr_uint32_t *modify_flags,
                                    apr_hash_t *atts,
                                    apr_pool_t *pool);


/* The MODIFY_FLAGS that tell svn_wc__entry_modify which parameters to
   pay attention to.  ### These should track the changes made to the
   SVN_WC__ENTRY_ATTR_* #defines! */
#define SVN_WC__ENTRY_MODIFY_REVISION      0x00000001
#define SVN_WC__ENTRY_MODIFY_URL           0x00000002
#define SVN_WC__ENTRY_MODIFY_KIND          0x00000004
#define SVN_WC__ENTRY_MODIFY_TEXT_TIME     0x00000008
#define SVN_WC__ENTRY_MODIFY_PROP_TIME     0x00000010
#define SVN_WC__ENTRY_MODIFY_CHECKSUM      0x00000020
#define SVN_WC__ENTRY_MODIFY_SCHEDULE      0x00000040
#define SVN_WC__ENTRY_MODIFY_COPIED        0x00000080
#define SVN_WC__ENTRY_MODIFY_DELETED       0x00000100
#define SVN_WC__ENTRY_MODIFY_COPYFROM_URL  0x00000200
#define SVN_WC__ENTRY_MODIFY_COPYFROM_REV  0x00000400
#define SVN_WC__ENTRY_MODIFY_CONFLICT_OLD  0x00000800
#define SVN_WC__ENTRY_MODIFY_CONFLICT_NEW  0x00001000
#define SVN_WC__ENTRY_MODIFY_CONFLICT_WRK  0x00002000
#define SVN_WC__ENTRY_MODIFY_PREJFILE      0x00004000
#define SVN_WC__ENTRY_MODIFY_CMT_REV       0x00008000
#define SVN_WC__ENTRY_MODIFY_CMT_DATE      0x00010000
#define SVN_WC__ENTRY_MODIFY_CMT_AUTHOR    0x00020000


/* ...or perhaps this to mean all of those above... */
#define SVN_WC__ENTRY_MODIFY_ALL           0x7FFFFFFF

/* ...ORed together with this to mean "I really mean this, don't be
   trying to protect me from myself on this one." */
#define SVN_WC__ENTRY_MODIFY_FORCE         0x80000000


/* Modify an entry for NAME in access baton PATH by folding ("merging")
   in changes, and sync those changes to disk.  New values for the
   entry are pulled from their respective fields in ENTRY, and
   MODIFY_FLAGS is a bitmask to specify which of those field to pay
   attention to.  ADM_ACCESS must hold a write lock.

   - ENTRY->kind specifies the node kind for this entry, and is
     *required* to be set to one of the following valid values:
     'svn_node_dir', 'svn_node_file'.

   - NAME can be NULL to specify that the caller wishes to modify the
     "this dir" entry in PATH.

   If DO_SYNC is FALSE then the modification will be entirely local to the
   access baton, if DO_SYNC is TRUE the modification will be written to
   the entries file.  Be careful when setting DO_SYNC to FALSE, if there
   is no subsequent svn_wc__entries_write call the modifications will be
   lost when the access baton is closed.

   Perform all allocations in POOL.

   NOTE: when you call this function, the entries file will be read,
   tweaked and finally, if DO_SYNC is TRUE, written back out.  */
svn_error_t *svn_wc__entry_modify (svn_wc_adm_access_t *adm_access,
                                   const char *name,
                                   svn_wc_entry_t *entry,
                                   apr_uint32_t modify_flags,
                                   svn_boolean_t do_sync,
                                   apr_pool_t *pool);

/* Remove entry NAME from ENTRIES, unconditionally. */
void svn_wc__entry_remove (apr_hash_t *entries, const char *name);


/* Tweak the entry NAME within hash ENTRIES.  If NEW_URL is non-null,
 * make this the entry's new url.  If NEW_REV is valid, make this the
 * entry's working revision.  (This is purely an in-memory operation.)
 *
 * (Intended as a helper to svn_wc__do_update_cleanup, which see.) 
 */
svn_error_t *
svn_wc__tweak_entry (apr_hash_t *entries,
                     const char *name,
                     const char *new_url,
                     const svn_revnum_t new_rev,
                     apr_pool_t *pool);


#ifdef __cplusplus
}
#endif /* __cplusplus */

#endif /* SVN_LIBSVN_WC_ENTRIES_H */
>>>>>>> 568fa1e5
<|MERGE_RESOLUTION|>--- conflicted
+++ resolved
@@ -1,4 +1,3 @@
-<<<<<<< HEAD
 /*
  * entries.h :  manipulating entries
  *
@@ -178,186 +177,4 @@
 }
 #endif /* __cplusplus */
 
-#endif /* SVN_LIBSVN_WC_ENTRIES_H */
-=======
-/*
- * entries.h :  manipulating entries
- *
- * ====================================================================
- * Copyright (c) 2000-2003 CollabNet.  All rights reserved.
- *
- * This software is licensed as described in the file COPYING, which
- * you should have received as part of this distribution.  The terms
- * are also available at http://subversion.tigris.org/license-1.html.
- * If newer versions of this license are posted there, you may use a
- * newer version instead, at your option.
- *
- * This software consists of voluntary contributions made by many
- * individuals.  For exact contribution history, see the revision
- * history and logs, available at http://subversion.tigris.org/.
- * ====================================================================
- */
-
--
-#ifndef SVN_LIBSVN_WC_ENTRIES_H
-#define SVN_LIBSVN_WC_ENTRIES_H
-
-#include <apr_pools.h>
-#include "svn_types.h"
-#include "svn_string.h"
-#include "svn_error.h"
-
-#ifdef __cplusplus
-extern "C" {
-#endif /* __cplusplus */
-
--
-#define SVN_WC__ENTRIES_TOPLEVEL       "wc-entries"
-#define SVN_WC__ENTRIES_ENTRY          "entry"
-
-/* String representations for svn_node_kind.  This maybe should be
-   abstracted farther out? */
-#define SVN_WC__ENTRIES_ATTR_FILE_STR   "file"
-#define SVN_WC__ENTRIES_ATTR_DIR_STR    "dir"
-
-
-/* The names of the XML attributes for storing entries' information.
-   ### If you add or remove items here, you probably want to make sure
-   to do the same for the SVN_WC__ENTRY_MODIFY_* #defines as well. */
-#define SVN_WC__ENTRY_ATTR_NAME          "name"
-#define SVN_WC__ENTRY_ATTR_REVISION      "revision"
-#define SVN_WC__ENTRY_ATTR_URL           "url"
-#define SVN_WC__ENTRY_ATTR_KIND          "kind"
-#define SVN_WC__ENTRY_ATTR_TEXT_TIME     "text-time"
-#define SVN_WC__ENTRY_ATTR_PROP_TIME     "prop-time"
-#define SVN_WC__ENTRY_ATTR_CHECKSUM      "checksum"
-#define SVN_WC__ENTRY_ATTR_SCHEDULE      "schedule"
-#define SVN_WC__ENTRY_ATTR_COPIED        "copied"
-#define SVN_WC__ENTRY_ATTR_DELETED       "deleted"
-#define SVN_WC__ENTRY_ATTR_COPYFROM_URL  "copyfrom-url"
-#define SVN_WC__ENTRY_ATTR_COPYFROM_REV  "copyfrom-rev"
-#define SVN_WC__ENTRY_ATTR_CONFLICT_OLD  "conflict-old" /* saved old file */
-#define SVN_WC__ENTRY_ATTR_CONFLICT_NEW  "conflict-new" /* saved new file */
-#define SVN_WC__ENTRY_ATTR_CONFLICT_WRK  "conflict-wrk" /* saved wrk file */
-#define SVN_WC__ENTRY_ATTR_PREJFILE      "prop-reject-file"
-#define SVN_WC__ENTRY_ATTR_CMT_REV       "committed-rev"
-#define SVN_WC__ENTRY_ATTR_CMT_DATE      "committed-date"
-#define SVN_WC__ENTRY_ATTR_CMT_AUTHOR    "last-author"
-
-
--
-/* Initialize an entries file based on URL, in th adm area for
-   PATH.  The adm area must not already have an entries file. */
-svn_error_t *svn_wc__entries_init (const char *path,
-                                   const char *url,
-                                   apr_pool_t *pool);
-
-
-/* Create or overwrite an `entries' file for ADM_ACCESS using the contents
-   of ENTRIES.  See also svn_wc_entries_read() in the public api. */
-svn_error_t *svn_wc__entries_write (apr_hash_t *entries,
-                                    svn_wc_adm_access_t *adm_access,
-                                    apr_pool_t *pool);
-
-
-/* Set *NEW_ENTRY to a new entry, taking attributes from ATTS, whose
-   keys and values are both char *.  Allocate the entry itself in
-   POOL, but don't copy attributes into POOL.  Instead,
-   (*NEW_ENTRY)->attributes and any allocated members in *NEW_ENTRY
-   will refer directly to ATTS and its values.
-
-   Set MODIFY_FLAGS to reflect the fields that were present in ATTS. */
-svn_error_t *svn_wc__atts_to_entry (svn_wc_entry_t **new_entry,
-                                    apr_uint32_t *modify_flags,
-                                    apr_hash_t *atts,
-                                    apr_pool_t *pool);
-
-
-/* The MODIFY_FLAGS that tell svn_wc__entry_modify which parameters to
-   pay attention to.  ### These should track the changes made to the
-   SVN_WC__ENTRY_ATTR_* #defines! */
-#define SVN_WC__ENTRY_MODIFY_REVISION      0x00000001
-#define SVN_WC__ENTRY_MODIFY_URL           0x00000002
-#define SVN_WC__ENTRY_MODIFY_KIND          0x00000004
-#define SVN_WC__ENTRY_MODIFY_TEXT_TIME     0x00000008
-#define SVN_WC__ENTRY_MODIFY_PROP_TIME     0x00000010
-#define SVN_WC__ENTRY_MODIFY_CHECKSUM      0x00000020
-#define SVN_WC__ENTRY_MODIFY_SCHEDULE      0x00000040
-#define SVN_WC__ENTRY_MODIFY_COPIED        0x00000080
-#define SVN_WC__ENTRY_MODIFY_DELETED       0x00000100
-#define SVN_WC__ENTRY_MODIFY_COPYFROM_URL  0x00000200
-#define SVN_WC__ENTRY_MODIFY_COPYFROM_REV  0x00000400
-#define SVN_WC__ENTRY_MODIFY_CONFLICT_OLD  0x00000800
-#define SVN_WC__ENTRY_MODIFY_CONFLICT_NEW  0x00001000
-#define SVN_WC__ENTRY_MODIFY_CONFLICT_WRK  0x00002000
-#define SVN_WC__ENTRY_MODIFY_PREJFILE      0x00004000
-#define SVN_WC__ENTRY_MODIFY_CMT_REV       0x00008000
-#define SVN_WC__ENTRY_MODIFY_CMT_DATE      0x00010000
-#define SVN_WC__ENTRY_MODIFY_CMT_AUTHOR    0x00020000
-
-
-/* ...or perhaps this to mean all of those above... */
-#define SVN_WC__ENTRY_MODIFY_ALL           0x7FFFFFFF
-
-/* ...ORed together with this to mean "I really mean this, don't be
-   trying to protect me from myself on this one." */
-#define SVN_WC__ENTRY_MODIFY_FORCE         0x80000000
-
-
-/* Modify an entry for NAME in access baton PATH by folding ("merging")
-   in changes, and sync those changes to disk.  New values for the
-   entry are pulled from their respective fields in ENTRY, and
-   MODIFY_FLAGS is a bitmask to specify which of those field to pay
-   attention to.  ADM_ACCESS must hold a write lock.
-
-   - ENTRY->kind specifies the node kind for this entry, and is
-     *required* to be set to one of the following valid values:
-     'svn_node_dir', 'svn_node_file'.
-
-   - NAME can be NULL to specify that the caller wishes to modify the
-     "this dir" entry in PATH.
-
-   If DO_SYNC is FALSE then the modification will be entirely local to the
-   access baton, if DO_SYNC is TRUE the modification will be written to
-   the entries file.  Be careful when setting DO_SYNC to FALSE, if there
-   is no subsequent svn_wc__entries_write call the modifications will be
-   lost when the access baton is closed.
-
-   Perform all allocations in POOL.
-
-   NOTE: when you call this function, the entries file will be read,
-   tweaked and finally, if DO_SYNC is TRUE, written back out.  */
-svn_error_t *svn_wc__entry_modify (svn_wc_adm_access_t *adm_access,
-                                   const char *name,
-                                   svn_wc_entry_t *entry,
-                                   apr_uint32_t modify_flags,
-                                   svn_boolean_t do_sync,
-                                   apr_pool_t *pool);
-
-/* Remove entry NAME from ENTRIES, unconditionally. */
-void svn_wc__entry_remove (apr_hash_t *entries, const char *name);
-
-
-/* Tweak the entry NAME within hash ENTRIES.  If NEW_URL is non-null,
- * make this the entry's new url.  If NEW_REV is valid, make this the
- * entry's working revision.  (This is purely an in-memory operation.)
- *
- * (Intended as a helper to svn_wc__do_update_cleanup, which see.) 
- */
-svn_error_t *
-svn_wc__tweak_entry (apr_hash_t *entries,
-                     const char *name,
-                     const char *new_url,
-                     const svn_revnum_t new_rev,
-                     apr_pool_t *pool);
-
-
-#ifdef __cplusplus
-}
-#endif /* __cplusplus */
-
-#endif /* SVN_LIBSVN_WC_ENTRIES_H */
->>>>>>> 568fa1e5
+#endif /* SVN_LIBSVN_WC_ENTRIES_H */