/*
 * adm_ops.c: routines for affecting working copy administrative
 *            information.  NOTE: this code doesn't know where the adm
 *            info is actually stored.  Instead, generic handles to
 *            adm data are requested via a reference to some PATH
 *            (PATH being a regular, non-administrative directory or
 *            file in the working copy).
 *
 * ====================================================================
 * Copyright (c) 2000-2007 CollabNet.  All rights reserved.
 *
 * This software is licensed as described in the file COPYING, which
 * you should have received as part of this distribution.  The terms
 * are also available at http://subversion.tigris.org/license-1.html.
 * If newer versions of this license are posted there, you may use a
 * newer version instead, at your option.
 *
 * This software consists of voluntary contributions made by many
 * individuals.  For exact contribution history, see the revision
 * history and logs, available at http://subversion.tigris.org/.
 * ====================================================================
 */



#include <string.h>

#include <apr_pools.h>
#include <apr_tables.h>
#include <apr_hash.h>
#include <apr_md5.h>
#include <apr_file_io.h>
#include <apr_time.h>
#include <apr_errno.h>

#include "svn_types.h"
#include "svn_pools.h"
#include "svn_string.h"
#include "svn_error.h"
#include "svn_path.h"
#include "svn_hash.h"
#include "svn_wc.h"
#include "svn_io.h"
#include "svn_md5.h"
#include "svn_xml.h"
#include "svn_time.h"

#include "wc.h"
#include "log.h"
#include "adm_files.h"
#include "adm_ops.h"
#include "entries.h"
#include "lock.h"
#include "props.h"
#include "translate.h"

#include "svn_private_config.h"
#include "private/svn_wc_private.h"


/*** Finishing updates and commits. ***/


/* The main body of svn_wc__do_update_cleanup. */
static svn_error_t *
tweak_entries(svn_wc_adm_access_t *dirpath,
              const char *base_url,
              const char *repos,
              svn_revnum_t new_rev,
              svn_wc_notify_func2_t notify_func,
              void *notify_baton,
              svn_boolean_t remove_missing_dirs,
              svn_depth_t depth,
              apr_hash_t *exclude_paths,
              apr_pool_t *pool)
{
  apr_hash_t *entries;
  apr_hash_index_t *hi;
  apr_pool_t *subpool = svn_pool_create(pool);
  svn_boolean_t write_required = FALSE;
  svn_wc_notify_t *notify;

  /* Read DIRPATH's entries. */
  SVN_ERR(svn_wc_entries_read(&entries, dirpath, TRUE, pool));

  /* Tweak "this_dir" */
  if (! apr_hash_get(exclude_paths, svn_wc_adm_access_path(dirpath),
                     APR_HASH_KEY_STRING))
    SVN_ERR(svn_wc__tweak_entry(entries, SVN_WC_ENTRY_THIS_DIR,
                                base_url, repos, new_rev, FALSE,
                                &write_required,
                                svn_wc_adm_access_pool(dirpath)));

  if (depth == svn_depth_unknown)
    depth = svn_depth_infinity;

  if (depth > svn_depth_empty)
    {
      for (hi = apr_hash_first(pool, entries); hi; hi = apr_hash_next(hi))
        {
          const void *key;
          void *val;
          const char *name;
          svn_wc_entry_t *current_entry;
          const char *child_path;
          const char *child_url = NULL;
          svn_boolean_t excluded;

          svn_pool_clear(subpool);

          apr_hash_this(hi, &key, NULL, &val);
          name = key;
          current_entry = val;

          /* Ignore the "this dir" entry. */
          if (! strcmp(name, SVN_WC_ENTRY_THIS_DIR))
            continue;

          /* Derive the new URL for the current (child) entry */
          if (base_url)
            child_url = svn_path_url_add_component(base_url, name, subpool);

          child_path = svn_path_join(svn_wc_adm_access_path(dirpath), name,
                                     subpool);
          excluded = (apr_hash_get(exclude_paths, child_path,
                                   APR_HASH_KEY_STRING) != NULL);

          /* If a file, or deleted or absent dir, then tweak the entry
             but don't recurse. */
          if ((current_entry->kind == svn_node_file)
              || (current_entry->deleted || current_entry->absent))
            {
              if (! excluded)
                SVN_ERR(svn_wc__tweak_entry(entries, name,
                                            child_url, repos, new_rev, TRUE,
                                            &write_required,
                                            svn_wc_adm_access_pool(dirpath)));
            }

          /* If a directory and recursive... */
          else if ((depth == svn_depth_infinity
                    || depth == svn_depth_immediates)
                   && (current_entry->kind == svn_node_dir))
            {
              svn_depth_t depth_below_here = depth;

              if (depth == svn_depth_immediates)
                depth_below_here = svn_depth_empty;

              /* If the directory is 'missing', remove it.  This is safe as
                 long as this function is only called as a helper to
                 svn_wc__do_update_cleanup, since the update will already have
                 restored any missing items that it didn't want to delete. */
              if (remove_missing_dirs
                  && svn_wc__adm_missing(dirpath, child_path))
                {
                  if (current_entry->schedule != svn_wc_schedule_add
                      && !excluded)
                    {
                      svn_wc__entry_remove(entries, name);
                      if (notify_func)
                        {
                          notify = svn_wc_create_notify(child_path,
                                                        svn_wc_notify_delete,
                                                        subpool);
                          notify->kind = current_entry->kind;
                          (* notify_func)(notify_baton, notify, subpool);
                        }
                    }
                  /* Else if missing item is schedule-add, do nothing. */
                }

              /* Not missing, deleted, or absent, so recurse. */
              else
                {
                  svn_wc_adm_access_t *child_access;
                  SVN_ERR(svn_wc_adm_retrieve(&child_access, dirpath,
                                              child_path, subpool));
                  SVN_ERR(tweak_entries
                          (child_access, child_url, repos, new_rev,
                           notify_func, notify_baton, remove_missing_dirs,
                           depth_below_here, exclude_paths, subpool));
                }
            }
        }
    }

  /* Write a shiny new entries file to disk. */
  if (write_required)
    SVN_ERR(svn_wc__entries_write(entries, dirpath, subpool));

  /* Cleanup */
  svn_pool_destroy(subpool);

  return SVN_NO_ERROR;
}

/* Helper for svn_wc_process_committed2. */
static svn_error_t *
remove_revert_file(svn_stringbuf_t **logtags,
                   svn_wc_adm_access_t *adm_access,
                   const char *path,
                   svn_boolean_t is_prop,
                   apr_pool_t * pool)
{
  const char *revert_file;
  svn_node_kind_t kind;

  if (is_prop)
    SVN_ERR(svn_wc__loggy_props_delete(logtags, path, svn_wc__props_revert,
                                       adm_access, pool));
  else
    {
      revert_file = svn_wc__text_revert_path(path, FALSE, pool);

      SVN_ERR(svn_io_check_path(revert_file, &kind, pool));

      if (kind == svn_node_file)
        SVN_ERR(svn_wc__loggy_remove(logtags, adm_access, revert_file, pool));
    }

  return SVN_NO_ERROR;
}

svn_error_t *
svn_wc__do_update_cleanup(const char *path,
                          svn_wc_adm_access_t *adm_access,
                          svn_depth_t depth,
                          const char *base_url,
                          const char *repos,
                          svn_revnum_t new_revision,
                          svn_wc_notify_func2_t notify_func,
                          void *notify_baton,
                          svn_boolean_t remove_missing_dirs,
                          apr_hash_t *exclude_paths,
                          apr_pool_t *pool)
{
  apr_hash_t *entries;
  const svn_wc_entry_t *entry;

  SVN_ERR(svn_wc_entry(&entry, path, adm_access, TRUE, pool));
  if (entry == NULL)
    return SVN_NO_ERROR;

  if (entry->kind == svn_node_file
      || (entry->kind == svn_node_dir && (entry->deleted || entry->absent)))
    {
      const char *parent, *base_name;
      svn_wc_adm_access_t *dir_access;
      svn_boolean_t write_required = FALSE;
      if (apr_hash_get(exclude_paths, path, APR_HASH_KEY_STRING))
        return SVN_NO_ERROR;
      svn_path_split(path, &parent, &base_name, pool);
      SVN_ERR(svn_wc_adm_retrieve(&dir_access, adm_access, parent, pool));
      SVN_ERR(svn_wc_entries_read(&entries, dir_access, TRUE, pool));
      SVN_ERR(svn_wc__tweak_entry(entries, base_name,
                                  base_url, repos, new_revision,
                                  FALSE, /* Parent not updated so don't
                                            remove PATH entry */
                                  &write_required,
                                  svn_wc_adm_access_pool(dir_access)));
      if (write_required)
        SVN_ERR(svn_wc__entries_write(entries, dir_access, pool));
    }

  else if (entry->kind == svn_node_dir)
    {
      svn_wc_adm_access_t *dir_access;
      SVN_ERR(svn_wc_adm_retrieve(&dir_access, adm_access, path, pool));

      SVN_ERR(tweak_entries(dir_access, base_url, repos, new_revision,
                            notify_func, notify_baton, remove_missing_dirs,
                            depth, exclude_paths, pool));
    }

  else
    return svn_error_createf(SVN_ERR_NODE_UNKNOWN_KIND, NULL,
                             _("Unrecognized node kind: '%s'"),
                             svn_path_local_style(path, pool));

  return SVN_NO_ERROR;
}

svn_error_t *
svn_wc_maybe_set_repos_root(svn_wc_adm_access_t *adm_access,
                            const char *path,
                            const char *repos,
                            apr_pool_t *pool)
{
  apr_hash_t *entries;
  svn_boolean_t write_required = FALSE;
  const svn_wc_entry_t *entry;
  const char *base_name;
  svn_wc_adm_access_t *dir_access;

  SVN_ERR(svn_wc_entry(&entry, path, adm_access, FALSE, pool));
  if (! entry)
    return SVN_NO_ERROR;

  if (entry->kind == svn_node_file)
    {
      const char *parent;

      svn_path_split(path, &parent, &base_name, pool);
      SVN_ERR(svn_wc__adm_retrieve_internal(&dir_access, adm_access,
                                            parent, pool));
    }
  else
    {
      base_name = SVN_WC_ENTRY_THIS_DIR;
      SVN_ERR(svn_wc__adm_retrieve_internal(&dir_access, adm_access,
                                            path, pool));
    }

  if (! dir_access)
    return SVN_NO_ERROR;

  SVN_ERR(svn_wc_entries_read(&entries, dir_access, TRUE, pool));

  SVN_ERR(svn_wc__tweak_entry(entries, base_name,
                              NULL, repos, SVN_INVALID_REVNUM, FALSE,
                              &write_required,
                              svn_wc_adm_access_pool(dir_access)));

  if (write_required)
    SVN_ERR(svn_wc__entries_write(entries, dir_access, pool));

  return SVN_NO_ERROR;
}


static svn_error_t *
process_committed_leaf(int log_number,
                       const char *path,
                       svn_wc_adm_access_t *adm_access,
                       svn_boolean_t *recurse,
                       svn_revnum_t new_revnum,
                       const char *rev_date,
                       const char *rev_author,
                       apr_array_header_t *wcprop_changes,
                       svn_boolean_t remove_lock,
                       svn_boolean_t remove_changelist,
                       const unsigned char *digest,
                       apr_pool_t *pool)
{
  const char *base_name;
  const char *hex_digest = NULL;
  svn_wc_entry_t tmp_entry;
  apr_uint64_t modify_flags = 0;
  svn_stringbuf_t *logtags = svn_stringbuf_create("", pool);

  SVN_ERR(svn_wc__adm_write_check(adm_access));

  /* Set PATH's working revision to NEW_REVNUM; if REV_DATE and
     REV_AUTHOR are both non-NULL, then set the 'committed-rev',
     'committed-date', and 'last-author' entry values; and set the
     checksum if a file. */

  base_name = svn_path_is_child(svn_wc_adm_access_path(adm_access), path,
                                pool);
  if (base_name)
    {
      /* If the props or text revert file exists it needs to be deleted when
       * the file is committed. */
      SVN_ERR(remove_revert_file(&logtags, adm_access, path, FALSE, pool));
      SVN_ERR(remove_revert_file(&logtags, adm_access, path, TRUE, pool));

      if (digest)
        hex_digest = svn_md5_digest_to_cstring(digest, pool);
      else
        {
          /* There may be a new text base sitting in the adm tmp area
             by now, because the commit succeeded.  A file that is
             copied, but not otherwise modified, doesn't have a new
             text base, so we use the unmodified text base.

             ### Does this mean that a file committed with only prop mods
             ### will still get its text base checksum recomputed?  Yes it
             ### does, sadly.  But it's not enough to just check for that
             ### condition, because in the case of an added file, there
             ### may not be a pre-existing checksum in the entry.
             ### Probably the best solution is to compute (or copy) the
             ### checksum at 'svn add' (or 'svn cp') time, instead of
             ### waiting until commit time.
          */
          const char *latest_base;
          svn_error_t *err;
          unsigned char local_digest[APR_MD5_DIGESTSIZE];

          latest_base = svn_wc__text_base_path(path, TRUE, pool);
          err = svn_io_file_checksum(local_digest, latest_base, pool);

          if (err && APR_STATUS_IS_ENOENT(err->apr_err))
            {
              svn_error_clear(err);
              latest_base = svn_wc__text_base_path(path, FALSE, pool);
              err = svn_io_file_checksum(local_digest, latest_base, pool);
            }

          if (! err)
            hex_digest = svn_md5_digest_to_cstring(local_digest, pool);
          else if (APR_STATUS_IS_ENOENT(err->apr_err))
            svn_error_clear(err);
          else
            return err;
        }

      /* Oh, and recursing at this point isn't really sensible. */
      if (recurse)
        *recurse = FALSE;
    }
  else
    {
      /* PATH must be a dir */
      base_name = SVN_WC_ENTRY_THIS_DIR;
    }


  /* Append a log command to set (overwrite) the 'committed-rev',
     'committed-date', 'last-author', and possibly 'checksum'
     attributes in the entry.

     Note: it's important that this log command come *before* the
     LOG_COMMITTED command, because log_do_committed() might actually
     remove the entry! */
  if (rev_date)
    {
      tmp_entry.cmt_rev = new_revnum;
      SVN_ERR(svn_time_from_cstring(&tmp_entry.cmt_date, rev_date, pool));
      modify_flags |= SVN_WC__ENTRY_MODIFY_CMT_REV
        | SVN_WC__ENTRY_MODIFY_CMT_DATE;
    }

  if (rev_author)
    {
      tmp_entry.cmt_rev = new_revnum;
      tmp_entry.cmt_author = rev_author;
      modify_flags |= SVN_WC__ENTRY_MODIFY_CMT_REV
        | SVN_WC__ENTRY_MODIFY_CMT_AUTHOR;
    }

  if (hex_digest)
    {
      tmp_entry.checksum = hex_digest;
      modify_flags |= SVN_WC__ENTRY_MODIFY_CHECKSUM;
    }

  SVN_ERR(svn_wc__loggy_entry_modify(&logtags, adm_access,
                                     path, &tmp_entry, modify_flags, pool));

  if (remove_lock)
    SVN_ERR(svn_wc__loggy_delete_lock(&logtags, adm_access, path, pool));

  if (remove_changelist)
    SVN_ERR(svn_wc__loggy_delete_changelist(&logtags, adm_access, path, pool));

  /* Regardless of whether it's a file or dir, the "main" logfile
     contains a command to bump the revision attribute (and
     timestamp). */
  SVN_ERR(svn_wc__loggy_committed(&logtags, adm_access,
                                  path, new_revnum, pool));


  /* Do wcprops in the same log txn as revision, etc. */
  if (wcprop_changes && (wcprop_changes->nelts > 0))
    {
      int i;

      for (i = 0; i < wcprop_changes->nelts; i++)
        {
          svn_prop_t *prop = APR_ARRAY_IDX(wcprop_changes, i, svn_prop_t *);

          SVN_ERR(svn_wc__loggy_modify_wcprop
                  (&logtags, adm_access,
                   path, prop->name,
                   prop->value ? prop->value->data : NULL,
                   pool));
        }
    }

  /* Write our accumulation of log entries into a log file */
  SVN_ERR(svn_wc__write_log(adm_access, log_number, logtags, pool));

  return SVN_NO_ERROR;
}


static svn_error_t *
process_committed_internal(int *log_number,
                           const char *path,
                           svn_wc_adm_access_t *adm_access,
                           svn_boolean_t recurse,
                           svn_revnum_t new_revnum,
                           const char *rev_date,
                           const char *rev_author,
                           apr_array_header_t *wcprop_changes,
                           svn_boolean_t remove_lock,
                           svn_boolean_t remove_changelist,
                           const unsigned char *digest,
                           apr_pool_t *pool)
{
  SVN_ERR(process_committed_leaf((*log_number)++, path, adm_access, &recurse,
                                 new_revnum, rev_date, rev_author,
                                 wcprop_changes,
                                 remove_lock, remove_changelist,
                                 digest, pool));

  if (recurse)
    {
      apr_hash_t *entries;
      apr_hash_index_t *hi;
      apr_pool_t *subpool = svn_pool_create(pool);

      /* Read PATH's entries;  this is the absolute path. */
      SVN_ERR(svn_wc_entries_read(&entries, adm_access, TRUE, pool));

      /* Recursively loop over all children. */
      for (hi = apr_hash_first(pool, entries); hi; hi = apr_hash_next(hi))
        {
          const void *key;
          void *val;
          const char *name;
          const svn_wc_entry_t *current_entry;
          const char *this_path;
          svn_wc_adm_access_t *child_access;

          svn_pool_clear(subpool);

          apr_hash_this(hi, &key, NULL, &val);
          name = key;
          current_entry = val;

          /* Ignore the "this dir" entry. */
          if (! strcmp(name, SVN_WC_ENTRY_THIS_DIR))
            continue;

          /* Create child path by telescoping the main path. */
          this_path = svn_path_join(path, name, subpool);

          if (current_entry->kind == svn_node_dir)
            SVN_ERR(svn_wc_adm_retrieve(&child_access, adm_access, this_path,
                                        subpool));
          else
             child_access = adm_access;

          /* Recurse, but only allow further recursion if the child is
             a directory.  Pass null for wcprop_changes, because the
             ones present in the current call are only applicable to
             this one committed item. */
          if (current_entry->kind == svn_node_dir)
            SVN_ERR(svn_wc_process_committed4
                    (this_path, child_access,
                     TRUE,
                     new_revnum, rev_date, rev_author, NULL, FALSE,
                     remove_changelist, NULL, subpool));
          else
            {
              /* Suppress log creation for deleted entries in a replaced
                 directory.  By the time any log we create here is run,
                 those entries will already have been removed (as a result
                 of running the log for the replaced directory that was
                 created at the start of this function). */
              if (current_entry->schedule == svn_wc_schedule_delete)
                {
                  svn_wc_entry_t *parent_entry;

                  parent_entry = apr_hash_get(entries, SVN_WC_ENTRY_THIS_DIR,
                                              APR_HASH_KEY_STRING);
                  if (parent_entry->schedule == svn_wc_schedule_replace)
                    continue;
                }
              SVN_ERR(process_committed_leaf
                      ((*log_number)++, this_path, adm_access, NULL,
                       new_revnum, rev_date, rev_author, NULL, FALSE,
                       remove_changelist, NULL, subpool));
            }
        }

      svn_pool_destroy(subpool);
   }

  return SVN_NO_ERROR;
}


struct svn_wc_committed_queue_t
{
  apr_pool_t *pool;
  apr_array_header_t *queue;
};

typedef struct committed_queue_item_t
{
  const char *path;
  svn_wc_adm_access_t *adm_access;
  svn_boolean_t recurse;
  svn_boolean_t remove_lock;
  svn_boolean_t remove_changelist;
  apr_array_header_t *wcprop_changes;
  const unsigned char *digest;
} committed_queue_item_t;


svn_wc_committed_queue_t *
svn_wc_committed_queue_create(apr_pool_t *pool)
{
  svn_wc_committed_queue_t *q;

  q = apr_palloc(pool, sizeof(*q));
  q->pool = pool;
  q->queue = apr_array_make(pool, 1, sizeof(committed_queue_item_t *));

  return q;
}

svn_error_t *
svn_wc_queue_committed(svn_wc_committed_queue_t **queue,
                       const char *path,
                       svn_wc_adm_access_t *adm_access,
                       svn_boolean_t recurse,
                       apr_array_header_t *wcprop_changes,
                       svn_boolean_t remove_lock,
                       svn_boolean_t remove_changelist,
                       const unsigned char *digest,
                       apr_pool_t *pool)
{
  committed_queue_item_t *cqi;

  /* Use the same pool as the one *QUEUE was allocated in,
     to prevent lifetime issues.  Intermediate operations
     should use POOL. */

  /* Add to the array with paths and options */
  cqi = apr_palloc((*queue)->pool, sizeof(*cqi));
  cqi->path = path;
  cqi->adm_access = adm_access;
  cqi->recurse = recurse;
  cqi->remove_lock = remove_lock;
  cqi->remove_changelist = remove_changelist;
  cqi->wcprop_changes = wcprop_changes;
  cqi->digest = digest;

  APR_ARRAY_PUSH((*queue)->queue, committed_queue_item_t *) = cqi;

  return SVN_NO_ERROR;
}

typedef struct affected_adm_t
{
  int next_log;
  svn_wc_adm_access_t *adm_access;
} affected_adm_t;


/* Return TRUE if any item of QUEUE
   is a parent of ITEM and will be processed recursively,
   return FALSE otherwise.

   If HAVE_ANY_RECURSIVE is FALSE, exit early returning FALSE.
   Recalculate its value otherwise, changing it to FALSE
   iff no recursive items are found.
*/
static svn_boolean_t
have_recursive_parent(svn_boolean_t *have_any_recursive,
                      apr_array_header_t *queue,
                      int item,
                      apr_pool_t *pool)
{
  int i;
  svn_boolean_t found_recursive = FALSE;
  const char *path
    = APR_ARRAY_IDX(queue, item, committed_queue_item_t *)->path;

  if (! *have_any_recursive)
    return FALSE;

  for (i = 0; i < queue->nelts; i++)
    {
      committed_queue_item_t *qi
        = APR_ARRAY_IDX(queue, i, committed_queue_item_t *);

      found_recursive |= qi->recurse;

      if (i == item)
        continue;

      if (qi->recurse
          && svn_path_is_child(qi->path, path, pool))
        return TRUE;
    }

  /* Now we walked the entire array, change the cached value
     to reflect what we found. */
  *have_any_recursive = found_recursive;

  return FALSE;
}

svn_error_t *
svn_wc_process_committed_queue(svn_wc_committed_queue_t *queue,
                               svn_wc_adm_access_t *adm_access,
                               svn_revnum_t new_revnum,
                               const char *rev_date,
                               const char *rev_author,
                               apr_pool_t *pool)
{
  int i;
  apr_hash_index_t *hi;
  apr_hash_t *updated_adms = apr_hash_make(pool);
  apr_pool_t *iterpool = svn_pool_create(pool);
  svn_boolean_t have_any_recursive = TRUE;
  /* Assume we do have recursive items queued:
     we need to search for recursive parents until proven otherwise */


  /* Now, we write all log files,
     collecting the affected adms in the process ... */
  for (i = 0; i < queue->queue->nelts; i++)
    {
      affected_adm_t *affected_adm;
      const char *adm_path;
      committed_queue_item_t *cqi
        = APR_ARRAY_IDX(queue->queue,
                        i, committed_queue_item_t *);

      svn_pool_clear(iterpool);

      if (have_recursive_parent(&have_any_recursive,
                                queue->queue,
                                i, iterpool))
        continue;

      adm_path = svn_wc_adm_access_path(cqi->adm_access);
      affected_adm = apr_hash_get(updated_adms,
                                  adm_path, APR_HASH_KEY_STRING);
      if (! affected_adm)
        {
          /* allocate in pool instead of iterpool:
             we don't want this cleared at the next iteration */
          affected_adm = apr_palloc(pool, sizeof(*affected_adm));
          affected_adm->next_log = 0;
          affected_adm->adm_access = cqi->adm_access;
          apr_hash_set(updated_adms, adm_path, APR_HASH_KEY_STRING,
                       affected_adm);
        }

      SVN_ERR(process_committed_internal(&affected_adm->next_log, cqi->path,
                                         cqi->adm_access, cqi->recurse,
                                         new_revnum, rev_date, rev_author,
                                         cqi->wcprop_changes,
                                         cqi->remove_lock,
                                         cqi->remove_changelist,
                                         cqi->digest, iterpool));
    }

  /* ... and then we run them; all at once.

         This prevents writing the entries file
         more than once per adm area */
  for (hi = apr_hash_first(pool, updated_adms); hi; hi = apr_hash_next(hi))
    {
      void *val;
      affected_adm_t *this_adm;

      svn_pool_clear(iterpool);

      apr_hash_this(hi, NULL, NULL, &val);
      this_adm = val;

      SVN_ERR(svn_wc__run_log(this_adm->adm_access, NULL, iterpool));
    }

  queue->queue->nelts = 0;

  svn_pool_destroy(iterpool);

  return SVN_NO_ERROR;
}

svn_error_t *
svn_wc_process_committed4(const char *path,
                          svn_wc_adm_access_t *adm_access,
                          svn_boolean_t recurse,
                          svn_revnum_t new_revnum,
                          const char *rev_date,
                          const char *rev_author,
                          apr_array_header_t *wcprop_changes,
                          svn_boolean_t remove_lock,
                          svn_boolean_t remove_changelist,
                          const unsigned char *digest,
                          apr_pool_t *pool)
{
  int log_number = 0;

  SVN_ERR(process_committed_internal(&log_number,
                                     path, adm_access, recurse,
                                     new_revnum, rev_date, rev_author,
                                     wcprop_changes, remove_lock,
                                     remove_changelist, digest, pool));

  /* Run the log file(s) we just created. */
  SVN_ERR(svn_wc__run_log(adm_access, NULL, pool));

  return SVN_NO_ERROR;
}

svn_error_t *
svn_wc_process_committed3(const char *path,
                          svn_wc_adm_access_t *adm_access,
                          svn_boolean_t recurse,
                          svn_revnum_t new_revnum,
                          const char *rev_date,
                          const char *rev_author,
                          apr_array_header_t *wcprop_changes,
                          svn_boolean_t remove_lock,
                          const unsigned char *digest,
                          apr_pool_t *pool)
{
  return svn_wc_process_committed4(path, adm_access, recurse, new_revnum,
                                   rev_date, rev_author, wcprop_changes,
                                   remove_lock, FALSE, digest, pool);
}

svn_error_t *
svn_wc_process_committed2(const char *path,
                          svn_wc_adm_access_t *adm_access,
                          svn_boolean_t recurse,
                          svn_revnum_t new_revnum,
                          const char *rev_date,
                          const char *rev_author,
                          apr_array_header_t *wcprop_changes,
                          svn_boolean_t remove_lock,
                          apr_pool_t *pool)
{
  return svn_wc_process_committed3(path, adm_access, recurse, new_revnum,
                                   rev_date, rev_author, wcprop_changes,
                                   remove_lock, NULL, pool);
}

svn_error_t *
svn_wc_process_committed(const char *path,
                         svn_wc_adm_access_t *adm_access,
                         svn_boolean_t recurse,
                         svn_revnum_t new_revnum,
                         const char *rev_date,
                         const char *rev_author,
                         apr_array_header_t *wcprop_changes,
                         apr_pool_t *pool)
{
  return svn_wc_process_committed2(path, adm_access, recurse, new_revnum,
                                   rev_date, rev_author, wcprop_changes,
                                   FALSE, pool);
}

/* Remove FILE if it exists and is a file.  If it does not exist, do
   nothing.  If it is not a file, error. */
static svn_error_t *
remove_file_if_present(const char *file, apr_pool_t *pool)
{
  svn_error_t *err;

  /* Try to remove the file. */
  err = svn_io_remove_file(file, pool);

  /* Ignore file not found error. */
  if (err && APR_STATUS_IS_ENOENT(err->apr_err))
    {
      svn_error_clear(err);
      err = SVN_NO_ERROR;
    }

  return err;
}


/* Recursively mark a tree ADM_ACCESS with a SCHEDULE, COPIED and/or KEEP_LOCAL
   flag, depending on the state of MODIFY_FLAGS (which may contain only a
   subset of the possible modification flags, namely, those indicating a change
   to one of the three flags mentioned above). */
static svn_error_t *
mark_tree(svn_wc_adm_access_t *adm_access,
          apr_uint64_t modify_flags,
          svn_wc_schedule_t schedule,
          svn_boolean_t copied,
          svn_boolean_t keep_local,
          svn_cancel_func_t cancel_func,
          void *cancel_baton,
          svn_wc_notify_func2_t notify_func,
          void *notify_baton,
          apr_pool_t *pool)
{
  apr_pool_t *subpool = svn_pool_create(pool);
  apr_hash_t *entries;
  apr_hash_index_t *hi;
  const svn_wc_entry_t *entry;
  svn_wc_entry_t tmp_entry;
  apr_uint64_t this_dir_flags;

  /* Read the entries file for this directory. */
  SVN_ERR(svn_wc_entries_read(&entries, adm_access, FALSE, pool));

  /* Mark each entry in the entries file. */
  for (hi = apr_hash_first(pool, entries); hi; hi = apr_hash_next(hi))
    {
      const char *fullpath;
      const void *key;
      void *val;
      const char *base_name;

      /* Clear our per-iteration pool. */
      svn_pool_clear(subpool);

      /* Get the next entry */
      apr_hash_this(hi, &key, NULL, &val);
      entry = val;

      /* Skip "this dir".  */
      if (! strcmp((const char *)key, SVN_WC_ENTRY_THIS_DIR))
        continue;

      base_name = key;
      fullpath = svn_path_join(svn_wc_adm_access_path(adm_access), base_name,
                               subpool);

      /* If this is a directory, recurse. */
      if (entry->kind == svn_node_dir)
        {
          svn_wc_adm_access_t *child_access;
          SVN_ERR(svn_wc_adm_retrieve(&child_access, adm_access, fullpath,
                                      subpool));
          SVN_ERR(mark_tree(child_access, modify_flags,
                            schedule, copied, keep_local,
                            cancel_func, cancel_baton,
                            notify_func, notify_baton,
                            subpool));
        }

      tmp_entry.schedule = schedule;
      tmp_entry.copied = copied;
      SVN_ERR(svn_wc__entry_modify
              (adm_access, base_name, &tmp_entry,
               modify_flags & (SVN_WC__ENTRY_MODIFY_SCHEDULE
                               | SVN_WC__ENTRY_MODIFY_COPIED),
               TRUE, subpool));

      if (copied)
        /* Remove now obsolete wcprops */
        SVN_ERR(svn_wc__props_delete(fullpath, svn_wc__props_wcprop,
                                     adm_access, subpool));

      /* Tell someone what we've done. */
      if (schedule == svn_wc_schedule_delete && notify_func != NULL)
        (*notify_func)(notify_baton,
                       svn_wc_create_notify(fullpath, svn_wc_notify_delete,
                                            subpool), pool);
    }

  /* Handle "this dir" for states that need it done post-recursion. */
  entry = apr_hash_get(entries, SVN_WC_ENTRY_THIS_DIR, APR_HASH_KEY_STRING);
  this_dir_flags = 0;

  /* Uncommitted directories (schedule add) that are to be scheduled for
     deletion are a special case, they don't need to be changed as they
     will be removed from their parent's entry list. */
  if (! (entry->schedule == svn_wc_schedule_add
         && schedule == svn_wc_schedule_delete))
  {
    if (modify_flags & SVN_WC__ENTRY_MODIFY_SCHEDULE)
      {
        tmp_entry.schedule = schedule;
        this_dir_flags |= SVN_WC__ENTRY_MODIFY_SCHEDULE;
      }

    if (modify_flags & SVN_WC__ENTRY_MODIFY_COPIED)
      {
        tmp_entry.copied = copied;
        this_dir_flags |= SVN_WC__ENTRY_MODIFY_COPIED;
      }
  }

  /* Set keep_local on the "this dir", if requested. */
  if (modify_flags & SVN_WC__ENTRY_MODIFY_KEEP_LOCAL)
    {
      tmp_entry.keep_local = keep_local;
      this_dir_flags |= SVN_WC__ENTRY_MODIFY_KEEP_LOCAL;
    }

  /* Modify this_dir entry if requested. */
  if (this_dir_flags)
    SVN_ERR(svn_wc__entry_modify(adm_access, NULL, &tmp_entry, this_dir_flags,
                                 TRUE, subpool));

  /* Destroy our per-iteration pool. */
  svn_pool_destroy(subpool);
  return SVN_NO_ERROR;
}

/* Remove/erase PATH from the working copy. This involves deleting PATH
 * from the physical filesystem. PATH is assumed to be an unversioned file
 * or directory.
 *
 * If CANCEL_FUNC is non-null, invoke it with CANCEL_BATON at various
 * points, return any error immediately.
 */
static svn_error_t *
erase_unversioned_from_wc(const char *path,
                          svn_cancel_func_t cancel_func,
                          void *cancel_baton,
                          apr_pool_t *pool)
{
  svn_error_t *err;

  /* Optimize the common case: try to delete the file */
  err = svn_io_remove_file(path, pool);
  if (err)
    {
      /* Then maybe it was a directory? */
      svn_error_clear(err);

      err = svn_io_remove_dir2(path, FALSE, cancel_func, cancel_baton, pool);

      if (err)
        {
          /* We're unlikely to end up here. But we need this fallback
             to make sure we report the right error *and* try the
             correct deletion at least once. */
          svn_node_kind_t kind;

          svn_error_clear(err);
          SVN_ERR(svn_io_check_path(path, &kind, pool));
          if (kind == svn_node_file)
            SVN_ERR(svn_io_remove_file(path, pool));
          else if (kind == svn_node_dir)
            SVN_ERR(svn_io_remove_dir2(path, FALSE,
                                       cancel_func, cancel_baton, pool));
          else if (kind == svn_node_none)
            return svn_error_createf(SVN_ERR_BAD_FILENAME, NULL,
                                     _("'%s' does not exist"),
                                     svn_path_local_style(path, pool));
          else
            return svn_error_createf(SVN_ERR_UNSUPPORTED_FEATURE, NULL,
                                     _("Unsupported node kind for path '%s'"),
                                     svn_path_local_style(path, pool));

        }
    }

  return SVN_NO_ERROR;
}

/* Remove/erase PATH from the working copy. For files this involves
 * deletion from the physical filesystem.  For directories it involves the
 * deletion from the filesystem of all unversioned children, and all
 * versioned children that are files. By the time we get here, added but
 * not committed items will have been scheduled for deletion which means
 * they have become unversioned.
 *
 * The result is that all that remains are versioned directories, each with
 * its .svn directory and .svn contents.
 *
 * If CANCEL_FUNC is non-null, invoke it with CANCEL_BATON at various
 * points, return any error immediately.
 *
 * KIND is the node kind appropriate for PATH
 */
static svn_error_t *
erase_from_wc(const char *path,
              svn_wc_adm_access_t *adm_access,
              svn_node_kind_t kind,
              svn_cancel_func_t cancel_func,
              void *cancel_baton,
              apr_pool_t *pool)
{
  const svn_wc_entry_t *entry;

  if (cancel_func)
    SVN_ERR(cancel_func(cancel_baton));

  if (kind == svn_node_file)
    SVN_ERR(remove_file_if_present(path, pool));

  else if (kind == svn_node_dir)
    /* This must be a directory or absent */
    {
      apr_hash_t *ver, *unver;
      apr_hash_index_t *hi;
      svn_wc_adm_access_t *dir_access;
      svn_error_t *err;

      /* ### Suspect that an iteration or recursion subpool would be
         good here. */

      /* First handle the versioned items, this is better (probably) than
         simply using svn_io_get_dirents2 for everything as it avoids the
         need to do svn_io_check_path on each versioned item */
      err = svn_wc_adm_retrieve(&dir_access, adm_access, path, pool);

      /* If there's no on-disk item, be sure to exit early and
         not to return an error */
      if (err)
        {
          svn_node_kind_t wc_kind;
          svn_error_t *err2 = svn_io_check_path(path, &wc_kind, pool);

          if (err2)
            {
              svn_error_clear(err);
              return err2;
            }

          if (wc_kind != svn_node_none)
            return err;

          svn_error_clear(err);
          return SVN_NO_ERROR;
        }
      SVN_ERR(svn_wc_entries_read(&ver, dir_access, FALSE, pool));
      for (hi = apr_hash_first(pool, ver); hi; hi = apr_hash_next(hi))
        {
          const void *key;
          void *val;
          const char *name;
          const char *down_path;

          apr_hash_this(hi, &key, NULL, &val);
          name = key;
          entry = val;

          if (!strcmp(name, SVN_WC_ENTRY_THIS_DIR))
            continue;

          down_path = svn_path_join(path, name, pool);
          SVN_ERR(erase_from_wc(down_path, adm_access, entry->kind,
                                cancel_func, cancel_baton, pool));
        }

      /* Now handle any remaining unversioned items */
      SVN_ERR(svn_io_get_dirents2(&unver, path, pool));
      for (hi = apr_hash_first(pool, unver); hi; hi = apr_hash_next(hi))
        {
          const void *key;
          const char *name;
          const char *down_path;

          apr_hash_this(hi, &key, NULL, NULL);
          name = key;

          /* The admin directory will show up, we don't want to delete it */
          if (svn_wc_is_adm_dir(name, pool))
            continue;

          /* Versioned directories will show up, don't delete those either */
          if (apr_hash_get(ver, name, APR_HASH_KEY_STRING))
            continue;

          down_path = svn_path_join(path, name, pool);
          SVN_ERR(erase_unversioned_from_wc
                  (down_path, cancel_func, cancel_baton, pool));
        }
    }

  return SVN_NO_ERROR;
}


svn_error_t *
svn_wc_delete3(const char *path,
               svn_wc_adm_access_t *adm_access,
               svn_cancel_func_t cancel_func,
               void *cancel_baton,
               svn_wc_notify_func2_t notify_func,
               void *notify_baton,
               svn_boolean_t keep_local,
               apr_pool_t *pool)
{
  svn_wc_adm_access_t *dir_access;
  const svn_wc_entry_t *entry;
  const char *parent, *base_name;
  svn_boolean_t was_schedule;
  svn_node_kind_t was_kind;
  svn_boolean_t was_copied;
  svn_boolean_t was_deleted = FALSE; /* Silence a gcc uninitialized warning */

  SVN_ERR(svn_wc_adm_probe_try3(&dir_access, adm_access, path,
                                TRUE, -1, cancel_func, cancel_baton, pool));
  if (dir_access)
    SVN_ERR(svn_wc_entry(&entry, path, dir_access, FALSE, pool));
  else
    entry = NULL;

  if (!entry)
    return erase_unversioned_from_wc(path, cancel_func, cancel_baton, pool);

  /* Note: Entries caching?  What happens to this entry when the entries
     file is updated?  Lets play safe and copy the values */
  was_schedule = entry->schedule;
  was_kind = entry->kind;
  was_copied = entry->copied;

  svn_path_split(path, &parent, &base_name, pool);

  if (was_kind == svn_node_dir)
    {
      svn_wc_adm_access_t *parent_access;
      apr_hash_t *entries;
      const svn_wc_entry_t *entry_in_parent;

      /* The deleted state is only available in the entry in parent's
         entries file */
      SVN_ERR(svn_wc_adm_retrieve(&parent_access, adm_access, parent, pool));
      SVN_ERR(svn_wc_entries_read(&entries, parent_access, TRUE, pool));
      entry_in_parent = apr_hash_get(entries, base_name, APR_HASH_KEY_STRING);
      was_deleted = entry_in_parent ? entry_in_parent->deleted : FALSE;

      if (was_schedule == svn_wc_schedule_add && !was_deleted)
        {
          /* Deleting a directory that has been added but not yet
             committed is easy, just remove the administrative dir. */

          if (dir_access != adm_access)
            {
              SVN_ERR(svn_wc_remove_from_revision_control
                      (dir_access, SVN_WC_ENTRY_THIS_DIR, FALSE, FALSE,
                       cancel_func, cancel_baton, pool));
            }
          else
            {
              /* adm_probe_retrieve returned the parent access baton,
                 which is the same access baton that we came in here
                 with!  this means we're dealing with a missing item
                 that's scheduled for addition.  Easiest to just
                 remove the entry.  */
              svn_wc__entry_remove(entries, base_name);
              SVN_ERR(svn_wc__entries_write(entries, parent_access, pool));
            }
        }
      else
        {
          /* if adm_probe_retrieve returned the parent access baton,
             (which is the same access baton that we came in here
             with), this means we're dealing with a missing directory.
             So there's no tree to mark for deletion.  Instead, the
             next phase of code will simply schedule the directory for
             deletion in its parent. */
          if (dir_access != adm_access)
            {
              /* Recursively mark a whole tree for deletion. */
              SVN_ERR(mark_tree(dir_access,
                                SVN_WC__ENTRY_MODIFY_SCHEDULE
                                | SVN_WC__ENTRY_MODIFY_KEEP_LOCAL,
                                svn_wc_schedule_delete, FALSE, keep_local,
                                cancel_func, cancel_baton,
                                notify_func, notify_baton,
                                pool));
            }
        }
    }

  if (!(was_kind == svn_node_dir && was_schedule == svn_wc_schedule_add
        && !was_deleted))
    {
      /* We need to mark this entry for deletion in its parent's entries
         file, so we split off base_name from the parent path, then fold in
         the addition of a delete flag. */
      svn_stringbuf_t *log_accum = svn_stringbuf_create("", pool);
      svn_wc_entry_t tmp_entry;

      /* Edit the entry to reflect the now deleted state.
         entries.c:fold_entry() clears the values of copied, copyfrom_rev
         and copyfrom_url. */
      tmp_entry.schedule = svn_wc_schedule_delete;
      SVN_ERR(svn_wc__loggy_entry_modify(&log_accum, adm_access,
                                         path, &tmp_entry,
                                         SVN_WC__ENTRY_MODIFY_SCHEDULE,
                                         pool));

      /* is it a replacement with history? */
      if (was_schedule == svn_wc_schedule_replace && was_copied)
        {
          const char *text_base =
            svn_wc__text_base_path(path, FALSE, pool);
          const char *text_revert =
            svn_wc__text_revert_path(path, FALSE, pool);

          if (was_kind != svn_node_dir) /* Dirs don't have text-bases */
            /* Restore the original text-base */
            SVN_ERR(svn_wc__loggy_move(&log_accum, NULL, adm_access,
                                       text_revert, text_base,
                                       FALSE, pool));

          SVN_ERR(svn_wc__loggy_revert_props_restore(&log_accum,
                                                     path, adm_access, pool));
        }
      if (was_schedule == svn_wc_schedule_add)
        SVN_ERR(svn_wc__loggy_props_delete(&log_accum, path,
                                           svn_wc__props_base,
                                           adm_access, pool));

      SVN_ERR(svn_wc__write_log(adm_access, 0, log_accum, pool));

      SVN_ERR(svn_wc__run_log(adm_access, NULL, pool));

    }

  /* Report the deletion to the caller. */
  if (notify_func != NULL)
    (*notify_func)(notify_baton,
                   svn_wc_create_notify(path, svn_wc_notify_delete,
                                        pool), pool);

  /* By the time we get here, anything that was scheduled to be added has
     become unversioned */
  if (!keep_local)
    {
      if (was_schedule == svn_wc_schedule_add)
        SVN_ERR(erase_unversioned_from_wc
                (path, cancel_func, cancel_baton, pool));
      else
        SVN_ERR(erase_from_wc(path, adm_access, was_kind,
                              cancel_func, cancel_baton, pool));
    }

  return SVN_NO_ERROR;
}

svn_error_t *
svn_wc_delete2(const char *path,
               svn_wc_adm_access_t *adm_access,
               svn_cancel_func_t cancel_func,
               void *cancel_baton,
               svn_wc_notify_func2_t notify_func,
               void *notify_baton,
               apr_pool_t *pool)
{
  return svn_wc_delete3(path, adm_access, cancel_func, cancel_baton,
                        notify_func, notify_baton, FALSE, pool);
}

svn_error_t *
svn_wc_delete(const char *path,
              svn_wc_adm_access_t *adm_access,
              svn_cancel_func_t cancel_func,
              void *cancel_baton,
              svn_wc_notify_func_t notify_func,
              void *notify_baton,
              apr_pool_t *pool)
{
  svn_wc__compat_notify_baton_t nb;

  nb.func = notify_func;
  nb.baton = notify_baton;

  return svn_wc_delete2(path, adm_access, cancel_func, cancel_baton,
                        svn_wc__compat_call_notify_func, &nb, pool);
}

svn_error_t *
svn_wc_get_ancestry(char **url,
                    svn_revnum_t *rev,
                    const char *path,
                    svn_wc_adm_access_t *adm_access,
                    apr_pool_t *pool)
{
  const svn_wc_entry_t *ent;

  SVN_ERR(svn_wc__entry_versioned(&ent, path, adm_access, FALSE, pool));

  if (url)
    *url = apr_pstrdup(pool, ent->url);

  if (rev)
    *rev = ent->revision;

  return SVN_NO_ERROR;
}


svn_error_t *
svn_wc_add2(const char *path,
            svn_wc_adm_access_t *parent_access,
            const char *copyfrom_url,
            svn_revnum_t copyfrom_rev,
            svn_cancel_func_t cancel_func,
            void *cancel_baton,
            svn_wc_notify_func2_t notify_func,
            void *notify_baton,
            apr_pool_t *pool)
{
  const char *parent_dir, *base_name;
  const svn_wc_entry_t *orig_entry, *parent_entry;
  svn_wc_entry_t tmp_entry;
  svn_boolean_t is_replace = FALSE;
  svn_node_kind_t kind;
  apr_uint64_t modify_flags = 0;
  svn_wc_adm_access_t *adm_access;

  SVN_ERR(svn_path_check_valid(path, pool));

  /* Make sure something's there. */
  SVN_ERR(svn_io_check_path(path, &kind, pool));
  if (kind == svn_node_none)
    return svn_error_createf(SVN_ERR_WC_PATH_NOT_FOUND, NULL,
                             _("'%s' not found"),
                             svn_path_local_style(path, pool));
  if (kind == svn_node_unknown)
    return svn_error_createf(SVN_ERR_UNSUPPORTED_FEATURE, NULL,
                             _("Unsupported node kind for path '%s'"),
                             svn_path_local_style(path, pool));

  /* Get the original entry for this path if one exists (perhaps
     this is actually a replacement of a previously deleted thing).

     Note that this is one of the few functions that is allowed to see
     'deleted' entries;  it's totally fine to have an entry that is
     scheduled for addition and still previously 'deleted'.  */
  SVN_ERR(svn_wc_adm_probe_try3(&adm_access, parent_access, path,
                                TRUE, copyfrom_url != NULL ? -1 : 0,
                                cancel_func, cancel_baton, pool));
  if (adm_access)
    SVN_ERR(svn_wc_entry(&orig_entry, path, adm_access, TRUE, pool));
  else
    orig_entry = NULL;

  /* You can only add something that is not in revision control, or
     that is slated for deletion from revision control, or has been
     previously 'deleted', unless, of course, you're specifying an
     addition with -history-; then it's okay for the object to be
     under version control already; it's not really new.  */
  if (orig_entry)
    {
      if ((! copyfrom_url)
          && (orig_entry->schedule != svn_wc_schedule_delete)
          && (! orig_entry->deleted))
        {
          return svn_error_createf
            (SVN_ERR_ENTRY_EXISTS, NULL,
             _("'%s' is already under version control"),
             svn_path_local_style(path, pool));
        }
      else if (orig_entry->kind != kind)
        {
          /* ### todo: At some point, we obviously don't want to block
             replacements where the node kind changes.  When this
             happens, svn_wc_revert3() needs to learn how to revert
             this situation.  At present we are using a specific node-change
             error so that clients can detect it. */
          return svn_error_createf
            (SVN_ERR_WC_NODE_KIND_CHANGE, NULL,
             _("Can't replace '%s' with a node of a differing type; "
               "the deletion must be committed and the parent updated "
               "before adding '%s'"),
             svn_path_local_style(path, pool),
             svn_path_local_style(path, pool));
        }
      if (orig_entry->schedule == svn_wc_schedule_delete)
        is_replace = TRUE;
    }

  /* Split off the base_name from the parent directory. */
  svn_path_split(path, &parent_dir, &base_name, pool);
  SVN_ERR(svn_wc_entry(&parent_entry, parent_dir, parent_access, FALSE,
                       pool));
  if (! parent_entry)
    return svn_error_createf
      (SVN_ERR_ENTRY_NOT_FOUND, NULL,
       _("Can't find parent directory's entry while trying to add '%s'"),
       svn_path_local_style(path, pool));
  if (parent_entry->schedule == svn_wc_schedule_delete)
    return svn_error_createf
      (SVN_ERR_WC_SCHEDULE_CONFLICT, NULL,
       _("Can't add '%s' to a parent directory scheduled for deletion"),
       svn_path_local_style(path, pool));

  /* Init the modify flags. */
  modify_flags = SVN_WC__ENTRY_MODIFY_SCHEDULE | SVN_WC__ENTRY_MODIFY_KIND;
  if (! (is_replace || copyfrom_url))
    modify_flags |= SVN_WC__ENTRY_MODIFY_REVISION;

  /* If a copy ancestor was given, make sure the copyfrom URL is in the same
     repository (if possible) and put the proper ancestry info in the new
     entry */
  if (copyfrom_url)
    {
      if (parent_entry->repos
          && ! svn_path_is_ancestor(parent_entry->repos, copyfrom_url))
        return svn_error_createf(SVN_ERR_UNSUPPORTED_FEATURE, NULL,
                                 _("The URL '%s' has a different repository "
                                   "root than its parent"), copyfrom_url);
      tmp_entry.copyfrom_url = copyfrom_url;
      tmp_entry.copyfrom_rev = copyfrom_rev;
      tmp_entry.copied = TRUE;
      modify_flags |= SVN_WC__ENTRY_MODIFY_COPYFROM_URL;
      modify_flags |= SVN_WC__ENTRY_MODIFY_COPYFROM_REV;
      modify_flags |= SVN_WC__ENTRY_MODIFY_COPIED;
    }

  /* If this is a replacement we want to remove the checksum and the property
     flags so they are not set to their respective old values. */
  if (is_replace)
    {
      tmp_entry.checksum = NULL;
      modify_flags |= SVN_WC__ENTRY_MODIFY_CHECKSUM;

      tmp_entry.has_props = FALSE;
      tmp_entry.has_prop_mods = FALSE;
      modify_flags |= SVN_WC__ENTRY_MODIFY_HAS_PROPS;
      modify_flags |= SVN_WC__ENTRY_MODIFY_HAS_PROP_MODS;
    }

  tmp_entry.revision = 0;
  tmp_entry.kind = kind;
  tmp_entry.schedule = svn_wc_schedule_add;

  /* Now, add the entry for this item to the parent_dir's
     entries file, marking it for addition. */
  SVN_ERR(svn_wc__entry_modify(parent_access, base_name, &tmp_entry,
                               modify_flags, TRUE, pool));


  /* If this is a replacement without history, we need to reset the
     properties for PATH. */
  if (orig_entry && (! copyfrom_url))
    SVN_ERR(svn_wc__props_delete(path, svn_wc__props_working,
                                 adm_access, pool));

  if (kind == svn_node_dir) /* scheduling a directory for addition */
    {
      /* Note that both calls to svn_wc_ensure_adm3() below pass
         svn_depth_infinity.  Even if 'svn add' were invoked with some
         other depth, we'd want to create the adm area with
         svn_depth_infinity, because when the user passes add a depth,
         that's just a way of telling Subversion what items to add,
         not a way of telling Subversion what depth the resultant
         newly-versioned directory should have. */

      if (! copyfrom_url)
        {
          const svn_wc_entry_t *p_entry; /* ### why not use parent_entry? */
          const char *new_url;

          /* Get the entry for this directory's parent.  We need to snatch
             the ancestor path out of there. */
          SVN_ERR(svn_wc_entry(&p_entry, parent_dir, parent_access, FALSE,
                               pool));

          /* Derive the parent path for our new addition here. */
          new_url = svn_path_url_add_component(p_entry->url, base_name, pool);

          /* Make sure this new directory has an admistrative subdirectory
             created inside of it */
          SVN_ERR(svn_wc_ensure_adm3(path, NULL, new_url, p_entry->repos,
                                     0, svn_depth_infinity, pool));
        }
      else
        {
          /* When we are called with the copyfrom arguments set and with
             the admin directory already in existence, then the dir will
             contain the copyfrom settings.  So we need to pass the
             copyfrom arguments to the ensure call. */
          SVN_ERR(svn_wc_ensure_adm3(path, NULL, copyfrom_url,
                                     parent_entry->repos, copyfrom_rev,
                                     svn_depth_infinity, pool));
        }

      /* We want the locks to persist, so use the access baton's pool */
      if (! orig_entry || orig_entry->deleted)
        {
          apr_pool_t* access_pool = svn_wc_adm_access_pool(parent_access);
          SVN_ERR(svn_wc_adm_open3(&adm_access, parent_access, path,
                                   TRUE, copyfrom_url != NULL ? -1 : 0,
                                   cancel_func, cancel_baton,
                                   access_pool));
        }

      /* We're making the same mods we made above, but this time we'll
         force the scheduling.  Also make sure to undo the
         'incomplete' flag which svn_wc_ensure_adm3 sets by default. */
      modify_flags |= SVN_WC__ENTRY_MODIFY_FORCE;
      modify_flags |= SVN_WC__ENTRY_MODIFY_INCOMPLETE;
      tmp_entry.schedule = is_replace
                           ? svn_wc_schedule_replace
                           : svn_wc_schedule_add;
      tmp_entry.incomplete = FALSE;
      SVN_ERR(svn_wc__entry_modify(adm_access, NULL, &tmp_entry,
                                   modify_flags, TRUE, pool));

      if (copyfrom_url)
        {
          /* If this new directory has ancestry, it's not enough to
             schedule it for addition with copyfrom args.  We also
             need to rewrite its ancestor-url, and rewrite the
             ancestor-url of ALL its children!

             We're doing this because our current commit model (for
             hysterical raisins, presumably) assumes an entry's URL is
             correct before commit -- i.e. the URL is not tweaked in
             the post-commit bumping process.  We might want to change
             this model someday. */

          /* Figure out what the new url should be. */
          const char *new_url =
            svn_path_url_add_component(parent_entry->url, base_name, pool);

          /* Change the entry urls recursively (but not the working rev). */
          SVN_ERR(svn_wc__do_update_cleanup(path, adm_access,
                                            svn_depth_infinity, new_url,
                                            parent_entry->repos,
                                            SVN_INVALID_REVNUM, NULL,
                                            NULL, FALSE, apr_hash_make(pool),
                                            pool));

          /* Recursively add the 'copied' existence flag as well!  */
          SVN_ERR(mark_tree(adm_access, SVN_WC__ENTRY_MODIFY_COPIED,
                            svn_wc_schedule_normal, TRUE, FALSE,
                            cancel_func,
                            cancel_baton,
                            NULL, NULL, /* N/A cuz we aren't deleting */
                            pool));

          /* Clean out the now-obsolete wcprops. */
          SVN_ERR(svn_wc__props_delete(path, svn_wc__props_wcprop,
                                       adm_access, pool));
        }
    }

  /* Report the addition to the caller. */
  if (notify_func != NULL)
    {
      svn_wc_notify_t *notify = svn_wc_create_notify(path, svn_wc_notify_add,
                                                     pool);
      notify->kind = kind;
      (*notify_func)(notify_baton, notify, pool);
    }

  return SVN_NO_ERROR;
}


svn_error_t *
svn_wc_add(const char *path,
           svn_wc_adm_access_t *parent_access,
           const char *copyfrom_url,
           svn_revnum_t copyfrom_rev,
           svn_cancel_func_t cancel_func,
           void *cancel_baton,
           svn_wc_notify_func_t notify_func,
           void *notify_baton,
           apr_pool_t *pool)
{
  svn_wc__compat_notify_baton_t nb;

  nb.func = notify_func;
  nb.baton = notify_baton;

  return svn_wc_add2(path, parent_access, copyfrom_url, copyfrom_rev,
                     cancel_func, cancel_baton,
                     svn_wc__compat_call_notify_func, &nb, pool);
}



/* Thoughts on Reversion.

    What does is mean to revert a given PATH in a tree?  We'll
    consider things by their modifications.

    Adds

    - For files, svn_wc_remove_from_revision_control(), baby.

    - Added directories may contain nothing but added children, and
      reverting the addition of a directory necessarily means reverting
      the addition of all the directory's children.  Again,
      svn_wc_remove_from_revision_control() should do the trick.

    Deletes

    - Restore properties to their unmodified state.

    - For files, restore the pristine contents, and reset the schedule
      to 'normal'.

    - For directories, reset the schedule to 'normal'.  All children
      of a directory marked for deletion must also be marked for
      deletion, but it's okay for those children to remain deleted even
      if their parent directory is restored.  That's what the
      recursive flag is for.

    Replaces

    - Restore properties to their unmodified state.

    - For files, restore the pristine contents, and reset the schedule
      to 'normal'.

    - For directories, reset the schedule to normal.  A replaced
      directory can have deleted children (left over from the initial
      deletion), replaced children (children of the initial deletion
      now re-added), and added children (new entries under the
      replaced directory).  Since this is technically an addition, it
      necessitates recursion.

    Modifications

    - Restore properties and, for files, contents to their unmodified
      state.

*/

/* Revert ENTRY for NAME in directory represented by ADM_ACCESS. Sets
   *REVERTED to TRUE if something actually is reverted.

   Use SVN_WC_ENTRY_THIS_DIR as NAME for reverting ADM_ACCESS directory
   itself.

   Use POOL for any temporary allocations.*/
static svn_error_t *
revert_admin_things(svn_wc_adm_access_t *adm_access,
                    const char *name,
                    const svn_wc_entry_t *entry,
                    svn_boolean_t *reverted,
                    svn_boolean_t use_commit_times,
                    apr_pool_t *pool)
{
  const char *fullpath;
  svn_boolean_t reinstall_working = FALSE; /* force working file reinstall? */
  svn_wc_entry_t tmp_entry;
  apr_uint64_t flags = 0;
  svn_stringbuf_t *log_accum = svn_stringbuf_create("", pool);
  apr_hash_t *baseprops = NULL;
  svn_boolean_t revert_base = FALSE;

  /* Build the full path of the thing we're reverting. */
  fullpath = svn_wc_adm_access_path(adm_access);
  if (strcmp(name, SVN_WC_ENTRY_THIS_DIR) != 0)
    fullpath = svn_path_join(fullpath, name, pool);

  /* Deal with properties. */
  if (entry->schedule == svn_wc_schedule_replace)
    {
       revert_base = entry->copied;
      /* Use the revertpath as the new propsbase if it exists. */

      baseprops = apr_hash_make(pool);
      SVN_ERR(svn_wc__load_props((! revert_base) ? &baseprops : NULL,
                                 NULL,
                                 revert_base ? &baseprops : NULL,
                                 adm_access, fullpath, pool));

      /* Ensure the revert propfile gets removed. */
      if (revert_base)
        SVN_ERR(svn_wc__loggy_props_delete(&log_accum,
                                           fullpath, svn_wc__props_revert,
                                           adm_access, pool));
      *reverted = TRUE;
    }

  /* If not schedule replace, or no revert props, use the normal
     base-props and working props. */
  if (! baseprops)
    {
      svn_boolean_t modified;

      /* Check for prop changes. */
      SVN_ERR(svn_wc_props_modified_p(&modified, fullpath, adm_access,
                                      pool));
      if (modified)
        {
          apr_array_header_t *propchanges;

          /* Get the full list of property changes and see if any magic
             properties were changed. */
          SVN_ERR(svn_wc_get_prop_diffs(&propchanges, &baseprops, fullpath,
                                        adm_access, pool));

          /* Determine if any of the propchanges are the "magic" ones that
             might require changing the working file. */
          reinstall_working = svn_wc__has_magic_property(propchanges);

        }
    }

  /* Reinstall props if we need to.  Only rewrite the baseprops,
     if we're reverting a replacement.  This is just an optimization. */
  if (baseprops)
    {
      SVN_ERR(svn_wc__install_props(&log_accum, adm_access, fullpath, 
                                    baseprops, baseprops, revert_base, pool));
      *reverted = TRUE;
    }

  /* Deal with the contents. */

  if (entry->kind == svn_node_file)
    {
      svn_node_kind_t base_kind;
      const char *base_thing;
      svn_boolean_t tgt_modified;

      /* If the working file is missing, we need to reinstall it. */
      if (! reinstall_working)
        {
          svn_node_kind_t kind;
          SVN_ERR(svn_io_check_path(fullpath, &kind, pool));
          if (kind == svn_node_none)
            reinstall_working = TRUE;
        }

      base_thing = svn_wc__text_base_path(fullpath, FALSE, pool);

      /* Check for text base presence. */
      SVN_ERR(svn_io_check_path(base_thing, &base_kind, pool));

      if (base_kind != svn_node_file)
        return svn_error_createf(APR_ENOENT, NULL,
                                 _("Error restoring text for '%s'"),
                                 svn_path_local_style(fullpath, pool));

      /* Look for a revert base file.  If it exists use it for the
         text base for the file.  If it doesn't use the normal text base. */
      SVN_ERR(svn_wc__loggy_move
              (&log_accum, &tgt_modified, adm_access,
               svn_wc__text_revert_path(fullpath, FALSE, pool), base_thing,
               FALSE, pool));
      reinstall_working = reinstall_working || tgt_modified;

      /* A shortcut: since we will translate when reinstall_working,
         we don't need to check if the working file is modified. */
      if (! reinstall_working)
        SVN_ERR(svn_wc__text_modified_internal_p(&reinstall_working,
                                                 fullpath, FALSE, adm_access,
                                                 FALSE, pool));

      if (reinstall_working)
        {
          /* If there are textual mods (or if the working file is
             missing altogether), copy the text-base out into
             the working copy, and update the timestamp in the entries
             file. */
          SVN_ERR(svn_wc__loggy_copy(&log_accum, NULL, adm_access,
                                     svn_wc__copy_translate,
                                     base_thing, fullpath, FALSE, pool));

          /* Possibly set the timestamp to last-commit-time, rather
             than the 'now' time that already exists. */
          if (use_commit_times && entry->cmt_date)
            SVN_ERR(svn_wc__loggy_set_timestamp
                    (&log_accum, adm_access, fullpath,
                     svn_time_to_cstring(entry->cmt_date, pool),
                     pool));

          SVN_ERR(svn_wc__loggy_set_entry_timestamp_from_wc
                  (&log_accum, adm_access,
                   fullpath, SVN_WC__ENTRY_ATTR_TEXT_TIME, pool));
          SVN_ERR(svn_wc__loggy_set_entry_working_size_from_wc
                  (&log_accum, adm_access, fullpath, pool));

          *reverted = TRUE;
        }
    }

  /* Remove conflict state (and conflict files), if any.
     Handle the three possible text conflict files. */
  if (entry->conflict_old)
    {
      flags |= SVN_WC__ENTRY_MODIFY_CONFLICT_OLD;
      tmp_entry.conflict_old = NULL;
      SVN_ERR(svn_wc__loggy_remove
              (&log_accum, adm_access,
               svn_path_join(svn_wc_adm_access_path(adm_access),
                             entry->conflict_old, pool), pool));
    }
  if (entry->conflict_new)
    {
      flags |= SVN_WC__ENTRY_MODIFY_CONFLICT_NEW;
      tmp_entry.conflict_new = NULL;
      SVN_ERR(svn_wc__loggy_remove
              (&log_accum, adm_access,
               svn_path_join(svn_wc_adm_access_path(adm_access),
                             entry->conflict_new, pool), pool));
    }
  if (entry->conflict_wrk)
    {
      flags |= SVN_WC__ENTRY_MODIFY_CONFLICT_WRK;
      tmp_entry.conflict_wrk = NULL;
      SVN_ERR(svn_wc__loggy_remove
              (&log_accum, adm_access,
               svn_path_join(svn_wc_adm_access_path(adm_access),
                             entry->conflict_wrk, pool), pool));
    }

  /* Remove the property conflict file if the entry lists one (and it
     exists) */
  if (entry->prejfile)
    {
      flags |= SVN_WC__ENTRY_MODIFY_PREJFILE;
      tmp_entry.prejfile = NULL;
      SVN_ERR(svn_wc__loggy_remove
              (&log_accum, adm_access,
               svn_path_join(svn_wc_adm_access_path(adm_access),
                             entry->prejfile, pool), pool));
    }

  /* Clean up the copied state if this is a replacement. */
  if (entry->schedule == svn_wc_schedule_replace)
    {
      flags |= SVN_WC__ENTRY_MODIFY_COPIED |
          SVN_WC__ENTRY_MODIFY_COPYFROM_URL |
          SVN_WC__ENTRY_MODIFY_COPYFROM_REV;
      tmp_entry.copied = FALSE;

      /* Reset the checksum if this is a replace-with-history. */
      if (entry->kind == svn_node_file && entry->copyfrom_url)
        {
          const char *base_path;
          unsigned char digest[APR_MD5_DIGESTSIZE];

          base_path = svn_wc__text_revert_path(fullpath, FALSE, pool);
          SVN_ERR(svn_io_file_checksum(digest, base_path, pool));
          tmp_entry.checksum = svn_md5_digest_to_cstring(digest, pool);
          flags |= SVN_WC__ENTRY_MODIFY_CHECKSUM;
        }

      /* Set this to the empty string, because NULL values will disappear
         in the XML log file. */
      tmp_entry.copyfrom_url = "";
      tmp_entry.copyfrom_rev = SVN_INVALID_REVNUM;
    }

  /* Reset schedule attribute to svn_wc_schedule_normal. */
  if (entry->schedule != svn_wc_schedule_normal)
    {
      flags |= SVN_WC__ENTRY_MODIFY_SCHEDULE;
      tmp_entry.schedule = svn_wc_schedule_normal;
      *reverted = TRUE;
    }

<<<<<<< HEAD
  /* If the entry is for this_dir, delete tree conflict data. */
  if ((strcmp(name, SVN_WC_ENTRY_THIS_DIR) == 0) 
      && entry->tree_conflict_data)
    {
      flags |= SVN_WC__ENTRY_MODIFY_TREE_CONFLICT_DATA;
      tmp_entry.tree_conflict_data = NULL;
      *reverted = TRUE;

    }

=======
  /* Modify the entry, loggily. */
>>>>>>> cb9d4520
  SVN_ERR(svn_wc__loggy_entry_modify(&log_accum, adm_access, fullpath,
                                     &tmp_entry, flags, pool));

  /* Don't run log if nothing to change. */
  if (! svn_stringbuf_isempty(log_accum))
    {
      SVN_ERR(svn_wc__write_log(adm_access, 0, log_accum, pool));
      SVN_ERR(svn_wc__run_log(adm_access, NULL, pool));
    }

  return SVN_NO_ERROR;
}


/* Revert PATH of on-disk KIND.  ENTRY is the working copy entry for
   PATH.  *DEPTH is the depth of the reversion crawl the caller is
   using; this function may choose to override that value as needed.

   See svn_wc_revert3() for the interpretations of PARENT_ACCESS,
   USE_COMMIT_TIMES, CANCEL_FUNC, CANCEL_BATON, NOTIFY_FUNC, and
   NOTIFY_BATON.

   Use POOL for allocations.
 */
static svn_error_t *
revert_entry(svn_depth_t *depth,
             const char *path,
             svn_node_kind_t kind,
             const svn_wc_entry_t *entry,
             svn_wc_adm_access_t *parent_access,
             svn_boolean_t use_commit_times,
             svn_cancel_func_t cancel_func,
             void *cancel_baton,
             svn_wc_notify_func2_t notify_func,
             void *notify_baton,
             apr_pool_t *pool)
{
  const char *bname;
  svn_boolean_t reverted = FALSE;
  svn_boolean_t is_wc_root = FALSE;
  svn_wc_adm_access_t *dir_access;

  /* Fetch the access baton for this path. */
  SVN_ERR(svn_wc_adm_probe_retrieve(&dir_access, parent_access, path, pool));

  /* For directories, determine if PATH is a WC root so that we can
     tell if it is safe to split PATH into a parent directory and
     basename.  For files, we always do this split.  */
  if (kind == svn_node_dir)
    SVN_ERR(svn_wc_is_wc_root(&is_wc_root, path, dir_access, pool));
  bname = is_wc_root ? NULL : svn_path_basename(path, pool);
  
  /* Additions. */
  if (entry->schedule == svn_wc_schedule_add)
    {
      /* Before removing item from revision control, notice if the
         entry is in a 'deleted' state; this is critical for
         directories, where this state only exists in its parent's
         entry. */
      svn_boolean_t was_deleted = FALSE;
      const char *parent, *basey;

      svn_path_split(path, &parent, &basey, pool);
      if (entry->kind == svn_node_file)
        {
          was_deleted = entry->deleted;
          SVN_ERR(svn_wc_remove_from_revision_control(parent_access, bname,
                                                      FALSE, FALSE,
                                                      cancel_func,
                                                      cancel_baton,
                                                      pool));
        }
      else if (entry->kind == svn_node_dir)
        {
          apr_hash_t *entries;
          const svn_wc_entry_t *parents_entry;

          /* We are trying to revert the current directory which is
             scheduled for addition. This is supposed to fail (Issue #854) */
          if (path[0] == '\0')
            return svn_error_create(SVN_ERR_WC_INVALID_OP_ON_CWD, NULL,
                                    _("Cannot revert addition of current "
                                      "directory; please try again from the "
                                      "parent directory"));

          SVN_ERR(svn_wc_entries_read(&entries, parent_access, TRUE, pool));
          parents_entry = apr_hash_get(entries, basey, APR_HASH_KEY_STRING);
          if (parents_entry)
            was_deleted = parents_entry->deleted;

          if (kind == svn_node_none
              || svn_wc__adm_missing(parent_access, path))
            {
              /* Schedule add but missing, just remove the entry
                 or it's missing an adm area in which case
                 svn_wc_adm_probe_retrieve() returned the parent's
                 adm_access, for which we definitely can't use the 'else'
                 code path (as it will remove the parent from version
                 control... (See issue 2425) */
              svn_wc__entry_remove(entries, basey);
              SVN_ERR(svn_wc__entries_write(entries, parent_access, pool));
            }
          else
            {
              SVN_ERR(svn_wc_remove_from_revision_control
                      (dir_access, SVN_WC_ENTRY_THIS_DIR, FALSE, FALSE,
                       cancel_func, cancel_baton, pool));
            }
        }
      else  /* Else it's `none', or something exotic like a symlink... */
        {
          return svn_error_createf(SVN_ERR_NODE_UNKNOWN_KIND, NULL,
                                   _("Unknown or unexpected kind for path "
                                     "'%s'"),
                                   svn_path_local_style(path, pool));

        }

      /* Recursivity is taken care of by svn_wc_remove_from_revision_control,
         and we've definitely reverted PATH at this point. */
      *depth = svn_depth_empty;
      reverted = TRUE;

      /* If the removed item was *also* in a 'deleted' state, make
         sure we leave just a plain old 'deleted' entry behind in the
         parent. */
      if (was_deleted)
        {
          svn_wc_entry_t *tmpentry; /* ### FIXME: Why the heap alloc? */
          tmpentry = apr_pcalloc(pool, sizeof(*tmpentry));
          tmpentry->kind = entry->kind;
          tmpentry->deleted = TRUE;

          if (entry->kind == svn_node_dir)
            SVN_ERR(svn_wc__entry_modify(parent_access, basey, tmpentry,
                                         SVN_WC__ENTRY_MODIFY_KIND
                                         | SVN_WC__ENTRY_MODIFY_DELETED,
                                         TRUE, pool));
          else
            SVN_ERR(svn_wc__entry_modify(parent_access, bname, tmpentry,
                                         SVN_WC__ENTRY_MODIFY_KIND
                                         | SVN_WC__ENTRY_MODIFY_DELETED,
                                         TRUE, pool));
        }
    }
  /* Regular prop and text edit. */
  /* Deletions and replacements. */
  else if (entry->schedule == svn_wc_schedule_normal
           || entry->schedule == svn_wc_schedule_delete
           || entry->schedule == svn_wc_schedule_replace)
    {
      /* Revert the prop and text mods (if any). */
      switch (entry->kind)
        {
        case svn_node_file:
          SVN_ERR(revert_admin_things(parent_access, bname, entry,
                                      &reverted, use_commit_times, pool));
          break;

        case svn_node_dir:
          SVN_ERR(revert_admin_things(dir_access, SVN_WC_ENTRY_THIS_DIR, entry,
                                      &reverted, use_commit_times, pool));

          /* Also revert the entry in the parent (issue #2804). */
          if (reverted && bname)
            {
              svn_boolean_t dummy_reverted;
              svn_wc_entry_t *entry_in_parent;
              apr_hash_t *entries;

              SVN_ERR(svn_wc_entries_read(&entries, parent_access, TRUE,
                                          pool));
              entry_in_parent = apr_hash_get(entries, bname,
                                             APR_HASH_KEY_STRING);
              SVN_ERR(revert_admin_things(parent_access, bname,
                                          entry_in_parent, &dummy_reverted,
                                          use_commit_times, pool));
            }

          /* Force recursion on replaced directories. */
          if (entry->schedule == svn_wc_schedule_replace)
            *depth = svn_depth_infinity;
          break;

        default:
          /* No op? */
          break;
        }
    }

  /* If PATH was reverted, tell our client that. */
  if ((notify_func != NULL) && reverted)
    (*notify_func)(notify_baton,
                   svn_wc_create_notify(path, svn_wc_notify_revert, pool),
                   pool);
  
  return SVN_NO_ERROR;
}


/* This is just the guts of svn_wc_revert3() save that it accepts a
   hash CHANGELIST_HASH whose keys are changelist names instead of an
   array of said names.  See svn_wc_revert3() for additional
   documentation. */
static svn_error_t *
revert_internal(const char *path,
                svn_wc_adm_access_t *parent_access,
                svn_depth_t depth,
                svn_boolean_t use_commit_times,
                apr_hash_t *changelist_hash,
                svn_cancel_func_t cancel_func,
                void *cancel_baton,
                svn_wc_notify_func2_t notify_func,
                void *notify_baton,
                apr_pool_t *pool)
{
  svn_node_kind_t kind;
  const svn_wc_entry_t *entry;
  svn_wc_adm_access_t *dir_access;

  /* Check cancellation here, so recursive calls get checked early. */
  if (cancel_func)
    SVN_ERR(cancel_func(cancel_baton));

  /* Fetch the access baton for this path. */
  SVN_ERR(svn_wc_adm_probe_retrieve(&dir_access, parent_access, path, pool));

  /* Safeguard 1:  is this a versioned resource? */
  SVN_ERR_W(svn_wc__entry_versioned(&entry, path, dir_access, FALSE, pool),
            _("Cannot revert"));

  /* Safeguard 1.5:  is this a missing versioned directory? */
  if (entry->kind == svn_node_dir)
    {
      svn_node_kind_t disk_kind;
      SVN_ERR(svn_io_check_path(path, &disk_kind, pool));
      if ((disk_kind != svn_node_dir)
          && (entry->schedule != svn_wc_schedule_add))
        {
          /* When the directory itself is missing, we can't revert without
             hitting the network.  Someday a '--force' option will
             make this happen.  For now, send notification of the failure. */
          if (notify_func != NULL)
            {
              svn_wc_notify_t *notify = 
                svn_wc_create_notify(path, svn_wc_notify_failed_revert, pool);
              notify_func(notify_baton, notify, pool);
            }
          return SVN_NO_ERROR;
        }
    }

  /* Safeguard 2:  can we handle this entry's recorded kind? */
  if ((entry->kind != svn_node_file) && (entry->kind != svn_node_dir))
    return svn_error_createf
      (SVN_ERR_UNSUPPORTED_FEATURE, NULL,
       _("Cannot revert '%s': unsupported entry node kind"),
       svn_path_local_style(path, pool));

  /* Safeguard 3:  can we deal with the node kind of PATH currently in
     the working copy? */
  SVN_ERR(svn_io_check_path(path, &kind, pool));
  if ((kind != svn_node_none)
      && (kind != svn_node_file)
      && (kind != svn_node_dir))
    return svn_error_createf
      (SVN_ERR_UNSUPPORTED_FEATURE, NULL,
       _("Cannot revert '%s': unsupported node kind in working copy"),
       svn_path_local_style(path, pool));

  /* If the entry passes changelist filtering, revert it!  */
  if (SVN_WC__CL_MATCH(changelist_hash, entry))
    {
      /* Actually revert this entry.  If this is a working copy root,
         we provide a base_name from the parent path. */
      SVN_ERR(revert_entry(&depth, path, kind, entry,
                           parent_access, use_commit_times, cancel_func,
                           cancel_baton, notify_func, notify_baton, pool));
    }

  /* Finally, recurse if requested. */
  if (entry->kind == svn_node_dir && depth > svn_depth_empty)
    {
      apr_hash_t *entries;
      apr_hash_index_t *hi;
      apr_pool_t *subpool = svn_pool_create(pool);

      SVN_ERR(svn_wc_entries_read(&entries, dir_access, FALSE, pool));
      for (hi = apr_hash_first(pool, entries); hi; hi = apr_hash_next(hi))
        {
          const void *key;
          const char *keystring;
          void *val;
          const char *full_entry_path;
          svn_depth_t depth_under_here = depth;
          svn_wc_entry_t *child_entry;

          if (depth == svn_depth_files || depth == svn_depth_immediates)
            depth_under_here = svn_depth_empty;

          svn_pool_clear(subpool);

          /* Get the next entry */
          apr_hash_this(hi, &key, NULL, &val);
          keystring = key;
          child_entry = val;

          /* Skip "this dir" */
          if (! strcmp(keystring, SVN_WC_ENTRY_THIS_DIR))
            continue;

          /* Skip subdirectories if we're called with depth-files. */
          if ((depth == svn_depth_files) 
              && (child_entry->kind != svn_node_file))
            continue;

          /* Add the entry name to FULL_ENTRY_PATH. */
          full_entry_path = svn_path_join(path, keystring, subpool);

          /* Revert the entry. */
          SVN_ERR(revert_internal(full_entry_path, dir_access, 
                                  depth_under_here, use_commit_times, 
                                  changelist_hash, cancel_func, cancel_baton,
                                  notify_func, notify_baton, subpool));
        }

      svn_pool_destroy(subpool);
    }

  return SVN_NO_ERROR;
}


svn_error_t *
svn_wc_revert3(const char *path,
               svn_wc_adm_access_t *parent_access,
               svn_depth_t depth,
               svn_boolean_t use_commit_times,
               const apr_array_header_t *changelists,
               svn_cancel_func_t cancel_func,
               void *cancel_baton,
               svn_wc_notify_func2_t notify_func,
               void *notify_baton,
               apr_pool_t *pool)
{
  apr_hash_t *changelist_hash = NULL;
  if (changelists && changelists->nelts)
    SVN_ERR(svn_hash_from_cstring_keys(&changelist_hash, changelists, pool));
  return revert_internal(path, parent_access, depth, use_commit_times,
                         changelist_hash, cancel_func, cancel_baton,
                         notify_func, notify_baton, pool);
}


svn_error_t *
svn_wc_revert2(const char *path,
               svn_wc_adm_access_t *parent_access,
               svn_boolean_t recursive,
               svn_boolean_t use_commit_times,
               svn_cancel_func_t cancel_func,
               void *cancel_baton,
               svn_wc_notify_func2_t notify_func,
               void *notify_baton,
               apr_pool_t *pool)
{
  return svn_wc_revert3(path, parent_access, 
                        recursive ? svn_depth_infinity : svn_depth_empty,
                        use_commit_times, NULL, cancel_func, cancel_baton,
                        notify_func, notify_baton, pool);
}


svn_error_t *
svn_wc_revert(const char *path,
              svn_wc_adm_access_t *parent_access,
              svn_boolean_t recursive,
              svn_boolean_t use_commit_times,
              svn_cancel_func_t cancel_func,
              void *cancel_baton,
              svn_wc_notify_func_t notify_func,
              void *notify_baton,
              apr_pool_t *pool)
{
  svn_wc__compat_notify_baton_t nb;

  nb.func = notify_func;
  nb.baton = notify_baton;

  return svn_wc_revert2(path, parent_access, recursive, use_commit_times,
                        cancel_func, cancel_baton,
                        svn_wc__compat_call_notify_func, &nb, pool);
}

svn_error_t *
svn_wc_get_pristine_copy_path(const char *path,
                              const char **pristine_path,
                              apr_pool_t *pool)
{
  *pristine_path = svn_wc__text_base_path(path, FALSE, pool);
  return SVN_NO_ERROR;
}


svn_error_t *
svn_wc_remove_from_revision_control(svn_wc_adm_access_t *adm_access,
                                    const char *name,
                                    svn_boolean_t destroy_wf,
                                    svn_boolean_t instant_error,
                                    svn_cancel_func_t cancel_func,
                                    void *cancel_baton,
                                    apr_pool_t *pool)
{
  svn_error_t *err;
  svn_boolean_t is_file;
  svn_boolean_t left_something = FALSE;
  apr_hash_t *entries = NULL;
  const char *full_path = apr_pstrdup(pool,
                                      svn_wc_adm_access_path(adm_access));

  /* Check cancellation here, so recursive calls get checked early. */
  if (cancel_func)
    SVN_ERR(cancel_func(cancel_baton));

  /* NAME is either a file's basename or SVN_WC_ENTRY_THIS_DIR. */
  is_file = (strcmp(name, SVN_WC_ENTRY_THIS_DIR)) ? TRUE : FALSE;

  if (is_file)
    {
      svn_node_kind_t kind;
      svn_boolean_t wc_special, local_special;
      svn_boolean_t text_modified_p;
      full_path = svn_path_join(full_path, name, pool);

      /* Only check if the file was modified when it wasn't overwritten with a
         special file */
      SVN_ERR(svn_wc__get_special(&wc_special, full_path, adm_access, pool));
      SVN_ERR(svn_io_check_special_path(full_path, &kind, &local_special,
                                        pool));
      if (wc_special || ! local_special)
        {
          /* Check for local mods. before removing entry */
          SVN_ERR(svn_wc_text_modified_p(&text_modified_p, full_path,
                  FALSE, adm_access, pool));
          if (text_modified_p && instant_error)
            return svn_error_createf(SVN_ERR_WC_LEFT_LOCAL_MOD, NULL,
                   _("File '%s' has local modifications"),
                   svn_path_local_style(full_path, pool));
        }

      /* Remove the wcprops. */
      SVN_ERR(svn_wc__props_delete(full_path, svn_wc__props_wcprop,
                                   adm_access, pool));
      /* Remove prop/NAME, prop-base/NAME.svn-base. */
      SVN_ERR(svn_wc__props_delete(full_path, svn_wc__props_working,
                                   adm_access, pool));
      SVN_ERR(svn_wc__props_delete(full_path, svn_wc__props_base,
                                   adm_access, pool));

      /* Remove NAME from PATH's entries file: */
      SVN_ERR(svn_wc_entries_read(&entries, adm_access, TRUE, pool));
      svn_wc__entry_remove(entries, name);
      SVN_ERR(svn_wc__entries_write(entries, adm_access, pool));

      /* Remove text-base/NAME.svn-base */
      SVN_ERR(remove_file_if_present(svn_wc__text_base_path(full_path, 0, pool),
                                     pool));

      /* If we were asked to destroy the working file, do so unless
         it has local mods. */
      if (destroy_wf)
        {
          /* Don't kill local mods. */
          if (text_modified_p || (! wc_special && local_special))
            return svn_error_create(SVN_ERR_WC_LEFT_LOCAL_MOD, NULL, NULL);
          else  /* The working file is still present; remove it. */
            SVN_ERR(remove_file_if_present(full_path, pool));
        }

    }  /* done with file case */

  else /* looking at THIS_DIR */
    {
      apr_pool_t *subpool = svn_pool_create(pool);
      apr_hash_index_t *hi;
      svn_wc_entry_t incomplete_entry;

      /* ### sanity check:  check 2 places for DELETED flag? */

      /* Before we start removing entries from this dir's entries
         file, mark this directory as "incomplete".  This allows this
         function to be interruptible and the wc recoverable by 'svn
         up' later on. */
      incomplete_entry.incomplete = TRUE;
      SVN_ERR(svn_wc__entry_modify(adm_access,
                                   SVN_WC_ENTRY_THIS_DIR,
                                   &incomplete_entry,
                                   SVN_WC__ENTRY_MODIFY_INCOMPLETE,
                                   TRUE, /* sync to disk immediately */
                                   pool));

      /* Get rid of all the wcprops in this directory.  This avoids rewriting
         the wcprops file over and over (meaning O(n^2) complexity)
         below. */
      SVN_ERR(svn_wc__props_delete(full_path, svn_wc__props_wcprop,
                                   adm_access, pool));

      /* Walk over every entry. */
      SVN_ERR(svn_wc_entries_read(&entries, adm_access, FALSE, pool));

      for (hi = apr_hash_first(pool, entries); hi; hi = apr_hash_next(hi))
        {
          const void *key;
          void *val;
          const char *current_entry_name;
          const svn_wc_entry_t *current_entry;

          svn_pool_clear(subpool);

          apr_hash_this(hi, &key, NULL, &val);
          current_entry = val;
          if (! strcmp(key, SVN_WC_ENTRY_THIS_DIR))
            current_entry_name = NULL;
          else
            current_entry_name = key;

          if (current_entry->kind == svn_node_file)
            {
              err = svn_wc_remove_from_revision_control
                (adm_access, current_entry_name, destroy_wf, instant_error,
                 cancel_func, cancel_baton, subpool);

              if (err && (err->apr_err == SVN_ERR_WC_LEFT_LOCAL_MOD))
                {
                  if (instant_error)
                    {
                      return err;
                    }
                  else
                    {
                      svn_error_clear(err);
                      left_something = TRUE;
                    }
                }
              else if (err)
                return err;
            }
          else if (current_entry_name && (current_entry->kind == svn_node_dir))
            {
              svn_wc_adm_access_t *entry_access;
              const char *entrypath
                = svn_path_join(svn_wc_adm_access_path(adm_access),
                                current_entry_name,
                                subpool);

              if (svn_wc__adm_missing(adm_access, entrypath))
                {
                  /* The directory is already missing, so don't try to
                     recurse, just delete the entry in the parent
                     directory. */
                  svn_wc__entry_remove(entries, current_entry_name);
                }
              else
                {
                  SVN_ERR(svn_wc_adm_retrieve(&entry_access, adm_access,
                                              entrypath, subpool));

                  err = svn_wc_remove_from_revision_control
                    (entry_access, SVN_WC_ENTRY_THIS_DIR, destroy_wf,
                     instant_error, cancel_func, cancel_baton, subpool);

                  if (err && (err->apr_err == SVN_ERR_WC_LEFT_LOCAL_MOD))
                    {
                      if (instant_error)
                        {
                          return err;
                        }
                      else
                        {
                          svn_error_clear(err);
                          left_something = TRUE;
                        }
                    }
                  else if (err)
                    return err;
                }
            }
        }

      /* At this point, every directory below this one has been
         removed from revision control. */

      /* Remove self from parent's entries file, but only if parent is
         a working copy.  If it's not, that's fine, we just move on. */
      {
        const char *parent_dir, *base_name;
        svn_boolean_t is_root;

        SVN_ERR(svn_wc_is_wc_root(&is_root, full_path, adm_access, pool));

        /* If full_path is not the top of a wc, then its parent
           directory is also a working copy and has an entry for
           full_path.  We need to remove that entry: */
        if (! is_root)
          {
            svn_wc_adm_access_t *parent_access;

            svn_path_split(full_path, &parent_dir, &base_name, pool);

            SVN_ERR(svn_wc_adm_retrieve(&parent_access, adm_access,
                                        parent_dir, pool));
            SVN_ERR(svn_wc_entries_read(&entries, parent_access, TRUE,
                                        pool));
            svn_wc__entry_remove(entries, base_name);
            SVN_ERR(svn_wc__entries_write(entries, parent_access, pool));
          }
      }

      /* Remove the entire administrative .svn area, thereby removing
         _this_ dir from revision control too.  */
      SVN_ERR(svn_wc__adm_destroy(adm_access, subpool));

      /* If caller wants us to recursively nuke everything on disk, go
         ahead, provided that there are no dangling local-mod files
         below */
      if (destroy_wf && (! left_something))
        {
          /* If the dir is *truly* empty (i.e. has no unversioned
             resources, all versioned files are gone, all .svn dirs are
             gone, and contains nothing but empty dirs), then a
             *non*-recursive dir_remove should work.  If it doesn't,
             no big deal.  Just assume there are unversioned items in
             there and set "left_something" */
          err = svn_io_dir_remove_nonrecursive
            (svn_wc_adm_access_path(adm_access), subpool);
          if (err)
            {
              left_something = TRUE;
              svn_error_clear(err);
            }
        }

      svn_pool_destroy(subpool);

    }  /* end of directory case */

  if (left_something)
    return svn_error_create(SVN_ERR_WC_LEFT_LOCAL_MOD, NULL, NULL);
  else
    return SVN_NO_ERROR;
}



/*** Resolving a conflict automatically ***/


/* Helper for resolve_conflict_on_entry.  Delete the file BASE_NAME in
   PARENT_DIR if it exists.  Set WAS_PRESENT to TRUE if the file existed,
   and to FALSE otherwise. */
static svn_error_t *
attempt_deletion(const char *parent_dir,
                 const char *base_name,
                 svn_boolean_t *was_present,
                 apr_pool_t *pool)
{
  const char *full_path = svn_path_join(parent_dir, base_name, pool);
  svn_error_t *err = svn_io_remove_file(full_path, pool);

  *was_present = ! err || ! APR_STATUS_IS_ENOENT(err->apr_err);
  if (*was_present)
    return err;

  svn_error_clear(err);
  return SVN_NO_ERROR;
}


/* Conflict resolution involves removing the conflict files, if they exist,
   and clearing the conflict filenames from the entry.  The latter needs to
   be done whether or not the conflict files exist.

   PATH is the path to the item to be resolved, BASE_NAME is the basename
   of PATH, and CONFLICT_DIR is the access baton for PATH.  ORIG_ENTRY is
<<<<<<< HEAD
   the entry prior to resolution. RESOLVE_TEXT, RESOLVE_PROPS and
   RESOLVE_TREE are TRUE if text, property and tree conflicts respectively
   are to be resolved. */
=======
   the entry prior to resolution. RESOLVE_TEXT and RESOLVE_PROPS are TRUE
   if text and property conficts respectively are to be resolved.

   See svn_wc_resolved_conflict3() for how CONFLICT_CHOICE behaves.
*/
>>>>>>> cb9d4520
static svn_error_t *
resolve_conflict_on_entry(const char *path,
                          const svn_wc_entry_t *orig_entry,
                          svn_wc_adm_access_t *conflict_dir,
                          const char *base_name,
                          svn_boolean_t resolve_text,
                          svn_boolean_t resolve_props,
                          svn_boolean_t resolve_tree,
                          svn_wc_conflict_choice_t conflict_choice,
                          svn_wc_notify_func2_t notify_func,
                          void *notify_baton,
                          apr_pool_t *pool)
{
  svn_boolean_t was_present, need_feedback = FALSE;
  apr_uint64_t modify_flags = 0;
  svn_wc_entry_t *entry = svn_wc_entry_dup(orig_entry, pool);
  const char *auto_resolve_src;

  /* Handle automatic conflict resolution before the temporary files are
   * deleted, if necessary. */
  switch (conflict_choice)
    {
    case svn_wc_conflict_choose_base:
      auto_resolve_src = entry->conflict_old;
      break;
    case svn_wc_conflict_choose_mine_full:
      auto_resolve_src = entry->conflict_wrk;
      break;
    case svn_wc_conflict_choose_theirs_full:
      auto_resolve_src = entry->conflict_new;
      break;
    case svn_wc_conflict_choose_merged:
      auto_resolve_src = NULL;
      break;
    default:
      return svn_error_create(SVN_ERR_INCORRECT_PARAMS, NULL,
                              _("Invalid 'conflict_result' argument"));
    }

    if (auto_resolve_src)
      SVN_ERR(svn_io_copy_file(
        svn_path_join(svn_wc_adm_access_path(conflict_dir), auto_resolve_src,
                      pool),
        path, TRUE, pool));

  /* Yes indeed, being able to map a function over a list would be nice. */
  if (resolve_text && entry->conflict_old)
    {
      SVN_ERR(attempt_deletion(svn_wc_adm_access_path(conflict_dir),
                               entry->conflict_old, &was_present, pool));
      modify_flags |= SVN_WC__ENTRY_MODIFY_CONFLICT_OLD;
      entry->conflict_old = NULL;
      need_feedback |= was_present;
    }
  if (resolve_text && entry->conflict_new)
    {
      SVN_ERR(attempt_deletion(svn_wc_adm_access_path(conflict_dir),
                               entry->conflict_new, &was_present, pool));
      modify_flags |= SVN_WC__ENTRY_MODIFY_CONFLICT_NEW;
      entry->conflict_new = NULL;
      need_feedback |= was_present;
    }
  if (resolve_text && entry->conflict_wrk)
    {
      SVN_ERR(attempt_deletion(svn_wc_adm_access_path(conflict_dir),
                               entry->conflict_wrk, &was_present, pool));
      modify_flags |= SVN_WC__ENTRY_MODIFY_CONFLICT_WRK;
      entry->conflict_wrk = NULL;
      need_feedback |= was_present;
    }
  if (resolve_props && entry->prejfile)
    {
      SVN_ERR(attempt_deletion(svn_wc_adm_access_path(conflict_dir),
                               entry->prejfile, &was_present, pool));
      modify_flags |= SVN_WC__ENTRY_MODIFY_PREJFILE;
      entry->prejfile = NULL;
      need_feedback |= was_present;
    }

  if (resolve_tree && (entry->kind == svn_node_dir)
      && entry->tree_conflict_data) 
    {
      modify_flags |= SVN_WC__ENTRY_MODIFY_TREE_CONFLICT_DATA;
      entry->tree_conflict_data = NULL;
      need_feedback |= was_present;
    }

  if (modify_flags)
    {
      /* Although removing the files is sufficient to indicate that the
         conflict is resolved, if we update the entry as well future checks
         for conflict state will be more efficient. */
      SVN_ERR(svn_wc__entry_modify
              (conflict_dir,
               (entry->kind == svn_node_dir ? NULL : base_name),
               entry, modify_flags, TRUE, pool));

      /* No feedback if no files were deleted and all we did was change the
         entry, such a file did not appear as a conflict */
      if (need_feedback && notify_func)
        {
          /* Sanity check:  see if libsvn_wc *still* thinks this item is in a
             state of conflict that we have asked to resolve.  If not, report
             the successful resolution.  */
          svn_boolean_t text_conflict, prop_conflict, tree_conflict;
          SVN_ERR(svn_wc_conflicted_p2(&text_conflict, &prop_conflict,
                                       &tree_conflict,
                                       svn_wc_adm_access_path(conflict_dir),
                                       entry, pool));
          if ((! (resolve_text && text_conflict))
              && (! (resolve_props && prop_conflict))
              && (! (resolve_tree && tree_conflict)))
            (*notify_func)(notify_baton,
                           svn_wc_create_notify(path, svn_wc_notify_resolved,
                                                pool), pool);
        }
    }

  return SVN_NO_ERROR;
}

/* Machinery for an automated entries walk... */

struct resolve_callback_baton
{
  /* TRUE if text conflicts are to be resolved. */
  svn_boolean_t resolve_text;
  /* TRUE if property conflicts are to be resolved. */
  svn_boolean_t resolve_props;
  /* TRUE if tree conflicts are to be resolved. */
  svn_boolean_t resolve_tree;
  /* The type of automatic conflict resolution to perform */
  svn_wc_conflict_choice_t conflict_choice;
  /* An access baton for the tree, with write access */
  svn_wc_adm_access_t *adm_access;
  /* Notification function and baton */
  svn_wc_notify_func2_t notify_func;
  void *notify_baton;
};

static svn_error_t *
resolve_found_entry_callback(const char *path,
                             const svn_wc_entry_t *entry,
                             void *walk_baton,
                             apr_pool_t *pool)
{
  struct resolve_callback_baton *baton = walk_baton;
  const char *conflict_dir, *base_name = NULL;
  svn_wc_adm_access_t *adm_access;

  /* We're going to receive dirents twice;  we want to ignore the
     first one (where it's a child of a parent dir), and only print
     the second one (where we're looking at THIS_DIR). */
  if ((entry->kind == svn_node_dir)
      && (strcmp(entry->name, SVN_WC_ENTRY_THIS_DIR)))
    return SVN_NO_ERROR;

  /* Figger out the directory in which the conflict resides. */
  if (entry->kind == svn_node_dir)
    conflict_dir = path;
  else
    svn_path_split(path, &conflict_dir, &base_name, pool);
  SVN_ERR(svn_wc_adm_retrieve(&adm_access, baton->adm_access, conflict_dir,
                              pool));

  return resolve_conflict_on_entry(path, entry, adm_access, base_name,
                                   baton->resolve_text, baton->resolve_props,
                                   baton->resolve_tree,
                                   baton->conflict_choice, baton->notify_func,
                                   baton->notify_baton, pool);
}

static const svn_wc_entry_callbacks2_t
resolve_walk_callbacks =
  {
    resolve_found_entry_callback,
    svn_wc__walker_default_error_handler
  };


/* The public function */
svn_error_t *
svn_wc_resolved_conflict(const char *path,
                         svn_wc_adm_access_t *adm_access,
                         svn_boolean_t resolve_text,
                         svn_boolean_t resolve_props,
                         svn_boolean_t recurse,
                         svn_wc_notify_func_t notify_func,
                         void *notify_baton,
                         apr_pool_t *pool)
{
  svn_wc__compat_notify_baton_t nb;

  nb.func = notify_func;
  nb.baton = notify_baton;

  return svn_wc_resolved_conflict2(path, adm_access,
                                   resolve_text, resolve_props, recurse,
                                   svn_wc__compat_call_notify_func, &nb,
                                   NULL, NULL, pool);

}

svn_error_t *
svn_wc_resolved_conflict2(const char *path,
                          svn_wc_adm_access_t *adm_access,
                          svn_boolean_t resolve_text,
                          svn_boolean_t resolve_props,
                          svn_boolean_t recurse,
                          svn_wc_notify_func2_t notify_func,
                          void *notify_baton,
                          svn_cancel_func_t cancel_func,
                          void *cancel_baton,
                          apr_pool_t *pool)
{
  return svn_wc_resolved_conflict3(path, adm_access, resolve_text,
                                   resolve_props, recurse,
                                   svn_wc_conflict_choose_merged,
                                   notify_func, notify_baton, cancel_func,
                                   cancel_baton, pool);
}

svn_error_t *
svn_wc_resolved_conflict3(const char *path,
                          svn_wc_adm_access_t *adm_access,
                          svn_boolean_t resolve_text,
                          svn_boolean_t resolve_props,
                          svn_depth_t depth,
                          svn_wc_conflict_choice_t conflict_choice,
                          svn_wc_notify_func2_t notify_func,
                          void *notify_baton,
                          svn_cancel_func_t cancel_func,
                          void *cancel_baton,
                          apr_pool_t *pool)
{
  return svn_wc_resolved_conflict4(path, adm_access, resolve_text,
                                   resolve_props, FALSE, depth,
                                   svn_wc_conflict_choose_merged,
                                   notify_func, notify_baton, cancel_func,
                                   cancel_baton, pool);
}

svn_error_t *
svn_wc_resolved_conflict4(const char *path,
                          svn_wc_adm_access_t *adm_access,
                          svn_boolean_t resolve_text,
                          svn_boolean_t resolve_props,
                          svn_boolean_t resolve_tree,
                          svn_depth_t depth,
                          svn_wc_conflict_choice_t conflict_choice,
                          svn_wc_notify_func2_t notify_func,
                          void *notify_baton,
                          svn_cancel_func_t cancel_func,
                          void *cancel_baton,
                          apr_pool_t *pool)
{
  struct resolve_callback_baton *baton = apr_pcalloc(pool, sizeof(*baton));

  baton->resolve_text = resolve_text;
  baton->resolve_props = resolve_props;
  baton->resolve_tree = resolve_tree;
  baton->adm_access = adm_access;
  baton->notify_func = notify_func;
  baton->notify_baton = notify_baton;
  baton->conflict_choice = conflict_choice;

  if (depth == svn_depth_empty)
    {
      const svn_wc_entry_t *entry;
      SVN_ERR(svn_wc__entry_versioned(&entry, path, adm_access, FALSE, pool));

      SVN_ERR(resolve_found_entry_callback(path, entry, baton, pool));
    }
  else
    {
      SVN_ERR(svn_wc_walk_entries3(path, adm_access,
                                   &resolve_walk_callbacks, baton, depth,
                                   FALSE, cancel_func, cancel_baton, pool));

    }

  return SVN_NO_ERROR;
}

svn_error_t *svn_wc_add_lock(const char *path, const svn_lock_t *lock,
                             svn_wc_adm_access_t *adm_access, apr_pool_t *pool)
{
  const svn_wc_entry_t *entry;
  svn_wc_entry_t newentry;

  SVN_ERR(svn_wc__entry_versioned(&entry, path, adm_access, FALSE, pool));


  newentry.lock_token = lock->token;
  newentry.lock_owner = lock->owner;
  newentry.lock_comment = lock->comment;
  newentry.lock_creation_date = lock->creation_date;

  SVN_ERR(svn_wc__entry_modify(adm_access, entry->name, &newentry,
                               SVN_WC__ENTRY_MODIFY_LOCK_TOKEN
                               | SVN_WC__ENTRY_MODIFY_LOCK_OWNER
                               | SVN_WC__ENTRY_MODIFY_LOCK_COMMENT
                               | SVN_WC__ENTRY_MODIFY_LOCK_CREATION_DATE,
                               TRUE, pool));

  { /* if svn:needs-lock is present, then make the file read-write. */
    const svn_string_t *needs_lock;

    SVN_ERR(svn_wc_prop_get(&needs_lock, SVN_PROP_NEEDS_LOCK,
                            path, adm_access, pool));
    if (needs_lock)
      SVN_ERR(svn_io_set_file_read_write(path, FALSE, pool));
  }

  return SVN_NO_ERROR;
}

svn_error_t *svn_wc_remove_lock(const char *path,
                             svn_wc_adm_access_t *adm_access, apr_pool_t *pool)
{
  const svn_wc_entry_t *entry;
  svn_wc_entry_t newentry;

  SVN_ERR(svn_wc__entry_versioned(&entry, path, adm_access, FALSE, pool));

  newentry.lock_token = newentry.lock_owner = newentry.lock_comment = NULL;
  newentry.lock_creation_date = 0;
  SVN_ERR(svn_wc__entry_modify(adm_access, entry->name, &newentry,
                               SVN_WC__ENTRY_MODIFY_LOCK_TOKEN
                               | SVN_WC__ENTRY_MODIFY_LOCK_OWNER
                               | SVN_WC__ENTRY_MODIFY_LOCK_COMMENT
                               | SVN_WC__ENTRY_MODIFY_LOCK_CREATION_DATE,
                               TRUE, pool));

  { /* if svn:needs-lock is present, then make the file read-only. */
    const svn_string_t *needs_lock;

    SVN_ERR(svn_wc_prop_get(&needs_lock, SVN_PROP_NEEDS_LOCK,
                            path, adm_access, pool));
    if (needs_lock)
      SVN_ERR(svn_io_set_file_read_only(path, FALSE, pool));
  }

  return SVN_NO_ERROR;
}


svn_error_t *
svn_wc_set_changelist(const char *path,
                      const char *changelist,
                      svn_wc_adm_access_t *adm_access,
                      svn_cancel_func_t cancel_func,
                      void *cancel_baton,
                      svn_wc_notify_func2_t notify_func,
                      void *notify_baton,
                      apr_pool_t *pool)
{
  const svn_wc_entry_t *entry;
  svn_wc_entry_t newentry;
  svn_wc_notify_t *notify;

  SVN_ERR(svn_wc_entry(&entry, path, adm_access, FALSE, pool));
  if (! entry)
    return svn_error_createf(SVN_ERR_UNVERSIONED_RESOURCE, NULL,
                             _("'%s' is not under version control"), path);

  /* We can't do changelists on directories. */
  if (entry->kind == svn_node_dir)
    return svn_error_createf(SVN_ERR_CLIENT_IS_DIRECTORY, NULL,
                             _("'%s' is a directory, and thus cannot"
                               " be a member of a changelist"), path);

  /* If the path has no changelist and we're removing changelist, skip it. */
  if (! (changelist || entry->changelist))
    return SVN_NO_ERROR;

  /* If the path is already assigned to the changelist we're
     trying to assign, skip it. */
  if (entry->changelist 
      && changelist 
      && strcmp(entry->changelist, changelist) == 0)
    return SVN_NO_ERROR;

  /* If the path is already a member of a changelist, warn the
     user about this, but still allow the reassignment to happen. */
  if (entry->changelist && changelist && notify_func)
    {
      svn_error_t *unversioned_err =
        svn_error_createf(SVN_ERR_WC_CHANGELIST_MOVE, NULL,
                          _("Removing '%s' from changelist '%s'."),
                          path, entry->changelist);
      notify = svn_wc_create_notify(path, svn_wc_notify_changelist_moved, 
                                    pool);
      notify->err = unversioned_err;
      notify_func(notify_baton, notify, pool);
    }
  
  /* Tweak the entry. */
  newentry.changelist = changelist;
  SVN_ERR(svn_wc__entry_modify(adm_access, entry->name, &newentry,
                               SVN_WC__ENTRY_MODIFY_CHANGELIST, TRUE, pool));
  
  /* And tell someone what we've done. */
  if (notify_func)
    {
      notify = svn_wc_create_notify(path, 
                                    changelist 
                                    ? svn_wc_notify_changelist_set
                                    : svn_wc_notify_changelist_clear,
                                    pool);
      notify->changelist_name = changelist;
      notify_func(notify_baton, notify, pool);
    }

  return SVN_NO_ERROR;
}<|MERGE_RESOLUTION|>--- conflicted
+++ resolved
@@ -1939,7 +1939,6 @@
       *reverted = TRUE;
     }
 
-<<<<<<< HEAD
   /* If the entry is for this_dir, delete tree conflict data. */
   if ((strcmp(name, SVN_WC_ENTRY_THIS_DIR) == 0) 
       && entry->tree_conflict_data)
@@ -1950,9 +1949,7 @@
 
     }
 
-=======
   /* Modify the entry, loggily. */
->>>>>>> cb9d4520
   SVN_ERR(svn_wc__loggy_entry_modify(&log_accum, adm_access, fullpath,
                                      &tmp_entry, flags, pool));
 
@@ -2637,17 +2634,12 @@
 
    PATH is the path to the item to be resolved, BASE_NAME is the basename
    of PATH, and CONFLICT_DIR is the access baton for PATH.  ORIG_ENTRY is
-<<<<<<< HEAD
    the entry prior to resolution. RESOLVE_TEXT, RESOLVE_PROPS and
    RESOLVE_TREE are TRUE if text, property and tree conflicts respectively
-   are to be resolved. */
-=======
-   the entry prior to resolution. RESOLVE_TEXT and RESOLVE_PROPS are TRUE
-   if text and property conficts respectively are to be resolved.
+   are to be resolved.
 
    See svn_wc_resolved_conflict3() for how CONFLICT_CHOICE behaves.
 */
->>>>>>> cb9d4520
 static svn_error_t *
 resolve_conflict_on_entry(const char *path,
                           const svn_wc_entry_t *orig_entry,
