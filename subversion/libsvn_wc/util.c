/*
 * util.c:  general routines defying categorization; eventually I
 *          suspect they'll end up in libsvn_subr, but don't want to
 *          pollute that right now.  Note that nothing in here is
 *          specific to working copies.
 *
 * ====================================================================
 * Copyright (c) 2000-2008 CollabNet.  All rights reserved.
 *
 * This software is licensed as described in the file COPYING, which
 * you should have received as part of this distribution.  The terms
 * are also available at http://subversion.tigris.org/license-1.html.
 * If newer versions of this license are posted there, you may use a
 * newer version instead, at your option.
 *
 * This software consists of voluntary contributions made by many
 * individuals.  For exact contribution history, see the revision
 * history and logs, available at http://subversion.tigris.org/.
 * ====================================================================
 */



#include <apr_pools.h>
#include <apr_file_io.h>
#include <apr_lib.h>
#include "svn_io.h"
#include "svn_types.h"
#include "svn_error.h"
#include "svn_path.h"
#include "svn_pools.h"
#include "wc.h"   /* just for prototypes of things in this .c file */
#include "private/svn_wc_private.h"

#include "svn_private_config.h"


svn_error_t *
svn_wc__ensure_directory(const char *path,
                         apr_pool_t *pool)
{
  svn_node_kind_t kind;
  svn_error_t *err = svn_io_check_path(path, &kind, pool);

  if (err)
    return err;

  if (kind != svn_node_none && kind != svn_node_dir)
    {
      /* If got an error other than dir non-existence, then we can't
         ensure this directory's existence, so just return the error.
         Might happen if there's a file in the way, for example. */
      return svn_error_createf(APR_ENOTDIR, NULL,
                               _("'%s' is not a directory"),
                               svn_path_local_style(path, pool));
    }
  else if (kind == svn_node_none)
    {
      /* The dir doesn't exist, and it's our job to change that. */

      err = svn_io_dir_make(path, APR_OS_DEFAULT, pool);

      if (err && !APR_STATUS_IS_ENOENT(err->apr_err))
        {
          /* Tried to create the dir, and encountered some problem
             other than non-existence of intermediate dirs.  We can't
             ensure the desired directory's existence, so just return
             the error. */
          return err;
        }
      else if (err && APR_STATUS_IS_ENOENT(err->apr_err))
        /* (redundant conditional and comment) */
        {
          /* Okay, so the problem is a missing intermediate
             directory.  We don't know which one, so we recursively
             back up one level and try again. */
          const char *shorter = svn_path_dirname(path, pool);

          /* Clear the error. */
          svn_error_clear(err);

          if (shorter[0] == '\0')
            {
              /* A weird and probably rare situation. */
              return svn_error_create(0, NULL,
                                      _("Unable to make any directories"));
            }
          else  /* We have a valid path, so recursively ensure it. */
            {
              err = svn_wc__ensure_directory(shorter, pool);

              if (err)
                return (err);
              else
                return svn_wc__ensure_directory(path, pool);
            }
        }

      if (err)
        return err;
    }
  else  /* No problem, the dir already existed, so just leave. */
    SVN_ERR_ASSERT(kind == svn_node_dir);

  return SVN_NO_ERROR;
}

/* Return the library version number. */
const svn_version_t *
svn_wc_version(void)
{
  SVN_VERSION_BODY;
}

svn_wc_notify_t *
svn_wc_create_notify(const char *path,
                     svn_wc_notify_action_t action,
                     apr_pool_t *pool)
{
  svn_wc_notify_t *ret = apr_palloc(pool, sizeof(*ret));
  ret->path = path;
  ret->action = action;
  ret->kind = svn_node_unknown;
  ret->mime_type = NULL;
  ret->lock = NULL;
  ret->err = SVN_NO_ERROR;
  ret->content_state = ret->prop_state = svn_wc_notify_state_unknown;
  ret->lock_state = svn_wc_notify_lock_state_unknown;
  ret->revision = SVN_INVALID_REVNUM;
  ret->changelist_name = NULL;
  ret->merge_range = NULL;
  ret->path_prefix = NULL;

  return ret;
}

/* Pool cleanup function to clear an svn_error_t *. */
static apr_status_t err_cleanup(void *data)
{
  svn_error_clear(data);

  return APR_SUCCESS;
}

svn_wc_notify_t *
svn_wc_dup_notify(const svn_wc_notify_t *notify,
                  apr_pool_t *pool)
{
  svn_wc_notify_t *ret = apr_palloc(pool, sizeof(*ret));

  *ret = *notify;

  if (ret->path)
    ret->path = apr_pstrdup(pool, ret->path);
  if (ret->mime_type)
    ret->mime_type = apr_pstrdup(pool, ret->mime_type);
  if (ret->lock)
    ret->lock = svn_lock_dup(ret->lock, pool);
  if (ret->err)
    {
      ret->err = svn_error_dup(ret->err);
      apr_pool_cleanup_register(pool, ret->err, err_cleanup,
                                apr_pool_cleanup_null);
    }
  if (ret->changelist_name)
    ret->changelist_name = apr_pstrdup(pool, ret->changelist_name);
  if (ret->merge_range)
    ret->merge_range = svn_merge_range_dup(ret->merge_range, pool);
  if (ret->path_prefix)
    ret->path_prefix = apr_pstrdup(pool, ret->path_prefix);

  return ret;
}

svn_error_t *
svn_wc_external_item_create(const svn_wc_external_item2_t **item,
                            apr_pool_t *pool)
{
  *item = apr_pcalloc(pool, sizeof(svn_wc_external_item2_t));
  return SVN_NO_ERROR;
}

svn_wc_external_item_t *
svn_wc_external_item_dup(const svn_wc_external_item_t *item,
                         apr_pool_t *pool)
{
  svn_wc_external_item_t *new_item = apr_palloc(pool, sizeof(*new_item));

  *new_item = *item;

  if (new_item->target_dir)
    new_item->target_dir = apr_pstrdup(pool, new_item->target_dir);

  if (new_item->url)
    new_item->url = apr_pstrdup(pool, new_item->url);

  return new_item;
}

svn_wc_external_item2_t *
svn_wc_external_item2_dup(const svn_wc_external_item2_t *item,
                          apr_pool_t *pool)
{
  svn_wc_external_item2_t *new_item = apr_palloc(pool, sizeof(*new_item));

  *new_item = *item;

  if (new_item->target_dir)
    new_item->target_dir = apr_pstrdup(pool, new_item->target_dir);

  if (new_item->url)
    new_item->url = apr_pstrdup(pool, new_item->url);

  return new_item;
}

void svn_wc__compat_call_notify_func(void *baton,
                                     const svn_wc_notify_t *n,
                                     apr_pool_t *pool)
{
  svn_wc__compat_notify_baton_t *nb = baton;

  if (nb->func)
    (*nb->func)(nb->baton, n->path, n->action, n->kind, n->mime_type,
                n->content_state, n->prop_state, n->revision);
}

svn_boolean_t
svn_wc_match_ignore_list(const char *str, apr_array_header_t *list,
                         apr_pool_t *pool)
{
  /* For now, we simply forward to svn_cstring_match_glob_list. In the
     future, if we support more complex ignore patterns, we would iterate
     over 'list' ourselves, and decide for each pattern how to handle
     it. */

  return svn_cstring_match_glob_list(str, list);
}

svn_error_t *
svn_wc__path_switched(const char *wc_path,
                      svn_boolean_t *switched,
                      const svn_wc_entry_t *entry,
                      apr_pool_t *pool)
{
  const char *wc_parent_path, *parent_child_url;
  const svn_wc_entry_t *parent_entry;
  svn_wc_adm_access_t *parent_adm_access;
  svn_error_t *err;

  SVN_ERR(svn_path_get_absolute(&wc_path, wc_path, pool));

  if (svn_dirent_is_root(wc_path, strlen(wc_path)))
    {
      *switched = FALSE;
      return SVN_NO_ERROR;
    }

  wc_parent_path = svn_path_dirname(wc_path, pool);
  err = svn_wc_adm_open3(&parent_adm_access, NULL, wc_parent_path, FALSE, 0,
                         NULL, NULL, pool);

  if (err)
    {
      if (err->apr_err == SVN_ERR_WC_NOT_DIRECTORY)
        {
          svn_error_clear(err);
          err = SVN_NO_ERROR;
          *switched = FALSE;
        }

      return err;
    }

  SVN_ERR(svn_wc__entry_versioned(&parent_entry, wc_parent_path,
                                  parent_adm_access, FALSE, pool));
  SVN_ERR(svn_wc_adm_close(parent_adm_access));

  /* Without complete entries (and URLs) for WC_PATH and it's parent
     we return SVN_ERR_ENTRY_MISSING_URL. */
  if (!parent_entry->url || !entry->url)
    {
      const char *no_url_path = parent_entry->url ? wc_path : wc_parent_path;
      return svn_error_createf(SVN_ERR_ENTRY_MISSING_URL, NULL,
                               _("Cannot find a URL for '%s'"),
                               svn_path_local_style(no_url_path, pool));
    }

  parent_child_url
    = svn_path_url_add_component(parent_entry->url,
                                 svn_path_basename(wc_path, pool), pool);
  *switched = strcmp(parent_child_url, entry->url) != 0;

  return SVN_NO_ERROR;
}

svn_wc_conflict_description_t *
svn_wc_conflict_description_create_text(const char *path,
                                        svn_wc_adm_access_t *adm_access,
                                        apr_pool_t *pool)
{
  svn_wc_conflict_description_t *conflict;

  conflict = apr_pcalloc(pool, sizeof(*conflict));
  conflict->path = path;
  conflict->node_kind = svn_node_file;
  conflict->kind = svn_wc_conflict_kind_text;
  conflict->access = adm_access;
  conflict->action = svn_wc_conflict_action_edit;
  conflict->reason = svn_wc_conflict_reason_edited;
  return conflict;
}

svn_wc_conflict_description_t *
svn_wc_conflict_description_create_prop(const char *path,
                                        svn_wc_adm_access_t *adm_access,
                                        svn_node_kind_t node_kind,
                                        const char *property_name,
                                        apr_pool_t *pool)
{
  svn_wc_conflict_description_t *conflict;

  conflict = apr_pcalloc(pool, sizeof(*conflict));
  conflict->path = path;
  conflict->node_kind = node_kind;
  conflict->kind = svn_wc_conflict_kind_property;
  conflict->access = adm_access;
  conflict->property_name = property_name;
  return conflict;
}

<<<<<<< HEAD
/* --- SVNPATCH ROUTINES --- */

#define svn_iswhitespace(c) ((c) == ' ' || (c) == '\n')

/* --- WRITING DATA ITEMS --- */
 
svn_error_t *
svn_wc_write_number(svn_stream_t *target,
                    apr_pool_t *pool,
                    apr_uint64_t number)
{
  return svn_stream_printf(target, pool, "%" APR_UINT64_T_FMT " ",
                           number);
}

svn_error_t *
svn_wc_write_string(svn_stream_t *target,
                    apr_pool_t *pool,
                    const svn_string_t *str)
{
  apr_size_t len;
  /* @c svn_stream_printf() doesn't support binary bytes.  Since
   * str->data might contain binary stuff, let's use svn_stream_write()
   * instead. */
  SVN_ERR(svn_stream_printf(target, pool, "%" APR_SIZE_T_FMT ":",
                            str->len));
  len = str->len;
  SVN_ERR(svn_stream_write(target, str->data, &len));
  SVN_ERR(svn_stream_printf(target, pool, "%s", " "));
  return SVN_NO_ERROR;
}

svn_error_t *
svn_wc_write_cstring(svn_stream_t *target,
                     apr_pool_t *pool,
                     const char *s)
{
  return svn_stream_printf(target, pool, "%" APR_SIZE_T_FMT ":%s ",
                           strlen(s), s);
}

svn_error_t *
svn_wc_write_word(svn_stream_t *target,
                  apr_pool_t *pool,
                  const char *word)
{
  return svn_stream_printf(target, pool, "%s ", word);
}

svn_error_t *
svn_wc_write_proplist(svn_stream_t *target,
                      apr_hash_t *props,
                      apr_pool_t *pool)
{
  apr_pool_t *iterpool;
  apr_hash_index_t *hi;
  const void *key;
  void *val;
  const char *propname;
  svn_string_t *propval;

  if (props)
    {
      iterpool = svn_pool_create(pool);
      for (hi = apr_hash_first(pool, props); hi; hi = apr_hash_next(hi))
        {
          svn_pool_clear(iterpool);
          apr_hash_this(hi, &key, NULL, &val);
          propname = key;
          propval = val;          
          SVN_ERR(svn_wc_write_tuple(target, iterpool, "cs", propname,
                                     propval));
        }
      svn_pool_destroy(iterpool);
    }

  return SVN_NO_ERROR;
}

svn_error_t *
svn_wc_start_list(svn_stream_t *target)
{
  apr_size_t len = 2;
  return svn_stream_write(target, "( ", &len);
}

svn_error_t *
svn_wc_end_list(svn_stream_t *target)
{
  apr_size_t len = 2;
  return svn_stream_write(target, ") ", &len);
}

/* --- WRITING TUPLES --- */

static svn_error_t *
vwrite_tuple(svn_stream_t *target,
             apr_pool_t *pool,
             const char *fmt,
             va_list ap)
{
  svn_boolean_t opt = FALSE;
  svn_revnum_t rev;
  const char *cstr;
  const svn_string_t *str;

  if (*fmt == '!')
    fmt++;
  else
    SVN_ERR(svn_wc_start_list(target));
  for (; *fmt; fmt++)
    {
      if (*fmt == 'n' && !opt)
        SVN_ERR(svn_wc_write_number(target, pool,
                                    va_arg(ap, apr_uint64_t)));
      else if (*fmt == 'r')
        {
          rev = va_arg(ap, svn_revnum_t);
          SVN_ERR_ASSERT(opt || SVN_IS_VALID_REVNUM(rev));
          if (SVN_IS_VALID_REVNUM(rev))
            SVN_ERR(svn_wc_write_number(target, pool, rev));
        }
      else if (*fmt == 's')
        {
          str = va_arg(ap, const svn_string_t *);
          SVN_ERR_ASSERT(opt || str);
          if (str)
            SVN_ERR(svn_wc_write_string(target, pool, str));
        }
      else if (*fmt == 'c')
        {
          cstr = va_arg(ap, const char *);
          SVN_ERR_ASSERT(opt || cstr);
          if (cstr)
            SVN_ERR(svn_wc_write_cstring(target, pool, cstr));
        }
      else if (*fmt == 'w')
        {
          cstr = va_arg(ap, const char *);
          SVN_ERR_ASSERT(opt || cstr);
          if (cstr)
            SVN_ERR(svn_wc_write_word(target, pool, cstr));
        }
      else if (*fmt == 'b' && !opt)
        {
          cstr = va_arg(ap, svn_boolean_t) ? "true" : "false";
          SVN_ERR(svn_wc_write_word(target, pool, cstr));
        }
      else if (*fmt == '?')
        opt = TRUE;
      else if (*fmt == '(' && !opt)
        SVN_ERR(svn_wc_start_list(target));
      else if (*fmt == ')')
        {
          SVN_ERR(svn_wc_end_list(target));
          opt = FALSE;
        }
      else if (*fmt == '!' && !*(fmt + 1))
        return SVN_NO_ERROR;
      else
        abort();
    }
  SVN_ERR(svn_wc_end_list(target));
  return SVN_NO_ERROR;
}

svn_error_t *
svn_wc_write_tuple(svn_stream_t *target,
                   apr_pool_t *pool,
                   const char *fmt, ...)
{
  va_list ap;
  svn_error_t *err;

  va_start(ap, fmt);
  err = vwrite_tuple(target, pool, fmt, ap);
  va_end(ap);
  return err;
}

svn_error_t *
svn_wc_write_cmd(svn_stream_t *target,
                 apr_pool_t *pool,
                 const char *cmdname,
                 const char *fmt, ...)
{
  va_list ap;
  svn_error_t *err;

  SVN_ERR(svn_wc_start_list(target));
  SVN_ERR(svn_wc_write_word(target, pool, cmdname));
  va_start(ap, fmt);
  err = vwrite_tuple(target, pool, fmt, ap);
  va_end(ap);
  if (err)
    return err;
  SVN_ERR(svn_wc_end_list(target));

  return SVN_NO_ERROR;
}

static svn_error_t *
readbuf_getchar_skip_whitespace(svn_stream_t *from,
                                char *result)
{
  apr_size_t lenone = 1;
  do
    SVN_ERR(svn_stream_read(from, result, &lenone));
  while (svn_iswhitespace(*result));
  return SVN_NO_ERROR;
}

static svn_error_t *
read_string(svn_stream_t *from,
            apr_pool_t *pool,
            svn_ra_svn_item_t *item,
            apr_uint64_t len)
{
  char readbuf[4096];
  apr_size_t readbuf_len;
  svn_stringbuf_t *stringbuf = svn_stringbuf_create("", pool);

  /* We can't store strings longer than the maximum size of apr_size_t,
   * so check for wrapping */
  if (((apr_size_t) len) < len) 
    return svn_error_create(SVN_ERR_RA_SVN_MALFORMED_DATA, NULL,
                            _("String length larger than maximum"));

  while (len)
    {
      readbuf_len = len > sizeof(readbuf) ? sizeof(readbuf) : len;

      SVN_ERR(svn_stream_read(from, readbuf, &readbuf_len));
      /* Read into a stringbuf_t to so we don't allow the sender to allocate
       * an arbitrary amount of memory without actually sending us that much
       * data */
      svn_stringbuf_appendbytes(stringbuf, readbuf, readbuf_len);
      len -= readbuf_len;
    }
  
  item->kind = SVN_RA_SVN_STRING;
  item->u.string = apr_palloc(pool, sizeof(*item->u.string));
  item->u.string->data = stringbuf->data;
  item->u.string->len = stringbuf->len;

  return SVN_NO_ERROR; 
}


static svn_error_t *
read_item(svn_stream_t *from,
          apr_pool_t *pool,
          svn_ra_svn_item_t *item,
          char first_char,
          int level)
{
  char c = first_char;
  apr_uint64_t val, prev_val=0;
  svn_stringbuf_t *str;
  svn_ra_svn_item_t *listitem;
  apr_size_t lenone = 1;

  if (++level >= 64)
    return svn_error_create(SVN_ERR_RA_SVN_MALFORMED_DATA, NULL,
                            _("Too many nested items"));
  
  
  /* Determine the item type and read it in.  Make sure that c is the
   * first character at the end of the item so we can test to make
   * sure it's whitespace. */
  if (apr_isdigit(c))
    {
      /* It's a number or a string.  Read the number part, either way. */
      val = c - '0';
      while (1)
        {
          prev_val = val;
          SVN_ERR(svn_stream_read(from, &c, &lenone));
          if (!apr_isdigit(c))
            break;
          val = val * 10 + (c - '0');
          if ((val / 10) != prev_val) /* val wrapped past maximum value */
            return svn_error_create(SVN_ERR_RA_SVN_MALFORMED_DATA, NULL,
                                    _("Number is larger than maximum"));
        }
      if (c == ':')
        {
          /* It's a string. */
          SVN_ERR(read_string(from, pool, item, val));
          SVN_ERR(svn_stream_read(from, &c, &lenone));
        }
      else
        {
          /* It's a number. */
          item->kind = SVN_RA_SVN_NUMBER;
          item->u.number = val;
        }
    }
  else if (apr_isalpha(c))
    {
      /* It's a word. */
      str = svn_stringbuf_ncreate(&c, 1, pool);
      while (1)
        {
          SVN_ERR(svn_stream_read(from, &c, &lenone));
          if (!apr_isalnum(c) && c != '-')
            break;
          svn_stringbuf_appendbytes(str, &c, 1);
        }
      item->kind = SVN_RA_SVN_WORD;
      item->u.word = str->data;
    }
  else if (c == '(')
    {
      /* Read in the list items. */
      item->kind = SVN_RA_SVN_LIST;
      item->u.list = apr_array_make(pool, 0, sizeof(svn_ra_svn_item_t));
      while (1)
        {
          SVN_ERR(readbuf_getchar_skip_whitespace(from, &c));
          if (c == ')')
            break;
          listitem = apr_array_push(item->u.list);
          SVN_ERR(read_item(from, pool, listitem, c, level));
        }
      SVN_ERR(svn_stream_read(from, &c, &lenone));
    }

  if (!svn_iswhitespace(c))
    return svn_error_create(SVN_ERR_RA_SVN_MALFORMED_DATA, NULL,
                            _("Malformed patch data"));
  return SVN_NO_ERROR;
}

svn_error_t *
svn_wc_read_item(svn_stream_t *from,
                 apr_pool_t *pool,
                 svn_ra_svn_item_t **item)
{
  char c;

  /* Allocate space, read the first character, and then do the rest of
   * the work.  This makes sense because of the way lists are read. */
  *item = apr_palloc(pool, sizeof(**item));
  SVN_ERR(readbuf_getchar_skip_whitespace(from, &c));
  return read_item(from, pool, *item, c, 0);
}

/* Parse a tuple of svn_ra_svn_item_t *'s.  Advance *FMT to the end of the
 * tuple specification and advance AP by the corresponding arguments. */
static svn_error_t *
vparse_tuple(apr_array_header_t *items,
             apr_pool_t *pool,
             const char **fmt,
             va_list *ap)
{
  int count, nesting_level;
  svn_ra_svn_item_t *elt;

  for (count = 0; **fmt && count < items->nelts; (*fmt)++, count++)
    {
      /* '?' just means the tuple may stop; skip past it. */
      if (**fmt == '?')
        (*fmt)++;
      elt = &APR_ARRAY_IDX(items, count, svn_ra_svn_item_t);
      if (**fmt == 'n' && elt->kind == SVN_RA_SVN_NUMBER)
        *va_arg(*ap, apr_uint64_t *) = elt->u.number;
      else if (**fmt == 'r' && elt->kind == SVN_RA_SVN_NUMBER)
        *va_arg(*ap, svn_revnum_t *) = elt->u.number;
      else if (**fmt == 's' && elt->kind == SVN_RA_SVN_STRING)
        *va_arg(*ap, svn_string_t **) = elt->u.string;
      else if (**fmt == 'c' && elt->kind == SVN_RA_SVN_STRING)
        *va_arg(*ap, const char **) = elt->u.string->data;
      else if (**fmt == 'w' && elt->kind == SVN_RA_SVN_WORD)
        *va_arg(*ap, const char **) = elt->u.word;
      else if (**fmt == 'b' && elt->kind == SVN_RA_SVN_WORD)
        {
          if (strcmp(elt->u.word, "true") == 0)
            *va_arg(*ap, svn_boolean_t *) = TRUE;
          else if (strcmp(elt->u.word, "false") == 0)
            *va_arg(*ap, svn_boolean_t *) = FALSE;
          else
            break;
        }
      else if (**fmt == 'B' && elt->kind == SVN_RA_SVN_WORD)
        {
          if (strcmp(elt->u.word, "true") == 0)
            *va_arg(*ap, apr_uint64_t *) = TRUE;
          else if (strcmp(elt->u.word, "false") == 0)
            *va_arg(*ap, apr_uint64_t *) = FALSE;
          else
            break;
        }
      else if (**fmt == 'l' && elt->kind == SVN_RA_SVN_LIST)
        *va_arg(*ap, apr_array_header_t **) = elt->u.list;
      else if (**fmt == '(' && elt->kind == SVN_RA_SVN_LIST)
        {
          (*fmt)++;
          SVN_ERR(vparse_tuple(elt->u.list, pool, fmt, ap));
        }
      else if (**fmt == ')')
        return SVN_NO_ERROR;
      else
        break;
    }
  if (**fmt == '?')
    {
      nesting_level = 0;
      for (; **fmt; (*fmt)++)
        {
          switch (**fmt)
            {
            case '?':
              break;
            case 'r':
              *va_arg(*ap, svn_revnum_t *) = SVN_INVALID_REVNUM;
              break;
            case 's':
              *va_arg(*ap, svn_string_t **) = NULL;
              break;
            case 'c':
            case 'w':
              *va_arg(*ap, const char **) = NULL;
              break;
            case 'l':
              *va_arg(*ap, apr_array_header_t **) = NULL;
              break;
            case 'B':
            case 'n':
              *va_arg(*ap, apr_uint64_t *) = SVN_RA_SVN_UNSPECIFIED_NUMBER;
              break;
            case '(':
              nesting_level++;
              break;
            case ')':
              if (--nesting_level < 0)
                return SVN_NO_ERROR;
              break;
            default:
              abort();
            }
        }
    }
  if (**fmt && **fmt != ')')
    return svn_error_create(SVN_ERR_RA_SVN_MALFORMED_DATA, NULL,
                            _("Malformed patch data"));
  return SVN_NO_ERROR;
}

svn_error_t *
svn_wc_parse_tuple(apr_array_header_t *list,
                   apr_pool_t *pool,
                   const char *fmt, ...)
{
  svn_error_t *err;
  va_list ap;

  va_start(ap, fmt);
  err = vparse_tuple(list, pool, &fmt, &ap);
  va_end(ap);
  return err;
}

svn_error_t *
svn_wc_read_tuple(svn_stream_t *from,
                  apr_pool_t *pool,
                  const char *fmt, ...)
{
  va_list ap;
  svn_ra_svn_item_t *item;
  svn_error_t *err;

  SVN_ERR(svn_wc_read_item(from, pool, &item));
  if (item->kind != SVN_RA_SVN_LIST)
    return svn_error_create(SVN_ERR_RA_SVN_MALFORMED_DATA, NULL,
                            _("Malformed patch data"));
  va_start(ap, fmt);
  err = vparse_tuple(item->u.list, pool, &fmt, &ap);
  va_end(ap);
  return err;
=======
svn_wc_conflict_description_t *
svn_wc_conflict_description_create_tree(const char *path,
                                        svn_wc_adm_access_t *adm_access,
                                        svn_node_kind_t node_kind,
                                        svn_wc_operation_t operation,
                                        apr_pool_t *pool)
{
  svn_wc_conflict_description_t *conflict;

  conflict = apr_palloc(pool, sizeof(*conflict));
  conflict->path = path;
  conflict->node_kind = node_kind;
  conflict->kind = svn_wc_conflict_kind_tree;
  conflict->access = adm_access;
  conflict->operation = operation;
  return conflict;
>>>>>>> 30dbd6d7
}<|MERGE_RESOLUTION|>--- conflicted
+++ resolved
@@ -331,7 +331,24 @@
   return conflict;
 }
 
-<<<<<<< HEAD
+svn_wc_conflict_description_t *
+svn_wc_conflict_description_create_tree(const char *path,
+                                        svn_wc_adm_access_t *adm_access,
+                                        svn_node_kind_t node_kind,
+                                        svn_wc_operation_t operation,
+                                        apr_pool_t *pool)
+{
+  svn_wc_conflict_description_t *conflict;
+
+  conflict = apr_palloc(pool, sizeof(*conflict));
+  conflict->path = path;
+  conflict->node_kind = node_kind;
+  conflict->kind = svn_wc_conflict_kind_tree;
+  conflict->access = adm_access;
+  conflict->operation = operation;
+  return conflict;
+}
+
 /* --- SVNPATCH ROUTINES --- */
 
 #define svn_iswhitespace(c) ((c) == ' ' || (c) == '\n')
@@ -812,22 +829,4 @@
   err = vparse_tuple(item->u.list, pool, &fmt, &ap);
   va_end(ap);
   return err;
-=======
-svn_wc_conflict_description_t *
-svn_wc_conflict_description_create_tree(const char *path,
-                                        svn_wc_adm_access_t *adm_access,
-                                        svn_node_kind_t node_kind,
-                                        svn_wc_operation_t operation,
-                                        apr_pool_t *pool)
-{
-  svn_wc_conflict_description_t *conflict;
-
-  conflict = apr_palloc(pool, sizeof(*conflict));
-  conflict->path = path;
-  conflict->node_kind = node_kind;
-  conflict->kind = svn_wc_conflict_kind_tree;
-  conflict->access = adm_access;
-  conflict->operation = operation;
-  return conflict;
->>>>>>> 30dbd6d7
 }