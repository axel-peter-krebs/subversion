<<<<<<< HEAD
/*
 * merge.c:  merging changes into a working file
 *
 * ====================================================================
 * Copyright (c) 2000-2003 CollabNet.  All rights reserved.
 *
 * This software is licensed as described in the file COPYING, which
 * you should have received as part of this distribution.  The terms
 * are also available at http://subversion.tigris.org/license-1.html.
 * If newer versions of this license are posted there, you may use a
 * newer version instead, at your option.
 *
 * This software consists of voluntary contributions made by many
 * individuals.  For exact contribution history, see the revision
 * history and logs, available at http://subversion.tigris.org/.
 * ====================================================================
 */



#include "svn_wc.h"
#include "wc.h"
#include "entries.h"
#include "translate.h"
#include "questions.h"




svn_error_t *
svn_wc_merge (const char *left,
              const char *right,
              const char *merge_target,
              svn_wc_adm_access_t *adm_access,
              const char *left_label,
              const char *right_label,
              const char *target_label,
              svn_boolean_t dry_run,
              enum svn_wc_merge_outcome_t *merge_outcome,
              apr_pool_t *pool)
{
  const char *tmp_target, *result_target, *tmp_left, *tmp_right;
  const char *mt_pt, *mt_bn;
  apr_file_t *tmp_f, *result_f;
  svn_boolean_t is_binary;
  svn_subst_keywords_t *keywords;
  const char *eol;
  apr_status_t apr_err;
  int exit_code;
  const svn_wc_entry_t *entry;

  svn_path_split (merge_target, &mt_pt, &mt_bn, pool);

  /* Sanity check:  the merge target must be under revision control. */
  SVN_ERR (svn_wc_entry (&entry, merge_target, adm_access, FALSE, pool));
  if (! entry)
    return svn_error_createf
      (SVN_ERR_ENTRY_NOT_FOUND, NULL,
       "svn_wc_merge: `%s' not under revision control", merge_target);

  /* Decide if the merge target is a text or binary file. */
  SVN_ERR (svn_wc_has_binary_prop (&is_binary, merge_target, pool));
  
  if (! is_binary)              /* this is a text file */
    {
      /* Make sure a temporary copy of 'target' is available with keywords
         contracted and line endings in repository-normal (LF) form.
         This is the file that diff3 will read as the 'mine' file.  */
      SVN_ERR (svn_wc_translated_file (&tmp_target, merge_target, adm_access,
                                       TRUE, pool));
      if (tmp_target == merge_target)  /* contraction didn't happen */
        {
          /* The target is already in repository form, so we just need to
             make a verbatim copy of it. */
          SVN_ERR (svn_io_open_unique_file (&tmp_f, &tmp_target,
                                            merge_target,
                                            SVN_WC__TMP_EXT,
                                            FALSE, pool));
          apr_err = apr_file_close (tmp_f);
          if (apr_err)
            return svn_error_createf
              (apr_err, NULL,
               "svn_wc_merge: unable to close tmp file `%s'",
               tmp_target);
      
          SVN_ERR (svn_io_copy_file (merge_target,
                                     tmp_target, TRUE, pool));
        }

      /* Open a second temporary file for writing; this is where diff3
         will write the merged results. */
      SVN_ERR (svn_io_open_unique_file (&result_f, &result_target,
                                        merge_target, SVN_WC__TMP_EXT,
                                        FALSE, pool));

      /* LEFT and RIGHT might be in totally different directories than
         MERGE_TARGET, and our diff3 command wants them all to be in
         the same directory.  So make temporary copies of LEFT and
         RIGHT right next to the target. */
      SVN_ERR (svn_io_open_unique_file (&tmp_f, &tmp_left,
                                        tmp_target,
                                        SVN_WC__TMP_EXT,
                                        FALSE, pool));
      apr_err = apr_file_close (tmp_f);
      if (apr_err)
        return svn_error_createf
          (apr_err, NULL,
           "svn_wc_merge: unable to close tmp file `%s'",
           tmp_left);

      SVN_ERR (svn_io_open_unique_file (&tmp_f, &tmp_right,
                                        tmp_target,
                                        SVN_WC__TMP_EXT,
                                        FALSE, pool));
      apr_err = apr_file_close (tmp_f);
      if (apr_err)
        return svn_error_createf
          (apr_err, NULL,
           "svn_wc_merge: unable to close tmp file `%s'", tmp_right);
    
      SVN_ERR (svn_io_copy_file (left, tmp_left, TRUE, pool));
      SVN_ERR (svn_io_copy_file (right, tmp_right, TRUE, pool));

      /* Do the Deed, using all four scratch files. */
      SVN_ERR (svn_io_run_diff3 (".",
                                 tmp_target, tmp_left, tmp_right,
                                 target_label, left_label, right_label,
                                 result_f,
                                 &exit_code,
                                 pool));
  
      /* Close the output file */
      apr_err = apr_file_close (result_f);
      if (apr_err)
        return svn_error_createf
          (apr_err, NULL,
           "svn_wc_merge: unable to close tmp file `%s'", result_target);

      if (exit_code == 1 && ! dry_run)  /* got a conflict */
        {
          /* Preserve the three pre-merge files, and modify the
             entry (mark as conflicted, track the preserved files). */ 
          apr_file_t *lcopy_f, *rcopy_f, *tcopy_f;
          const char *left_copy, *right_copy, *target_copy;
          const char *parentt, *left_base, *right_base, *target_base;
          svn_wc_adm_access_t *parent_access;
          svn_wc_entry_t tmp_entry;
      
          /* I miss Lisp. */

          SVN_ERR (svn_io_open_unique_file (&lcopy_f,
                                            &left_copy,
                                            merge_target,
                                            left_label,
                                            FALSE,
                                            pool));

          apr_err = apr_file_close (lcopy_f);
          if (apr_err)
            return svn_error_createf
              (apr_err, NULL,
               "svn_wc_merge: unable to close tmp file `%s'", left_copy);

          /* Have I mentioned how much I miss Lisp? */

          SVN_ERR (svn_io_open_unique_file (&rcopy_f,
                                            &right_copy,
                                            merge_target,
                                            right_label,
                                            FALSE,
                                            pool));

          apr_err = apr_file_close (rcopy_f);
          if (apr_err)
            return svn_error_createf
              (apr_err, NULL,
               "svn_wc_merge: unable to close tmp file `%s'", right_copy);

          /* Why, how much more pleasant to be forced to unroll my loops.
             If I'd been writing in Lisp, I might have mapped an inline
             lambda form over a list, or something equally disgusting.
             Thank goodness C was here to protect me! */

          SVN_ERR (svn_io_open_unique_file (&tcopy_f,
                                            &target_copy,
                                            merge_target,
                                            target_label,
                                            FALSE,
                                            pool));

          apr_err = apr_file_close (tcopy_f);
          if (apr_err)
            return svn_error_createf
              (apr_err, NULL,
               "svn_wc_merge: unable to close tmp file `%s'", target_copy);

          /* We preserve all the files with keywords expanded and line
             endings in local (working) form. */

          /* NOTE: Callers must ensure that the svn:eol-style and
             svn:keywords property values are correct in the currently
             installed props.  With 'svn merge', it's no big deal.  But
             when 'svn up' calls this routine, it needs to make sure that
             this routine is using the newest property values that may
             have been received *during* the update.  Since this routine
             will be run from within a log-command, svn_wc_install_file
             needs to make sure that a previous log-command to 'install
             latest props' has already executed first.  Ben and I just
             checked, and that is indeed the order in which the log items
             are written, so everything should be fine.  Really.  */

          /* Create LEFT and RIGHT backup files, in expanded form.
             We use merge_target's current properties to do the translation. */
          SVN_ERR (svn_wc__get_keywords (&keywords, merge_target, adm_access,
                                         NULL, pool));
          SVN_ERR (svn_wc__get_eol_style (NULL, &eol, merge_target, pool));
          SVN_ERR (svn_subst_copy_and_translate (left, 
                                                 left_copy,
                                                 eol, eol ? TRUE : FALSE, 
                                                 keywords, TRUE, pool));
          SVN_ERR (svn_subst_copy_and_translate (right,
                                                 right_copy,
                                                 eol, eol ? TRUE : FALSE, 
                                                 keywords, TRUE, pool));

          /* Back up MERGE_TARGET verbatim (it's already in expanded form.) */
          SVN_ERR (svn_io_copy_file (merge_target,
                                     target_copy, TRUE, pool));

          /* Derive the basenames of the 3 backup files. */
          svn_path_split (left_copy, NULL, &left_base, pool);
          svn_path_split (right_copy, NULL, &right_base, pool);
          svn_path_split (target_copy, &parentt, &target_base, pool);
          tmp_entry.conflict_old = left_base;
          tmp_entry.conflict_new = right_base;
          tmp_entry.conflict_wrk = target_base;

          /* Mark merge_target's entry as "Conflicted", and start tracking
             the backup files in the entry as well. */
          SVN_ERR (svn_wc_adm_retrieve (&parent_access, adm_access, parentt,
                                        pool));
          SVN_ERR (svn_wc__entry_modify 
                   (parent_access, mt_bn, &tmp_entry,
                    SVN_WC__ENTRY_MODIFY_CONFLICT_OLD
                    | SVN_WC__ENTRY_MODIFY_CONFLICT_NEW
                    | SVN_WC__ENTRY_MODIFY_CONFLICT_WRK,
                    TRUE, pool));

          *merge_outcome = svn_wc_merge_conflict;

        }
      else if (exit_code == 1 && dry_run)
        {
          *merge_outcome = svn_wc_merge_conflict;
        } /* end of conflict handling */
      else
        {
          svn_boolean_t same;
          SVN_ERR (svn_wc__files_contents_same_p (&same, result_target,
                                                  merge_target, pool));

          *merge_outcome = same ? svn_wc_merge_unchanged : svn_wc_merge_merged;
        }

      if (*merge_outcome != svn_wc_merge_unchanged && ! dry_run)
        {
          /* replace MERGE_TARGET with the new merged file, expanding. */
          SVN_ERR (svn_wc__get_keywords (&keywords, merge_target, adm_access,
                                         NULL, pool));
          SVN_ERR (svn_wc__get_eol_style (NULL, &eol, merge_target, pool));
          SVN_ERR (svn_subst_copy_and_translate (result_target, merge_target,
                                                 eol, eol ? TRUE : FALSE, 
                                                 keywords, TRUE, pool));
        }

      /* Don't forget to clean up tmp_target, result_target, tmp_left,
         tmp_right.  There are a lot of scratch files lying around. */
      SVN_ERR_W (svn_io_remove_file (tmp_target, pool),
                 "svn_wc_merge: unable to delete tmp file");
      SVN_ERR_W (svn_io_remove_file (result_target, pool),
                 "svn_wc_merge: unable to delete tmp file");
      SVN_ERR_W (svn_io_remove_file (tmp_left, pool),
                 "svn_wc_merge: unable to delete tmp file");
      SVN_ERR_W (svn_io_remove_file (tmp_right, pool),
                 "svn_wc_merge: unable to delete tmp file");

    } /* end of merging for text files */

  else if (! dry_run) /* merging procedure for binary files */
    {
      /* ### when making the binary-file backups, should we be honoring
         keywords and eol stuff?   */

      apr_file_t *lcopy_f, *rcopy_f;
      const char *left_copy, *right_copy;
      const char *parentt, *left_base, *right_base;
      svn_wc_adm_access_t *parent_access;
      svn_wc_entry_t tmp_entry;
      
      /* reserve names for backups of left and right fulltexts */
      SVN_ERR (svn_io_open_unique_file (&lcopy_f,
                                        &left_copy,
                                        merge_target,
                                        left_label,
                                        FALSE,
                                        pool));
      apr_err = apr_file_close (lcopy_f);
      if (apr_err)
        return svn_error_createf
          (apr_err, NULL,
           "svn_wc_merge: unable to close tmp file `%s'", left_copy);

      SVN_ERR (svn_io_open_unique_file (&rcopy_f,
                                        &right_copy,
                                        merge_target,
                                        right_label,
                                        FALSE,
                                        pool));
      apr_err = apr_file_close (rcopy_f);
      if (apr_err)
        return svn_error_createf
          (apr_err, NULL,
           "svn_wc_merge: unable to close tmp file `%s'", right_copy);

      /* create the backup files */
      SVN_ERR (svn_io_copy_file (left,
                                 left_copy, TRUE, pool));
      SVN_ERR (svn_io_copy_file (right,
                                 right_copy, TRUE, pool));
      
      /* Derive the basenames of the backup files. */
      svn_path_split (left_copy, &parentt, &left_base, pool);
      svn_path_split (right_copy, &parentt, &right_base, pool);
      tmp_entry.conflict_old = left_base;
      tmp_entry.conflict_new = right_base;
      tmp_entry.conflict_wrk = NULL;

      /* Mark merge_target's entry as "Conflicted", and start tracking
         the backup files in the entry as well. */
      SVN_ERR (svn_wc_adm_retrieve (&parent_access, adm_access, parentt, pool));
      SVN_ERR (svn_wc__entry_modify 
               (parent_access, mt_bn, &tmp_entry,
                SVN_WC__ENTRY_MODIFY_CONFLICT_OLD
                | SVN_WC__ENTRY_MODIFY_CONFLICT_NEW
                | SVN_WC__ENTRY_MODIFY_CONFLICT_WRK,
                TRUE, pool));

      *merge_outcome = svn_wc_merge_conflict; /* a conflict happened */

    } /* end of binary conflict handling */
  else
    *merge_outcome = svn_wc_merge_conflict; /* dry_run for binary files. */

  /* Merging is complete.  Regardless of text or binariness, we might
     need to tweak the executable bit on the new working file.  */
  if (! dry_run)
    SVN_ERR (svn_wc__maybe_set_executable (NULL, merge_target, pool));

  return SVN_NO_ERROR;
}
=======
/*
 * merge.c:  merging changes into a working file
 *
 * ====================================================================
 * Copyright (c) 2000-2003 CollabNet.  All rights reserved.
 *
 * This software is licensed as described in the file COPYING, which
 * you should have received as part of this distribution.  The terms
 * are also available at http://subversion.tigris.org/license-1.html.
 * If newer versions of this license are posted there, you may use a
 * newer version instead, at your option.
 *
 * This software consists of voluntary contributions made by many
 * individuals.  For exact contribution history, see the revision
 * history and logs, available at http://subversion.tigris.org/.
 * ====================================================================
 */



#include "svn_wc.h"
#include "wc.h"
#include "entries.h"
#include "translate.h"
#include "questions.h"




svn_error_t *
svn_wc_merge (const char *left,
              const char *right,
              const char *merge_target,
              svn_wc_adm_access_t *adm_access,
              const char *left_label,
              const char *right_label,
              const char *target_label,
              svn_boolean_t dry_run,
              enum svn_wc_merge_outcome_t *merge_outcome,
              apr_pool_t *pool)
{
  const char *tmp_target, *result_target, *tmp_left, *tmp_right;
  const char *mt_pt, *mt_bn;
  apr_file_t *tmp_f, *result_f;
  svn_boolean_t is_binary;
  svn_subst_keywords_t *keywords;
  const char *eol;
  apr_status_t apr_err;
  int exit_code;
  const svn_wc_entry_t *entry;

  svn_path_split (merge_target, &mt_pt, &mt_bn, pool);

  /* Sanity check:  the merge target must be under revision control. */
  SVN_ERR (svn_wc_entry (&entry, merge_target, adm_access, FALSE, pool));
  if (! entry)
    return svn_error_createf
      (SVN_ERR_ENTRY_NOT_FOUND, NULL,
       "svn_wc_merge: `%s' not under revision control", merge_target);

  /* Decide if the merge target is a text or binary file. */
  SVN_ERR (svn_wc_has_binary_prop (&is_binary, merge_target, pool));
  
  if (! is_binary)              /* this is a text file */
    {
      /* Make sure a temporary copy of 'target' is available with keywords
         contracted and line endings in repository-normal (LF) form.
         This is the file that diff3 will read as the 'mine' file.  */
      SVN_ERR (svn_wc_translated_file (&tmp_target, merge_target, adm_access,
                                       TRUE, pool));
      if (tmp_target == merge_target)  /* contraction didn't happen */
        {
          /* The target is already in repository form, so we just need to
             make a verbatim copy of it. */
          SVN_ERR (svn_io_open_unique_file (&tmp_f, &tmp_target,
                                            merge_target,
                                            SVN_WC__TMP_EXT,
                                            FALSE, pool));
          apr_err = apr_file_close (tmp_f);
          if (apr_err)
            return svn_error_createf
              (apr_err, NULL,
               "svn_wc_merge: unable to close tmp file `%s'",
               tmp_target);
      
          SVN_ERR (svn_io_copy_file (merge_target,
                                     tmp_target, TRUE, pool));
        }

      /* Open a second temporary file for writing; this is where diff3
         will write the merged results. */
      SVN_ERR (svn_io_open_unique_file (&result_f, &result_target,
                                        merge_target, SVN_WC__TMP_EXT,
                                        FALSE, pool));

      /* LEFT and RIGHT might be in totally different directories than
         MERGE_TARGET, and our diff3 command wants them all to be in
         the same directory.  So make temporary copies of LEFT and
         RIGHT right next to the target. */
      SVN_ERR (svn_io_open_unique_file (&tmp_f, &tmp_left,
                                        tmp_target,
                                        SVN_WC__TMP_EXT,
                                        FALSE, pool));
      apr_err = apr_file_close (tmp_f);
      if (apr_err)
        return svn_error_createf
          (apr_err, NULL,
           "svn_wc_merge: unable to close tmp file `%s'",
           tmp_left);

      SVN_ERR (svn_io_open_unique_file (&tmp_f, &tmp_right,
                                        tmp_target,
                                        SVN_WC__TMP_EXT,
                                        FALSE, pool));
      apr_err = apr_file_close (tmp_f);
      if (apr_err)
        return svn_error_createf
          (apr_err, NULL,
           "svn_wc_merge: unable to close tmp file `%s'", tmp_right);
    
      SVN_ERR (svn_io_copy_file (left, tmp_left, TRUE, pool));
      SVN_ERR (svn_io_copy_file (right, tmp_right, TRUE, pool));

      /* Do the Deed, using all four scratch files. */
      SVN_ERR (svn_io_run_diff3 (".",
                                 tmp_target, tmp_left, tmp_right,
                                 target_label, left_label, right_label,
                                 result_f,
                                 &exit_code,
                                 pool));
  
      /* Close the output file */
      apr_err = apr_file_close (result_f);
      if (apr_err)
        return svn_error_createf
          (apr_err, NULL,
           "svn_wc_merge: unable to close tmp file `%s'", result_target);

      if (exit_code == 1 && ! dry_run)  /* got a conflict */
        {
          /* Preserve the three pre-merge files, and modify the
             entry (mark as conflicted, track the preserved files). */ 
          apr_file_t *lcopy_f, *rcopy_f, *tcopy_f;
          const char *left_copy, *right_copy, *target_copy;
          const char *parentt, *left_base, *right_base, *target_base;
          svn_wc_adm_access_t *parent_access;
          svn_wc_entry_t tmp_entry;
      
          /* I miss Lisp. */

          SVN_ERR (svn_io_open_unique_file (&lcopy_f,
                                            &left_copy,
                                            merge_target,
                                            left_label,
                                            FALSE,
                                            pool));

          apr_err = apr_file_close (lcopy_f);
          if (apr_err)
            return svn_error_createf
              (apr_err, NULL,
               "svn_wc_merge: unable to close tmp file `%s'", left_copy);

          /* Have I mentioned how much I miss Lisp? */

          SVN_ERR (svn_io_open_unique_file (&rcopy_f,
                                            &right_copy,
                                            merge_target,
                                            right_label,
                                            FALSE,
                                            pool));

          apr_err = apr_file_close (rcopy_f);
          if (apr_err)
            return svn_error_createf
              (apr_err, NULL,
               "svn_wc_merge: unable to close tmp file `%s'", right_copy);

          /* Why, how much more pleasant to be forced to unroll my loops.
             If I'd been writing in Lisp, I might have mapped an inline
             lambda form over a list, or something equally disgusting.
             Thank goodness C was here to protect me! */

          SVN_ERR (svn_io_open_unique_file (&tcopy_f,
                                            &target_copy,
                                            merge_target,
                                            target_label,
                                            FALSE,
                                            pool));

          apr_err = apr_file_close (tcopy_f);
          if (apr_err)
            return svn_error_createf
              (apr_err, NULL,
               "svn_wc_merge: unable to close tmp file `%s'", target_copy);

          /* We preserve all the files with keywords expanded and line
             endings in local (working) form. */

          /* NOTE: Callers must ensure that the svn:eol-style and
             svn:keywords property values are correct in the currently
             installed props.  With 'svn merge', it's no big deal.  But
             when 'svn up' calls this routine, it needs to make sure that
             this routine is using the newest property values that may
             have been received *during* the update.  Since this routine
             will be run from within a log-command, svn_wc_install_file
             needs to make sure that a previous log-command to 'install
             latest props' has already executed first.  Ben and I just
             checked, and that is indeed the order in which the log items
             are written, so everything should be fine.  Really.  */

          /* Create LEFT and RIGHT backup files, in expanded form.
             We use merge_target's current properties to do the translation. */
          SVN_ERR (svn_wc__get_keywords (&keywords, merge_target, adm_access,
                                         NULL, pool));
          SVN_ERR (svn_wc__get_eol_style (NULL, &eol, merge_target, pool));
          SVN_ERR (svn_subst_copy_and_translate (left, 
                                                 left_copy,
                                                 eol, eol ? TRUE : FALSE, 
                                                 keywords, TRUE, pool));
          SVN_ERR (svn_subst_copy_and_translate (right,
                                                 right_copy,
                                                 eol, eol ? TRUE : FALSE, 
                                                 keywords, TRUE, pool));

          /* Back up MERGE_TARGET verbatim (it's already in expanded form.) */
          SVN_ERR (svn_io_copy_file (merge_target,
                                     target_copy, TRUE, pool));

          /* Derive the basenames of the 3 backup files. */
          svn_path_split (left_copy, NULL, &left_base, pool);
          svn_path_split (right_copy, NULL, &right_base, pool);
          svn_path_split (target_copy, &parentt, &target_base, pool);
          tmp_entry.conflict_old = left_base;
          tmp_entry.conflict_new = right_base;
          tmp_entry.conflict_wrk = target_base;

          /* Mark merge_target's entry as "Conflicted", and start tracking
             the backup files in the entry as well. */
          SVN_ERR (svn_wc_adm_retrieve (&parent_access, adm_access, parentt,
                                        pool));
          SVN_ERR (svn_wc__entry_modify 
                   (parent_access, mt_bn, &tmp_entry,
                    SVN_WC__ENTRY_MODIFY_CONFLICT_OLD
                    | SVN_WC__ENTRY_MODIFY_CONFLICT_NEW
                    | SVN_WC__ENTRY_MODIFY_CONFLICT_WRK,
                    TRUE, pool));

          *merge_outcome = svn_wc_merge_conflict;

        }
      else if (exit_code == 1 && dry_run)
        {
          *merge_outcome = svn_wc_merge_conflict;
        } /* end of conflict handling */
      else
        {
          svn_boolean_t same;
          SVN_ERR (svn_wc__files_contents_same_p (&same, result_target,
                                                  merge_target, pool));

          *merge_outcome = same ? svn_wc_merge_unchanged : svn_wc_merge_merged;
        }

      if (*merge_outcome != svn_wc_merge_unchanged && ! dry_run)
        {
          /* replace MERGE_TARGET with the new merged file, expanding. */
          SVN_ERR (svn_wc__get_keywords (&keywords, merge_target, adm_access,
                                         NULL, pool));
          SVN_ERR (svn_wc__get_eol_style (NULL, &eol, merge_target, pool));
          SVN_ERR (svn_subst_copy_and_translate (result_target, merge_target,
                                                 eol, eol ? TRUE : FALSE, 
                                                 keywords, TRUE, pool));
        }

      /* Don't forget to clean up tmp_target, result_target, tmp_left,
         tmp_right.  There are a lot of scratch files lying around. */
      SVN_ERR_W (svn_io_remove_file (tmp_target, pool),
                 "svn_wc_merge: unable to delete tmp file");
      SVN_ERR_W (svn_io_remove_file (result_target, pool),
                 "svn_wc_merge: unable to delete tmp file");
      SVN_ERR_W (svn_io_remove_file (tmp_left, pool),
                 "svn_wc_merge: unable to delete tmp file");
      SVN_ERR_W (svn_io_remove_file (tmp_right, pool),
                 "svn_wc_merge: unable to delete tmp file");

    } /* end of merging for text files */

  else if (! dry_run) /* merging procedure for binary files */
    {
      /* ### when making the binary-file backups, should we be honoring
         keywords and eol stuff?   */

      apr_file_t *lcopy_f, *rcopy_f;
      const char *left_copy, *right_copy;
      const char *parentt, *left_base, *right_base;
      svn_wc_adm_access_t *parent_access;
      svn_wc_entry_t tmp_entry;
      
      /* reserve names for backups of left and right fulltexts */
      SVN_ERR (svn_io_open_unique_file (&lcopy_f,
                                        &left_copy,
                                        merge_target,
                                        left_label,
                                        FALSE,
                                        pool));
      apr_err = apr_file_close (lcopy_f);
      if (apr_err)
        return svn_error_createf
          (apr_err, NULL,
           "svn_wc_merge: unable to close tmp file `%s'", left_copy);

      SVN_ERR (svn_io_open_unique_file (&rcopy_f,
                                        &right_copy,
                                        merge_target,
                                        right_label,
                                        FALSE,
                                        pool));
      apr_err = apr_file_close (rcopy_f);
      if (apr_err)
        return svn_error_createf
          (apr_err, NULL,
           "svn_wc_merge: unable to close tmp file `%s'", right_copy);

      /* create the backup files */
      SVN_ERR (svn_io_copy_file (left,
                                 left_copy, TRUE, pool));
      SVN_ERR (svn_io_copy_file (right,
                                 right_copy, TRUE, pool));
      
      /* Derive the basenames of the backup files. */
      svn_path_split (left_copy, &parentt, &left_base, pool);
      svn_path_split (right_copy, &parentt, &right_base, pool);
      tmp_entry.conflict_old = left_base;
      tmp_entry.conflict_new = right_base;
      tmp_entry.conflict_wrk = NULL;

      /* Mark merge_target's entry as "Conflicted", and start tracking
         the backup files in the entry as well. */
      SVN_ERR (svn_wc_adm_retrieve (&parent_access, adm_access, parentt, pool));
      SVN_ERR (svn_wc__entry_modify 
               (parent_access, mt_bn, &tmp_entry,
                SVN_WC__ENTRY_MODIFY_CONFLICT_OLD
                | SVN_WC__ENTRY_MODIFY_CONFLICT_NEW
                | SVN_WC__ENTRY_MODIFY_CONFLICT_WRK,
                TRUE, pool));

      *merge_outcome = svn_wc_merge_conflict; /* a conflict happened */

    } /* end of binary conflict handling */
  else
    *merge_outcome = svn_wc_merge_conflict; /* dry_run for binary files. */

  /* Merging is complete.  Regardless of text or binariness, we might
     need to tweak the executable bit on the new working file.  */
  if (! dry_run)
    SVN_ERR (svn_wc__maybe_set_executable (NULL, merge_target, pool));

  return SVN_NO_ERROR;
}
>>>>>>> 568fa1e5
<|MERGE_RESOLUTION|>--- conflicted
+++ resolved
@@ -1,4 +1,3 @@
-<<<<<<< HEAD
 /*
  * merge.c:  merging changes into a working file
  *
@@ -360,368 +359,4 @@
     SVN_ERR (svn_wc__maybe_set_executable (NULL, merge_target, pool));
 
   return SVN_NO_ERROR;
-}
-=======
-/*
- * merge.c:  merging changes into a working file
- *
- * ====================================================================
- * Copyright (c) 2000-2003 CollabNet.  All rights reserved.
- *
- * This software is licensed as described in the file COPYING, which
- * you should have received as part of this distribution.  The terms
- * are also available at http://subversion.tigris.org/license-1.html.
- * If newer versions of this license are posted there, you may use a
- * newer version instead, at your option.
- *
- * This software consists of voluntary contributions made by many
- * individuals.  For exact contribution history, see the revision
- * history and logs, available at http://subversion.tigris.org/.
- * ====================================================================
- */
-
-
--
-#include "svn_wc.h"
-#include "wc.h"
-#include "entries.h"
-#include "translate.h"
-#include "questions.h"
-
-
--
-
-svn_error_t *
-svn_wc_merge (const char *left,
-              const char *right,
-              const char *merge_target,
-              svn_wc_adm_access_t *adm_access,
-              const char *left_label,
-              const char *right_label,
-              const char *target_label,
-              svn_boolean_t dry_run,
-              enum svn_wc_merge_outcome_t *merge_outcome,
-              apr_pool_t *pool)
-{
-  const char *tmp_target, *result_target, *tmp_left, *tmp_right;
-  const char *mt_pt, *mt_bn;
-  apr_file_t *tmp_f, *result_f;
-  svn_boolean_t is_binary;
-  svn_subst_keywords_t *keywords;
-  const char *eol;
-  apr_status_t apr_err;
-  int exit_code;
-  const svn_wc_entry_t *entry;
-
-  svn_path_split (merge_target, &mt_pt, &mt_bn, pool);
-
-  /* Sanity check:  the merge target must be under revision control. */
-  SVN_ERR (svn_wc_entry (&entry, merge_target, adm_access, FALSE, pool));
-  if (! entry)
-    return svn_error_createf
-      (SVN_ERR_ENTRY_NOT_FOUND, NULL,
-       "svn_wc_merge: `%s' not under revision control", merge_target);
-
-  /* Decide if the merge target is a text or binary file. */
-  SVN_ERR (svn_wc_has_binary_prop (&is_binary, merge_target, pool));
-  
-  if (! is_binary)              /* this is a text file */
-    {
-      /* Make sure a temporary copy of 'target' is available with keywords
-         contracted and line endings in repository-normal (LF) form.
-         This is the file that diff3 will read as the 'mine' file.  */
-      SVN_ERR (svn_wc_translated_file (&tmp_target, merge_target, adm_access,
-                                       TRUE, pool));
-      if (tmp_target == merge_target)  /* contraction didn't happen */
-        {
-          /* The target is already in repository form, so we just need to
-             make a verbatim copy of it. */
-          SVN_ERR (svn_io_open_unique_file (&tmp_f, &tmp_target,
-                                            merge_target,
-                                            SVN_WC__TMP_EXT,
-                                            FALSE, pool));
-          apr_err = apr_file_close (tmp_f);
-          if (apr_err)
-            return svn_error_createf
-              (apr_err, NULL,
-               "svn_wc_merge: unable to close tmp file `%s'",
-               tmp_target);
-      
-          SVN_ERR (svn_io_copy_file (merge_target,
-                                     tmp_target, TRUE, pool));
-        }
-
-      /* Open a second temporary file for writing; this is where diff3
-         will write the merged results. */
-      SVN_ERR (svn_io_open_unique_file (&result_f, &result_target,
-                                        merge_target, SVN_WC__TMP_EXT,
-                                        FALSE, pool));
-
-      /* LEFT and RIGHT might be in totally different directories than
-         MERGE_TARGET, and our diff3 command wants them all to be in
-         the same directory.  So make temporary copies of LEFT and
-         RIGHT right next to the target. */
-      SVN_ERR (svn_io_open_unique_file (&tmp_f, &tmp_left,
-                                        tmp_target,
-                                        SVN_WC__TMP_EXT,
-                                        FALSE, pool));
-      apr_err = apr_file_close (tmp_f);
-      if (apr_err)
-        return svn_error_createf
-          (apr_err, NULL,
-           "svn_wc_merge: unable to close tmp file `%s'",
-           tmp_left);
-
-      SVN_ERR (svn_io_open_unique_file (&tmp_f, &tmp_right,
-                                        tmp_target,
-                                        SVN_WC__TMP_EXT,
-                                        FALSE, pool));
-      apr_err = apr_file_close (tmp_f);
-      if (apr_err)
-        return svn_error_createf
-          (apr_err, NULL,
-           "svn_wc_merge: unable to close tmp file `%s'", tmp_right);
-    
-      SVN_ERR (svn_io_copy_file (left, tmp_left, TRUE, pool));
-      SVN_ERR (svn_io_copy_file (right, tmp_right, TRUE, pool));
-
-      /* Do the Deed, using all four scratch files. */
-      SVN_ERR (svn_io_run_diff3 (".",
-                                 tmp_target, tmp_left, tmp_right,
-                                 target_label, left_label, right_label,
-                                 result_f,
-                                 &exit_code,
-                                 pool));
-  
-      /* Close the output file */
-      apr_err = apr_file_close (result_f);
-      if (apr_err)
-        return svn_error_createf
-          (apr_err, NULL,
-           "svn_wc_merge: unable to close tmp file `%s'", result_target);
-
-      if (exit_code == 1 && ! dry_run)  /* got a conflict */
-        {
-          /* Preserve the three pre-merge files, and modify the
-             entry (mark as conflicted, track the preserved files). */ 
-          apr_file_t *lcopy_f, *rcopy_f, *tcopy_f;
-          const char *left_copy, *right_copy, *target_copy;
-          const char *parentt, *left_base, *right_base, *target_base;
-          svn_wc_adm_access_t *parent_access;
-          svn_wc_entry_t tmp_entry;
-      
-          /* I miss Lisp. */
-
-          SVN_ERR (svn_io_open_unique_file (&lcopy_f,
-                                            &left_copy,
-                                            merge_target,
-                                            left_label,
-                                            FALSE,
-                                            pool));
-
-          apr_err = apr_file_close (lcopy_f);
-          if (apr_err)
-            return svn_error_createf
-              (apr_err, NULL,
-               "svn_wc_merge: unable to close tmp file `%s'", left_copy);
-
-          /* Have I mentioned how much I miss Lisp? */
-
-          SVN_ERR (svn_io_open_unique_file (&rcopy_f,
-                                            &right_copy,
-                                            merge_target,
-                                            right_label,
-                                            FALSE,
-                                            pool));
-
-          apr_err = apr_file_close (rcopy_f);
-          if (apr_err)
-            return svn_error_createf
-              (apr_err, NULL,
-               "svn_wc_merge: unable to close tmp file `%s'", right_copy);
-
-          /* Why, how much more pleasant to be forced to unroll my loops.
-             If I'd been writing in Lisp, I might have mapped an inline
-             lambda form over a list, or something equally disgusting.
-             Thank goodness C was here to protect me! */
-
-          SVN_ERR (svn_io_open_unique_file (&tcopy_f,
-                                            &target_copy,
-                                            merge_target,
-                                            target_label,
-                                            FALSE,
-                                            pool));
-
-          apr_err = apr_file_close (tcopy_f);
-          if (apr_err)
-            return svn_error_createf
-              (apr_err, NULL,
-               "svn_wc_merge: unable to close tmp file `%s'", target_copy);
-
-          /* We preserve all the files with keywords expanded and line
-             endings in local (working) form. */
-
-          /* NOTE: Callers must ensure that the svn:eol-style and
-             svn:keywords property values are correct in the currently
-             installed props.  With 'svn merge', it's no big deal.  But
-             when 'svn up' calls this routine, it needs to make sure that
-             this routine is using the newest property values that may
-             have been received *during* the update.  Since this routine
-             will be run from within a log-command, svn_wc_install_file
-             needs to make sure that a previous log-command to 'install
-             latest props' has already executed first.  Ben and I just
-             checked, and that is indeed the order in which the log items
-             are written, so everything should be fine.  Really.  */
-
-          /* Create LEFT and RIGHT backup files, in expanded form.
-             We use merge_target's current properties to do the translation. */
-          SVN_ERR (svn_wc__get_keywords (&keywords, merge_target, adm_access,
-                                         NULL, pool));
-          SVN_ERR (svn_wc__get_eol_style (NULL, &eol, merge_target, pool));
-          SVN_ERR (svn_subst_copy_and_translate (left, 
-                                                 left_copy,
-                                                 eol, eol ? TRUE : FALSE, 
-                                                 keywords, TRUE, pool));
-          SVN_ERR (svn_subst_copy_and_translate (right,
-                                                 right_copy,
-                                                 eol, eol ? TRUE : FALSE, 
-                                                 keywords, TRUE, pool));
-
-          /* Back up MERGE_TARGET verbatim (it's already in expanded form.) */
-          SVN_ERR (svn_io_copy_file (merge_target,
-                                     target_copy, TRUE, pool));
-
-          /* Derive the basenames of the 3 backup files. */
-          svn_path_split (left_copy, NULL, &left_base, pool);
-          svn_path_split (right_copy, NULL, &right_base, pool);
-          svn_path_split (target_copy, &parentt, &target_base, pool);
-          tmp_entry.conflict_old = left_base;
-          tmp_entry.conflict_new = right_base;
-          tmp_entry.conflict_wrk = target_base;
-
-          /* Mark merge_target's entry as "Conflicted", and start tracking
-             the backup files in the entry as well. */
-          SVN_ERR (svn_wc_adm_retrieve (&parent_access, adm_access, parentt,
-                                        pool));
-          SVN_ERR (svn_wc__entry_modify 
-                   (parent_access, mt_bn, &tmp_entry,
-                    SVN_WC__ENTRY_MODIFY_CONFLICT_OLD
-                    | SVN_WC__ENTRY_MODIFY_CONFLICT_NEW
-                    | SVN_WC__ENTRY_MODIFY_CONFLICT_WRK,
-                    TRUE, pool));
-
-          *merge_outcome = svn_wc_merge_conflict;
-
-        }
-      else if (exit_code == 1 && dry_run)
-        {
-          *merge_outcome = svn_wc_merge_conflict;
-        } /* end of conflict handling */
-      else
-        {
-          svn_boolean_t same;
-          SVN_ERR (svn_wc__files_contents_same_p (&same, result_target,
-                                                  merge_target, pool));
-
-          *merge_outcome = same ? svn_wc_merge_unchanged : svn_wc_merge_merged;
-        }
-
-      if (*merge_outcome != svn_wc_merge_unchanged && ! dry_run)
-        {
-          /* replace MERGE_TARGET with the new merged file, expanding. */
-          SVN_ERR (svn_wc__get_keywords (&keywords, merge_target, adm_access,
-                                         NULL, pool));
-          SVN_ERR (svn_wc__get_eol_style (NULL, &eol, merge_target, pool));
-          SVN_ERR (svn_subst_copy_and_translate (result_target, merge_target,
-                                                 eol, eol ? TRUE : FALSE, 
-                                                 keywords, TRUE, pool));
-        }
-
-      /* Don't forget to clean up tmp_target, result_target, tmp_left,
-         tmp_right.  There are a lot of scratch files lying around. */
-      SVN_ERR_W (svn_io_remove_file (tmp_target, pool),
-                 "svn_wc_merge: unable to delete tmp file");
-      SVN_ERR_W (svn_io_remove_file (result_target, pool),
-                 "svn_wc_merge: unable to delete tmp file");
-      SVN_ERR_W (svn_io_remove_file (tmp_left, pool),
-                 "svn_wc_merge: unable to delete tmp file");
-      SVN_ERR_W (svn_io_remove_file (tmp_right, pool),
-                 "svn_wc_merge: unable to delete tmp file");
-
-    } /* end of merging for text files */
-
-  else if (! dry_run) /* merging procedure for binary files */
-    {
-      /* ### when making the binary-file backups, should we be honoring
-         keywords and eol stuff?   */
-
-      apr_file_t *lcopy_f, *rcopy_f;
-      const char *left_copy, *right_copy;
-      const char *parentt, *left_base, *right_base;
-      svn_wc_adm_access_t *parent_access;
-      svn_wc_entry_t tmp_entry;
-      
-      /* reserve names for backups of left and right fulltexts */
-      SVN_ERR (svn_io_open_unique_file (&lcopy_f,
-                                        &left_copy,
-                                        merge_target,
-                                        left_label,
-                                        FALSE,
-                                        pool));
-      apr_err = apr_file_close (lcopy_f);
-      if (apr_err)
-        return svn_error_createf
-          (apr_err, NULL,
-           "svn_wc_merge: unable to close tmp file `%s'", left_copy);
-
-      SVN_ERR (svn_io_open_unique_file (&rcopy_f,
-                                        &right_copy,
-                                        merge_target,
-                                        right_label,
-                                        FALSE,
-                                        pool));
-      apr_err = apr_file_close (rcopy_f);
-      if (apr_err)
-        return svn_error_createf
-          (apr_err, NULL,
-           "svn_wc_merge: unable to close tmp file `%s'", right_copy);
-
-      /* create the backup files */
-      SVN_ERR (svn_io_copy_file (left,
-                                 left_copy, TRUE, pool));
-      SVN_ERR (svn_io_copy_file (right,
-                                 right_copy, TRUE, pool));
-      
-      /* Derive the basenames of the backup files. */
-      svn_path_split (left_copy, &parentt, &left_base, pool);
-      svn_path_split (right_copy, &parentt, &right_base, pool);
-      tmp_entry.conflict_old = left_base;
-      tmp_entry.conflict_new = right_base;
-      tmp_entry.conflict_wrk = NULL;
-
-      /* Mark merge_target's entry as "Conflicted", and start tracking
-         the backup files in the entry as well. */
-      SVN_ERR (svn_wc_adm_retrieve (&parent_access, adm_access, parentt, pool));
-      SVN_ERR (svn_wc__entry_modify 
-               (parent_access, mt_bn, &tmp_entry,
-                SVN_WC__ENTRY_MODIFY_CONFLICT_OLD
-                | SVN_WC__ENTRY_MODIFY_CONFLICT_NEW
-                | SVN_WC__ENTRY_MODIFY_CONFLICT_WRK,
-                TRUE, pool));
-
-      *merge_outcome = svn_wc_merge_conflict; /* a conflict happened */
-
-    } /* end of binary conflict handling */
-  else
-    *merge_outcome = svn_wc_merge_conflict; /* dry_run for binary files. */
-
-  /* Merging is complete.  Regardless of text or binariness, we might
-     need to tweak the executable bit on the new working file.  */
-  if (! dry_run)
-    SVN_ERR (svn_wc__maybe_set_executable (NULL, merge_target, pool));
-
-  return SVN_NO_ERROR;
-}
->>>>>>> 568fa1e5
+}