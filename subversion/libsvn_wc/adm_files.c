--- conflicted
+++ resolved
@@ -314,7 +314,8 @@
       return svn_error_createf(
           SVN_ERR_WC_OBSTRUCTED_UPDATE, NULL,
           _("Format %d doesn't match existing format %d in '%s'"),
-          target_format, present_format, local_abspath);
+          target_format, present_format,
+          svn_dirent_local_style(local_abspath, scratch_pool));
     }
 
   SVN_ERR(svn_wc__db_get_settings(NULL, &wc_store_pristine, db,
@@ -347,17 +348,6 @@
   if (status != svn_wc__db_status_deleted
       && status != svn_wc__db_status_not_present)
     {
-<<<<<<< HEAD
-=======
-      /* Check that the existing format matches the requested format. */
-      if (present_format != target_format)
-        return svn_error_createf(
-            SVN_ERR_WC_OBSTRUCTED_UPDATE, NULL,
-            _("Format %d doesn't match existing format %d in '%s'"),
-            target_format, present_format,
-            svn_dirent_local_style(local_abspath, scratch_pool));
-
->>>>>>> 9c80d921
       /* ### Should we match copyfrom_revision? */
       if (db_revision != revision)
         return
