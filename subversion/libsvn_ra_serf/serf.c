--- conflicted
+++ resolved
@@ -129,8 +129,6 @@
 
   /* todo: reuse serf context across sessions */
   serf_sess->context = serf_context_create(serf_sess->pool);
-<<<<<<< HEAD
-=======
 
   status = apr_uri_parse(serf_sess->pool, repos_URL, &url);
   if (status)
@@ -139,7 +137,6 @@
                                _("Illegal repository URL '%s'"), 
                                repos_URL);
     }
->>>>>>> 4eaf3f05
 
   serf_sess->repos_url = url;
   serf_sess->repos_url_str = apr_pstrdup(serf_sess->pool, repos_URL);
