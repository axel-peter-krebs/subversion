--- conflicted
+++ resolved
@@ -2,22 +2,17 @@
  * update.c :  entry point for update RA functions for ra_serf
  *
  * ====================================================================
- *    Licensed to the Apache Software Foundation (ASF) under one
- *    or more contributor license agreements.  See the NOTICE file
- *    distributed with this work for additional information
- *    regarding copyright ownership.  The ASF licenses this file
- *    to you under the Apache License, Version 2.0 (the
- *    "License"); you may not use this file except in compliance
- *    with the License.  You may obtain a copy of the License at
+ * Copyright (c) 2006 CollabNet.  All rights reserved.
  *
- *      http://www.apache.org/licenses/LICENSE-2.0
+ * This software is licensed as described in the file COPYING, which
+ * you should have received as part of this distribution.  The terms
+ * are also available at http://subversion.tigris.org/license-1.html.
+ * If newer versions of this license are posted there, you may use a
+ * newer version instead, at your option.
  *
- *    Unless required by applicable law or agreed to in writing,
- *    software distributed under the License is distributed on an
- *    "AS IS" BASIS, WITHOUT WARRANTIES OR CONDITIONS OF ANY
- *    KIND, either express or implied.  See the License for the
- *    specific language governing permissions and limitations
- *    under the License.
+ * This software consists of voluntary contributions made by many
+ * individuals.  For exact contribution history, see the revision
+ * history and logs, available at http://subversion.tigris.org/.
  * ====================================================================
  */
 
@@ -268,10 +263,6 @@
 
   /* Are we done fetching this file? */
   svn_boolean_t done;
-
-  /* Discard the rest of the content? */
-  svn_boolean_t discard;
-
   svn_ra_serf__list_t **done_list;
   svn_ra_serf__list_t done_item;
 
@@ -370,11 +361,7 @@
       report_info_t *new_info;
 
       new_info = apr_pcalloc(info_parent_pool, sizeof(*new_info));
-<<<<<<< HEAD
-      new_info->pool = svn_pool_create(info_parent_pool);
-=======
       apr_pool_create(&new_info->pool, info_parent_pool);
->>>>>>> 3392406b
       new_info->lock_token = NULL;
 
       new_info->dir = apr_pcalloc(new_info->pool, sizeof(*new_info->dir));
@@ -416,11 +403,7 @@
       report_info_t *new_info;
 
       new_info = apr_pcalloc(info_parent_pool, sizeof(*new_info));
-<<<<<<< HEAD
-      new_info->pool = svn_pool_create(info_parent_pool);
-=======
       apr_pool_create(&new_info->pool, info_parent_pool);
->>>>>>> 3392406b
       new_info->file_baton = NULL;
       new_info->lock_token = NULL;
       new_info->fetch_file = FALSE;
@@ -512,7 +495,7 @@
 
   if (dir->base_name[0] == '\0')
     {
-      dir->dir_baton_pool = svn_pool_create(dir->pool);
+      apr_pool_create(&dir->dir_baton_pool, dir->pool);
 
       if (dir->report_context->destination &&
           dir->report_context->sess->wc_callbacks->invalidate_wc_props)
@@ -531,7 +514,7 @@
     {
       SVN_ERR(open_dir(dir->parent_dir));
 
-      dir->dir_baton_pool = svn_pool_create(dir->parent_dir->dir_baton_pool);
+      apr_pool_create(&dir->dir_baton_pool, dir->parent_dir->dir_baton_pool);
 
       if (SVN_IS_VALID_REVNUM(dir->base_rev))
         {
@@ -679,7 +662,7 @@
       serf_bucket_headers_setn(headers, "Accept-Encoding",
                                "svndiff1;q=0.9,svndiff;q=0.8");
     }
-  else if (fetch_ctx->conn->using_compression)
+  else if (fetch_ctx->conn->using_compression == TRUE)
     {
       serf_bucket_headers_setn(headers, "Accept-Encoding", "gzip");
     }
@@ -706,7 +689,7 @@
        * to hold subsequent read() ops until we get back to where we were
        * before the close and we can then resume the textdelta() calls.
        */
-      if (fetch_ctx->read_headers)
+      if (fetch_ctx->read_headers == TRUE)
         {
           if (fetch_ctx->aborted_read == FALSE && fetch_ctx->read_size)
             {
@@ -723,7 +706,7 @@
   SVN_ERR_MALFUNCTION_NO_RETURN();
 }
 
-static svn_error_t *
+static apr_status_t
 error_fetch(serf_request_t *request,
             report_fetch_t *fetch_ctx,
             svn_error_t *err)
@@ -736,16 +719,12 @@
   fetch_ctx->done_item.next = *fetch_ctx->done_list;
   *fetch_ctx->done_list = &fetch_ctx->done_item;
 
-  /* Discard the rest of this request
-     (This makes sure it doesn't error when the request is aborted later) */
-  serf_request_set_handler(request,
-                           svn_ra_serf__response_discard_handler, NULL);
-
-  return SVN_NO_ERROR;
-}
-
-/* Implements svn_ra_serf__response_handler_t */
-static svn_error_t *
+  serf_request_set_handler(request, svn_ra_serf__handle_discard_body, NULL);
+
+  return APR_SUCCESS;
+}
+
+static apr_status_t
 handle_fetch(serf_request_t *request,
              serf_bucket_t *response,
              void *handler_baton,
@@ -774,7 +753,7 @@
           return error_fetch(request, fetch_ctx, err);
         }
 
-      info->editor_pool = svn_pool_create(info->dir->dir_baton_pool);
+      apr_pool_create(&info->editor_pool, info->dir->dir_baton_pool);
 
       /* Expand our full name now if we haven't done so yet. */
       if (!info->name)
@@ -839,7 +818,7 @@
   status = serf_bucket_response_status(response, &sl);
   if (SERF_BUCKET_READ_ERROR(status))
     {
-      return svn_error_wrap_apr(status, NULL);
+      return status;
     }
   if (sl.code != 200)
     {
@@ -858,12 +837,12 @@
       status = serf_bucket_read(response, 8000, &data, &len);
       if (SERF_BUCKET_READ_ERROR(status))
         {
-          return svn_error_wrap_apr(status, NULL);
+          return status;
         }
 
       fetch_ctx->read_size += len;
 
-      if (fetch_ctx->aborted_read)
+      if (fetch_ctx->aborted_read == TRUE)
         {
           /* We haven't caught up to where we were before. */
           if (fetch_ctx->read_size < fetch_ctx->aborted_read_size)
@@ -871,13 +850,13 @@
               /* Eek.  What did the file shrink or something? */
               if (APR_STATUS_IS_EOF(status))
                 {
-                  SVN_ERR_MALFUNCTION();
+                  SVN_ERR_MALFUNCTION_NO_RETURN();
                 }
 
               /* Skip on to the next iteration of this loop. */
               if (APR_STATUS_IS_EAGAIN(status))
                 {
-                  return svn_error_wrap_apr(status, NULL);
+                  return status;
                 }
               continue;
             }
@@ -973,19 +952,17 @@
           svn_pool_destroy(info->editor_pool);
           svn_pool_destroy(info->pool);
 
-          if (status)
-            return svn_error_wrap_apr(status, NULL);
+          return status;
         }
       if (APR_STATUS_IS_EAGAIN(status))
         {
-          return svn_error_wrap_apr(status, NULL);
+          return status;
         }
     }
   /* not reached */
 }
 
-/* Implements svn_ra_serf__response_handler_t */
-static svn_error_t *
+static apr_status_t
 handle_stream(serf_request_t *request,
               serf_bucket_t *response,
               void *handler_baton,
@@ -1014,12 +991,12 @@
       status = serf_bucket_read(response, 8000, &data, &len);
       if (SERF_BUCKET_READ_ERROR(status))
         {
-          return svn_error_wrap_apr(status, NULL);
+          return status;
         }
 
       fetch_ctx->read_size += len;
 
-      if (fetch_ctx->aborted_read)
+      if (fetch_ctx->aborted_read == TRUE)
         {
           /* We haven't caught up to where we were before. */
           if (fetch_ctx->read_size < fetch_ctx->aborted_read_size)
@@ -1027,13 +1004,13 @@
               /* Eek.  What did the file shrink or something? */
               if (APR_STATUS_IS_EOF(status))
                 {
-                  SVN_ERR_MALFUNCTION();
+                  SVN_ERR_MALFUNCTION_NO_RETURN();
                 }
 
               /* Skip on to the next iteration of this loop. */
               if (APR_STATUS_IS_EAGAIN(status))
                 {
-                  return svn_error_wrap_apr(status, NULL);
+                  return status;
                 }
               continue;
             }
@@ -1062,7 +1039,7 @@
 
       if (status)
         {
-          return svn_error_wrap_apr(status, NULL);
+          return status;
         }
     }
   /* not reached */
@@ -1074,7 +1051,7 @@
   /* Ensure our parent is open. */
   SVN_ERR(open_dir(info->dir));
 
-  info->editor_pool = svn_pool_create(info->dir->dir_baton_pool);
+  apr_pool_create(&info->editor_pool, info->dir->dir_baton_pool);
 
   /* Expand our full name now if we haven't done so yet. */
   if (!info->name)
@@ -1178,7 +1155,7 @@
   /* If we've been asked to fetch the file or its an add, do so.
    * Otherwise, handle the case where only the properties changed.
    */
-  if (info->fetch_file && ctx->text_deltas)
+  if (info->fetch_file && ctx->text_deltas == TRUE)
     {
       report_fetch_t *fetch_ctx;
 
@@ -1276,7 +1253,7 @@
 
       info = push_state(parser, ctx, OPEN_DIR);
 
-      info->base_rev = SVN_STR_TO_REV(rev);
+      info->base_rev = apr_atoi64(rev);
       info->dir->base_rev = info->base_rev;
       info->dir->target_rev = ctx->target_rev;
       info->fetch_props = TRUE;
@@ -1323,7 +1300,7 @@
 
       dir = info->dir;
 
-      info->base_rev = SVN_STR_TO_REV(rev);
+      info->base_rev = apr_atoi64(rev);
       dir->base_rev = info->base_rev;
       dir->target_rev = ctx->target_rev;
 
@@ -1371,7 +1348,7 @@
       info->name = dir->name;
 
       info->copyfrom_path = cf ? apr_pstrdup(info->pool, cf) : NULL;
-      info->copyfrom_rev = cr ? SVN_STR_TO_REV(cr) : SVN_INVALID_REVNUM;
+      info->copyfrom_rev = cr ? apr_atoi64(cr) : SVN_INVALID_REVNUM;
 
       /* Mark that we don't have a base. */
       info->base_rev = SVN_INVALID_REVNUM;
@@ -1405,7 +1382,7 @@
 
       info = push_state(parser, ctx, OPEN_FILE);
 
-      info->base_rev = SVN_STR_TO_REV(rev);
+      info->base_rev = apr_atoi64(rev);
       info->target_rev = ctx->target_rev;
       info->fetch_props = FALSE;
 
@@ -1440,7 +1417,7 @@
       info->name = NULL;
 
       info->copyfrom_path = cf ? apr_pstrdup(info->pool, cf) : NULL;
-      info->copyfrom_rev = cr ? SVN_STR_TO_REV(cr) : SVN_INVALID_REVNUM;
+      info->copyfrom_rev = cr ? apr_atoi64(cr) : SVN_INVALID_REVNUM;
     }
   else if ((state == OPEN_DIR || state == ADD_DIR) &&
            strcmp(name.name, "delete-entry") == 0)
@@ -1463,7 +1440,7 @@
 
       SVN_ERR(open_dir(info->dir));
 
-      tmppool = svn_pool_create(info->dir->dir_baton_pool);
+      apr_pool_create(&tmppool, info->dir->dir_baton_pool);
 
       name_buf = svn_stringbuf_dup(info->dir->name_buf, tmppool);
       svn_path_add_component(name_buf, file_name);
@@ -1756,50 +1733,23 @@
       if (info->lock_token && info->fetch_props == FALSE)
         info->fetch_props = TRUE;
 
-      /* If possible, we'd like to fetch only a delta against a
-       * version of the file we already have in our working copy,
-       * rather than fetching a fulltext.
+      /* If we have a WC, we can dive all the way into the WC to get the
+       * previous URL so we can do an differential GET with the base URL.
        *
-       * In HTTP v2, we can simply construct the URL we need given the
-       * path and base revision number.
+       * If we don't have a WC (as is the case for URL<->URL diff), we can
+       * manually reconstruct the base URL.  This avoids us having to grab
+       * two full-text for URL<->URL diffs.  Instead, we can just grab one
+       * full-text and a diff from the server against that other file.
        */
-      if (SVN_RA_SERF__HAVE_HTTPV2_SUPPORT(ctx->sess))
-        {
-          const char *fs_path;
-          const char *full_path = svn_uri_join(ctx->sess->repos_url.path,
-                                               info->name, info->pool);
-          SVN_ERR(svn_ra_serf__get_relative_path(&fs_path, full_path,
-                                                 ctx->sess, NULL, info->pool));
-          info->delta_base = svn_string_createf(info->pool, "%s/%ld/%s",
-                                                ctx->sess->rev_root_stub,
-                                                info->base_rev, fs_path);
-        }
-
-      /* Still no base URL?  If we have a WC, we might be able to dive all
-       * the way into the WC to get the previous URL so we can do a
-       * differential GET with the base URL.
-       */
-      if ((! info->delta_base) && (ctx->sess->wc_callbacks->get_wc_prop))
-        {
-          SVN_ERR(ctx->sess->wc_callbacks->get_wc_prop(
-            ctx->sess->wc_callback_baton, info->name,
-            SVN_RA_SERF__WC_CHECKED_IN_URL, &info->delta_base, info->pool));
-        }
-
-#if 0 /* ### FIXME: Something's not quite right with this algorithm.
-         ### Would be great to figure out the problem and correct it,
-         ### but that'll only bring a performance enhancement to the
-         ### technical correctness of not falling back to this URL
-         ### construction.  Motivation is low on this, though, because
-         ### HTTP v2 won't hit this block.  */
-
-      /* STILL no base URL?  Well, all else has failed, but we can
-       * manually reconstruct the base URL.  This avoids us having to
-       * grab two full-text for URL<->URL diffs.  Instead, we can just
-       * grab one full-text and a diff from the server against that
-       * other file.
-       */
-      if (! info->delta_base)
+      if (ctx->sess->wc_callbacks->get_wc_prop)
+        {
+          ctx->sess->wc_callbacks->get_wc_prop(ctx->sess->wc_callback_baton,
+                                               info->name,
+                                               SVN_RA_SERF__WC_CHECKED_IN_URL,
+                                               &info->delta_base,
+                                               info->pool);
+        }
+      else
         {
           const char *c;
           apr_size_t comp_count;
@@ -1814,9 +1764,9 @@
 
           svn_path_remove_components(path, comp_count);
 
-          /* Find out the difference of the destination compared to
-           * the repos root url. Cut off this difference from path,
-           * which will give us our version resource root path.
+          /* Find out the difference of the destination compared to the repos
+           * root url. Cut of this difference from path, which will give us our
+           * version resource root path.
            *
            * Example:
            * path:
@@ -1826,8 +1776,7 @@
            * destination:
            *  http://localhost/repositories/log_tests-17/branches/a
            *
-           * So, find 'branches/a' as the difference. Cutting it off
-           * path, gives us:
+           * So, find 'branches/a' as the difference. Cut it of path, gives us:
            *  /repositories/log_tests-17/!svn/ver/4
            */
           if (ctx->destination &&
@@ -1877,7 +1826,6 @@
 
           info->delta_base = svn_string_create_from_buf(path, info->pool);
         }
-#endif
 
       SVN_ERR(fetch_file(ctx, info));
       svn_ra_serf__xml_pop_state(parser);
@@ -2082,7 +2030,7 @@
           apr_pool_t *pool)
 {
   report_context_t *report = report_baton;
-  const char *link, *report_target;
+  const char *link, *vcc_url;
   apr_uri_t uri;
   apr_status_t status;
 
@@ -2097,10 +2045,8 @@
                                _("Unable to parse URL '%s'"), url);
     }
 
-  SVN_ERR(svn_ra_serf__report_resource(&report_target, report->sess,
-                                       NULL, pool));
-  SVN_ERR(svn_ra_serf__get_relative_path(&link, uri.path, report->sess,
-                                         NULL, pool));
+  SVN_ERR(svn_ra_serf__discover_root(&vcc_url, &link, report->sess,
+                                     report->sess->conns[0], uri.path, pool));
 
   /* Copy parameters to reporter's pool. */
   lock_token = apr_pstrdup(report->pool, lock_token);
@@ -2143,7 +2089,7 @@
  * if the number of ACTIVE_REQS > REQS_PER_CONN or if there currently is
  * only one main connection open.
  */
-static svn_error_t *
+static void
 open_connection_if_needed(svn_ra_serf__session_t *sess, int active_reqs)
 {
   /* For each REQS_PER_CONN outstanding requests open a new connection, with
@@ -2152,7 +2098,6 @@
       ((active_reqs / REQS_PER_CONN) > sess->num_conns))
     {
       int cur = sess->num_conns;
-      apr_status_t status;
 
       sess->conns[cur] = apr_palloc(sess->pool, sizeof(*sess->conns[cur]));
       sess->conns[cur]->bkt_alloc = serf_bucket_allocator_create(sess->pool,
@@ -2167,17 +2112,13 @@
       sess->conns[cur]->last_status_code = -1;
       sess->conns[cur]->ssl_context = NULL;
       sess->conns[cur]->session = sess;
-      status = serf_connection_create2(&sess->conns[cur]->conn,
-                                       sess->context,
-                                       sess->repos_url,
-                                       svn_ra_serf__conn_setup,
-                                       sess->conns[cur],
-                                       svn_ra_serf__conn_closed,
-                                       sess->conns[cur],
-                                       sess->pool);
-      if (status)
-        return svn_error_wrap_apr(status, NULL);
-
+      sess->conns[cur]->conn = serf_connection_create(sess->context,
+                                                      sess->conns[cur]->address,
+                                                      svn_ra_serf__conn_setup,
+                                                      sess->conns[cur],
+                                                      svn_ra_serf__conn_closed,
+                                                      sess->conns[cur],
+                                                      sess->pool);
       sess->num_conns++;
 
       /* Authentication protocol specific initalization. */
@@ -2187,8 +2128,6 @@
         sess->proxy_auth_protocol->init_conn_func(sess, sess->conns[cur],
                                                   sess->pool);
     }
-
-  return SVN_NO_ERROR;
 }
 
 static svn_error_t *
@@ -2200,7 +2139,8 @@
   svn_ra_serf__handler_t *handler;
   svn_ra_serf__xml_parser_t *parser_ctx;
   svn_ra_serf__list_t *done_list;
-  const char *report_target;
+  const char *vcc_url;
+  apr_hash_t *props;
   apr_status_t status;
   svn_boolean_t closed_root;
   int status_code, i;
@@ -2208,10 +2148,21 @@
   svn_ra_serf__add_close_tag_buckets(report->buckets, report->sess->bkt_alloc,
                                      "S:update-report");
 
-  SVN_ERR(svn_ra_serf__report_resource(&report_target, sess, NULL, pool));
+  props = apr_hash_make(pool);
+
+  SVN_ERR(svn_ra_serf__discover_root(&vcc_url, NULL, sess, sess->conns[0],
+                                      sess->repos_url.path, pool));
+
+  if (!vcc_url)
+    {
+      return svn_error_create(SVN_ERR_RA_DAV_OPTIONS_REQ_FAILED, NULL,
+                              _("The OPTIONS response did not include the "
+                                "requested version-controlled-configuration "
+                                "value"));
+    }
 
   /* create and deliver request */
-  report->path = report_target;
+  report->path = vcc_url;
 
   handler = apr_pcalloc(pool, sizeof(*handler));
 
@@ -2240,22 +2191,24 @@
   svn_ra_serf__request_create(handler);
 
   /* Open the first extra connection. */
-  SVN_ERR(open_connection_if_needed(sess, 0));
+  open_connection_if_needed(sess, 0);
 
   sess->cur_conn = 1;
   closed_root = FALSE;
 
   while (!report->done || report->active_fetches || report->active_propfinds)
     {
-      status = serf_context_run(sess->context, sess->timeout, pool);
+      status = serf_context_run(sess->context, SERF_DURATION_FOREVER, pool);
       if (APR_STATUS_IS_TIMEUP(status))
         {
-          return svn_error_create(SVN_ERR_RA_DAV_CONN_TIMEOUT,
-                                  NULL,
-                                  _("Connection timed out"));
+          continue;
         }
       if (status)
         {
+          if (parser_ctx->error)
+            svn_error_clear(sess->pending_error);
+
+          SVN_ERR(parser_ctx->error);
           SVN_ERR(sess->pending_error);
 
           return svn_error_wrap_apr(status, _("Error retrieving REPORT (%d)"),
@@ -2264,8 +2217,8 @@
 
       /* Open extra connections if we have enough requests to send. */
       if (sess->num_conns < MAX_NR_OF_CONNS)
-        SVN_ERR(open_connection_if_needed(sess, report->active_fetches +
-                                          report->active_propfinds));
+        open_connection_if_needed(sess, report->active_fetches +
+                                        report->active_propfinds);
 
       /* Switch our connection. */
       if (!report->done)
@@ -2658,7 +2611,7 @@
   /* Fetch properties. */
   fetch_props = apr_hash_make(pool);
 
-  fetch_url = svn_path_url_add_component2(session->repos_url.path, path, pool);
+  fetch_url = svn_path_url_add_component(session->repos_url.path, path, pool);
 
   /* The simple case is if we want HEAD - then a GET on the fetch_url is fine.
    *
@@ -2667,12 +2620,18 @@
    */
   if (SVN_IS_VALID_REVNUM(revision))
     {
-      const char *baseline_url, *rel_path;
-
-      SVN_ERR(svn_ra_serf__get_baseline_info(&baseline_url, &rel_path,
-                                             session, conn, fetch_url,
-                                             revision, NULL, pool));
-      fetch_url = svn_path_url_add_component2(baseline_url, rel_path, pool);
+      const char *vcc_url, *rel_path, *baseline_url;
+
+      SVN_ERR(svn_ra_serf__discover_root(&vcc_url, &rel_path,
+                                         session, conn, fetch_url, pool));
+
+      SVN_ERR(svn_ra_serf__retrieve_props(fetch_props, session, conn, vcc_url,
+                                          revision, "0", baseline_props, pool));
+
+      baseline_url = svn_ra_serf__get_ver_prop(fetch_props, vcc_url, revision,
+                                               "DAV:", "baseline-collection");
+
+      fetch_url = svn_path_url_add_component(baseline_url, rel_path, pool);
       revision = SVN_INVALID_REVNUM;
     }
 
