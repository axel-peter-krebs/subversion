This file documents version 2 of the svn protocol.

1. Syntactic structure
----------------------

The Subversion protocol is specified in terms of the following
syntactic elements, specified using ABNF [RFC 2234]:

  item   = word / number / string / list
  word   = ALPHA *(ALPHA / DIGIT / "-") space
  number = 1*DIGIT space
  string = 1*DIGIT ":" *OCTET space
         ; digits give the byte count of the *OCTET portion
  list   = "(" space *item ")" space
  space  = 1*(SP / LF)

Here is an example item showing each of the syntactic elements:

  ( word 22 6:string ( sublist ) )

All items end with mandatory whitespace.  (In the above example, a
newline provides the terminating whitespace for the outer list.)  It
is possible to parse an item without knowing its type in advance.

Lists are not constrained to contain items of the same type.  Lists
can be used for tuples, optional tuples, or arrays.  A tuple is a list
expected to contain a fixed number of items, generally of differing
types.  An optional tuple is a list containing either zero or a fixed
number of items (thus "optional" here does not refer to the list's
presence or absence, but to the presence or absence of its contents).
An array is a list containing zero or more items of the same type.

Words are used for enumerated protocol values, while strings are used
for text or binary data of interest to the Subversion client or
server.  Words are case-sensitive.

For convenience, this specification will define prototypes for data
items using a syntax like:

  example: ( literal ( data:string ... ) )

A simple word such as "literal", with no colon, denotes a literal
word.  A choice of words may be given with "|" separating the choices.
"name:type" specifies a parameter with the given type.

A type is "word", "number", "string", "list", or the name of another
prototype.  Parentheses denote a tuple, unless the parentheses contain
ellipses, in which case the parentheses denote an array containing
zero or more elements matching the prototype preceding the ellipses.

If a tuple has an optional part after the fixed part, a '?' marks
places where the tuple is allowed to end.  The following tuple could
contain one, three, or four or more items:

  example: ( fixed:string ? opt1:number opt2:string ? opt3:number )

Brackets denote an optional tuple; they are equivalent to parentheses
and a leading '?'.  For example, this:

  example: ( literal (? rev:number ) ( data:string ... ) )

can be written more compactly like this:

  example: ( literal [ rev:number ] ( data:string ... ) )

For extensibility, implementations must treat a list as matching a
prototype's tuple even if the list contains extra elements.  The extra
elements must be ignored.

In some cases, a prototype may need to match two different kinds of
data items.  This case will be written using "|" to separate the
alternatives; for example:

  example: ( first-kind rev:number )
         | second-kind

The "command response" prototype is used in several contexts of this
specification to indicate the success or failure of an operation.  It
is defined as follows:

  command-response: ( success params:list )
                  | ( failure ( err:error ... ) )
  error: ( apr-err:number message:string file:string line:number )

The interpretation of parameters in a successful command response is
context-dependent.

URLs and repository paths are represented as strings.  They should be in
canonical form when sent over the protocol.  However, as a matter of input
validation, an implementation should always canonicalize received paths if it
needs them in canonicalized form.

2. Connection establishment and protocol setup
----------------------------------------------

By default, the client connects to the server on port 3690.

Upon receiving a connection, the server sends a greeting, using a
command response whose parameters match the prototype:

  greeting: ( minver:number maxver:number mechs:list ( cap:word ... ) )

minver and maxver give the minimum and maximum Subversion protocol
versions supported by the server.  mechs is present for historical
reasons, and is ignored by the client.  The cap values give a list of
server capabilities (see section 2.1).

If the client does not support a protocol version within the specified
range, it closes the connection.  Otherwise, the client responds to
the greeting with an item matching the prototype:

  response: ( version:number ( cap:word ... ) url:string )

version gives the protocol version selected by the client.  The cap
values give a list of client capabilities (see section 2.1).  url
gives the URL the client is accessing.

Upon receiving the client's response to the greeting, the server sends
an authentication request, which is a command response whose arguments
match the prototype:

  auth-request: ( ( mech:word ... ) realm:string )

The mech values give a list of SASL mechanisms supported by the
server.  The realm string is similar to an HTTP authentication realm
as defined in [RFC 2617]; it allows the server to indicate which of
several protection spaces the server wishes to authenticate in.  If
the mechanism list is empty, then no authentication is required and no
further action takes place as part of the authentication challenge;
otherwise, the client responds with a tuple matching the prototype:

  auth-response: ( mech:word [ token:string ] )

mech specifies the SASL mechanism and token, if present, gives the
"initial response" of the authentication exchange.  The client may
specify an empty mechanism to decline authentication; otherwise, upon
receiving the client's auth-response, the server sends a series of
challenges, each a tuple matching the prototype:

  challenge: ( step ( token:string ) )
           | ( failure ( message:string ) )
           | ( success [ token:string ] )

If the first word of the challenge is "step", then the token is
interpreted by the authentication mechanism, and the response token
transmitted to the server as a string.  The server then proceeds with
another challenge.  If the client wishes to abort the authentication
exchange, it may do so by closing the connection.

If the first word of the challenge is "success", the authentication is
successful.  If a token is provided, it should be interpreted by the
authentication mechanism, but there is no response.

If the first word of the challenge is "failure", the authentication
exchange is unsuccessful.  The client may then give up, or make
another auth-response and restart the authentication process.

RFC 2222 requires that a protocol profile define a service name for
the sake of the GSSAPI mechanism.  The service name for this protocol
is "svn".

After a successful authentication exchange, the server sends a command
response whose parameters match the prototype:

  repos-info: ( uuid:string repos-url:string )

uuid gives the universal unique identifier of the repository, and
repos-url gives the URL of the repository's root directory.  The
client can now begin sending commands from the main command set.

2.1 Capabilities

The following capabilities are currently defined (S indicates a server
capability and C indicates a client capability):

[CS] edit-pipeline     Every released version of Subversion since 1.0
                       announces the edit-pipeline capability; starting
                       in Subversion 1.5, both client and server
                       *require* the other side to announce edit-pipeline.
[CS] svndiff1          If both the client and server support svndiff version
                       1, this will be used as the on-the-wire format for 
                       svndiff instead of svndiff version 0.
[CS] absent-entries    If the remote end announces support for this capability,
                       it will accept the absent-dir and absent-file editor
                       commands.
[S]  commit-revprops   If the server presents this capability, it supports the 
                       rev-props parameter of the commit command.
                       See section 3.1.1.
[S]  mergeinfo         If the server presents this capability, it supports the 
                       get-mergeinfo command.  See section 3.1.1.

3. Commands
-----------

Commands match the prototypes:

  command: ( command-name:word params:list )

The interpretation of command parameters is different from command to
command.

Initially, the client initiates commands from the main command set,
and the server responds.  Some commands in the main command set can
temporarily change the set of commands which may be issued, or change
the flow of control so that the server issues commands and the client
responds.

Here are some miscellaneous prototypes used by the command sets:

  proplist:  ( ( name:string value:string ) ... )
  propdelta: ( ( name:string [ value:string ] ) ... )
  node-kind: none|file|dir|unknown
  bool:      true|false
  lockdesc:  ( path:string token:string owner:string [ comment:string ]
               created:string [ expires:string ] )

3.1. Command Sets

There are three command sets: the main command set, the editor command
set, and the report command set.  Initially, the protocol begins in
the main command set with the client sending commands; some commands
can change the command set and possibly the direction of control.

3.1.1. Main Command Set

The main command set corresponds to the svn_ra interfaces.  After each
main command is issued by the client, the server sends an auth-request
as described in section 2.  (If no new authentication is required, the
auth-request contains an empty mechanism list, and the server proceeds
immediately to sending the command response.)  Some commands include a
second place for auth-request point as noted below.

  reparent
    params:   ( url:string )
    response: ( )

  get-latest-rev
    params:   ( )
    response: ( rev:number )

  get-dated-rev
    params:   ( date:string )
    response: ( rev:number )

  change-rev-prop
    params:   ( rev:number name:string ? value:string )
    response: ( )
    If value is not specified, the rev-prop is removed.
    (Originally the value was required; for minimum impact, it was
     changed to be optional without creating an optional tuple for
     that one parameter as we normally do.)

  rev-proplist
    params:   ( rev:number )
    response: ( props:proplist )

  rev-prop
    params:   ( rev:number name:string )
    response: ( [ value:string ] )

  commit
    params:   ( logmsg:string ? ( ( lock-path:string lock-token:string ) ... )
                keep-locks:bool ? rev-props:proplist )
    response: ( )
    Upon receiving response, client switches to editor command set.
    Upon successful completion of edit, server sends auth-request.
    After auth exchange completes, server sends commit-info.
    commit-info: ( new-rev:number date:string author:string
                   ? ( post-commit-err:string ) )

  get-file
    params:   ( path:string [ rev:number ] want-props:bool want-contents:bool )
    response: ( [ checksum:string ] rev:number props:proplist )
    If want-contents is specified, then after sending response, server
     sends file contents as a series of strings, terminated by the empty
     string, followed by a second empty command response to indicate
     whether an error occurred during the sending of the file.

  get-dir
    params:   ( path:string [ rev:number ] want-props:bool want-contents:bool
                ? ( field:dirent-field ... ) )
    response: ( rev:number props:proplist ( entry:dirent ... ) )]
    dirent:   ( name:string kind:node-kind size:number has-props:bool
                created-rev:number [ created-date:string ]
                [ last-author:string ] )
    dirent-field: kind | size | has-props | created-rev | time | last-author
                  | word

  check-path
    params:   ( path:string [ rev:number ] )
    response: ( kind:node-kind )
    If path is non-existent, 'svn_node_none' kind is returned.

  stat
    params:   ( path:string [ rev:number ] )
    response: ( ? entry:dirent )
    dirent:   ( name:string kind:node-kind size:number has-props:bool
                created-rev:number [ created-date:string ]
                [ last-author:string ] )
    New in svn 1.2.  If path is non-existent, an empty response is returned.

<<<<<<< HEAD
  get-merge-info
=======
  get-mergeinfo
>>>>>>> 4eaf3f05
    params:   ( ( path:string ... ) [ rev:number ] inherit:word )
    response: ( ( ( path:string merge-info:string ) ... ) )
    New in svn 1.5.  If no paths are specified, an empty response is
    returned.  If rev is not specified, the youngest revision is used.

  update
    params:   ( [ rev:number ] target:string recurse:bool ? depth:word)
    Client switches to report command set.
    Upon finish-report, server sends auth-request.
    After auth exchange completes, server switches to editor command set.
    After edit completes, server sends response.
    response: ( )

  switch
    params:   ( [ rev:number ] target:string recurse:bool url:string
                ? depth:word)
    Client switches to report command set.
    Upon finish-report, server sends auth-request.
    After auth exchange completes, server switches to editor command set.
    After edit completes, server sends response.
    response: ( )

  status
    params:   ( target:string recurse:bool ? [ rev:number ] ? depth:word )
    Client switches to report command set.
    Upon finish-report, server sends auth-request.
    After auth exchange completes, server switches to editor command set.
    After edit completes, server sends response.
    response: ( )

  diff
    params:   ( [ rev:number ] target:string recurse:bool ignore-ancestry:bool
                url:string ? text-deltas:bool ? depth:word )
    Client switches to report command set.
    Upon finish-report, server sends auth-request.
    After auth exchange completes, server switches to editor command set.
    After edit completes, server sends response.
    response: ( )

  log
    params:   ( ( target-path:string ... ) [ start-rev:number ]
                [ end-rev:number ] changed-paths:bool strict-node:bool
                ? limit:number 
                ? include-merged-revisions:bool omit-log-text:bool )
    Before sending response, server sends log entries, ending with "done".
    If a client does not want to specify a limit, it should send 0 as the
    limit parameter.
    log-entry: ( ( change:changed-path-entry ... ) rev:number
                 [ author:string ] [ date:string ] [ message:string ] 
                 ? nbr-children:number )
             | done
    changed-path-entry: ( path:string A|D|R|M [ copy-path:string ]
                          [ copy-rev:number ] )
    response: ( )

  get-locations
    params:   ( path:string peg-rev:number ( rev:number ... ) )
    Before sending response, server sends location entries, ending with "done".
    location-entry: ( rev:number abs-path:number ) | done
    response: ( )

  get-file-revs
    params:   ( path:string [ start-rev:number ] [ end-rev:number ] )
    Before sending response, server sends file-rev entries, ending with "done".
    file-rev: ( path:string rev:number rev-props:proplist
                file-props:propdelta )
              | done
    After each file-rev, the file delta is sent as one or more strings,
    terminated by the empty string.  If there is no delta, server just sends
    the terminator.
    response: ( )

  lock
    params:    ( path:string [ comment:string ] steal-lock:bool
                 [ current-rev:number ] )
    response:  ( lock:lockdesc )

  lock-many
    params:    ( [ comment:string ] steal-lock:bool ( ( path:string
                 [ current-rev:number ] ) ... ) )
    Before sending response, server sends lock cmd status and descriptions,
    ending with "done".
    lock-info: ( success ( lock:lockdesc ) ) | ( failure ( err:error ) )
                | done
    response: ( )

  unlock
    params:    ( path:string [ token:string ] break-lock:bool )
    response:  ( )

  unlock-many
    params:    ( break-lock:bool ( ( path:string [ token:string ] ) ... ) )
    Before sending response, server sends unlocked paths, ending with "done".
    pre-response: ( success ( path:string ) ) | ( failure ( err:error ) )
                  | done
    response:  ( )

  get-lock
    params:    ( path:string )
    response:  ( [ lock:lockdesc ] )

  get-locks
    params:    ( path:string )
    response   ( ( lock:lockdesc ... ) )

  replay
    params:    ( revision:number low-water-mark:number send-deltas:bool )
    After auth exchange completes, server switches to editor command set.
    After edit completes, server sends response.
    response   ( )

3.1.2. Editor Command Set

An edit operation produces only one response, at close-edit or
abort-edit time.  However, the consumer may write an error response at
any time during the edit in order to terminate the edit operation
early; the driver must notice that input is waiting on the connection,
read the error, and send an abort-edit operation.  After an error is
returned, the consumer must read and discard editing operations until
the abort-edit.  In order to prevent TCP deadlock, the consumer must
use non-blocking I/O to send an early error response; if writing
blocks, the consumer must read and discard edit operations until
writing unblocks or it reads an abort-edit.

  target-rev
    params:   ( rev:number )

  open-root
    params:   ( [ rev:number ] root-token:string )

  delete-entry
    params:   ( path:string rev:number dir-token:string )

  add-dir
    params:   ( path:string parent-token:string child-token:string
                [ copy-path:string copy-rev:number ] )

  open-dir
    params:   ( path:string parent-token:string child-token:string rev:number )

  change-dir-prop
    params:   ( dir-token:string name:string [ value:string ] )

  close-dir
    params:   ( dir-token:string )

  absent-dir
    params:   ( path:string parent-token:string )

  add-file
    params:   ( path:string dir-token:string file-token:string
                [ copy-path:string copy-rev:number ] )

  open-file
    params:   ( path:string dir-token:string file-token:string rev:number )

  apply-textdelta
    params:   ( file-token:string [ base-checksum:string ] )

  textdelta-chunk
    params: ( file-token:string chunk:string )

  textdelta-end
    params: ( file-token:string )

  change-file-prop
    params:   ( file-token:string name:string [ value:string ] )

  close-file
    params:   ( file-token:string [ text-checksum:string ] )

  absent-file
    params:   ( path:string parent-token:string )

  close-edit
    params:   ( )
    response: ( )

  abort-edit
    params:   ( )
    response: ( )

  finish-replay
    params:   ( )
    Only delivered from server to client, at the end of a replay.

3.1.3. Report Command Set

To reduce round-trip delays, report commands do not return responses.
Any errors resulting from a report call will be returned to the client
by the command which invoked the report (following an abort-edit
call).  Errors resulting from an abort-report call are ignored.

  set-path:
    params: ( path:string rev:number start-empty:bool
              ? [ lock-token:string ] ? depth:word )

  delete-path:
    params: ( path:string )

  link-path:
    params: ( path:string url:string rev:number start-empty:bool 
              ? [ lock-token:string ] ? depth:word )

  finish-report:
    params: ( )

  abort-report
    params: ( )

4. Extensibility
----------------

This protocol may be extended in three ways, in decreasing order of
desirability:

  * Items may be added to any tuple.  An old implementation will
    ignore the extra items.

  * Named extensions may be expressed at connection initiation time
    by the client or server.

  * The protocol version may be bumped.  Clients and servers can then
    choose to any range of protocol versions.

4.1. Extending existing commands

Extending an existing command is normally done by indicating that its
tuple is allowed to end where it currently ends, for backwards
compatibility, and then tacking on a new, possibly optional, item.

For example, diff was extended to include a new mandatory text-deltas
parameter like this:

  /* OLD */ diff:
    params:   ( [ rev:number ] target:string recurse:bool ignore-ancestry:bool
                url:string )
  /* NEW */ diff:
    params:   ( [ rev:number ] target:string recurse:bool ignore-ancestry:bool
                url:string ? text-deltas:bool )

The "?" says that the tuple is allowed to end here, because an old
client or server wouldn't know to send the new item.

For optional parameters, a slightly different approach must be used.
set-path was extended to include lock-tokens like this:

  /* OLD */ set-path:
    params: ( path:string rev:number start-empty:bool )

  /* NEW */ set-path:
    params: ( path:string rev:number start-empty:bool ? [ lock-token:string ] )

The new item appears in brackets because, even in the new protocol,
the lock-token is still optional.  However, if there's no lock-token
to send, an empty tuple must still be transmitted so that future
extensions to this command remain possible.<|MERGE_RESOLUTION|>--- conflicted
+++ resolved
@@ -299,11 +299,7 @@
                 [ last-author:string ] )
     New in svn 1.2.  If path is non-existent, an empty response is returned.
 
-<<<<<<< HEAD
-  get-merge-info
-=======
   get-mergeinfo
->>>>>>> 4eaf3f05
     params:   ( ( path:string ... ) [ rev:number ] inherit:word )
     response: ( ( ( path:string merge-info:string ) ... ) )
     New in svn 1.5.  If no paths are specified, an empty response is
