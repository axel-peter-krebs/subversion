--- conflicted
+++ resolved
@@ -1014,21 +1014,12 @@
 
 /* If REVISION is SVN_INVALID_REVNUM, no value is sent to the
    server, which defaults to youngest. */
-<<<<<<< HEAD
-static svn_error_t *ra_svn_get_merge_info(svn_ra_session_t *session,
-                                          apr_hash_t **mergeinfo,
-                                          const apr_array_header_t *paths,
-                                          svn_revnum_t revision,
-                                          svn_mergeinfo_inheritance_t inherit,
-                                          apr_pool_t *pool)
-=======
 static svn_error_t *ra_svn_get_mergeinfo(svn_ra_session_t *session,
                                          apr_hash_t **mergeinfo,
                                          const apr_array_header_t *paths,
                                          svn_revnum_t revision,
                                          svn_mergeinfo_inheritance_t inherit,
                                          apr_pool_t *pool)
->>>>>>> 4eaf3f05
 {
   svn_ra_svn__session_baton_t *sess_baton = session->priv;
   svn_ra_svn_conn_t *conn = sess_baton->conn;
@@ -1232,11 +1223,8 @@
       SVN_ERR(svn_ra_svn_parse_tuple(item->u.list, subpool, "lr(?c)(?c)(?c)?n",
                                      &cplist, &rev, &author, &date,
                                      &message, &nbr_children));
-<<<<<<< HEAD
-=======
       if (nbr_children == SVN_RA_SVN_UNSPECIFIED_NUMBER)
         nbr_children = 0;
->>>>>>> 4eaf3f05
       if (cplist->nelts > 0)
         {
           /* Interpret the changed-paths list. */
