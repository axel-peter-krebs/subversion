/*
 * simple_providers.c: providers for SVN_AUTH_CRED_SIMPLE
 *
 * ====================================================================
 *    Licensed to the Apache Software Foundation (ASF) under one
 *    or more contributor license agreements.  See the NOTICE file
 *    distributed with this work for additional information
 *    regarding copyright ownership.  The ASF licenses this file
 *    to you under the Apache License, Version 2.0 (the
 *    "License"); you may not use this file except in compliance
 *    with the License.  You may obtain a copy of the License at
 *
 *      http://www.apache.org/licenses/LICENSE-2.0
 *
 *    Unless required by applicable law or agreed to in writing,
 *    software distributed under the License is distributed on an
 *    "AS IS" BASIS, WITHOUT WARRANTIES OR CONDITIONS OF ANY
 *    KIND, either express or implied.  See the License for the
 *    specific language governing permissions and limitations
 *    under the License.
 * ====================================================================
 */

/* ==================================================================== */



/*** Includes. ***/

#include <apr_pools.h>
#include "svn_auth.h"
#include "svn_error.h"
#include "svn_utf.h"
#include "svn_config.h"
#include "svn_user.h"
#include "auth_store.h"

#include "private/svn_auth_private.h"

#include "svn_private_config.h"

/*-----------------------------------------------------------------------*/
/* File provider                                                         */
/*-----------------------------------------------------------------------*/

/* The keys that will be stored on disk.  These serve the same role as
   similar constants in other providers. */
#define AUTHN_USERNAME_KEY            "username"
#define AUTHN_PASSWORD_KEY            "password"
#define AUTHN_PASSTYPE_KEY            "passtype"

/* Baton type for the simple provider. */
typedef struct simple_provider_baton_t
{
  svn_auth_plaintext_prompt_func_t plaintext_prompt_func;
  void *prompt_baton;
  /* We cache the user's answer to the plaintext prompt, keyed
   * by realm, in case we'll be called multiple times for the
   * same realm. */
  apr_hash_t *plaintext_answers;
} simple_provider_baton_t;


/* Implementation of svn_auth__password_get_t that retrieves
   the plaintext password from CREDS. */
svn_error_t *
svn_auth__simple_password_get(svn_boolean_t *done,
                              const char **password,
                              apr_hash_t *creds,
                              const char *realmstring,
                              const char *username,
                              apr_hash_t *parameters,
                              svn_boolean_t non_interactive,
                              apr_pool_t *pool)
{
  svn_string_t *str;

  *done = FALSE;

  str = apr_hash_get(creds, AUTHN_USERNAME_KEY, APR_HASH_KEY_STRING);
  if (str && username && strcmp(str->data, username) == 0)
    {
      str = apr_hash_get(creds, AUTHN_PASSWORD_KEY, APR_HASH_KEY_STRING);
      if (str && str->data)
        {
          *password = str->data;
          *done = TRUE;
        }
    }

  return SVN_NO_ERROR;
}

/* Implementation of svn_auth__password_set_t that stores
   the plaintext password in CREDS. */
svn_error_t *
svn_auth__simple_password_set(svn_boolean_t *done,
                              apr_hash_t *creds,
                              const char *realmstring,
                              const char *username,
                              const char *password,
                              apr_hash_t *parameters,
                              svn_boolean_t non_interactive,
                              apr_pool_t *pool)
{
  apr_hash_set(creds, AUTHN_PASSWORD_KEY, APR_HASH_KEY_STRING,
               svn_string_create(password, pool));
  *done = TRUE;

  return SVN_NO_ERROR;
}

/* Set **USERNAME to the username retrieved from CREDS; ignore
   other parameters. *USERNAME will have the same lifetime as CREDS. */
static svn_boolean_t
simple_username_get(const char **username,
                    apr_hash_t *creds,
                    const char *realmstring,
                    svn_boolean_t non_interactive)
{
  svn_string_t *str;
  str = apr_hash_get(creds, AUTHN_USERNAME_KEY, APR_HASH_KEY_STRING);
  if (str && str->data)
    {
      *username = str->data;
      return TRUE;
    }
  return FALSE;
}


svn_error_t *
svn_auth__simple_creds_cache_get(void **credentials,
                                 void **iter_baton,
                                 void *provider_baton,
                                 apr_hash_t *parameters,
                                 const char *realmstring,
                                 svn_auth__password_get_t password_get,
                                 const char *passtype,
                                 apr_pool_t *pool)
{
  svn_config_t *cfg = apr_hash_get(parameters,
                                   SVN_AUTH_PARAM_CONFIG_CATEGORY_SERVERS,
                                   APR_HASH_KEY_STRING);
  const char *server_group = apr_hash_get(parameters,
                                          SVN_AUTH_PARAM_SERVER_GROUP,
                                          APR_HASH_KEY_STRING);
  const char *username = apr_hash_get(parameters,
                                      SVN_AUTH_PARAM_DEFAULT_USERNAME,
                                      APR_HASH_KEY_STRING);
  const char *password = apr_hash_get(parameters,
                                      SVN_AUTH_PARAM_DEFAULT_PASSWORD,
                                      APR_HASH_KEY_STRING);
  svn_boolean_t non_interactive = apr_hash_get(parameters,
                                               SVN_AUTH_PARAM_NON_INTERACTIVE,
                                               APR_HASH_KEY_STRING) != NULL;
  const char *default_username = NULL; /* Default username from cache. */
  const char *default_password = NULL; /* Default password from cache. */

  /* This checks if we should save the CREDS, iff saving the credentials is
     allowed by the run-time configuration. */
  svn_boolean_t need_to_save = FALSE;
  apr_hash_t *creds_hash = NULL;
  svn_error_t *err;
  svn_string_t *str;
  svn_auth__store_t *auth_store;
 
  /* Try to load credentials from the store, based on the
     realmstring.  Don't throw an error, though: if something went
     wrong reading the store, no big deal.  What really matters is that
     we failed to get the creds, so allow the auth system to try the
     next provider. */
  err = svn_auth__get_store_from_parameters(&auth_store, parameters, pool);
  if (! err)
    err = svn_auth__store_get_cred_hash(&creds_hash, auth_store,
                                        SVN_AUTH_CRED_SIMPLE,
                                        realmstring, pool, pool);
  if (err)
    {
      svn_error_clear(err);
      err = NULL;
    }
  else if (creds_hash)
    {
      /* We have something in the auth cache for this realm. */
      svn_boolean_t have_passtype = FALSE;

      /* The password type in the auth data must match the
         mangler's type, otherwise the password must be
         interpreted by another provider. */
      str = apr_hash_get(creds_hash, AUTHN_PASSTYPE_KEY, APR_HASH_KEY_STRING);
      if (str && str->data)
        if (passtype && (0 == strcmp(str->data, passtype)))
          have_passtype = TRUE;

      /* See if we need to save this username if it is not present in
         auth cache. */
      if (username)
        {
          if (!simple_username_get(&default_username, creds_hash, realmstring,
                                   non_interactive))
            {
              need_to_save = TRUE;
            }
          else
            {
              if (strcmp(default_username, username) != 0)
                need_to_save = TRUE;
            }
        }

      /* See if we need to save this password if it is not present in
         auth cache. */
      if (password)
        {
          if (have_passtype)
            {
              svn_boolean_t done;

              SVN_ERR(password_get(&done, &default_password, creds_hash,
                                   realmstring, username, parameters,
                                   non_interactive, pool));
              if (!done)
                {
                  need_to_save = TRUE;
                }
              else
                {
                  if (strcmp(default_password, password) != 0)
                    need_to_save = TRUE;
                }
            }
        }

      /* If we don't have a username and a password yet, we try the
         auth cache */
      if (! (username && password))
        {
          if (! username)
            if (!simple_username_get(&username, creds_hash, realmstring,
                                     non_interactive))
              username = NULL;

          if (username && ! password)
            {
              if (! have_passtype)
                password = NULL;
              else
                {
                  svn_boolean_t done;

                  SVN_ERR(password_get(&done, &password, creds_hash,
                                       realmstring, username, parameters,
                                       non_interactive, pool));
                  if (!done)
                    password = NULL;

                  /* If the auth data didn't contain a password type,
                     force a write to upgrade the format of the auth
                     data file. */
                  if (password && ! have_passtype)
                    need_to_save = TRUE;
                }
            }
        }
    }
  else
    {
      /* Nothing was present in the auth cache, so indicate that these
         credentials should be saved. */
      need_to_save = TRUE;
    }

  /* If we don't have a username yet, check the 'servers' file */
  if (! username)
    {
      username = svn_config_get_server_setting(cfg, server_group,
                                               SVN_CONFIG_OPTION_USERNAME,
                                               NULL);
    }

  /* Ask the OS for the username if we have a password but no
     username. */
  if (password && ! username)
    username = svn_user_get_name(pool);

  if (username && password)
    {
      svn_auth_cred_simple_t *creds = apr_pcalloc(pool, sizeof(*creds));
      creds->username = username;
      creds->password = password;
      creds->may_save = need_to_save;
      *credentials = creds;
    }
  else
    *credentials = NULL;

  *iter_baton = NULL;

  return SVN_NO_ERROR;
}


svn_error_t *
svn_auth__simple_creds_cache_set(svn_boolean_t *saved,
                                 void *credentials,
                                 void *provider_baton,
                                 apr_hash_t *parameters,
                                 const char *realmstring,
                                 svn_auth__password_set_t password_set,
                                 const char *passtype,
                                 apr_pool_t *pool)
{
  svn_auth_cred_simple_t *creds = credentials;
  apr_hash_t *creds_hash = NULL;
  const char *config_dir;
  svn_error_t *err;
  svn_auth__store_t *auth_store;
  svn_boolean_t dont_store_passwords =
    apr_hash_get(parameters,
                 SVN_AUTH_PARAM_DONT_STORE_PASSWORDS,
                 APR_HASH_KEY_STRING) != NULL;
  svn_boolean_t non_interactive = apr_hash_get(parameters,
                                               SVN_AUTH_PARAM_NON_INTERACTIVE,
                                               APR_HASH_KEY_STRING) != NULL;
  svn_boolean_t no_auth_cache =
    (! creds->may_save) || (apr_hash_get(parameters,
                                         SVN_AUTH_PARAM_NO_AUTH_CACHE,
                                         APR_HASH_KEY_STRING) != NULL);

  /* Make sure we've been passed a passtype. */
  SVN_ERR_ASSERT(passtype != NULL);

  *saved = FALSE;

  if (no_auth_cache)
    return SVN_NO_ERROR;

  config_dir = apr_hash_get(parameters,
                            SVN_AUTH_PARAM_CONFIG_DIR,
                            APR_HASH_KEY_STRING);

  /* Put the username into the credentials hash. */
  creds_hash = apr_hash_make(pool);
  apr_hash_set(creds_hash, AUTHN_USERNAME_KEY, APR_HASH_KEY_STRING,
               svn_string_create(creds->username, pool));

  /* Don't store passwords in any form if the user has told
   * us not to do so. */
  if (! dont_store_passwords)
    {
      svn_boolean_t may_save_password = FALSE;

      /* If the password is going to be stored encrypted, go right
       * ahead and store it to disk. Else determine whether saving
       * in plaintext is OK. */
      if (passtype &&
           (strcmp(passtype, SVN_AUTH__WINCRYPT_PASSWORD_TYPE) == 0
            || strcmp(passtype, SVN_AUTH__KEYCHAIN_PASSWORD_TYPE) == 0
            || strcmp(passtype, SVN_AUTH__KWALLET_PASSWORD_TYPE) == 0
            || strcmp(passtype, SVN_AUTH__GNOME_KEYRING_PASSWORD_TYPE) == 0
            || strcmp(passtype, SVN_AUTH__GPG_AGENT_PASSWORD_TYPE) == 0))
        {
          may_save_password = TRUE;
        }
      else
        {
#ifdef SVN_DISABLE_PLAINTEXT_PASSWORD_STORAGE
          may_save_password = FALSE;
#else
          const char *store_plaintext_passwords =
            apr_hash_get(parameters,
                         SVN_AUTH_PARAM_STORE_PLAINTEXT_PASSWORDS,
                         APR_HASH_KEY_STRING);
          simple_provider_baton_t *b =
            (simple_provider_baton_t *)provider_baton;

          if (svn_cstring_casecmp(store_plaintext_passwords,
                                  SVN_CONFIG_ASK) == 0)
            {
              if (non_interactive)
                /* In non-interactive mode, the default behaviour is
                 * to not store the password, because it is usually
                 * passed on the command line. */
                may_save_password = FALSE;
              else if (b->plaintext_prompt_func)
                {
                  /* We're interactive, and the client provided a
                   * prompt callback. So we can ask the user.
                   *
                   * Check for a cached answer before prompting. */
                  svn_boolean_t *cached_answer;
                  cached_answer = apr_hash_get(b->plaintext_answers,
                                               realmstring,
                                               APR_HASH_KEY_STRING);
                  if (cached_answer != NULL)
                    may_save_password = *cached_answer;
                  else
                    {
                      apr_pool_t *cached_answer_pool;

                      /* Nothing cached for this realm, prompt the user. */
                      SVN_ERR((*b->plaintext_prompt_func)(&may_save_password,
                                                          realmstring,
                                                          b->prompt_baton,
                                                          pool));

                      /* Cache the user's answer in case we're called again
                       * for the same realm.
                       *
                       * We allocate the answer cache in the hash table's pool
                       * to make sure that is has the same life time as the
                       * hash table itself. This means that the answer will
                       * survive across RA sessions -- which is important,
                       * because otherwise we'd prompt users once per RA session.
                       */
                      cached_answer_pool = apr_hash_pool_get(b->plaintext_answers);
                      cached_answer = apr_palloc(cached_answer_pool,
                                                 sizeof(svn_boolean_t));
                      *cached_answer = may_save_password;
                      apr_hash_set(b->plaintext_answers, realmstring,
                                   APR_HASH_KEY_STRING, cached_answer);
                    }
                }
              else
                {
                  /* TODO: We might want to default to not storing if the
                   * prompt callback is NULL, i.e. have may_save_password
                   * default to FALSE here, in order to force clients to
                   * implement the callback.
                   *
                   * This would change the semantics of old API though.
                   *
                   * So for now, clients that don't implement the callback
                   * and provide no explicit value for
                   * SVN_AUTH_PARAM_STORE_PLAINTEXT_PASSWORDS
                   * cause unencrypted passwords to be stored by default.
                   * Needless to say, our own client is sane, but who knows
                   * what other clients are doing.
                   */
                  may_save_password = TRUE;
                }
            }
          else if (svn_cstring_casecmp(store_plaintext_passwords,
                                       SVN_CONFIG_FALSE) == 0)
            {
              may_save_password = FALSE;
            }
          else if (svn_cstring_casecmp(store_plaintext_passwords,
                                       SVN_CONFIG_TRUE) == 0)
            {
              may_save_password = TRUE;
            }
          else
            {
              return svn_error_createf
                (SVN_ERR_BAD_CONFIG_VALUE, NULL,
                 _("Config error: invalid value '%s' for option '%s'"),
                store_plaintext_passwords,
                SVN_AUTH_PARAM_STORE_PLAINTEXT_PASSWORDS);
            }
#endif
        }

      if (may_save_password)
        {
          SVN_ERR(password_set(saved, creds_hash, realmstring,
                               creds->username, creds->password,
                               parameters, non_interactive, pool));
          if (*saved && passtype)
            /* Store the password type with the auth data, so that we
               know which provider owns the password. */
            apr_hash_set(creds_hash, AUTHN_PASSTYPE_KEY, APR_HASH_KEY_STRING,
                         svn_string_create(passtype, pool));
        }
    }

  /* Save credentials to disk. */
<<<<<<< HEAD
  err = svn_auth__get_store_from_parameters(&auth_store, parameters, pool);
  if (! err)
    {
      svn_boolean_t stored;

      err = svn_auth__store_set_cred_hash(&stored, auth_store,
                                          SVN_AUTH_CRED_SIMPLE,
                                          realmstring, creds_hash, pool);
    }
=======
  err = svn_config_write_auth_data(creds_hash, SVN_AUTH_CRED_SIMPLE,
                                   realmstring, config_dir, pool);
  if (err)
    *saved = FALSE;

  /* ### return error? */
>>>>>>> a16f8966
  svn_error_clear(err);

  return SVN_NO_ERROR;
}

/* Get cached (unencrypted) credentials from the simple provider's cache. */
static svn_error_t *
simple_first_creds(void **credentials,
                   void **iter_baton,
                   void *provider_baton,
                   apr_hash_t *parameters,
                   const char *realmstring,
                   apr_pool_t *pool)
{
  return svn_auth__simple_creds_cache_get(credentials, iter_baton,
                                          provider_baton, parameters,
                                          realmstring,
                                          svn_auth__simple_password_get,
                                          SVN_AUTH__SIMPLE_PASSWORD_TYPE,
                                          pool);
}

/* Save (unencrypted) credentials to the simple provider's cache. */
static svn_error_t *
simple_save_creds(svn_boolean_t *saved,
                  void *credentials,
                  void *provider_baton,
                  apr_hash_t *parameters,
                  const char *realmstring,
                  apr_pool_t *pool)
{
  return svn_auth__simple_creds_cache_set(saved, credentials, provider_baton,
                                          parameters, realmstring,
                                          svn_auth__simple_password_set,
                                          SVN_AUTH__SIMPLE_PASSWORD_TYPE,
                                          pool);
}

static const svn_auth_provider_t simple_provider = {
  SVN_AUTH_CRED_SIMPLE,
  simple_first_creds,
  NULL,
  simple_save_creds
};


/* Public API */
void
svn_auth_get_simple_provider2
  (svn_auth_provider_object_t **provider,
   svn_auth_plaintext_prompt_func_t plaintext_prompt_func,
   void* prompt_baton,
   apr_pool_t *pool)
{
  svn_auth_provider_object_t *po = apr_pcalloc(pool, sizeof(*po));
  simple_provider_baton_t *pb = apr_pcalloc(pool, sizeof(*pb));

  pb->plaintext_prompt_func = plaintext_prompt_func;
  pb->prompt_baton = prompt_baton;
  pb->plaintext_answers = apr_hash_make(pool);

  po->vtable = &simple_provider;
  po->provider_baton = pb;
  *provider = po;
}


/*-----------------------------------------------------------------------*/
/* Prompt provider                                                       */
/*-----------------------------------------------------------------------*/

/* Baton type for username/password prompting. */
typedef struct simple_prompt_provider_baton_t
{
  svn_auth_simple_prompt_func_t prompt_func;
  void *prompt_baton;

  /* how many times to re-prompt after the first one fails */
  int retry_limit;
} simple_prompt_provider_baton_t;


/* Iteration baton type for username/password prompting. */
typedef struct simple_prompt_iter_baton_t
{
  /* how many times we've reprompted */
  int retries;
} simple_prompt_iter_baton_t;



/*** Helper Functions ***/
static svn_error_t *
prompt_for_simple_creds(svn_auth_cred_simple_t **cred_p,
                        simple_prompt_provider_baton_t *pb,
                        apr_hash_t *parameters,
                        const char *realmstring,
                        svn_boolean_t first_time,
                        svn_boolean_t may_save,
                        apr_pool_t *pool)
{
  const char *default_username = NULL;
  const char *default_password = NULL;

  *cred_p = NULL;

  /* If we're allowed to check for default usernames and passwords, do
     so. */
  if (first_time)
    {
      default_username = apr_hash_get(parameters,
                                      SVN_AUTH_PARAM_DEFAULT_USERNAME,
                                      APR_HASH_KEY_STRING);

      /* No default username?  Try the auth cache. */
      if (! default_username)
        {
          apr_hash_t *creds_hash = NULL;
          svn_string_t *str;
          svn_error_t *err;
          svn_auth__store_t *auth_store;

          err = svn_auth__get_store_from_parameters(&auth_store, parameters,
                                                    pool);
          if (! err)
            err = svn_auth__store_get_cred_hash(&creds_hash, auth_store,
                                                SVN_AUTH_CRED_SIMPLE,
                                                realmstring, pool, pool);
          svn_error_clear(err);
          if (! err && creds_hash)
            {
              str = apr_hash_get(creds_hash, AUTHN_USERNAME_KEY,
                                 APR_HASH_KEY_STRING);
              if (str && str->data)
                default_username = str->data;
            }
        }

      /* Still no default username?  Try the 'servers' file. */
      if (! default_username)
        {
          svn_config_t *cfg = apr_hash_get(parameters,
                                           SVN_AUTH_PARAM_CONFIG_CATEGORY_SERVERS,
                                           APR_HASH_KEY_STRING);
          const char *server_group = apr_hash_get(parameters,
                                                  SVN_AUTH_PARAM_SERVER_GROUP,
                                                  APR_HASH_KEY_STRING);
          default_username =
            svn_config_get_server_setting(cfg, server_group,
                                          SVN_CONFIG_OPTION_USERNAME,
                                          NULL);
        }

      /* Still no default username?  Try the UID. */
      if (! default_username)
        default_username = svn_user_get_name(pool);

      default_password = apr_hash_get(parameters,
                                      SVN_AUTH_PARAM_DEFAULT_PASSWORD,
                                      APR_HASH_KEY_STRING);
    }

  /* If we have defaults, just build the cred here and return it.
   *
   * ### I do wonder why this is here instead of in a separate
   * ### 'defaults' provider that would run before the prompt
   * ### provider... Hmmm.
   */
  if (default_username && default_password)
    {
      *cred_p = apr_palloc(pool, sizeof(**cred_p));
      (*cred_p)->username = apr_pstrdup(pool, default_username);
      (*cred_p)->password = apr_pstrdup(pool, default_password);
      (*cred_p)->may_save = TRUE;
    }
  else
    {
      SVN_ERR(pb->prompt_func(cred_p, pb->prompt_baton, realmstring,
                              default_username, may_save, pool));
    }

  return SVN_NO_ERROR;
}


/* Our first attempt will use any default username/password passed
   in, and prompt for the remaining stuff. */
static svn_error_t *
simple_prompt_first_creds(void **credentials_p,
                          void **iter_baton,
                          void *provider_baton,
                          apr_hash_t *parameters,
                          const char *realmstring,
                          apr_pool_t *pool)
{
  simple_prompt_provider_baton_t *pb = provider_baton;
  simple_prompt_iter_baton_t *ibaton = apr_pcalloc(pool, sizeof(*ibaton));
  const char *no_auth_cache = apr_hash_get(parameters,
                                           SVN_AUTH_PARAM_NO_AUTH_CACHE,
                                           APR_HASH_KEY_STRING);

  SVN_ERR(prompt_for_simple_creds((svn_auth_cred_simple_t **) credentials_p,
                                  pb, parameters, realmstring, TRUE,
                                  ! no_auth_cache, pool));

  ibaton->retries = 0;
  *iter_baton = ibaton;

  return SVN_NO_ERROR;
}


/* Subsequent attempts to fetch will ignore the default values, and
   simply re-prompt for both, up to a maximum of ib->pb->retry_limit. */
static svn_error_t *
simple_prompt_next_creds(void **credentials_p,
                         void *iter_baton,
                         void *provider_baton,
                         apr_hash_t *parameters,
                         const char *realmstring,
                         apr_pool_t *pool)
{
  simple_prompt_iter_baton_t *ib = iter_baton;
  simple_prompt_provider_baton_t *pb = provider_baton;
  const char *no_auth_cache = apr_hash_get(parameters,
                                           SVN_AUTH_PARAM_NO_AUTH_CACHE,
                                           APR_HASH_KEY_STRING);

  if ((pb->retry_limit >= 0) && (ib->retries >= pb->retry_limit))
    {
      /* give up, go on to next provider. */
      *credentials_p = NULL;
      return SVN_NO_ERROR;
    }
  ib->retries++;

  return prompt_for_simple_creds((svn_auth_cred_simple_t **) credentials_p,
                                 pb, parameters, realmstring, FALSE,
                                 ! no_auth_cache, pool);
}


static const svn_auth_provider_t simple_prompt_provider = {
  SVN_AUTH_CRED_SIMPLE,
  simple_prompt_first_creds,
  simple_prompt_next_creds,
  NULL,
};


/* Public API */
void
svn_auth_get_simple_prompt_provider
  (svn_auth_provider_object_t **provider,
   svn_auth_simple_prompt_func_t prompt_func,
   void *prompt_baton,
   int retry_limit,
   apr_pool_t *pool)
{
  svn_auth_provider_object_t *po = apr_pcalloc(pool, sizeof(*po));
  simple_prompt_provider_baton_t *pb = apr_pcalloc(pool, sizeof(*pb));

  pb->prompt_func = prompt_func;
  pb->prompt_baton = prompt_baton;
  pb->retry_limit = retry_limit;

  po->vtable = &simple_prompt_provider;
  po->provider_baton = pb;
  *provider = po;
}<|MERGE_RESOLUTION|>--- conflicted
+++ resolved
@@ -479,7 +479,6 @@
     }
 
   /* Save credentials to disk. */
-<<<<<<< HEAD
   err = svn_auth__get_store_from_parameters(&auth_store, parameters, pool);
   if (! err)
     {
@@ -489,14 +488,10 @@
                                           SVN_AUTH_CRED_SIMPLE,
                                           realmstring, creds_hash, pool);
     }
-=======
-  err = svn_config_write_auth_data(creds_hash, SVN_AUTH_CRED_SIMPLE,
-                                   realmstring, config_dir, pool);
   if (err)
     *saved = FALSE;
 
   /* ### return error? */
->>>>>>> a16f8966
   svn_error_clear(err);
 
   return SVN_NO_ERROR;
