--- conflicted
+++ resolved
@@ -1,4 +1,3 @@
-<<<<<<< HEAD
 /* pool.c:  pool wrappers for Subversion
  *
  * ====================================================================
@@ -198,206 +197,4 @@
 {
   svn_pool_clear_debug (pool, SVN_FILE_LINE_UNDEFINED);
 }
-#endif /* APR_POOL_DEBUG */
-=======
-/* pool.c:  pool wrappers for Subversion
- *
- * ====================================================================
- * Copyright (c) 2000-2003 CollabNet.  All rights reserved.
- *
- * This software is licensed as described in the file COPYING, which
- * you should have received as part of this distribution.  The terms
- * are also available at http://subversion.tigris.org/license-1.html.
- * If newer versions of this license are posted there, you may use a
- * newer version instead, at your option.
- *
- * This software consists of voluntary contributions made by many
- * individuals.  For exact contribution history, see the revision
- * history and logs, available at http://subversion.tigris.org/.
- * ====================================================================
- */
-
-
--
-#include <stdarg.h>
-#include <assert.h>
-
-#include <apr_lib.h>
-#include <apr_general.h>
-#include <apr_pools.h>
-#include <apr_strings.h>
-#include <apr_hash.h>
-
-#include "svn_pools.h"
-
-/* Key for a boolean signifying that this is a top-level Subversion pool. */
-static const char SVN_POOL_ROOTED_HERE[] = "svn-pool-rooted-here";
-
-#if APR_POOL_DEBUG
-/* file_line for the non-debug case. */
-static const char SVN_FILE_LINE_UNDEFINED[] = "svn:<undefined>";
-#endif /* APR_POOL_DEBUG */
-
-
--
-/*-----------------------------------------------------------------*/
-
-#if APR_HAS_THREADS
-/* Cleanup function to reset the allocator mutex so that apr_allocator_free
-   doesn't try to lock a destroyed mutex during pool cleanup or destruction.
- */
-static apr_status_t
-allocator_reset_mutex (void *allocator)
-{
-  apr_allocator_mutex_set(allocator, NULL);
-  return APR_SUCCESS;
-}
-#endif /* APR_HAS_THREADS */
-
-
-/* Pool allocation handler which just aborts, since we aren't generally
-   prepared to deal with out-of-memory rerors.
- */
-static int
-abort_on_pool_failure (int retcode)
-{
-  abort ();
-  return -1; /* prevent compiler warnings */
-}
-
-/*
-   Macros to make the preprocessor logic less confusing.
-   We need to always have svn_pool_xxx aswell as
-   svn_pool_xxx_debug, where one of the two is a simple
-   wrapper calling the other.
- */
-#if !APR_POOL_DEBUG
-#define SVN_POOL_FUNC_DEFINE(rettype, name) \
-  rettype name(apr_pool_t *pool)
-
-#else /* APR_POOL_DEBUG */
-#undef svn_pool_create
-#undef svn_pool_clear
-
-#define SVN_POOL_FUNC_DEFINE(rettype, name) \
-  rettype name##_debug(apr_pool_t *pool, const char *file_line)
-   
-#endif /* APR_POOL_DEBUG */
-
-
-/* The maximum amount of memory to keep in the freelist: 4MB */
-#define SVN_POOL_MAX_FREE (4096 * 1024)
-
-SVN_POOL_FUNC_DEFINE(apr_pool_t *, svn_pool_create)
-{
-  apr_pool_t *ret_pool;
-  apr_allocator_t *allocator = NULL;
-
-  /* For the top level pool we want a seperate allocator */
-  if (pool == NULL)
-    {
-      if (apr_allocator_create (&allocator))
-        abort ();
-
-      apr_allocator_set_max_free (allocator, SVN_POOL_MAX_FREE);
-    }
-
-#if !APR_POOL_DEBUG
-  apr_pool_create_ex (&ret_pool, pool, abort_on_pool_failure, allocator);
-#else /* APR_POOL_DEBUG */
-  apr_pool_create_ex_debug (&ret_pool, pool, abort_on_pool_failure,
-                            allocator, file_line);
-#endif /* APR_POOL_DEBUG */
-
-  /* If there is no parent, then initialize ret_pool as the "top". */
-  if (pool == NULL)
-    {
-#if APR_HAS_THREADS
-      {
-        apr_thread_mutex_t *mutex;
-
-        if (apr_thread_mutex_create (&mutex, APR_THREAD_MUTEX_DEFAULT,
-                                     ret_pool))
-          abort ();
-
-        apr_allocator_mutex_set (allocator, mutex);
-        apr_pool_cleanup_register (ret_pool, allocator,
-                                   allocator_reset_mutex,
-                                   apr_pool_cleanup_null);
-
-        if (apr_pool_userdata_set ((void *) 1, SVN_POOL_ROOTED_HERE,
-                                   apr_pool_cleanup_null, ret_pool))
-          abort ();
-      }
-#endif /* APR_HAS_THREADS */
-
-      apr_allocator_owner_set (allocator, ret_pool);
-    }
-
-  return ret_pool;
-}
-
-
-SVN_POOL_FUNC_DEFINE(void, svn_pool_clear)
-{
-  void *is_root;
-
-  /* Clear the pool.  All userdata of this pool is now invalid. */
-#if !APR_POOL_DEBUG
-  apr_pool_clear (pool);
-#else /* APR_POOL_DEBUG */
-  apr_pool_clear_debug (pool, file_line);
-#endif /* APR_POOL_DEBUG */
-
-  apr_pool_userdata_get (&is_root, SVN_POOL_ROOTED_HERE, pool);
-  if (is_root)
-    {
-#if APR_HAS_THREADS
-      /* At this point, the mutex we set on our own allocator will have
-         been destroyed.  Better create a new one.
-       */
-      apr_allocator_t *allocator;
-      apr_thread_mutex_t *mutex;
-
-      allocator = apr_pool_allocator_get (pool);
-      if (apr_thread_mutex_create (&mutex, APR_THREAD_MUTEX_DEFAULT, pool))
-        abort ();
-
-      apr_allocator_mutex_set (allocator, mutex);
-      apr_pool_cleanup_register (pool, allocator,
-                                 allocator_reset_mutex, apr_pool_cleanup_null);
-#endif /* APR_HAS_THREADS */
-    }
-}
-
-
-/* Wrappers that ensure binary compatibility */
-#if !APR_POOL_DEBUG
-apr_pool_t *
-svn_pool_create_debug (apr_pool_t *pool, const char *file_line)
-{
-  return svn_pool_create (pool);
-}
-
-void
-svn_pool_clear_debug (apr_pool_t *pool, const char *file_line)
-{
-  svn_pool_clear (pool);
-}
-
-#else /* APR_POOL_DEBUG */
-apr_pool_t *
-svn_pool_create (apr_pool_t *pool)
-{
-  return svn_pool_create_debug (pool, SVN_FILE_LINE_UNDEFINED);
-}
-
-void
-svn_pool_clear (apr_pool_t *pool)
-{
-  svn_pool_clear_debug (pool, SVN_FILE_LINE_UNDEFINED);
-}
-#endif /* APR_POOL_DEBUG */
->>>>>>> 568fa1e5
+#endif /* APR_POOL_DEBUG */