/* error.c:  common exception handling for Subversion
 *
 * ====================================================================
 *    Licensed to the Apache Software Foundation (ASF) under one
 *    or more contributor license agreements.  See the NOTICE file
 *    distributed with this work for additional information
 *    regarding copyright ownership.  The ASF licenses this file
 *    to you under the Apache License, Version 2.0 (the
 *    "License"); you may not use this file except in compliance
 *    with the License.  You may obtain a copy of the License at
 *
 *      http://www.apache.org/licenses/LICENSE-2.0
 *
 *    Unless required by applicable law or agreed to in writing,
 *    software distributed under the License is distributed on an
 *    "AS IS" BASIS, WITHOUT WARRANTIES OR CONDITIONS OF ANY
 *    KIND, either express or implied.  See the License for the
 *    specific language governing permissions and limitations
 *    under the License.
 * ====================================================================
 */



#include <stdarg.h>

#include <apr_general.h>
#include <apr_pools.h>
#include <apr_strings.h>

#if defined(SVN_DEBUG) && APR_HAS_THREADS
#include <apr_thread_proc.h>
#endif

#include <zlib.h>

#ifndef SVN_ERR__TRACING
#define SVN_ERR__TRACING
#endif
#include "svn_cmdline.h"
#include "svn_error.h"
#include "svn_pools.h"
#include "svn_utf.h"

#include "private/svn_error_private.h"
#include "svn_private_config.h"

#if defined(SVN_DEBUG) && APR_HAS_THREADS
#include "private/svn_atomic.h"
#include "pools.h"
#endif


#ifdef SVN_DEBUG
#  if APR_HAS_THREADS
static apr_threadkey_t *error_file_key = NULL;
static apr_threadkey_t *error_line_key = NULL;

/* No-op destructor for apr_threadkey_private_create(). */
static void null_threadkey_dtor(void *stuff) {}

<<<<<<< HEAD
/* Handler for svn_atomic__init_once used by svn_error__locate to
   initialize the thread-local error location storage.
   This function will never return an error. */
static svn_error_t *
locate_init_once(void *ignored_baton, apr_pool_t *ignored_pool)
=======
/* Implements svn_atomic__str_init_func_t.
   Callback used by svn_error__locate to initialize the thread-local
   error location storage.  This function will never return an
   error string. */
static const char *
locate_init_once(void *ignored_baton)
>>>>>>> fa87a1fe
{
  /* Strictly speaking, this is a memory leak, since we're creating an
     unmanaged, top-level pool and never destroying it.  We do this
     because this pool controls the lifetime of the thread-local
     storage for error locations, and that storage must always be
     available. */
  apr_pool_t *threadkey_pool = svn_pool__create_unmanaged(TRUE);
  apr_status_t status;
<<<<<<< HEAD

  status = apr_threadkey_private_create(&error_file_key,
                                        null_threadkey_dtor,
                                        threadkey_pool);
  if (status == APR_SUCCESS)
    status = apr_threadkey_private_create(&error_line_key,
                                          null_threadkey_dtor,
                                          threadkey_pool);

=======

  status = apr_threadkey_private_create(&error_file_key,
                                        null_threadkey_dtor,
                                        threadkey_pool);
  if (status == APR_SUCCESS)
    status = apr_threadkey_private_create(&error_line_key,
                                          null_threadkey_dtor,
                                          threadkey_pool);

>>>>>>> fa87a1fe
  /* If anything went wrong with the creation of the thread-local
     storage, we'll revert to the old, thread-agnostic behaviour */
  if (status != APR_SUCCESS)
    error_file_key = error_line_key = NULL;

<<<<<<< HEAD
  return SVN_NO_ERROR;
=======
  return NULL;
>>>>>>> fa87a1fe
}
#  endif  /* APR_HAS_THREADS */

/* These location variables will be used in no-threads mode or if
   thread-local storage is not available. */
static const char * volatile error_file = NULL;
static long volatile error_line = -1;

/* file_line for the non-debug case. */
static const char SVN_FILE_LINE_UNDEFINED[] = "svn:<undefined>";
#endif /* SVN_DEBUG */


/*
 * Undefine the helpers for creating errors.
 *
 * *NOTE*: Any use of these functions in any other function may need
 * to call svn_error__locate() because the macro that would otherwise
 * do this is being undefined and the filename and line number will
 * not be properly set in the static error_file and error_line
 * variables.
 */
#undef svn_error_create
#undef svn_error_createf
#undef svn_error_quick_wrap
#undef svn_error_quick_wrapf
#undef svn_error_wrap_apr

/* Note: Although this is a "__" function, it was historically in the
 * public ABI, so we can never change it or remove its signature, even
 * though it is now only used in SVN_DEBUG mode. */
void
svn_error__locate(const char *file, long line)
{
#ifdef SVN_DEBUG
#  if APR_HAS_THREADS
  static volatile svn_atomic_t init_status = 0;
<<<<<<< HEAD
  svn_error_clear(svn_atomic__init_once(&init_status,
                                        locate_init_once,
                                        NULL, NULL));
=======
  svn_atomic__init_once_no_error(&init_status, locate_init_once, NULL);
>>>>>>> fa87a1fe

  if (error_file_key && error_line_key)
    {
      apr_status_t status;
      status = apr_threadkey_private_set((char*)file, error_file_key);
      if (status == APR_SUCCESS)
        status = apr_threadkey_private_set((void*)line, error_line_key);
      if (status == APR_SUCCESS)
        return;
    }
#  endif  /* APR_HAS_THREADS */

  error_file = file;
  error_line = line;
#endif /* SVN_DEBUG */
}


/* Cleanup function for errors.  svn_error_clear () removes this so
   errors that are properly handled *don't* hit this code. */
static apr_status_t err_abort(void *data)
{
  svn_error_t *err = data;  /* For easy viewing in a debugger */
  SVN_UNUSED(err);

  if (!getenv("SVN_DBG_NO_ABORT_ON_ERROR_LEAK"))
    abort();
  return APR_SUCCESS;
}


static svn_error_t *
make_error_internal(apr_status_t apr_err,
                    svn_error_t *child)
{
  apr_pool_t *pool;
  svn_error_t *new_error;
#ifdef SVN_DEBUG
  apr_status_t status = APR_ENOTIMPL;
#endif

  /* Reuse the child's pool, or create our own. */
  if (child)
    pool = child->pool;
  else
    {
      pool = svn_pool_create(NULL);
      if (!pool)
        abort();
    }

  /* Create the new error structure */
  new_error = apr_pcalloc(pool, sizeof(*new_error));

  /* Fill 'er up. */
  new_error->apr_err = apr_err;
  new_error->child   = child;
  new_error->pool    = pool;

#ifdef SVN_DEBUG
#if APR_HAS_THREADS
  if (error_file_key && error_line_key)
    {
      void *item;
      status = apr_threadkey_private_get(&item, error_file_key);
      if (status == APR_SUCCESS)
        {
          new_error->file = item;
          status = apr_threadkey_private_get(&item, error_line_key);
          if (status == APR_SUCCESS)
            new_error->line = (long)item;
        }
    }
#  endif  /* APR_HAS_THREADS */

  if (status != APR_SUCCESS)
    {
      new_error->file = error_file;
      new_error->line = error_line;
    }

  if (! child)
      apr_pool_cleanup_register(pool, new_error,
                                err_abort,
                                apr_pool_cleanup_null);
#endif /* SVN_DEBUG */

  return new_error;
}



/*** Creating and destroying errors. ***/

svn_error_t *
svn_error_create(apr_status_t apr_err,
                 svn_error_t *child,
                 const char *message)
{
  svn_error_t *err;

  err = make_error_internal(apr_err, child);

  if (message)
    err->message = apr_pstrdup(err->pool, message);

  return err;
}


svn_error_t *
svn_error_createf(apr_status_t apr_err,
                  svn_error_t *child,
                  const char *fmt,
                  ...)
{
  svn_error_t *err;
  va_list ap;

  err = make_error_internal(apr_err, child);

  va_start(ap, fmt);
  err->message = apr_pvsprintf(err->pool, fmt, ap);
  va_end(ap);

  return err;
}


svn_error_t *
svn_error_wrap_apr(apr_status_t status,
                   const char *fmt,
                   ...)
{
  svn_error_t *err, *utf8_err;
  va_list ap;
  char errbuf[255];
  const char *msg_apr, *msg;

  err = make_error_internal(status, NULL);

  if (fmt)
    {
      /* Grab the APR error message. */
      apr_strerror(status, errbuf, sizeof(errbuf));
      utf8_err = svn_utf_cstring_to_utf8(&msg_apr, errbuf, err->pool);
      if (utf8_err)
        msg_apr = NULL;
      svn_error_clear(utf8_err);

      /* Append it to the formatted message. */
      va_start(ap, fmt);
      msg = apr_pvsprintf(err->pool, fmt, ap);
      va_end(ap);
      if (msg_apr)
        {
          err->message = apr_pstrcat(err->pool, msg, ": ", msg_apr,
                                     SVN_VA_NULL);
        }
      else
        {
          err->message = msg;
        }
    }

  return err;
}


svn_error_t *
svn_error_quick_wrap(svn_error_t *child, const char *new_msg)
{
  if (child == SVN_NO_ERROR)
    return SVN_NO_ERROR;

  return svn_error_create(child->apr_err,
                          child,
                          new_msg);
}

svn_error_t *
svn_error_quick_wrapf(svn_error_t *child,
                      const char *fmt,
                      ...)
{
  svn_error_t *err;
  va_list ap;

  if (child == SVN_NO_ERROR)
    return SVN_NO_ERROR;

  err = make_error_internal(child->apr_err, child);

  va_start(ap, fmt);
  err->message = apr_pvsprintf(err->pool, fmt, ap);
  va_end(ap);

  return err;
}

/* Messages in tracing errors all point to this static string. */
static const char error_tracing_link[] = "traced call";

svn_error_t *
svn_error__trace(const char *file, long line, svn_error_t *err)
{
#ifndef SVN_DEBUG

  /* We shouldn't even be here, but whatever. Just return the error as-is.  */
  return err;

#else

  /* Only do the work when an error occurs.  */
  if (err)
    {
      svn_error_t *trace;
      svn_error__locate(file, line);
      trace = make_error_internal(err->apr_err, err);
      trace->message = error_tracing_link;
      return trace;
    }
  return SVN_NO_ERROR;

#endif
}


svn_error_t *
svn_error_compose_create(svn_error_t *err1,
                         svn_error_t *err2)
{
  if (err1 && err2)
    {
      svn_error_compose(err1,
                        svn_error_create(SVN_ERR_COMPOSED_ERROR, err2, NULL));
      return err1;
    }
  return err1 ? err1 : err2;
}


void
svn_error_compose(svn_error_t *chain, svn_error_t *new_err)
{
  apr_pool_t *pool = chain->pool;
  apr_pool_t *oldpool = new_err->pool;

  while (chain->child)
    chain = chain->child;

#if defined(SVN_DEBUG)
  /* Kill existing handler since the end of the chain is going to change */
  apr_pool_cleanup_kill(pool, chain, err_abort);
#endif

  /* Copy the new error chain into the old chain's pool. */
  while (new_err)
    {
      chain->child = apr_palloc(pool, sizeof(*chain->child));
      chain = chain->child;
      *chain = *new_err;
      if (chain->message)
        chain->message = apr_pstrdup(pool, new_err->message);
      if (chain->file)
        chain->file = apr_pstrdup(pool, new_err->file);
      chain->pool = pool;
#if defined(SVN_DEBUG)
      if (! new_err->child)
        apr_pool_cleanup_kill(oldpool, new_err, err_abort);
#endif
      new_err = new_err->child;
    }

#if defined(SVN_DEBUG)
  apr_pool_cleanup_register(pool, chain,
                            err_abort,
                            apr_pool_cleanup_null);
#endif

  /* Destroy the new error chain. */
  svn_pool_destroy(oldpool);
}

svn_error_t *
svn_error_root_cause(svn_error_t *err)
{
  while (err)
    {
      /* I don't think we can change the behavior here, but the additional
         error chain doesn't define the root cause. Perhaps we should rev
         this function. */
      if (err->child /*&& err->child->apr_err != SVN_ERR_COMPOSED_ERROR*/)
        err = err->child;
      else
        break;
    }

  return err;
}

svn_error_t *
svn_error_find_cause(svn_error_t *err, apr_status_t apr_err)
{
  svn_error_t *child;

  for (child = err; child; child = child->child)
    if (child->apr_err == apr_err)
      return child;

  return SVN_NO_ERROR;
}

svn_error_t *
svn_error_dup(const svn_error_t *err)
{
  apr_pool_t *pool;
  svn_error_t *new_err = NULL, *tmp_err = NULL;

  if (!err)
    return SVN_NO_ERROR;

  pool = svn_pool_create(NULL);
  if (!pool)
    abort();

  for (; err; err = err->child)
    {
      if (! new_err)
        {
          new_err = apr_palloc(pool, sizeof(*new_err));
          tmp_err = new_err;
        }
      else
        {
          tmp_err->child = apr_palloc(pool, sizeof(*tmp_err->child));
          tmp_err = tmp_err->child;
        }
      *tmp_err = *err;
      tmp_err->pool = pool;
      if (tmp_err->message)
        tmp_err->message = apr_pstrdup(pool, tmp_err->message);
      if (tmp_err->file)
        tmp_err->file = apr_pstrdup(pool, tmp_err->file);
    }

#if defined(SVN_DEBUG)
  apr_pool_cleanup_register(pool, tmp_err,
                            err_abort,
                            apr_pool_cleanup_null);
#endif

  return new_err;
}

void
svn_error_clear(svn_error_t *err)
{
  if (err)
    {
#if defined(SVN_DEBUG)
      while (err->child)
        err = err->child;
      apr_pool_cleanup_kill(err->pool, err, err_abort);
#endif
      svn_pool_destroy(err->pool);
    }
}

svn_boolean_t
svn_error__is_tracing_link(const svn_error_t *err)
{
#ifdef SVN_ERR__TRACING
  /* ### A strcmp()?  Really?  I think it's the best we can do unless
     ### we add a boolean field to svn_error_t that's set only for
     ### these "placeholder error chain" items.  Not such a bad idea,
     ### really...  */
  return (err && err->message && !strcmp(err->message, error_tracing_link));
#else
  return FALSE;
#endif
}

svn_error_t *
svn_error_purge_tracing(svn_error_t *err)
{
#ifdef SVN_ERR__TRACING
  svn_error_t *new_err = NULL, *new_err_leaf = NULL;

  if (! err)
    return SVN_NO_ERROR;

  do
    {
      svn_error_t *tmp_err;

      /* Skip over any trace-only links. */
      while (err && svn_error__is_tracing_link(err))
        err = err->child;

      /* The link must be a real link in the error chain, otherwise an
         error chain with trace only links would map into SVN_NO_ERROR. */
      if (! err)
        return svn_error_create(
                 SVN_ERR_ASSERTION_ONLY_TRACING_LINKS,
                 svn_error__malfunction(TRUE, __FILE__, __LINE__,
                                        NULL /* ### say something? */),
                 NULL);

      /* Copy the current error except for its child error pointer
         into the new error.  Share any message and source filename
         strings from the error. */
      tmp_err = apr_palloc(err->pool, sizeof(*tmp_err));
      *tmp_err = *err;
      tmp_err->child = NULL;

      /* Add a new link to the new chain (creating the chain if necessary). */
      if (! new_err)
        {
          new_err = tmp_err;
          new_err_leaf = tmp_err;
        }
      else
        {
          new_err_leaf->child = tmp_err;
          new_err_leaf = tmp_err;
        }

      /* Advance to the next link in the original chain. */
      err = err->child;
    } while (err);

  return new_err;
#else  /* SVN_ERR__TRACING */
  return err;
#endif /* SVN_ERR__TRACING */
}

/* ### The logic around omitting (sic) apr_err= in maintainer mode is tightly
   ### coupled to the current sole caller.*/
static void
print_error(svn_error_t *err, FILE *stream, const char *prefix)
{
  char errbuf[256];
  const char *err_string;
  svn_error_t *temp_err = NULL;  /* ensure initialized even if
                                    err->file == NULL */
  /* Pretty-print the error */
  /* Note: we can also log errors here someday. */

#ifdef SVN_DEBUG
  /* Note: err->file is _not_ in UTF-8, because it's expanded from
           the __FILE__ preprocessor macro. */
  const char *file_utf8;

  if (err->file
      && !(temp_err = svn_utf_cstring_to_utf8(&file_utf8, err->file,
                                              err->pool)))
    svn_error_clear(svn_cmdline_fprintf(stream, err->pool,
                                        "%s:%ld", err->file, err->line));
  else
    {
      svn_error_clear(svn_cmdline_fputs(SVN_FILE_LINE_UNDEFINED,
                                        stream, err->pool));
      svn_error_clear(temp_err);
    }

  {
    const char *symbolic_name;
    if (svn_error__is_tracing_link(err))
      /* Skip it; the error code will be printed by the real link. */
      svn_error_clear(svn_cmdline_fprintf(stream, err->pool, ",\n"));
    else if ((symbolic_name = svn_error_symbolic_name(err->apr_err)))
      svn_error_clear(svn_cmdline_fprintf(stream, err->pool,
                                          ": (apr_err=%s)\n", symbolic_name));
    else
      svn_error_clear(svn_cmdline_fprintf(stream, err->pool,
                                          ": (apr_err=%d)\n", err->apr_err));
  }
#endif /* SVN_DEBUG */

  /* "traced call" */
  if (svn_error__is_tracing_link(err))
    {
      /* Skip it.  We already printed the file-line coordinates. */
    }
  /* Only print the same APR error string once. */
  else if (err->message)
    {
      svn_error_clear(svn_cmdline_fprintf(stream, err->pool,
                                          "%sE%06d: %s\n",
                                          prefix, err->apr_err, err->message));
    }
  else
    {
      /* Is this a Subversion-specific error code? */
      if ((err->apr_err > APR_OS_START_USEERR)
          && (err->apr_err <= APR_OS_START_CANONERR))
        err_string = svn_strerror(err->apr_err, errbuf, sizeof(errbuf));
      /* Otherwise, this must be an APR error code. */
      else if ((temp_err = svn_utf_cstring_to_utf8
                (&err_string, apr_strerror(err->apr_err, errbuf,
                                           sizeof(errbuf)), err->pool)))
        {
          svn_error_clear(temp_err);
          err_string = _("Can't recode error string from APR");
        }

      svn_error_clear(svn_cmdline_fprintf(stream, err->pool,
                                          "%sE%06d: %s\n",
                                          prefix, err->apr_err, err_string));
    }
}

void
svn_handle_error2(svn_error_t *err,
                  FILE *stream,
                  svn_boolean_t fatal,
                  const char *prefix)
{
  /* In a long error chain, there may be multiple errors with the same
     error code and no custom message.  We only want to print the
     default message for that code once; printing it multiple times
     would add no useful information.  The 'empties' array below
     remembers the codes of empty errors already seen in the chain.

     We could allocate it in err->pool, but there's no telling how
     long err will live or how many times it will get handled.  So we
     use a subpool. */
  apr_pool_t *subpool;
  apr_array_header_t *empties;
  svn_error_t *tmp_err;

  subpool = svn_pool_create(err->pool);
  empties = apr_array_make(subpool, 0, sizeof(apr_status_t));

  tmp_err = err;
  while (tmp_err)
    {
      svn_boolean_t printed_already = FALSE;

      if (! tmp_err->message)
        {
          int i;

          for (i = 0; i < empties->nelts; i++)
            {
              if (tmp_err->apr_err == APR_ARRAY_IDX(empties, i, apr_status_t) )
                {
                  printed_already = TRUE;
                  break;
                }
            }
        }

      if (! printed_already)
        {
          print_error(tmp_err, stream, prefix);
          if (! tmp_err->message)
            {
              APR_ARRAY_PUSH(empties, apr_status_t) = tmp_err->apr_err;
            }
        }

      tmp_err = tmp_err->child;
    }

  svn_pool_destroy(subpool);

  fflush(stream);
  if (fatal)
    {
      /* Avoid abort()s in maintainer mode. */
      svn_error_clear(err);

      /* We exit(1) here instead of abort()ing so that atexit handlers
         get called. */
      exit(EXIT_FAILURE);
    }
}

void
svn_handle_warning2(FILE *stream, const svn_error_t *err, const char *prefix)
{
  char buf[256];
#ifdef SVN_DEBUG
  const char *symbolic_name = svn_error_symbolic_name(err->apr_err);
#endif

#ifdef SVN_DEBUG
  if (symbolic_name)
    svn_error_clear(
      svn_cmdline_fprintf(stream, err->pool, "%swarning: apr_err=%s\n",
                          prefix, symbolic_name));
#endif

  svn_error_clear(svn_cmdline_fprintf
                  (stream, err->pool,
                   _("%swarning: W%06d: %s\n"),
                   prefix, err->apr_err,
                   svn_err_best_message(err, buf, sizeof(buf))));
  fflush(stream);
}

const char *
svn_err_best_message(const svn_error_t *err, char *buf, apr_size_t bufsize)
{
  /* Skip over any trace records.  */
  while (svn_error__is_tracing_link(err))
    err = err->child;
  if (err->message)
    return err->message;
  else
    return svn_strerror(err->apr_err, buf, bufsize);
}


/* svn_strerror() and helpers */

/* Duplicate of the same typedef in tests/libsvn_subr/error-code-test.c */
typedef struct err_defn {
  svn_errno_t errcode; /* 160004 */
  const char *errname; /* SVN_ERR_FS_CORRUPT */
  const char *errdesc; /* default message */
} err_defn;

/* To understand what is going on here, read svn_error_codes.h. */
#define SVN_ERROR_BUILD_ARRAY
#include "svn_error_codes.h"

char *
svn_strerror(apr_status_t statcode, char *buf, apr_size_t bufsize)
{
  const err_defn *defn;

  for (defn = error_table; defn->errdesc != NULL; ++defn)
    if (defn->errcode == (svn_errno_t)statcode)
      {
        apr_cpystrn(buf, _(defn->errdesc), bufsize);
        return buf;
      }

  return apr_strerror(statcode, buf, bufsize);
}

#ifdef SVN_DEBUG
/* Defines svn__errno and svn__apr_errno */
#include "errorcode.inc"
#endif

const char *
svn_error_symbolic_name(apr_status_t statcode)
{
  const err_defn *defn;
#ifdef SVN_DEBUG
  int i;
#endif /* SVN_DEBUG */

  for (defn = error_table; defn->errdesc != NULL; ++defn)
    if (defn->errcode == (svn_errno_t)statcode)
      return defn->errname;

  /* "No error" is not in error_table. */
  if (statcode == APR_SUCCESS)
    return "SVN_NO_ERROR";

#ifdef SVN_DEBUG
  /* Try errno.h symbols. */
  /* Linear search through a sorted array */
  for (i = 0; i < sizeof(svn__errno) / sizeof(svn__errno[0]); i++)
    if (svn__errno[i].errcode == (int)statcode)
      return svn__errno[i].errname;

  /* Try APR errors. */
  /* Linear search through a sorted array */
  for (i = 0; i < sizeof(svn__apr_errno) / sizeof(svn__apr_errno[0]); i++)
    if (svn__apr_errno[i].errcode == (int)statcode)
      return svn__apr_errno[i].errname;
#endif /* SVN_DEBUG */

  /* ### TODO: do we need APR_* error macros?  What about APR_TO_OS_ERROR()? */

  return NULL;
}



/* Malfunctions. */

svn_error_t *
svn_error_raise_on_malfunction(svn_boolean_t can_return,
                               const char *file, int line,
                               const char *expr)
{
  if (!can_return)
    abort(); /* Nothing else we can do as a library */

  /* The filename and line number of the error source needs to be set
     here because svn_error_createf() is not the macro defined in
     svn_error.h but the real function. */
  svn_error__locate(file, line);

  if (expr)
    return svn_error_createf(SVN_ERR_ASSERTION_FAIL, NULL,
                             _("In file '%s' line %d: assertion failed (%s)"),
                             file, line, expr);
  else
    return svn_error_createf(SVN_ERR_ASSERTION_FAIL, NULL,
                             _("In file '%s' line %d: internal malfunction"),
                             file, line);
}

svn_error_t *
svn_error_abort_on_malfunction(svn_boolean_t can_return,
                               const char *file, int line,
                               const char *expr)
{
  svn_error_t *err = svn_error_raise_on_malfunction(TRUE, file, line, expr);

  svn_handle_error2(err, stderr, FALSE, "svn: ");
  abort();
  return err;  /* Not reached. */
}

/* The current handler for reporting malfunctions, and its default setting. */
static svn_error_malfunction_handler_t malfunction_handler
  = svn_error_abort_on_malfunction;

svn_error_malfunction_handler_t
svn_error_set_malfunction_handler(svn_error_malfunction_handler_t func)
{
  svn_error_malfunction_handler_t old_malfunction_handler
    = malfunction_handler;

  malfunction_handler = func;
  return old_malfunction_handler;
}

svn_error_malfunction_handler_t
svn_error_get_malfunction_handler(void)
{
  return malfunction_handler;
}

/* Note: Although this is a "__" function, it is in the public ABI, so
 * we can never remove it or change its signature. */
svn_error_t *
svn_error__malfunction(svn_boolean_t can_return,
                       const char *file, int line,
                       const char *expr)
{
  return malfunction_handler(can_return, file, line, expr);
}


/* Misc. */

svn_error_t *
svn_error__wrap_zlib(int zerr, const char *function, const char *message)
{
  apr_status_t status;
  const char *zmsg;

  if (zerr == Z_OK)
    return SVN_NO_ERROR;

  switch (zerr)
    {
    case Z_STREAM_ERROR:
      status = SVN_ERR_STREAM_MALFORMED_DATA;
      zmsg = _("stream error");
      break;

    case Z_MEM_ERROR:
      status = APR_ENOMEM;
      zmsg = _("out of memory");
      break;

    case Z_BUF_ERROR:
      status = APR_ENOMEM;
      zmsg = _("buffer error");
      break;

    case Z_VERSION_ERROR:
      status = SVN_ERR_STREAM_UNRECOGNIZED_DATA;
      zmsg = _("version error");
      break;

    case Z_DATA_ERROR:
      status = SVN_ERR_STREAM_MALFORMED_DATA;
      zmsg = _("corrupt data");
      break;

    default:
      status = SVN_ERR_STREAM_UNRECOGNIZED_DATA;
      zmsg = _("unknown error");
      break;
    }

  if (message != NULL)
    return svn_error_createf(status, NULL, "zlib (%s): %s: %s", function,
                             zmsg, message);
  else
    return svn_error_createf(status, NULL, "zlib (%s): %s", function, zmsg);
}<|MERGE_RESOLUTION|>--- conflicted
+++ resolved
@@ -60,20 +60,12 @@
 /* No-op destructor for apr_threadkey_private_create(). */
 static void null_threadkey_dtor(void *stuff) {}
 
-<<<<<<< HEAD
-/* Handler for svn_atomic__init_once used by svn_error__locate to
-   initialize the thread-local error location storage.
-   This function will never return an error. */
-static svn_error_t *
-locate_init_once(void *ignored_baton, apr_pool_t *ignored_pool)
-=======
 /* Implements svn_atomic__str_init_func_t.
    Callback used by svn_error__locate to initialize the thread-local
    error location storage.  This function will never return an
    error string. */
 static const char *
 locate_init_once(void *ignored_baton)
->>>>>>> fa87a1fe
 {
   /* Strictly speaking, this is a memory leak, since we're creating an
      unmanaged, top-level pool and never destroying it.  We do this
@@ -82,7 +74,6 @@
      available. */
   apr_pool_t *threadkey_pool = svn_pool__create_unmanaged(TRUE);
   apr_status_t status;
-<<<<<<< HEAD
 
   status = apr_threadkey_private_create(&error_file_key,
                                         null_threadkey_dtor,
@@ -92,27 +83,12 @@
                                           null_threadkey_dtor,
                                           threadkey_pool);
 
-=======
-
-  status = apr_threadkey_private_create(&error_file_key,
-                                        null_threadkey_dtor,
-                                        threadkey_pool);
-  if (status == APR_SUCCESS)
-    status = apr_threadkey_private_create(&error_line_key,
-                                          null_threadkey_dtor,
-                                          threadkey_pool);
-
->>>>>>> fa87a1fe
   /* If anything went wrong with the creation of the thread-local
      storage, we'll revert to the old, thread-agnostic behaviour */
   if (status != APR_SUCCESS)
     error_file_key = error_line_key = NULL;
 
-<<<<<<< HEAD
-  return SVN_NO_ERROR;
-=======
   return NULL;
->>>>>>> fa87a1fe
 }
 #  endif  /* APR_HAS_THREADS */
 
@@ -151,13 +127,7 @@
 #ifdef SVN_DEBUG
 #  if APR_HAS_THREADS
   static volatile svn_atomic_t init_status = 0;
-<<<<<<< HEAD
-  svn_error_clear(svn_atomic__init_once(&init_status,
-                                        locate_init_once,
-                                        NULL, NULL));
-=======
   svn_atomic__init_once_no_error(&init_status, locate_init_once, NULL);
->>>>>>> fa87a1fe
 
   if (error_file_key && error_line_key)
     {
