--- conflicted
+++ resolved
@@ -35,6 +35,7 @@
 #include "svn_error.h"
 #include "svn_string.h"
 #include "svn_utf.h"
+#include "svn_checksum.h"
 
 
 struct svn_stream_t {
@@ -690,39 +691,32 @@
 
  
-/* MD5 checked stream support */
-
-struct md5_stream_baton
-{
-  apr_md5_ctx_t read_ctx, write_ctx;
-  const unsigned char **read_digest;
-  const unsigned char **write_digest;
-  unsigned char read_digest_buf[APR_MD5_DIGESTSIZE];
-  unsigned char write_digest_buf[APR_MD5_DIGESTSIZE];
+/* Checksummed stream support */
+
+struct checksum_stream_baton
+{
+  svn_checksum_ctx_t *read_ctx, *write_ctx;
+  svn_checksum_t **read_checksum;  /* Output value. */
+  svn_checksum_t **write_checksum;  /* Output value. */
   svn_stream_t *proxy;
 
   /* True if more data should be read when closing the stream. */
   svn_boolean_t read_more;
 
-  /* Pool to allocate read buffer from. */
+  /* Pool to allocate read buffer and output values from. */
   apr_pool_t *pool;
 };
 
 static svn_error_t *
-read_handler_md5(void *baton, char *buffer, apr_size_t *len)
-{
-  struct md5_stream_baton *btn = baton;
+read_handler_checksum(void *baton, char *buffer, apr_size_t *len)
+{
+  struct checksum_stream_baton *btn = baton;
   apr_size_t saved_len = *len;
 
   SVN_ERR(svn_stream_read(btn->proxy, buffer, len));
 
-  if (btn->read_digest)
-    {
-      apr_status_t apr_err = apr_md5_update(&btn->read_ctx, buffer, *len);
-
-      if (apr_err)
-        return svn_error_create(apr_err, NULL, NULL);
-    }
+  if (btn->read_checksum)
+    SVN_ERR(svn_checksum_update(btn->read_ctx, buffer, *len));
 
   if (saved_len != *len)
     btn->read_more = FALSE;
@@ -732,26 +726,21 @@
 
 
 static svn_error_t *
-write_handler_md5(void *baton, const char *buffer, apr_size_t *len)
-{
-  struct md5_stream_baton *btn = baton;
-
-  if (btn->write_digest && *len > 0)
-    {
-      apr_status_t apr_err = apr_md5_update(&btn->write_ctx, buffer, *len);
-
-      if (apr_err)
-        return svn_error_create(apr_err, NULL, NULL);
-    }
+write_handler_checksum(void *baton, const char *buffer, apr_size_t *len)
+{
+  struct checksum_stream_baton *btn = baton;
+
+  if (btn->write_checksum && *len > 0)
+    SVN_ERR(svn_checksum_update(btn->write_ctx, buffer, *len));
 
   return svn_stream_write(btn->proxy, buffer, len);
 }
 
 
 static svn_error_t *
-close_handler_md5(void *baton)
-{
-  struct md5_stream_baton *btn = baton;
+close_handler_checksum(void *baton)
+{
+  struct checksum_stream_baton *btn = baton;
 
   /* If we're supposed to drain the stream, do so before finalizing the
      checksum. */
@@ -762,13 +751,11 @@
 
       do
         {
-          SVN_ERR(read_handler_md5(baton, buf, &len));
+          SVN_ERR(read_handler_checksum(baton, buf, &len));
         }
       while (btn->read_more);
     }
 
-<<<<<<< HEAD
-=======
   if (btn->read_ctx)
     SVN_ERR(svn_checksum_final(btn->read_checksum, btn->read_ctx, btn->pool));
 
@@ -849,30 +836,21 @@
 
   SVN_ERR(svn_stream_close(btn->proxy));
 
->>>>>>> 6ef20668
   if (btn->read_digest)
     {
-      apr_status_t apr_err
-        = apr_md5_final(btn->read_digest_buf, &btn->read_ctx);
-
-      if (apr_err)
-        return svn_error_create(apr_err, NULL, NULL);
-
-      *btn->read_digest = btn->read_digest_buf;
+      *btn->read_digest = apr_palloc(btn->pool, APR_MD5_DIGESTSIZE);
+      memcpy((unsigned char *) *btn->read_digest, btn->read_checksum->digest,
+             APR_MD5_DIGESTSIZE);
     }
 
   if (btn->write_digest)
     {
-      apr_status_t apr_err
-        = apr_md5_final(btn->write_digest_buf, &btn->write_ctx);
-
-      if (apr_err)
-        return svn_error_create(apr_err, NULL, NULL);
-
-      *btn->write_digest = btn->write_digest_buf;
-    }
-
-  return svn_stream_close(btn->proxy);
+      *btn->write_digest = apr_palloc(btn->pool, APR_MD5_DIGESTSIZE);
+      memcpy((unsigned char *) *btn->write_digest, btn->write_checksum->digest,
+             APR_MD5_DIGESTSIZE);
+    }
+
+  return SVN_NO_ERROR;
 }
 
 
@@ -890,13 +868,24 @@
     return stream;
 
   baton = apr_palloc(pool, sizeof(*baton));
-  apr_md5_init(&baton->read_ctx);
-  apr_md5_init(&baton->write_ctx);
   baton->read_digest = read_digest;
   baton->write_digest = write_digest;
-  baton->proxy = stream;
-  baton->read_more = read_all;
   baton->pool = pool;
+
+  if (read_digest)
+    baton->read_checksum = svn_checksum_create(svn_checksum_md5, pool);
+  else
+    baton->read_checksum = NULL;
+
+  if (write_digest)
+    baton->write_checksum = svn_checksum_create(svn_checksum_md5, pool);
+  else
+    baton->write_checksum = NULL;
+
+  baton->proxy = svn_stream_checksummed2(stream, &baton->read_checksum,
+                                         svn_checksum_md5,
+                                         &baton->write_checksum, 
+                                         svn_checksum_md5, read_all, pool);
 
   s = svn_stream_create(baton, pool);
   svn_stream_set_read(s, read_handler_md5);
