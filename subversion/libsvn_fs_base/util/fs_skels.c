/* fs_skels.c --- conversion between fs native types and skeletons
 *
 * ====================================================================
 * Copyright (c) 2000-2008 CollabNet.  All rights reserved.
 *
 * This software is licensed as described in the file COPYING, which
 * you should have received as part of this distribution.  The terms
 * are also available at http://subversion.tigris.org/license-1.html.
 * If newer versions of this license are posted there, you may use a
 * newer version instead, at your option.
 *
 * This software consists of voluntary contributions made by many
 * individuals.  For exact contribution history, see the revision
 * history and logs, available at http://subversion.tigris.org/.
 * ====================================================================
 */

#include <string.h>

#include <apr_md5.h>

#include "svn_error.h"
#include "svn_string.h"
#include "svn_types.h"
#include "svn_time.h"

#include "private/svn_skel.h"

#include "svn_checksum.h"
#include "fs_skels.h"
<<<<<<< HEAD
#include "svn_hash.h"
#include "skel.h"
=======
>>>>>>> ff6b13d2
#include "../id.h"


static svn_error_t *
skel_err(const char *skel_type)
{
  return svn_error_createf(SVN_ERR_FS_MALFORMED_SKEL, NULL,
                           "Malformed%s%s skeleton",
                           skel_type ? " " : "",
                           skel_type ? skel_type : "");
}



/*** Validity Checking ***/

static svn_boolean_t
is_valid_checksum_skel(svn_skel_t *skel)
{
  if (svn_skel__list_length(skel) != 2)
    return FALSE;

  if (svn_skel__matches_atom(skel->children, "md5")
      && skel->children->next->is_atom)
    return TRUE;

  if (svn_skel__matches_atom(skel->children, "sha1")
      && skel->children->next->is_atom)
    return TRUE;

  return FALSE;
}


static svn_boolean_t
is_valid_proplist_skel(svn_skel_t *skel)
{
  int len = svn_skel__list_length(skel);

  if ((len >= 0) && (len & 1) == 0)
    {
      svn_skel_t *elt;

      for (elt = skel->children; elt; elt = elt->next)
        if (! elt->is_atom)
          return FALSE;

      return TRUE;
    }

  return FALSE;
}


static svn_boolean_t
is_valid_revision_skel(svn_skel_t *skel)
{
  int len = svn_skel__list_length(skel);

  if ((len == 2)
      && svn_skel__matches_atom(skel->children, "revision")
      && skel->children->next->is_atom)
    return TRUE;

  return FALSE;
}


static svn_boolean_t
is_valid_transaction_skel(svn_skel_t *skel, transaction_kind_t *kind)
{
  int len = svn_skel__list_length(skel);

  if (len != 6)
    return FALSE;

  /* Determine (and verify) the kind. */
  if (svn_skel__matches_atom(skel->children, "transaction"))
    *kind = transaction_kind_normal;
  else if (svn_skel__matches_atom(skel->children, "committed"))
    *kind = transaction_kind_committed;
  else if (svn_skel__matches_atom(skel->children, "dead"))
    *kind = transaction_kind_dead;
  else
    return FALSE;

  if (skel->children->next->is_atom
      && skel->children->next->next->is_atom
      && (! skel->children->next->next->next->is_atom)
      && (! skel->children->next->next->next->next->is_atom)
      && (! skel->children->next->next->next->next->next->is_atom))
    return TRUE;

  return FALSE;
}


static svn_boolean_t
is_valid_rep_delta_chunk_skel(svn_skel_t *skel)
{
  int len;
  svn_skel_t *window;
  svn_skel_t *diff;

  /* check the delta skel. */
  if ((svn_skel__list_length(skel) != 2)
      || (! skel->children->is_atom))
    return FALSE;

  /* check the window. */
  window = skel->children->next;
  len = svn_skel__list_length(window);
  if ((len < 3) || (len > 4))
    return FALSE;
  if (! ((! window->children->is_atom)
         && (window->children->next->is_atom)
         && (window->children->next->next->is_atom)))
    return FALSE;
  if ((len == 4)
      && (! window->children->next->next->next->is_atom))
    return FALSE;

  /* check the diff. ### currently we support only svndiff version
     0 delta data. */
  diff = window->children;
  if ((svn_skel__list_length(diff) == 3)
      && (svn_skel__matches_atom(diff->children, "svndiff"))
      && ((svn_skel__matches_atom(diff->children->next, "0"))
          || (svn_skel__matches_atom(diff->children->next, "1")))
      && (diff->children->next->next->is_atom))
    return TRUE;

  return FALSE;
}


static svn_boolean_t
is_valid_representation_skel(svn_skel_t *skel)
{
  int len = svn_skel__list_length(skel);
  svn_skel_t *header;
  int header_len;

  /* the rep has at least two items in it, a HEADER list, and at least
     one piece of kind-specific data. */
  if (len < 2)
    return FALSE;

  /* check the header.  it must have KIND and TXN atoms, and
     optionally 1 or 2 checksums (which is a list form). */
  header = skel->children;
  header_len = svn_skel__list_length(header);
  if (! (((header_len == 2)     /* 2 means old repository, checksum absent */
          && (header->children->is_atom)
          && (header->children->next->is_atom))
         || ((header_len == 3)  /* 3 means md5 checksum present */
             && (header->children->is_atom)
             && (header->children->next->is_atom)
             && (is_valid_checksum_skel(header->children->next->next)))
         || ((header_len == 4)  /* 3 means md5 and sha1 checksums present */
             && (header->children->is_atom)
             && (header->children->next->is_atom)
             && (is_valid_checksum_skel(header->children->next->next))
             && (is_valid_checksum_skel(header->children->next->next->next)))))
    return FALSE;

  /* check for fulltext rep. */
  if ((len == 2)
      && (svn_skel__matches_atom(header->children, "fulltext")))
    return TRUE;

  /* check for delta rep. */
  if ((len >= 2)
      && (svn_skel__matches_atom(header->children, "delta")))
    {
      /* it's a delta rep.  check the validity.  */
      svn_skel_t *chunk = skel->children->next;

      /* loop over chunks, checking each one. */
      while (chunk)
        {
          if (! is_valid_rep_delta_chunk_skel(chunk))
            return FALSE;
          chunk = chunk->next;
        }

      /* all good on this delta rep. */
      return TRUE;
    }

  return FALSE;
}


static svn_boolean_t
is_valid_node_revision_header_skel(svn_skel_t *skel, svn_skel_t **kind_p)
{
  int len = svn_skel__list_length(skel);

  if (len < 2)
    return FALSE;

  /* set the *KIND_P pointer. */
  *kind_p = skel->children;

  /* check for valid lengths. */
  if (! ((len == 2) || (len == 3) || (len == 4) || (len == 6)))
    return FALSE;

  /* got mergeinfo stuff? */
  if ((len > 4)
      && (! (skel->children->next->next->next->next->is_atom
             && skel->children->next->next->next->next->next->is_atom)))
    return FALSE;

  /* got predecessor count? */
  if ((len > 3)
      && (! skel->children->next->next->next->is_atom))
    return FALSE;

  /* got predecessor? */
  if ((len > 2)
      && (! skel->children->next->next->is_atom))
    return FALSE;

  /* got the basics? */
  if (! (skel->children->is_atom
         && skel->children->next->is_atom
         && (skel->children->next->data[0] == '/')))
    return FALSE;

  return TRUE;
}


static svn_boolean_t
is_valid_node_revision_skel(svn_skel_t *skel)
{
  int len = svn_skel__list_length(skel);
  svn_skel_t *header = skel->children;
  svn_skel_t *kind;

  if (len < 1)
    return FALSE;

  if (! is_valid_node_revision_header_skel(header, &kind))
    return FALSE;

  if (svn_skel__matches_atom(kind, "dir"))
    {
      if (! ((len == 3)
             && header->next->is_atom
             && header->next->next->is_atom))
        return FALSE;
    }
  else if (svn_skel__matches_atom(kind, "file"))
    {
      if (len < 3)
        return FALSE;

      if (! header->next->is_atom)
        return FALSE;

      /* As of SVN_FS_BASE__MIN_REP_SHARING_FORMAT version, the
         DATA-KEY slot can be a 2-tuple. */
      if (! header->next->next->is_atom)
        {
          if (! ((svn_skel__list_length(header->next->next) == 2)
                 && header->next->next->children->is_atom
                 && header->next->next->children->len
                 && header->next->next->children->next->is_atom
                 && header->next->next->children->next->len))
            return FALSE;
        }

      if ((len > 3) && (! header->next->next->next->is_atom))
        return FALSE;

      if (len > 4)
        return FALSE;
    }

  return TRUE;
}


static svn_boolean_t
is_valid_copy_skel(svn_skel_t *skel)
{
  return (((svn_skel__list_length(skel) == 4)
           && (svn_skel__matches_atom(skel->children, "copy")
               || svn_skel__matches_atom(skel->children, "soft-copy"))
           && skel->children->next->is_atom
           && skel->children->next->next->is_atom
           && skel->children->next->next->next->is_atom) ? TRUE : FALSE);
}


static svn_boolean_t
is_valid_change_skel(svn_skel_t *skel, svn_fs_path_change_kind_t *kind)
{
  if ((svn_skel__list_length(skel) == 6)
      && svn_skel__matches_atom(skel->children, "change")
      && skel->children->next->is_atom
      && skel->children->next->next->is_atom
      && skel->children->next->next->next->is_atom
      && skel->children->next->next->next->next->is_atom
      && skel->children->next->next->next->next->next->is_atom)
    {
      svn_skel_t *kind_skel = skel->children->next->next->next;

      /* check the kind (and return it) */
      if (svn_skel__matches_atom(kind_skel, "reset"))
        {
          if (kind)
            *kind = svn_fs_path_change_reset;
          return TRUE;
        }
      if (svn_skel__matches_atom(kind_skel, "add"))
        {
          if (kind)
            *kind = svn_fs_path_change_add;
          return TRUE;
        }
      if (svn_skel__matches_atom(kind_skel, "delete"))
        {
          if (kind)
            *kind = svn_fs_path_change_delete;
          return TRUE;
        }
      if (svn_skel__matches_atom(kind_skel, "replace"))
        {
          if (kind)
            *kind = svn_fs_path_change_replace;
          return TRUE;
        }
      if (svn_skel__matches_atom(kind_skel, "modify"))
        {
          if (kind)
            *kind = svn_fs_path_change_modify;
          return TRUE;
        }
    }
  return FALSE;
}


static svn_boolean_t
is_valid_lock_skel(svn_skel_t *skel)
{
  if ((svn_skel__list_length(skel) == 8)
      && svn_skel__matches_atom(skel->children, "lock")
      && skel->children->next->is_atom
      && skel->children->next->next->is_atom
      && skel->children->next->next->next->is_atom
      && skel->children->next->next->next->next->is_atom
      && skel->children->next->next->next->next->next->is_atom
      && skel->children->next->next->next->next->next->next->is_atom
      && skel->children->next->next->next->next->next->next->next->is_atom)
    return TRUE;

  return FALSE;
}



/*** Parsing (conversion from skeleton to native FS type) ***/

svn_error_t *
svn_fs_base__parse_proplist_skel(apr_hash_t **proplist_p,
                                 svn_skel_t *skel,
                                 apr_pool_t *pool)
{
  apr_hash_t *proplist = NULL;
  svn_skel_t *elt;

  /* Validate the skel. */
  if (! is_valid_proplist_skel(skel))
    return skel_err("proplist");

  /* Create the returned structure */
  if (skel->children)
    proplist = apr_hash_make(pool);
  for (elt = skel->children; elt; elt = elt->next->next)
    {
      svn_string_t *value = svn_string_ncreate(elt->next->data,
                                               elt->next->len, pool);
      apr_hash_set(proplist,
                   apr_pstrmemdup(pool, elt->data, elt->len),
                   elt->len,
                   value);
    }

  /* Return the structure. */
  *proplist_p = proplist;
  return SVN_NO_ERROR;
}


svn_error_t *
svn_fs_base__parse_revision_skel(revision_t **revision_p,
                                 svn_skel_t *skel,
                                 apr_pool_t *pool)
{
  revision_t *revision;

  /* Validate the skel. */
  if (! is_valid_revision_skel(skel))
    return skel_err("revision");

  /* Create the returned structure */
  revision = apr_pcalloc(pool, sizeof(*revision));
  revision->txn_id = apr_pstrmemdup(pool, skel->children->next->data,
                                    skel->children->next->len);

  /* Return the structure. */
  *revision_p = revision;
  return SVN_NO_ERROR;
}


svn_error_t *
svn_fs_base__parse_transaction_skel(transaction_t **transaction_p,
                                    svn_skel_t *skel,
                                    apr_pool_t *pool)
{
  transaction_t *transaction;
  transaction_kind_t kind;
<<<<<<< HEAD
  skel_t *root_id, *base_id_or_rev, *proplist, *copies, *merges;
=======
  svn_skel_t *root_id, *base_id_or_rev, *proplist, *copies;
>>>>>>> ff6b13d2
  int len;

  /* Validate the skel. */
  if (! is_valid_transaction_skel(skel, &kind))
    return skel_err("transaction");

  root_id = skel->children->next;
  base_id_or_rev = skel->children->next->next;
  proplist = skel->children->next->next->next;
  copies = skel->children->next->next->next->next;
  merges = copies->next;

  /* Create the returned structure */
  transaction = apr_pcalloc(pool, sizeof(*transaction));

  /* KIND */
  transaction->kind = kind;

  /* REVISION or BASE-ID */
  if (kind == transaction_kind_committed)
    {
      /* Committed transactions have a revision number... */
      transaction->base_id = NULL;
      transaction->revision = atoi(apr_pstrmemdup(pool, base_id_or_rev->data,
                                                  base_id_or_rev->len));
      if (! SVN_IS_VALID_REVNUM(transaction->revision))
        return skel_err("transaction");

    }
  else
    {
      /* ...where unfinished transactions have a base node-revision-id. */
      transaction->revision = SVN_INVALID_REVNUM;
      transaction->base_id = svn_fs_base__id_parse(base_id_or_rev->data,
                                                   base_id_or_rev->len, pool);
    }

  /* ROOT-ID */
  transaction->root_id = svn_fs_base__id_parse(root_id->data,
                                               root_id->len, pool);

  /* PROPLIST */
  SVN_ERR(svn_fs_base__parse_proplist_skel(&(transaction->proplist),
                                           proplist, pool));

  /* COPIES */
  if ((len = svn_skel__list_length(copies)))
    {
      const char *copy_id;
      apr_array_header_t *txncopies;
      svn_skel_t *cpy = copies->children;

      txncopies = apr_array_make(pool, len, sizeof(copy_id));
      while (cpy)
        {
          copy_id = apr_pstrmemdup(pool, cpy->data, cpy->len);
          APR_ARRAY_PUSH(txncopies, const char *) = copy_id;
          cpy = cpy->next;
        }
      transaction->copies = txncopies;
    }

  /* MERGES */
  transaction->merges = apr_hash_make(pool);
  if (svn_fs_base__list_length(merges))
    {
      svn_stream_t *stream;
      apr_hash_t *merge_catalog_with_mergeinfo_as_strings;
      svn_string_t deep_serialized_merge_catalog;
      apr_hash_index_t *hi;
      /* Only one item the merges skel is the deep serialized merge catalog. */
      skel_t *merge_catalog_skel = merges->children;
      /* No point in duplicating merge_catalog_skel->data */
      deep_serialized_merge_catalog.data = merge_catalog_skel->data;
      deep_serialized_merge_catalog.len = merge_catalog_skel->len;
      stream = svn_stream_from_string(&deep_serialized_merge_catalog, pool);
      merge_catalog_with_mergeinfo_as_strings = apr_hash_make(pool);
      if (deep_serialized_merge_catalog.len)
        {
          SVN_ERR(svn_hash_read2(merge_catalog_with_mergeinfo_as_strings,
                                 stream, NULL, pool));
        }
      for (hi = apr_hash_first(NULL, merge_catalog_with_mergeinfo_as_strings);
           hi;
           hi = apr_hash_next(hi))
        {
          const void *merge_target;
          void *value;
          svn_string_t *mergeinfo_added_in_str;
          svn_mergeinfo_t mergeinfo_added;
          apr_hash_this(hi, &merge_target, NULL, &value);
          mergeinfo_added_in_str = value;
          SVN_ERR(svn_mergeinfo_parse(&mergeinfo_added,
                                      mergeinfo_added_in_str->data, pool));
          apr_hash_set(transaction->merges, merge_target,
                       APR_HASH_KEY_STRING, mergeinfo_added);

        }
    }

  /* Return the structure. */
  *transaction_p = transaction;
  return SVN_NO_ERROR;
}


svn_error_t *
svn_fs_base__parse_representation_skel(representation_t **rep_p,
                                       svn_skel_t *skel,
                                       apr_pool_t *pool)
{
  representation_t *rep;
  svn_skel_t *header_skel;

  /* Validate the skel. */
  if (! is_valid_representation_skel(skel))
    return skel_err("representation");
  header_skel = skel->children;

  /* Create the returned structure */
  rep = apr_pcalloc(pool, sizeof(*rep));

  /* KIND */
  if (svn_skel__matches_atom(header_skel->children, "fulltext"))
    rep->kind = rep_kind_fulltext;
  else
    rep->kind = rep_kind_delta;

  /* TXN */
  rep->txn_id = apr_pstrmemdup(pool, header_skel->children->next->data,
                               header_skel->children->next->len);

  /* MD5 */
  if (header_skel->children->next->next)
    {
      svn_skel_t *checksum_skel = header_skel->children->next->next;
      rep->md5_checksum =
        svn_checksum__from_digest((const unsigned char *)
                                  (checksum_skel->children->next->data),
                                  svn_checksum_md5, pool);

      /* SHA1 */
      if (header_skel->children->next->next->next)
        {
          checksum_skel = header_skel->children->next->next->next;
          rep->sha1_checksum =
            svn_checksum__from_digest((const unsigned char *)
                                      (checksum_skel->children->next->data),
                                      svn_checksum_sha1, pool);
        }
    }

  /* KIND-SPECIFIC stuff */
  if (rep->kind == rep_kind_fulltext)
    {
      /* "fulltext"-specific. */
      rep->contents.fulltext.string_key
        = apr_pstrmemdup(pool,
                         skel->children->next->data,
                         skel->children->next->len);
    }
  else
    {
      /* "delta"-specific. */
      svn_skel_t *chunk_skel = skel->children->next;
      rep_delta_chunk_t *chunk;
      apr_array_header_t *chunks;

      /* Alloc the chunk array. */
      chunks = apr_array_make(pool, svn_skel__list_length(skel) - 1,
                              sizeof(chunk));

      /* Process the chunks. */
      while (chunk_skel)
        {
          svn_skel_t *window_skel = chunk_skel->children->next;
          svn_skel_t *diff_skel = window_skel->children;

          /* Allocate a chunk and its window */
          chunk = apr_palloc(pool, sizeof(*chunk));

          /* Populate the window */
          chunk->version
            = (apr_byte_t)atoi(apr_pstrmemdup
                               (pool,
                                diff_skel->children->next->data,
                                diff_skel->children->next->len));
          chunk->string_key
            = apr_pstrmemdup(pool,
                             diff_skel->children->next->next->data,
                             diff_skel->children->next->next->len);
          chunk->size
            = atoi(apr_pstrmemdup(pool,
                                  window_skel->children->next->data,
                                  window_skel->children->next->len));
          chunk->rep_key
            = apr_pstrmemdup(pool,
                             window_skel->children->next->next->data,
                             window_skel->children->next->next->len);
          chunk->offset =
            svn__atoui64(apr_pstrmemdup(pool,
                                        chunk_skel->children->data,
                                        chunk_skel->children->len));

          /* Add this chunk to the array. */
          APR_ARRAY_PUSH(chunks, rep_delta_chunk_t *) = chunk;

          /* Next... */
          chunk_skel = chunk_skel->next;
        }

      /* Add the chunks array to the representation. */
      rep->contents.delta.chunks = chunks;
    }

  /* Return the structure. */
  *rep_p = rep;
  return SVN_NO_ERROR;
}


svn_error_t *
svn_fs_base__parse_node_revision_skel(node_revision_t **noderev_p,
                                      svn_skel_t *skel,
                                      apr_pool_t *pool)
{
  node_revision_t *noderev;
  svn_skel_t *header_skel, *cur_skel;

  /* Validate the skel. */
  if (! is_valid_node_revision_skel(skel))
    return skel_err("node-revision");
  header_skel = skel->children;

  /* Create the returned structure */
  noderev = apr_pcalloc(pool, sizeof(*noderev));

  /* KIND */
  if (svn_skel__matches_atom(header_skel->children, "dir"))
    noderev->kind = svn_node_dir;
  else
    noderev->kind = svn_node_file;

  /* CREATED-PATH */
  noderev->created_path = apr_pstrmemdup(pool,
                                         header_skel->children->next->data,
                                         header_skel->children->next->len);

  /* PREDECESSOR-ID */
  if (header_skel->children->next->next)
    {
      cur_skel = header_skel->children->next->next;
      if (cur_skel->len)
        noderev->predecessor_id = svn_fs_base__id_parse(cur_skel->data,
                                                        cur_skel->len, pool);

      /* PREDECESSOR-COUNT */
      noderev->predecessor_count = -1;
      if (cur_skel->next)
        {
          cur_skel = cur_skel->next;
          if (cur_skel->len)
            noderev->predecessor_count = atoi(apr_pstrmemdup(pool,
                                                             cur_skel->data,
                                                             cur_skel->len));

          /* HAS-MERGEINFO and MERGEINFO-COUNT */
          if (cur_skel->next)
            {
              cur_skel = cur_skel->next;
              noderev->has_mergeinfo = atoi(apr_pstrmemdup(pool,
                                                           cur_skel->data,
                                                           cur_skel->len))
                                         ? TRUE : FALSE;
              noderev->mergeinfo_count =
                apr_atoi64(apr_pstrmemdup(pool,
                                          cur_skel->next->data,
                                          cur_skel->next->len));
            }
        }
    }

  /* PROP-KEY */
  if (skel->children->next->len)
    noderev->prop_key = apr_pstrmemdup(pool, skel->children->next->data,
                                       skel->children->next->len);

  /* DATA-KEY */
  if (skel->children->next->next->is_atom)
    {
      /* This is a real data rep key. */
      if (skel->children->next->next->len)
        noderev->data_key = apr_pstrmemdup(pool,
                                           skel->children->next->next->data,
                                           skel->children->next->next->len);
      noderev->data_key_uniquifier = NULL;
    }
  else
    {
      /* This is a 2-tuple with a data rep key and a uniquifier. */
      noderev->data_key =
        apr_pstrmemdup(pool,
                       skel->children->next->next->children->data,
                       skel->children->next->next->children->len);
      noderev->data_key_uniquifier =
        apr_pstrmemdup(pool,
                       skel->children->next->next->children->next->data,
                       skel->children->next->next->children->next->len);
    }

  /* EDIT-DATA-KEY (optional, files only) */
  if ((noderev->kind == svn_node_file)
      && skel->children->next->next->next
      && skel->children->next->next->next->len)
    noderev->edit_key
      = apr_pstrmemdup(pool, skel->children->next->next->next->data,
                       skel->children->next->next->next->len);

  /* Return the structure. */
  *noderev_p = noderev;
  return SVN_NO_ERROR;
}


svn_error_t *
svn_fs_base__parse_copy_skel(copy_t **copy_p,
                             svn_skel_t *skel,
                             apr_pool_t *pool)
{
  copy_t *copy;

  /* Validate the skel. */
  if (! is_valid_copy_skel(skel))
    return skel_err("copy");

  /* Create the returned structure */
  copy = apr_pcalloc(pool, sizeof(*copy));

  /* KIND */
  if (svn_skel__matches_atom(skel->children, "soft-copy"))
    copy->kind = copy_kind_soft;
  else
    copy->kind = copy_kind_real;

  /* SRC-PATH */
  copy->src_path = apr_pstrmemdup(pool,
                                  skel->children->next->data,
                                  skel->children->next->len);

  /* SRC-TXN-ID */
  copy->src_txn_id = apr_pstrmemdup(pool,
                                    skel->children->next->next->data,
                                    skel->children->next->next->len);

  /* DST-NODE-ID */
  copy->dst_noderev_id
    = svn_fs_base__id_parse(skel->children->next->next->next->data,
                            skel->children->next->next->next->len, pool);

  /* Return the structure. */
  *copy_p = copy;
  return SVN_NO_ERROR;
}


svn_error_t *
svn_fs_base__parse_entries_skel(apr_hash_t **entries_p,
                                svn_skel_t *skel,
                                apr_pool_t *pool)
{
  apr_hash_t *entries = NULL;
  int len = svn_skel__list_length(skel);
  svn_skel_t *elt;

  if (! (len >= 0))
    return skel_err("entries");

  if (len > 0)
    {
      /* Else, allocate a hash and populate it. */
      entries = apr_hash_make(pool);

      /* Check entries are well-formed as we go along. */
      for (elt = skel->children; elt; elt = elt->next)
        {
          const char *name;
          svn_fs_id_t *id;

          /* ENTRY must be a list of two elements. */
          if (svn_skel__list_length(elt) != 2)
            return skel_err("entries");

          /* Get the entry's name and ID. */
          name = apr_pstrmemdup(pool, elt->children->data,
                                elt->children->len);
          id = svn_fs_base__id_parse(elt->children->next->data,
                                     elt->children->next->len, pool);

          /* Add the entry to the hash. */
          apr_hash_set(entries, name, elt->children->len, id);
        }
    }

  /* Return the structure. */
  *entries_p = entries;
  return SVN_NO_ERROR;
}


svn_error_t *
svn_fs_base__parse_change_skel(change_t **change_p,
                               svn_skel_t *skel,
                               apr_pool_t *pool)
{
  change_t *change;
  svn_fs_path_change_kind_t kind;

  /* Validate the skel. */
  if (! is_valid_change_skel(skel, &kind))
    return skel_err("change");

  /* Create the returned structure */
  change = apr_pcalloc(pool, sizeof(*change));

  /* PATH */
  change->path = apr_pstrmemdup(pool, skel->children->next->data,
                                skel->children->next->len);

  /* NODE-REV-ID */
  if (skel->children->next->next->len)
    change->noderev_id = svn_fs_base__id_parse
      (skel->children->next->next->data, skel->children->next->next->len,
       pool);

  /* KIND */
  change->kind = kind;

  /* TEXT-MOD */
  if (skel->children->next->next->next->next->len)
    change->text_mod = TRUE;

  /* PROP-MOD */
  if (skel->children->next->next->next->next->next->len)
    change->prop_mod = TRUE;

  /* Return the structure. */
  *change_p = change;
  return SVN_NO_ERROR;
}


svn_error_t *
svn_fs_base__parse_lock_skel(svn_lock_t **lock_p,
                             svn_skel_t *skel,
                             apr_pool_t *pool)
{
  svn_lock_t *lock;
  const char *timestr;

  /* Validate the skel. */
  if (! is_valid_lock_skel(skel))
    return skel_err("lock");

  /* Create the returned structure */
  lock = apr_pcalloc(pool, sizeof(*lock));

  /* PATH */
  lock->path = apr_pstrmemdup(pool, skel->children->next->data,
                              skel->children->next->len);

  /* LOCK-TOKEN */
  lock->token = apr_pstrmemdup(pool,
                               skel->children->next->next->data,
                               skel->children->next->next->len);

  /* OWNER */
  lock->owner = apr_pstrmemdup(pool,
                               skel->children->next->next->next->data,
                               skel->children->next->next->next->len);

  /* COMMENT  (could be just an empty atom) */
  if (skel->children->next->next->next->next->len)
    lock->comment =
      apr_pstrmemdup(pool,
                     skel->children->next->next->next->next->data,
                     skel->children->next->next->next->next->len);

  /* XML_P */
  if (svn_skel__matches_atom
      (skel->children->next->next->next->next->next, "1"))
    lock->is_dav_comment = TRUE;
  else
    lock->is_dav_comment = FALSE;

  /* CREATION-DATE */
  timestr = apr_pstrmemdup
    (pool,
     skel->children->next->next->next->next->next->next->data,
     skel->children->next->next->next->next->next->next->len);
  SVN_ERR(svn_time_from_cstring(&(lock->creation_date),
                                timestr, pool));

  /* EXPIRATION-DATE  (could be just an empty atom) */
  if (skel->children->next->next->next->next->next->next->next->len)
    {
      timestr =
        apr_pstrmemdup
        (pool,
         skel->children->next->next->next->next->next->next->next->data,
         skel->children->next->next->next->next->next->next->next->len);
      SVN_ERR(svn_time_from_cstring(&(lock->expiration_date),
                                    timestr, pool));
    }

  /* Return the structure. */
  *lock_p = lock;
  return SVN_NO_ERROR;
}



/*** Unparsing (conversion from native FS type to skeleton) ***/

svn_error_t *
svn_fs_base__unparse_proplist_skel(svn_skel_t **skel_p,
                                   apr_hash_t *proplist,
                                   apr_pool_t *pool)
{
  svn_skel_t *skel = svn_skel__make_empty_list(pool);
  apr_hash_index_t *hi;

  /* Create the skel. */
  if (proplist)
    {
      /* Loop over hash entries */
      for (hi = apr_hash_first(pool, proplist); hi; hi = apr_hash_next(hi))
        {
          const void *key;
          void *val;
          apr_ssize_t klen;
          svn_string_t *value;

          apr_hash_this(hi, &key, &klen, &val);
          value = val;

          /* VALUE */
          svn_skel__prepend(svn_skel__mem_atom(value->data, value->len, pool),
                            skel);

          /* NAME */
          svn_skel__prepend(svn_skel__mem_atom(key, klen, pool), skel);
        }
    }

  /* Validate and return the skel. */
  if (! is_valid_proplist_skel(skel))
    return skel_err("proplist");
  *skel_p = skel;
  return SVN_NO_ERROR;
}


svn_error_t *
svn_fs_base__unparse_revision_skel(svn_skel_t **skel_p,
                                   const revision_t *revision,
                                   apr_pool_t *pool)
{
  svn_skel_t *skel;

  /* Create the skel. */
  skel = svn_skel__make_empty_list(pool);

  /* TXN_ID */
  svn_skel__prepend(svn_skel__str_atom(revision->txn_id, pool), skel);

  /* "revision" */
  svn_skel__prepend(svn_skel__str_atom("revision", pool), skel);

  /* Validate and return the skel. */
  if (! is_valid_revision_skel(skel))
    return skel_err("revision");
  *skel_p = skel;
  return SVN_NO_ERROR;
}


svn_error_t *
svn_fs_base__unparse_transaction_skel(svn_skel_t **skel_p,
                                      const transaction_t *transaction,
                                      apr_pool_t *pool)
{
<<<<<<< HEAD
  skel_t *skel;
  skel_t *proplist_skel, *copies_skel, *header_skel, *mergeinfo_added_skel;
=======
  svn_skel_t *skel;
  svn_skel_t *proplist_skel, *copies_skel, *header_skel;
>>>>>>> ff6b13d2
  svn_string_t *id_str;
  transaction_kind_t kind;

  /* Create the skel. */
  skel = svn_skel__make_empty_list(pool);

  switch (transaction->kind)
    {
    case transaction_kind_committed:
      header_skel = svn_skel__str_atom("committed", pool);
      if ((transaction->base_id)
          || (! SVN_IS_VALID_REVNUM(transaction->revision)))
        return skel_err("transaction");
      break;
    case transaction_kind_dead:
      header_skel = svn_skel__str_atom("dead", pool);
      if ((! transaction->base_id)
          || (SVN_IS_VALID_REVNUM(transaction->revision)))
        return skel_err("transaction");
      break;
    case transaction_kind_normal:
      header_skel = svn_skel__str_atom("transaction", pool);
      if ((! transaction->base_id)
          || (SVN_IS_VALID_REVNUM(transaction->revision)))
        return skel_err("transaction");
      break;
    default:
      return skel_err("transaction");
    }

  mergeinfo_added_skel = svn_fs_base__make_empty_list(pool);
  /* MERGES */
  if (transaction->merges)
    {
      svn_stream_t *stream;
      apr_hash_t *merge_catalog_with_mergeinfo_as_strings;
      svn_stringbuf_t *serialized_buf = svn_stringbuf_create("", pool);
      stream = svn_stream_from_stringbuf(serialized_buf, pool);
      merge_catalog_with_mergeinfo_as_strings = apr_hash_make(pool);
      apr_hash_index_t *hi;
      for (hi = apr_hash_first(NULL, transaction->merges);
           hi;
           hi = apr_hash_next(hi))
        {
          const void *merge_target;
          void *value;
          svn_string_t *mergeinfo_added_in_str;
          svn_mergeinfo_t mergeinfo_added;
          apr_hash_this(hi, &merge_target, NULL, &value);
          mergeinfo_added = value;
          SVN_ERR(svn_mergeinfo_to_string(&mergeinfo_added_in_str,
                                          mergeinfo_added, pool));
          apr_hash_set(merge_catalog_with_mergeinfo_as_strings, merge_target,
                       APR_HASH_KEY_STRING, mergeinfo_added_in_str);

        }
      SVN_ERR(svn_hash_write2(merge_catalog_with_mergeinfo_as_strings,
                              stream, NULL, pool));
      if (serialized_buf->len)
        svn_fs_base__prepend(svn_fs_base__mem_atom(serialized_buf->data,
                                                   serialized_buf->len, pool),
                             mergeinfo_added_skel);
    }

  svn_fs_base__prepend(mergeinfo_added_skel, skel);

  /* COPIES */
  copies_skel = svn_skel__make_empty_list(pool);
  if (transaction->copies && transaction->copies->nelts)
    {
      int i;
      for (i = transaction->copies->nelts - 1; i >= 0; i--)
        {
          svn_skel__prepend(svn_skel__str_atom(
                                APR_ARRAY_IDX(transaction->copies, i,
                                              const char *),
                                pool),
                            copies_skel);
        }
    }
  svn_skel__prepend(copies_skel, skel);

  /* PROPLIST */
  SVN_ERR(svn_fs_base__unparse_proplist_skel(&proplist_skel,
                                             transaction->proplist, pool));
  svn_skel__prepend(proplist_skel, skel);

  /* REVISION or BASE-ID */
  if (transaction->kind == transaction_kind_committed)
    {
      /* Committed transactions have a revision number... */
      svn_skel__prepend(svn_skel__str_atom(apr_psprintf(pool, "%ld",
                                                        transaction->revision),
                                           pool), skel);
    }
  else
    {
      /* ...where other transactions have a base node revision ID. */
      id_str = svn_fs_base__id_unparse(transaction->base_id, pool);
      svn_skel__prepend(svn_skel__mem_atom(id_str->data, id_str->len, pool),
                        skel);
    }

  /* ROOT-ID */
  id_str = svn_fs_base__id_unparse(transaction->root_id, pool);
  svn_skel__prepend(svn_skel__mem_atom(id_str->data, id_str->len, pool), skel);

  /* KIND (see above) */
  svn_skel__prepend(header_skel, skel);

  /* Validate and return the skel. */
  if (! is_valid_transaction_skel(skel, &kind))
    return skel_err("transaction");
  if (kind != transaction->kind)
    return skel_err("transaction");
  *skel_p = skel;
  return SVN_NO_ERROR;
}


static svn_error_t *
prepend_checksum(svn_skel_t *skel,
                 svn_checksum_t *checksum,
                 apr_pool_t *pool)
{
  svn_skel_t *checksum_skel = svn_skel__make_empty_list(pool);

  switch (checksum->kind)
    {
    case svn_checksum_md5:
      svn_skel__prepend(svn_skel__mem_atom(checksum->digest,
                                           APR_MD5_DIGESTSIZE, pool),
                        checksum_skel);
      svn_skel__prepend(svn_skel__str_atom("md5", pool), checksum_skel);
      break;

    case svn_checksum_sha1:
      svn_skel__prepend(svn_skel__mem_atom(checksum->digest,
                                           APR_SHA1_DIGESTSIZE, pool),
                        checksum_skel);
      svn_skel__prepend(svn_skel__str_atom("sha1", pool), checksum_skel);
      break;

    default:
      return skel_err("checksum");
    }
  svn_skel__prepend(checksum_skel, skel);

  return SVN_NO_ERROR;
}


svn_error_t *
svn_fs_base__unparse_representation_skel(svn_skel_t **skel_p,
                                         const representation_t *rep,
                                         int format,
                                         apr_pool_t *pool)
{
  svn_skel_t *skel = svn_skel__make_empty_list(pool);
  svn_skel_t *header_skel = svn_skel__make_empty_list(pool);

  /** Some parts of the header are common to all representations; do
      those parts first. **/

  /* SHA1 */
  if ((format >= SVN_FS_BASE__MIN_REP_SHARING_FORMAT) && rep->sha1_checksum)
    prepend_checksum(header_skel, rep->sha1_checksum, pool);

  /* MD5 */
  {
    svn_checksum_t *md5_checksum = rep->md5_checksum;
    if (! md5_checksum)
      {
        md5_checksum = svn_checksum_create(svn_checksum_md5, pool);
        SVN_ERR(svn_checksum_clear(md5_checksum));
      }
    prepend_checksum(header_skel, md5_checksum, pool);
  }

  /* TXN */
  if (rep->txn_id)
    svn_skel__prepend(svn_skel__str_atom(rep->txn_id, pool), header_skel);
  else
    svn_skel__prepend(svn_skel__mem_atom(NULL, 0, pool), header_skel);

  /** Do the kind-specific stuff. **/

  if (rep->kind == rep_kind_fulltext)
    {
      /*** Fulltext Representation. ***/

      /* STRING-KEY */
      if ((! rep->contents.fulltext.string_key)
          || (! *rep->contents.fulltext.string_key))
        svn_skel__prepend(svn_skel__mem_atom(NULL, 0, pool), skel);
      else
        svn_skel__prepend(svn_skel__str_atom(rep->contents.fulltext.string_key,
                                             pool), skel);

      /* "fulltext" */
      svn_skel__prepend(svn_skel__str_atom("fulltext", pool), header_skel);

      /* header */
      svn_skel__prepend(header_skel, skel);
    }
  else if (rep->kind == rep_kind_delta)
    {
      /*** Delta Representation. ***/
      int i;
      apr_array_header_t *chunks = rep->contents.delta.chunks;

      /* Loop backwards through the windows, creating and prepending skels. */
      for (i = chunks->nelts; i > 0; i--)
        {
          svn_skel_t *window_skel = svn_skel__make_empty_list(pool);
          svn_skel_t *chunk_skel = svn_skel__make_empty_list(pool);
          svn_skel_t *diff_skel = svn_skel__make_empty_list(pool);
          const char *size_str, *offset_str, *version_str;
          rep_delta_chunk_t *chunk = APR_ARRAY_IDX(chunks, i - 1,
                                                   rep_delta_chunk_t *);

          /* OFFSET */
          offset_str = apr_psprintf(pool, "%" SVN_FILESIZE_T_FMT,
                                    chunk->offset);

          /* SIZE */
          size_str = apr_psprintf(pool, "%" APR_SIZE_T_FMT, chunk->size);

          /* VERSION */
          version_str = apr_psprintf(pool, "%d", chunk->version);

          /* DIFF */
          if ((! chunk->string_key) || (! *chunk->string_key))
            svn_skel__prepend(svn_skel__mem_atom(NULL, 0, pool), diff_skel);
          else
            svn_skel__prepend(svn_skel__str_atom(chunk->string_key, pool),
                              diff_skel);
          svn_skel__prepend(svn_skel__str_atom(version_str, pool), diff_skel);
          svn_skel__prepend(svn_skel__str_atom("svndiff", pool), diff_skel);

          /* REP-KEY */
          if ((! chunk->rep_key) || (! *(chunk->rep_key)))
            svn_skel__prepend(svn_skel__mem_atom(NULL, 0, pool),
                              window_skel);
          else
            svn_skel__prepend(svn_skel__str_atom(chunk->rep_key, pool),
                              window_skel);
          svn_skel__prepend(svn_skel__str_atom(size_str, pool), window_skel);
          svn_skel__prepend(diff_skel, window_skel);

          /* window header. */
          svn_skel__prepend(window_skel, chunk_skel);
          svn_skel__prepend(svn_skel__str_atom(offset_str, pool),
                               chunk_skel);

          /* Add this window item to the main skel. */
          svn_skel__prepend(chunk_skel, skel);
        }

      /* "delta" */
      svn_skel__prepend(svn_skel__str_atom("delta", pool), header_skel);

      /* header */
      svn_skel__prepend(header_skel, skel);
    }
  else /* unknown kind */
    SVN_ERR_MALFUNCTION();

  /* Validate and return the skel. */
  if (! is_valid_representation_skel(skel))
    return skel_err("representation");
  *skel_p = skel;
  return SVN_NO_ERROR;
}


svn_error_t *
svn_fs_base__unparse_node_revision_skel(svn_skel_t **skel_p,
                                        const node_revision_t *noderev,
                                        int format,
                                        apr_pool_t *pool)
{
  svn_skel_t *skel;
  svn_skel_t *header_skel;
  const char *num_str;

  /* Create the skel. */
  skel = svn_skel__make_empty_list(pool);
  header_skel = svn_skel__make_empty_list(pool);

  /* Store mergeinfo stuffs only if the schema level supports it. */
  if (format >= SVN_FS_BASE__MIN_MERGEINFO_FORMAT)
    {
      /* MERGEINFO-COUNT */
      num_str = apr_psprintf(pool, "%" APR_INT64_T_FMT,
                             noderev->mergeinfo_count);
      svn_skel__prepend(svn_skel__str_atom(num_str, pool), header_skel);

      /* HAS-MERGEINFO */
      svn_skel__prepend(svn_skel__mem_atom(noderev->has_mergeinfo ? "1" : "0",
                                           1, pool), header_skel);

      /* PREDECESSOR-COUNT padding (only if we *don't* have a valid
         value; if we do, we'll pick that up below) */
      if (noderev->predecessor_count == -1)
        {
          svn_skel__prepend(svn_skel__mem_atom(NULL, 0, pool), header_skel);
        }
    }

  /* PREDECESSOR-COUNT */
  if (noderev->predecessor_count != -1)
    {
      const char *count_str = apr_psprintf(pool, "%d",
                                           noderev->predecessor_count);
      svn_skel__prepend(svn_skel__str_atom(count_str, pool), header_skel);
    }

  /* PREDECESSOR-ID */
  if (noderev->predecessor_id)
    {
      svn_string_t *id_str = svn_fs_base__id_unparse(noderev->predecessor_id,
                                                     pool);
      svn_skel__prepend(svn_skel__mem_atom(id_str->data, id_str->len, pool),
                        header_skel);
    }
  else
    {
      svn_skel__prepend(svn_skel__mem_atom(NULL, 0, pool), header_skel);
    }

  /* CREATED-PATH */
  svn_skel__prepend(svn_skel__str_atom(noderev->created_path, pool),
                    header_skel);

  /* KIND */
  if (noderev->kind == svn_node_file)
    svn_skel__prepend(svn_skel__str_atom("file", pool), header_skel);
  else if (noderev->kind == svn_node_dir)
    svn_skel__prepend(svn_skel__str_atom("dir", pool), header_skel);
  else
    SVN_ERR_MALFUNCTION();

  /* ### do we really need to check *node->FOO_key ? if a key doesn't
     ### exist, then the field should be NULL ...  */

  /* EDIT-DATA-KEY (optional) */
  if ((noderev->edit_key) && (*noderev->edit_key))
    svn_skel__prepend(svn_skel__str_atom(noderev->edit_key, pool), skel);

  /* DATA-KEY | (DATA-KEY DATA-KEY-UNIQID) */
  if ((noderev->data_key_uniquifier) && (*noderev->data_key_uniquifier))
    {
      /* Build a 2-tuple with a rep key and uniquifier. */
      svn_skel_t *data_key_skel = svn_skel__make_empty_list(pool);

      /* DATA-KEY-UNIQID */
      svn_skel__prepend(svn_skel__str_atom(noderev->data_key_uniquifier,
                                           pool),
                        data_key_skel);

      /* DATA-KEY */
      if ((noderev->data_key) && (*noderev->data_key))
        svn_skel__prepend(svn_skel__str_atom(noderev->data_key, pool),
                          data_key_skel);
      else
        svn_skel__prepend(svn_skel__mem_atom(NULL, 0, pool), data_key_skel);

      /* Add our 2-tuple to the main skel. */
      svn_skel__prepend(data_key_skel, skel);
    }
  else
    {
      /* Just store the rep key (or empty placeholder) in the main skel. */
      if ((noderev->data_key) && (*noderev->data_key))
        svn_skel__prepend(svn_skel__str_atom(noderev->data_key, pool), skel);
      else
        svn_skel__prepend(svn_skel__mem_atom(NULL, 0, pool), skel);
    }

  /* PROP-KEY */
  if ((noderev->prop_key) && (*noderev->prop_key))
    svn_skel__prepend(svn_skel__str_atom(noderev->prop_key, pool), skel);
  else
    svn_skel__prepend(svn_skel__mem_atom(NULL, 0, pool), skel);

  /* HEADER */
  svn_skel__prepend(header_skel, skel);

  /* Validate and return the skel. */
  if (! is_valid_node_revision_skel(skel))
    return skel_err("node-revision");
  *skel_p = skel;
  return SVN_NO_ERROR;
}


svn_error_t *
svn_fs_base__unparse_copy_skel(svn_skel_t **skel_p,
                               const copy_t *copy,
                               apr_pool_t *pool)
{
  svn_skel_t *skel;
  svn_string_t *tmp_str;

  /* Create the skel. */
  skel = svn_skel__make_empty_list(pool);

  /* DST-NODE-ID */
  tmp_str = svn_fs_base__id_unparse(copy->dst_noderev_id, pool);
  svn_skel__prepend(svn_skel__mem_atom(tmp_str->data, tmp_str->len, pool),
                    skel);

  /* SRC-TXN-ID */
  if ((copy->src_txn_id) && (*copy->src_txn_id))
    svn_skel__prepend(svn_skel__str_atom(copy->src_txn_id, pool), skel);
  else
    svn_skel__prepend(svn_skel__mem_atom(NULL, 0, pool), skel);

  /* SRC-PATH */
  if ((copy->src_path) && (*copy->src_path))
    svn_skel__prepend(svn_skel__str_atom(copy->src_path, pool), skel);
  else
    svn_skel__prepend(svn_skel__mem_atom(NULL, 0, pool), skel);

  /* "copy" */
  if (copy->kind == copy_kind_real)
    svn_skel__prepend(svn_skel__str_atom("copy", pool), skel);
  else
    svn_skel__prepend(svn_skel__str_atom("soft-copy", pool), skel);

  /* Validate and return the skel. */
  if (! is_valid_copy_skel(skel))
    return skel_err("copy");
  *skel_p = skel;
  return SVN_NO_ERROR;
}


svn_error_t *
svn_fs_base__unparse_entries_skel(svn_skel_t **skel_p,
                                  apr_hash_t *entries,
                                  apr_pool_t *pool)
{
  svn_skel_t *skel = svn_skel__make_empty_list(pool);
  apr_hash_index_t *hi;

  /* Create the skel. */
  if (entries)
    {
      /* Loop over hash entries */
      for (hi = apr_hash_first(pool, entries); hi; hi = apr_hash_next(hi))
        {
          const void *key;
          void *val;
          apr_ssize_t klen;
          svn_fs_id_t *value;
          svn_string_t *id_str;
          svn_skel_t *entry_skel = svn_skel__make_empty_list(pool);

          apr_hash_this(hi, &key, &klen, &val);
          value = val;

          /* VALUE */
          id_str = svn_fs_base__id_unparse(value, pool);
          svn_skel__prepend(svn_skel__mem_atom(id_str->data, id_str->len,
                                               pool),
                            entry_skel);

          /* NAME */
          svn_skel__prepend(svn_skel__mem_atom(key, klen, pool), entry_skel);

          /* Add entry to the entries skel. */
          svn_skel__prepend(entry_skel, skel);
        }
    }

  /* Return the skel. */
  *skel_p = skel;
  return SVN_NO_ERROR;
}


svn_error_t *
svn_fs_base__unparse_change_skel(svn_skel_t **skel_p,
                                 const change_t *change,
                                 apr_pool_t *pool)
{
  svn_skel_t *skel;
  svn_string_t *tmp_str;
  svn_fs_path_change_kind_t kind;

  /* Create the skel. */
  skel = svn_skel__make_empty_list(pool);

  /* PROP-MOD */
  if (change->prop_mod)
    svn_skel__prepend(svn_skel__str_atom("1", pool), skel);
  else
    svn_skel__prepend(svn_skel__mem_atom(NULL, 0, pool), skel);

  /* TEXT-MOD */
  if (change->text_mod)
    svn_skel__prepend(svn_skel__str_atom("1", pool), skel);
  else
    svn_skel__prepend(svn_skel__mem_atom(NULL, 0, pool), skel);

  /* KIND */
  switch (change->kind)
    {
    case svn_fs_path_change_reset:
      svn_skel__prepend(svn_skel__str_atom("reset", pool), skel);
      break;
    case svn_fs_path_change_add:
      svn_skel__prepend(svn_skel__str_atom("add", pool), skel);
      break;
    case svn_fs_path_change_delete:
      svn_skel__prepend(svn_skel__str_atom("delete", pool), skel);
      break;
    case svn_fs_path_change_replace:
      svn_skel__prepend(svn_skel__str_atom("replace", pool), skel);
      break;
    case svn_fs_path_change_modify:
    default:
      svn_skel__prepend(svn_skel__str_atom("modify", pool), skel);
      break;
    }

  /* NODE-REV-ID */
  if (change->noderev_id)
    {
      tmp_str = svn_fs_base__id_unparse(change->noderev_id, pool);
      svn_skel__prepend(svn_skel__mem_atom(tmp_str->data, tmp_str->len, pool),
                        skel);
    }
  else
    {
      svn_skel__prepend(svn_skel__mem_atom(NULL, 0, pool), skel);
    }

  /* PATH */
  svn_skel__prepend(svn_skel__str_atom(change->path, pool), skel);

  /* "change" */
  svn_skel__prepend(svn_skel__str_atom("change", pool), skel);

  /* Validate and return the skel. */
  if (! is_valid_change_skel(skel, &kind))
    return skel_err("change");
  if (kind != change->kind)
    return skel_err("change");
  *skel_p = skel;
  return SVN_NO_ERROR;
}


svn_error_t *
svn_fs_base__unparse_lock_skel(svn_skel_t **skel_p,
                               const svn_lock_t *lock,
                               apr_pool_t *pool)
{
  svn_skel_t *skel;

  /* Create the skel. */
  skel = svn_skel__make_empty_list(pool);

  /* EXP-DATE is optional.  If not present, just use an empty atom. */
  if (lock->expiration_date)
    svn_skel__prepend(svn_skel__str_atom(
                          svn_time_to_cstring(lock->expiration_date, pool),
                          pool), skel);
  else
    svn_skel__prepend(svn_skel__mem_atom(NULL, 0, pool), skel);

  /* CREATION-DATE */
  svn_skel__prepend(svn_skel__str_atom(
                        svn_time_to_cstring(lock->creation_date, pool),
                        pool), skel);

  /* XML_P */
  if (lock->is_dav_comment)
    svn_skel__prepend(svn_skel__str_atom("1", pool), skel);
  else
    svn_skel__prepend(svn_skel__str_atom("0", pool), skel);

  /* COMMENT */
  if (lock->comment)
    svn_skel__prepend(svn_skel__str_atom(lock->comment, pool), skel);
  else
    svn_skel__prepend(svn_skel__mem_atom(NULL, 0, pool), skel);

  /* OWNER */
  svn_skel__prepend(svn_skel__str_atom(lock->owner, pool), skel);

  /* LOCK-TOKEN */
  svn_skel__prepend(svn_skel__str_atom(lock->token, pool), skel);

  /* PATH */
  svn_skel__prepend(svn_skel__str_atom(lock->path, pool), skel);

  /* "lock" */
  svn_skel__prepend(svn_skel__str_atom("lock", pool), skel);

  /* Validate and return the skel. */
  if (! is_valid_lock_skel(skel))
    return skel_err("lock");

  *skel_p = skel;
  return SVN_NO_ERROR;
}<|MERGE_RESOLUTION|>--- conflicted
+++ resolved
@@ -28,11 +28,7 @@
 
 #include "svn_checksum.h"
 #include "fs_skels.h"
-<<<<<<< HEAD
 #include "svn_hash.h"
-#include "skel.h"
-=======
->>>>>>> ff6b13d2
 #include "../id.h"
 
 @@ -464,11 +460,7 @@
 {
   transaction_t *transaction;
   transaction_kind_t kind;
-<<<<<<< HEAD
-  skel_t *root_id, *base_id_or_rev, *proplist, *copies, *merges;
-=======
-  svn_skel_t *root_id, *base_id_or_rev, *proplist, *copies;
->>>>>>> ff6b13d2
+  svn_skel_t *root_id, *base_id_or_rev, *proplist, *copies, *merges;
   int len;
 
   /* Validate the skel. */
@@ -533,14 +525,14 @@
 
   /* MERGES */
   transaction->merges = apr_hash_make(pool);
-  if (svn_fs_base__list_length(merges))
+  if (svn_skel__list_length(merges))
     {
       svn_stream_t *stream;
       apr_hash_t *merge_catalog_with_mergeinfo_as_strings;
       svn_string_t deep_serialized_merge_catalog;
       apr_hash_index_t *hi;
       /* Only one item the merges skel is the deep serialized merge catalog. */
-      skel_t *merge_catalog_skel = merges->children;
+      svn_skel_t *merge_catalog_skel = merges->children;
       /* No point in duplicating merge_catalog_skel->data */
       deep_serialized_merge_catalog.data = merge_catalog_skel->data;
       deep_serialized_merge_catalog.len = merge_catalog_skel->len;
@@ -1061,13 +1053,8 @@
                                       const transaction_t *transaction,
                                       apr_pool_t *pool)
 {
-<<<<<<< HEAD
-  skel_t *skel;
-  skel_t *proplist_skel, *copies_skel, *header_skel, *mergeinfo_added_skel;
-=======
   svn_skel_t *skel;
-  svn_skel_t *proplist_skel, *copies_skel, *header_skel;
->>>>>>> ff6b13d2
+  svn_skel_t *proplist_skel, *copies_skel, *header_skel, *mergeinfo_added_skel;
   svn_string_t *id_str;
   transaction_kind_t kind;
 
@@ -1098,7 +1085,7 @@
       return skel_err("transaction");
     }
 
-  mergeinfo_added_skel = svn_fs_base__make_empty_list(pool);
+  mergeinfo_added_skel = svn_skel__make_empty_list(pool);
   /* MERGES */
   if (transaction->merges)
     {
@@ -1127,12 +1114,12 @@
       SVN_ERR(svn_hash_write2(merge_catalog_with_mergeinfo_as_strings,
                               stream, NULL, pool));
       if (serialized_buf->len)
-        svn_fs_base__prepend(svn_fs_base__mem_atom(serialized_buf->data,
-                                                   serialized_buf->len, pool),
-                             mergeinfo_added_skel);
-    }
-
-  svn_fs_base__prepend(mergeinfo_added_skel, skel);
+        svn_skel__prepend(svn_skel__mem_atom(serialized_buf->data,
+                                             serialized_buf->len, pool),
+                          mergeinfo_added_skel);
+    }
+
+  svn_skel__prepend(mergeinfo_added_skel, skel);
 
   /* COPIES */
   copies_skel = svn_skel__make_empty_list(pool);
