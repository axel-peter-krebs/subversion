/* tree.c : tree-like filesystem, built on DAG filesystem
 *
 * ====================================================================
 * Copyright (c) 2000-2004 CollabNet.  All rights reserved.
 *
 * This software is licensed as described in the file COPYING, which
 * you should have received as part of this distribution.  The terms
 * are also available at http://subversion.tigris.org/license-1.html.
 * If newer versions of this license are posted there, you may use a
 * newer version instead, at your option.
 *
 * This software consists of voluntary contributions made by many
 * individuals.  For exact contribution history, see the revision
 * history and logs, available at http://subversion.tigris.org/.
 * ====================================================================
 */


/* The job of this layer is to take a filesystem with lots of node
   sharing going on --- the real DAG filesystem as it appears in the
   database --- and make it look and act like an ordinary tree
   filesystem, with no sharing.

   We do just-in-time cloning: you can walk from some unfinished
   transaction's root down into directories and files shared with
   committed revisions; as soon as you try to change something, the
   appropriate nodes get cloned (and parent directory entries updated)
   invisibly, behind your back.  Any other references you have to
   nodes that have been cloned by other changes, even made by other
   processes, are automatically updated to point to the right clones.  */


#include <stdlib.h>
#include <string.h>
#include <assert.h>
#include "svn_private_config.h"
#include "svn_pools.h"
#include "svn_error.h"
#include "svn_path.h"
#include "svn_md5.h"
#include "svn_fs.h"
#include "svn_sorts.h"
#include "fs.h"
#include "err.h"
#include "trail.h"
#include "node-rev.h"
#include "key-gen.h"
#include "dag.h"
#include "tree.h"
#include "lock.h"
#include "revs-txns.h"
#include "id.h"
#include "bdb/txn-table.h"
#include "bdb/rev-table.h"
#include "bdb/nodes-table.h"
#include "bdb/changes-table.h"
#include "bdb/copies-table.h"
#include "../libsvn_fs/fs-loader.h"


/* ### I believe this constant will become internal to reps-strings.c.
   ### see the comment in window_consumer() for more information. */

/* ### the comment also seems to need tweaking: the log file stuff
   ### is no longer an issue... */
/* Data written to the filesystem through the svn_fs_apply_textdelta()
   interface is cached in memory until the end of the data stream, or
   until a size trigger is hit.  Define that trigger here (in bytes).
   Setting the value to 0 will result in no filesystem buffering at
   all.  The value only really matters when dealing with file contents
   bigger than the value itself.  Above that point, large values here
   allow the filesystem to buffer more data in memory before flushing
   to the database, which increases memory usage but greatly decreases
   the amount of disk access (and log-file generation) in database.
   Smaller values will limit your overall memory consumption, but can
   drastically hurt throughput by necessitating more write operations
   to the database (which also generates more log-files).  */
#define SVN_FS_WRITE_BUFFER_SIZE          512000

/* The maximum number of cache items to maintain in the node cache. */
#define SVN_FS_NODE_CACHE_MAX_KEYS        32



/* The root structure.  */

/* Structure for svn_fs_root_t's node_cache hash values. */
struct dag_node_cache_t
{
  dag_node_t *node; /* NODE to be cached. */
  int idx;          /* Index into the keys array for this cache item's key. */
  apr_pool_t *pool; /* Pool in which NODE is allocated. */
};


typedef struct
{

  /* For revision roots, this is a dag node for the revision's root
     directory.  For transaction roots, we open the root directory
     afresh every time, since the root may have been cloned, or
     the transaction may have disappeared altogether.  */
  dag_node_t *root_dir;

  /* Cache structures, for mapping const char * PATH to const
     struct dag_node_cache_t * structures.

     ### Currently this is only used for revision roots.  To be safe
     for transaction roots, you must have the guarantee that there is
     never more than a single transaction root per Subversion
     transaction ever open at a given time -- having two roots open to
     the same Subversion transaction would be a request for pain.
     Also, you have to ensure that if a 'make_path_mutable()' fails for
     any reason, you don't leave cached nodes for the portion of that
     function that succeeded.  In other words, this cache must never,
     ever, lie. */
  apr_hash_t *node_cache;
  const char *node_cache_keys[SVN_FS_NODE_CACHE_MAX_KEYS];
  int node_cache_idx;
} base_root_data_t;


static svn_fs_root_t *make_revision_root (svn_fs_t *fs, svn_revnum_t rev,
                                          dag_node_t *root_dir,
                                          apr_pool_t *pool);

static svn_fs_root_t *make_txn_root (svn_fs_t *fs, const char *txn,
                                     apr_uint32_t flags, apr_pool_t *pool);


/*** Node Caching in the Roots. ***/

/* Return NODE for PATH from ROOT's node cache, or NULL if the node
   isn't cached. */
static dag_node_t *
dag_node_cache_get (svn_fs_root_t *root,
                    const char *path,
                    apr_pool_t *pool)
{
  base_root_data_t *brd = root->fsap_data;
  struct dag_node_cache_t *cache_item;

  /* Assert valid input. */
  assert (*path == '/');

  /* Only allow revision roots. */
  if (root->is_txn_root)
    return NULL;

  /* Look in the cache for our desired item. */
  cache_item = apr_hash_get (brd->node_cache, path, APR_HASH_KEY_STRING);
  if (cache_item)
    return svn_fs_base__dag_dup (cache_item->node, pool);

  return NULL;
}


/* Add the NODE for PATH to ROOT's node cache.  Callers should *NOT*
   call this unless they are adding a currently un-cached item to the
   cache, or are replacing the NODE for PATH with a new (different)
   one. */
static void
dag_node_cache_set (svn_fs_root_t *root,
                    const char *path,
                    dag_node_t *node)
{
  base_root_data_t *brd = root->fsap_data;
  const char *cache_path;
  apr_pool_t *cache_pool;
  struct dag_node_cache_t *cache_item;
  int num_keys = apr_hash_count (brd->node_cache);

  /* What?  No POOL passed to this function?

     To ensure that our cache values live as long as the svn_fs_root_t
     in which they are ultimately stored, and to allow us to free()
     them individually without harming the rest, they are each
     allocated from a subpool of ROOT's pool.  We'll keep one subpool
     around for each cache slot -- as we start expiring stuff
     to make room for more entries, we'll re-use the expired thing's
     pool. */

  /* Assert valid input and state. */
  assert (*path == '/');
  assert ((brd->node_cache_idx <= num_keys)
          && (num_keys <= SVN_FS_NODE_CACHE_MAX_KEYS));

  /* Only allow revision roots. */
  if (root->is_txn_root)
    return;

  /* Special case: the caller wants us to replace an existing cached
     node with a new one.  If the callers aren't mindless, this should
     only happen when a node is made mutable under a transaction
     root, and that only happens once under that root.  So, we'll be a
     little bit sloppy here, and count on callers doing the right
     thing. */
  cache_item = apr_hash_get (brd->node_cache, path, APR_HASH_KEY_STRING);
  if (cache_item)
    {
      /* ### This section is somehow broken.  I don't know how, but it
         ### is.  And I don't want to spend any more time on it.  So,
         ### callers, use only revision root and don't try to update
         ### an already-cached thing.  -- cmpilato */
      abort();

#if 0
      int cache_index = cache_item->idx;
      cache_path = brd->node_cache_keys[cache_index];
      cache_pool = cache_item->pool;
      cache_item->node = svn_fs_base__dag_dup (node, cache_pool);

      /* Now, move the cache key reference to the end of the keys in
         the keys array (unless it's already at the end).  ### Yes,
         it's a memmove(), but we're not talking about pages of memory
         here. */
      if (cache_index != (num_keys - 1))
        {
          int move_num = SVN_FS_NODE_CACHE_MAX_KEYS - cache_index - 1;
          memmove (brd->node_cache_keys + cache_index,
                   brd->node_cache_keys + cache_index + 1,
                   move_num * sizeof (const char *));
          cache_index = num_keys - 1;
          brd->node_cache_keys[cache_index] = cache_path;
        }

      /* Advance the cache pointers. */
      cache_item->idx = cache_index;
      brd->node_cache_idx = (cache_index + 1) % SVN_FS_NODE_CACHE_MAX_KEYS;
      return;
#endif
    }

  /* We're adding a new cache item.  First, see if we have room for it
     (otherwise, make some room). */
  if (apr_hash_count (brd->node_cache) == SVN_FS_NODE_CACHE_MAX_KEYS)
    {
      /* No room.  Expire the oldest thing. */
      cache_path = brd->node_cache_keys[brd->node_cache_idx];
      cache_item = apr_hash_get (brd->node_cache, cache_path,
                                 APR_HASH_KEY_STRING);
      apr_hash_set (brd->node_cache, cache_path, APR_HASH_KEY_STRING, NULL);
      cache_pool = cache_item->pool;
      svn_pool_clear (cache_pool);
    }
  else
    {
      cache_pool = svn_pool_create (root->pool);
    }

  /* Make the cache item, allocated in its own pool. */
  cache_item = apr_palloc (cache_pool, sizeof (*cache_item));
  cache_item->node = svn_fs_base__dag_dup (node, cache_pool);
  cache_item->idx = brd->node_cache_idx;
  cache_item->pool = cache_pool;

  /* Now add it to the cache. */
  cache_path = apr_pstrdup (cache_pool, path);
  apr_hash_set (brd->node_cache, cache_path, APR_HASH_KEY_STRING, cache_item);
  brd->node_cache_keys[brd->node_cache_idx] = cache_path;

  /* Advance the cache pointer. */
  brd->node_cache_idx = (brd->node_cache_idx + 1) % SVN_FS_NODE_CACHE_MAX_KEYS;
}




/* Creating transaction and revision root nodes.  */

struct txn_root_args
{
  svn_fs_root_t **root_p;
  svn_fs_txn_t *txn;
};


static svn_error_t *
txn_body_txn_root (void *baton,
                   trail_t *trail)
{
  struct txn_root_args *args = baton;
  svn_fs_root_t **root_p = args->root_p;
  svn_fs_txn_t *txn = args->txn;
  svn_fs_t *fs = txn->fs;
  const char *svn_txn_id = txn->id;
  const svn_fs_id_t *root_id, *base_root_id;
  svn_fs_root_t *root;
  apr_hash_t *txnprops;
  apr_uint32_t flags = 0;

  /* Verify that the transaction actually exists.  */
  SVN_ERR (svn_fs_base__get_txn_ids (&root_id, &base_root_id, fs,
                                     svn_txn_id, trail, trail->pool));

  /* Look for special txn props that represent the 'flags' behavior of
     the transaction. */
  SVN_ERR (svn_fs_base__txn_proplist_in_trail (&txnprops, svn_txn_id, trail));
  if (txnprops)
    {
      if (apr_hash_get (txnprops, SVN_FS_PROP_TXN_CHECK_OOD,
                        APR_HASH_KEY_STRING))
        flags |= SVN_FS_TXN_CHECK_OOD;

      if (apr_hash_get (txnprops, SVN_FS_PROP_TXN_CHECK_LOCKS,
                        APR_HASH_KEY_STRING))
        flags |= SVN_FS_TXN_CHECK_LOCKS;
    }

  root = make_txn_root (fs, svn_txn_id, flags, trail->pool);

  *root_p = root;
  return SVN_NO_ERROR;
}


svn_error_t *
svn_fs_base__txn_root (svn_fs_root_t **root_p,
                       svn_fs_txn_t *txn,
                       apr_pool_t *pool)
{
  svn_fs_root_t *root;
  struct txn_root_args args;

  args.root_p = &root;
  args.txn = txn;
  SVN_ERR (svn_fs_base__retry_txn (txn->fs, txn_body_txn_root, &args, pool));

  *root_p = root;
  return SVN_NO_ERROR;
}


struct revision_root_args
{
  svn_fs_root_t **root_p;
  svn_revnum_t rev;
};


static svn_error_t *
txn_body_revision_root (void *baton,
                        trail_t *trail)
{
  struct revision_root_args *args = baton;
  dag_node_t *root_dir;
  svn_fs_root_t *root;

  SVN_ERR (svn_fs_base__dag_revision_root (&root_dir, trail->fs, args->rev,
                                           trail, trail->pool));
  root = make_revision_root (trail->fs, args->rev, root_dir, trail->pool);

  *args->root_p = root;
  return SVN_NO_ERROR;
}


svn_error_t *
svn_fs_base__revision_root (svn_fs_root_t **root_p,
                            svn_fs_t *fs,
                            svn_revnum_t rev,
                            apr_pool_t *pool)
{
  struct revision_root_args args;
  svn_fs_root_t *root;

  SVN_ERR (svn_fs_base__check_fs (fs));

  args.root_p = &root;
  args.rev = rev;
  SVN_ERR (svn_fs_base__retry_txn (fs, txn_body_revision_root, &args, pool));

  *root_p = root;
  return SVN_NO_ERROR;
}



/* Constructing nice error messages for roots.  */

/* Return the error SVN_ERR_FS_NOT_FOUND, with a detailed error text,
   for PATH in ROOT. */
static svn_error_t *
not_found (svn_fs_root_t *root, const char *path)
{
  if (root->is_txn_root)
    return
      svn_error_createf
      (SVN_ERR_FS_NOT_FOUND, 0,
       _("File not found: transaction '%s', path '%s'"),
       root->txn, path);
  else
    return
      svn_error_createf
      (SVN_ERR_FS_NOT_FOUND, 0,
       _("File not found: revision %ld, path '%s'"),
       root->rev, path);
}


/* Return a detailed `file already exists' message for PATH in ROOT.  */
static svn_error_t *
already_exists (svn_fs_root_t *root, const char *path)
{
  svn_fs_t *fs = root->fs;

  if (root->is_txn_root)
    return
      svn_error_createf
      (SVN_ERR_FS_ALREADY_EXISTS, 0,
       _("File already exists: filesystem '%s', transaction '%s', path '%s'"),
       fs->path, root->txn, path);
  else
    return
      svn_error_createf
      (SVN_ERR_FS_ALREADY_EXISTS, 0,
       _("File already exists: filesystem '%s', revision %ld, path '%s'"),
       fs->path, root->rev, path);
}


static svn_error_t *
not_txn (svn_fs_root_t *root)
{
  return svn_error_create
    (SVN_ERR_FS_NOT_TXN_ROOT, NULL,
     _("Root object must be a transaction root"));
}



/* Getting dag nodes for roots.  */


/* Set *NODE_P to a freshly opened dag node referring to the root
   directory of ROOT, as part of TRAIL.  */
static svn_error_t *
root_node (dag_node_t **node_p,
           svn_fs_root_t *root,
           trail_t *trail,
           apr_pool_t *pool)
{
  base_root_data_t *brd = root->fsap_data;

  if (! root->is_txn_root)
    {
      /* It's a revision root, so we already have its root directory
         opened.  */
      *node_p = svn_fs_base__dag_dup (brd->root_dir, pool);
      return SVN_NO_ERROR;
    }
  else
    {
      /* It's a transaction root.  Open a fresh copy.  */
      return svn_fs_base__dag_txn_root (node_p, root->fs, root->txn, 
                                        trail, pool);
    }
}


/* Set *NODE_P to a mutable root directory for ROOT, cloning if
   necessary, as part of TRAIL.  ROOT must be a transaction root.  Use
   ERROR_PATH in error messages.  */
static svn_error_t *
mutable_root_node (dag_node_t **node_p,
                   svn_fs_root_t *root,
                   const char *error_path,
                   trail_t *trail,
                   apr_pool_t *pool)
{
  if (root->is_txn_root)
    return svn_fs_base__dag_clone_root (node_p, root->fs, root->txn, 
                                        trail, pool);
  else
    /* If it's not a transaction root, we can't change its contents.  */
    return svn_fs_base__err_not_mutable (root->fs, root->rev, error_path);
}



/* Traversing directory paths.  */

typedef enum copy_id_inherit_t
{
  copy_id_inherit_unknown = 0,
  copy_id_inherit_self,
  copy_id_inherit_parent,
  copy_id_inherit_new

} copy_id_inherit_t;

/* A linked list representing the path from a node up to a root
   directory.  We use this for cloning, and for operations that need
   to deal with both a node and its parent directory.  For example, a
   `delete' operation needs to know that the node actually exists, but
   also needs to change the parent directory.  */
typedef struct parent_path_t
{

  /* A node along the path.  This could be the final node, one of its
     parents, or the root.  Every parent path ends with an element for
     the root directory.  */
  dag_node_t *node;

  /* The name NODE has in its parent directory.  This is zero for the
     root directory, which (obviously) has no name in its parent.  */
  char *entry;

  /* The parent of NODE, or zero if NODE is the root directory.  */
  struct parent_path_t *parent;

  /* The copy ID inheritence style. */
  copy_id_inherit_t copy_inherit;

  /* If copy ID inheritence style is copy_id_inherit_new, this is the
     path which should be implicitly copied; otherwise, this is NULL. */
  const char *copy_src_path;

} parent_path_t;


static const char *
parent_path_path (parent_path_t *parent_path,
                  apr_pool_t *pool)
{
  const char *path_so_far = "/";
  if (parent_path->parent)
    path_so_far = parent_path_path (parent_path->parent, pool);
  return parent_path->entry
         ? svn_path_join (path_so_far, parent_path->entry, pool)
         : path_so_far;
}


/* Choose a copy ID inheritance method *INHERIT_P to be used in the
   event that immutable node CHILD in FS needs to be made mutable.  If
   the inheritance method is copy_id_inherit_new, also return a
   *COPY_SRC_PATH on which to base the new copy ID (else return NULL
   for that path).  CHILD must have a parent (it cannot be the root
   node).  TXN_ID is the transaction in which these items might be
   mutable.  */
static svn_error_t *
get_copy_inheritance (copy_id_inherit_t *inherit_p,
                      const char **copy_src_path,
                      svn_fs_t *fs,
                      parent_path_t *child,
                      const char *txn_id,
                      trail_t *trail,
                      apr_pool_t *pool)
{
  const svn_fs_id_t *child_id, *parent_id;
  const char *child_copy_id, *parent_copy_id;
  const char *id_path = NULL;
  copy_t *copy;

  /* Make some assertions about the function input. */
  assert (child && child->parent && txn_id);

  /* Initialize some convenience variables. */
  child_id = svn_fs_base__dag_get_id (child->node);
  parent_id = svn_fs_base__dag_get_id (child->parent->node);
  child_copy_id = svn_fs_base__id_copy_id (child_id);
  parent_copy_id = svn_fs_base__id_copy_id (parent_id);

  /* If this child is already mutable, we have nothing to do. */
  if (svn_fs_base__key_compare (svn_fs_base__id_txn_id (child_id),
                                txn_id) == 0)
    {
      *inherit_p = copy_id_inherit_self;
      *copy_src_path = NULL;
      return SVN_NO_ERROR;
    }

  /* From this point on, we'll assume that the child will just take
     its copy ID from its parent. */
  *inherit_p = copy_id_inherit_parent;
  *copy_src_path = NULL;

  /* Special case: if the child's copy ID is '0', use the parent's
     copy ID. */
  if (strcmp (child_copy_id, "0") == 0)
    return SVN_NO_ERROR;

  /* Compare the copy IDs of the child and its parent.  If they are
     the same, then the child is already on the same branch as the
     parent, and should use the same mutability copy ID that the
     parent will use. */
  if (svn_fs_base__key_compare (child_copy_id, parent_copy_id) == 0)
    return SVN_NO_ERROR;

  /* If the child is on the same branch that the parent is on, the
     child should just use the same copy ID that the parent would use.
     Else, the child needs to generate a new copy ID to use should it
     need to be made mutable.  We will claim that child is on the same
     branch as its parent if the child itself is not a branch point,
     or if it is a branch point that we are accessing via its original
     copy destination path. */
  SVN_ERR (svn_fs_bdb__get_copy (&copy, fs, child_copy_id, trail, pool));
  if (svn_fs_base__id_compare (copy->dst_noderev_id, child_id) == -1)
    return SVN_NO_ERROR;

  /* Determine if we are looking at the child via its original path or
     as a subtree item of a copied tree. */
  id_path = svn_fs_base__dag_get_created_path (child->node);
  if (strcmp (id_path, parent_path_path (child, pool)) == 0)
    {
      *inherit_p = copy_id_inherit_self;
      return SVN_NO_ERROR;
    }

  /* We are pretty sure that the child node is an unedited nested
     branched node.  When it needs to be made mutable, it should claim
     a new copy ID. */
  *inherit_p = copy_id_inherit_new;
  *copy_src_path = id_path;
  return SVN_NO_ERROR;
}


/* Allocate a new parent_path_t node from POOL, referring to NODE,
   ENTRY, PARENT, and COPY_ID.  */
static parent_path_t *
make_parent_path (dag_node_t *node,
                  char *entry,
                  parent_path_t *parent,
                  apr_pool_t *pool)
{
  parent_path_t *parent_path = apr_pcalloc (pool, sizeof (*parent_path));
  parent_path->node = node;
  parent_path->entry = entry;
  parent_path->parent = parent;
  parent_path->copy_inherit = copy_id_inherit_unknown;
  parent_path->copy_src_path = NULL;
  return parent_path;
}


/* Return a null-terminated copy of the first component of PATH,
   allocated in POOL.  If path is empty, or consists entirely of
   slashes, return the empty string.

   If the component is followed by one or more slashes, we set *NEXT_P
   to point after the slashes.  If the component ends PATH, we set
   *NEXT_P to zero.  This means:
   - If *NEXT_P is zero, then the component ends the PATH, and there
     are no trailing slashes in the path.
   - If *NEXT_P points at PATH's terminating null character, then
     the component returned was the last, and PATH ends with one or more
     slash characters.
   - Otherwise, *NEXT_P points to the beginning of the next component
     of PATH.  You can pass this value to next_entry_name to extract
     the next component.  */

static char *
next_entry_name (const char **next_p,
                 const char *path,
                 apr_pool_t *pool)
{
  const char *end;

  /* Find the end of the current component.  */
  end = strchr (path, '/');

  if (! end)
    {
      /* The path contains only one component, with no trailing
         slashes.  */
      *next_p = 0;
      return apr_pstrdup (pool, path);
    }
  else
    {
      /* There's a slash after the first component.  Skip over an arbitrary
         number of slashes to find the next one.  */
      const char *next = end;
      while (*next == '/')
        next++;
      *next_p = next;
      return apr_pstrndup (pool, path, end - path);
    }
}


/* Flags for open_path.  */
typedef enum open_path_flags_t {

  /* The last component of the PATH need not exist.  (All parent
     directories must exist, as usual.)  If the last component doesn't
     exist, simply leave the `node' member of the bottom parent_path
     component zero.  */
  open_path_last_optional = 1

} open_path_flags_t;


/* Open the node identified by PATH in ROOT, as part of TRAIL.  Set
   *PARENT_PATH_P to a path from the node up to ROOT, allocated in
   TRAIL->pool.  The resulting *PARENT_PATH_P value is guaranteed to
   contain at least one element, for the root directory.

   If resulting *PARENT_PATH_P will eventually be made mutable and
   modified, or if copy ID inheritance information is otherwise
   needed, TXN_ID should be the ID of the mutability transaction.  If
   TXN_ID is NULL, no copy ID in heritance information will be
   calculated for the *PARENT_PATH_P chain.

   If FLAGS & open_path_last_optional is zero, return the error
   SVN_ERR_FS_NOT_FOUND if the node PATH refers to does not exist.  If
   non-zero, require all the parent directories to exist as normal,
   but if the final path component doesn't exist, simply return a path
   whose bottom `node' member is zero.  This option is useful for
   callers that create new nodes --- we find the parent directory for
   them, and tell them whether the entry exists already.

   NOTE: Public interfaces which only *read* from the filesystem
   should not call this function directly, but should instead use
   get_dag().
*/
static svn_error_t *
open_path (parent_path_t **parent_path_p,
           svn_fs_root_t *root,
           const char *path,
           int flags,
           const char *txn_id,
           trail_t *trail,
           apr_pool_t *pool)
{
  svn_fs_t *fs = root->fs;
  const svn_fs_id_t *id;
  dag_node_t *here; /* The directory we're currently looking at.  */
  parent_path_t *parent_path; /* The path from HERE up to the root.  */
  const char *rest; /* The portion of PATH we haven't traversed yet.  */
  const char *canon_path = svn_fs_base__canonicalize_abspath (path, pool);
  const char *path_so_far = "/";

  /* Make a parent_path item for the root node, using its own current
     copy id.  */
  SVN_ERR (root_node (&here, root, trail, pool));
  id = svn_fs_base__dag_get_id (here);
  parent_path = make_parent_path (here, 0, 0, pool);
  parent_path->copy_inherit = copy_id_inherit_self;

  rest = canon_path + 1; /* skip the leading '/', it saves in iteration */

  /* Whenever we are at the top of this loop:
     - HERE is our current directory,
     - ID is the node revision ID of HERE,
     - REST is the path we're going to find in HERE, and
     - PARENT_PATH includes HERE and all its parents.  */
  for (;;)
    {
      const char *next;
      char *entry;
      dag_node_t *child;

      /* Parse out the next entry from the path.  */
      entry = next_entry_name (&next, rest, pool);

      /* Calculate the path traversed thus far. */
      path_so_far = svn_path_join (path_so_far, entry, pool);

      if (*entry == '\0')
        {
          /* Given the behavior of next_entry_name, this happens when
             the path either starts or ends with a slash.  In either
             case, we stay put: the current directory stays the same,
             and we add nothing to the parent path.  */
          child = here;
        }
      else
        {
          copy_id_inherit_t inherit;
          const char *copy_path = NULL;
          svn_error_t *err = SVN_NO_ERROR;
          dag_node_t *cached_node;

          /* If we found a directory entry, follow it.  First, we
             check our node cache, and, failing that, we hit the DAG
             layer. */
          cached_node = dag_node_cache_get (root, path_so_far, pool);
          if (cached_node)
            child = cached_node;
          else
            err = svn_fs_base__dag_open (&child, here, entry, trail, pool);

          /* "file not found" requires special handling.  */
          if (err && err->apr_err == SVN_ERR_FS_NOT_FOUND)
            {
              /* If this was the last path component, and the caller
                 said it was optional, then don't return an error;
                 just put a NULL node pointer in the path.  */

              svn_error_clear (err);

              if ((flags & open_path_last_optional)
                  && (! next || *next == '\0'))
                {
                  parent_path = make_parent_path (NULL, entry, parent_path,
                                                  pool);
                  break;
                }
              else
                {
                  /* Build a better error message than svn_fs_base__dag_open
                     can provide, giving the root and full path name.  */
                  return not_found (root, path);
                }
            }

          /* Other errors we return normally.  */
          SVN_ERR (err);

          /* Now, make a parent_path item for CHILD. */
          parent_path = make_parent_path (child, entry, parent_path, pool);
          if (txn_id)
            {
              SVN_ERR (get_copy_inheritance (&inherit, &copy_path,
                                             fs, parent_path, txn_id, 
                                             trail, pool));
              parent_path->copy_inherit = inherit;
              parent_path->copy_src_path = apr_pstrdup (pool, copy_path);
            }

          /* Cache the node we found (if it wasn't already cached). */
          if (! cached_node)
            dag_node_cache_set (root, path_so_far, child);
        }

      /* Are we finished traversing the path?  */
      if (! next)
        break;

      /* The path isn't finished yet; we'd better be in a directory.  */
      if (svn_fs_base__dag_node_kind (child) != svn_node_dir)
        SVN_ERR_W (svn_fs_base__err_not_directory (fs, path_so_far),
                   apr_psprintf (pool, _("Failure opening '%s'"), path));

      rest = next;
      here = child;
    }

  *parent_path_p = parent_path;
  return SVN_NO_ERROR;
}


/* Make the node referred to by PARENT_PATH mutable, if it isn't
   already, as part of TRAIL.  ROOT must be the root from which
   PARENT_PATH descends.  Clone any parent directories as needed.
   Adjust the dag nodes in PARENT_PATH to refer to the clones.  Use
   ERROR_PATH in error messages.  */
static svn_error_t *
make_path_mutable (svn_fs_root_t *root,
                   parent_path_t *parent_path,
                   const char *error_path,
                   trail_t *trail,
                   apr_pool_t *pool)
{
  dag_node_t *clone;
  const char *txn_id = root->txn;
  svn_fs_t *fs = root->fs;

  /* Is the node mutable already?  */
  if (svn_fs_base__dag_check_mutable (parent_path->node, txn_id))
    return SVN_NO_ERROR;

  /* Are we trying to clone the root, or somebody's child node?  */
  if (parent_path->parent)
    {
      const svn_fs_id_t *parent_id;
      const svn_fs_id_t *node_id = svn_fs_base__dag_get_id (parent_path->node);
      const char *copy_id = NULL;
      const char *copy_src_path = parent_path->copy_src_path;
      copy_id_inherit_t inherit = parent_path->copy_inherit;
      const char *clone_path;

      /* We're trying to clone somebody's child.  Make sure our parent
         is mutable.  */
      SVN_ERR (make_path_mutable (root, parent_path->parent,
                                  error_path, trail, pool));

      switch (inherit)
        {
        case copy_id_inherit_parent:
          parent_id = svn_fs_base__dag_get_id (parent_path->parent->node);
          copy_id = svn_fs_base__id_copy_id (parent_id);
          break;

        case copy_id_inherit_new:
          SVN_ERR (svn_fs_bdb__reserve_copy_id (&copy_id, fs, trail, pool));
          break;

        case copy_id_inherit_self:
          copy_id = NULL;
          break;

        case copy_id_inherit_unknown:
        default:
          abort(); /* uh-oh -- somebody didn't calculate copy-ID
                      inheritance data. */
        }

      /* Now make this node mutable.  */
      clone_path = parent_path_path (parent_path->parent, pool);
      SVN_ERR (svn_fs_base__dag_clone_child (&clone,
                                             parent_path->parent->node,
                                             clone_path,
                                             parent_path->entry,
                                             copy_id, txn_id,
                                             trail, pool));

      /* If we just created a brand new copy ID, we need to store a
         `copies' table entry for it, as well as a notation in the
         transaction that should this transaction be terminated, our
         new copy needs to be removed. */
      if (inherit == copy_id_inherit_new)
        {
          const svn_fs_id_t *new_node_id = svn_fs_base__dag_get_id (clone);
          SVN_ERR (svn_fs_bdb__create_copy (fs, copy_id, copy_src_path,
                                            svn_fs_base__id_txn_id (node_id),
                                            new_node_id,
                                            copy_kind_soft, trail, pool));
          SVN_ERR (svn_fs_base__add_txn_copy (fs, txn_id, copy_id, 
                                              trail, pool));
        }
    }
  else
    {
      /* We're trying to clone the root directory.  */
      SVN_ERR (mutable_root_node (&clone, root, error_path, trail, pool));
    }

  /* Update the PARENT_PATH link to refer to the clone.  */
  parent_path->node = clone;

  return SVN_NO_ERROR;
}


/* Open the node identified by PATH in ROOT, as part of TRAIL.  Set
   *DAG_NODE_P to the node we find, allocated in TRAIL->pool.  Return
   the error SVN_ERR_FS_NOT_FOUND if this node doesn't exist. */
static svn_error_t *
get_dag (dag_node_t **dag_node_p,
         svn_fs_root_t *root,
         const char *path,
         trail_t *trail,
         apr_pool_t *pool)
{
  parent_path_t *parent_path;
  dag_node_t *node = NULL;

  /* Canonicalize the input PATH. */
  path = svn_fs_base__canonicalize_abspath (path, pool);

  /* If ROOT is a revision root, we'll look for the DAG in our cache. */
  node = dag_node_cache_get (root, path, pool);
  if (! node)
    {
      /* Call open_path with no flags, as we want this to return an error
         if the node for which we are searching doesn't exist. */
      SVN_ERR (open_path (&parent_path, root, path, 0, NULL, trail, pool));
      node = parent_path->node;

      /* No need to cache our find -- open_path() will do that for us. */
    }

  *dag_node_p = node;
  return SVN_NO_ERROR;
}



/* Populating the `changes' table. */

/* Add a change to the changes table in FS, keyed on transaction id
   TXN_ID, and indicated that a change of kind CHANGE_KIND occurred on
   PATH (whose node revision id is--or was, in the case of a
   deletion--NODEREV_ID), and optionally that TEXT_MODs or PROP_MODs
   occurred.  Do all this as part of TRAIL.  */
static svn_error_t *
add_change (svn_fs_t *fs,
            const char *txn_id,
            const char *path,
            const svn_fs_id_t *noderev_id,
            svn_fs_path_change_kind_t change_kind,
            svn_boolean_t text_mod,
            svn_boolean_t prop_mod,
            trail_t *trail,
            apr_pool_t *pool)
{
  change_t change;
  change.path = svn_fs_base__canonicalize_abspath (path, pool);
  change.noderev_id = noderev_id;
  change.kind = change_kind;
  change.text_mod = text_mod;
  change.prop_mod = prop_mod;
  return svn_fs_bdb__changes_add (fs, txn_id, &change, trail, pool);
}



/* Generic node operations.  */


struct node_id_args {
  const svn_fs_id_t **id_p;
  svn_fs_root_t *root;
  const char *path;
};


static svn_error_t *
txn_body_node_id (void *baton, trail_t *trail)
{
  struct node_id_args *args = baton;
  dag_node_t *node;

  SVN_ERR (get_dag (&node, args->root, args->path, trail, trail->pool));
  *args->id_p = svn_fs_base__id_copy (svn_fs_base__dag_get_id (node),
                                      trail->pool);

  return SVN_NO_ERROR;
}


static svn_error_t *
base_node_id (const svn_fs_id_t **id_p,
              svn_fs_root_t *root,
              const char *path,
              apr_pool_t *pool)
{
  base_root_data_t *brd = root->fsap_data;

  if (! root->is_txn_root
      && (path[0] == '\0' || ((path[0] == '/') && (path[1] == '\0'))))
    {
      /* Optimize the case where we don't need any db access at all.
         The root directory ("" or "/") node is stored in the
         svn_fs_root_t object, and never changes when it's a revision
         root, so we can just reach in and grab it directly. */
      *id_p = svn_fs_base__id_copy (svn_fs_base__dag_get_id (brd->root_dir),
                                    pool);
    }
  else
    {
      const svn_fs_id_t *id;
      struct node_id_args args;

      args.id_p = &id;
      args.root = root;
      args.path = path;

      SVN_ERR (svn_fs_base__retry_txn (root->fs, txn_body_node_id, &args,
                                       pool));
      *id_p = id;
    }
  return SVN_NO_ERROR;
}


struct node_created_rev_args {
  svn_revnum_t revision;
  svn_fs_root_t *root;
  const char *path;
};


static svn_error_t *
txn_body_node_created_rev (void *baton, trail_t *trail)
{
  struct node_created_rev_args *args = baton;
  dag_node_t *node;

  SVN_ERR (get_dag (&node, args->root, args->path, trail, trail->pool));
  SVN_ERR (svn_fs_base__dag_get_revision (&(args->revision), node, 
                                          trail, trail->pool));
  return SVN_NO_ERROR;
}


static svn_error_t *
base_node_created_rev (svn_revnum_t *revision,
                       svn_fs_root_t *root,
                       const char *path,
                       apr_pool_t *pool)
{
  struct node_created_rev_args args;

  args.revision = SVN_INVALID_REVNUM;
  args.root = root;
  args.path = path;
  SVN_ERR (svn_fs_base__retry_txn
           (root->fs, txn_body_node_created_rev, &args, pool));
  *revision = args.revision;
  return SVN_NO_ERROR;
}


struct node_created_path_args {
  const char **created_path;
  svn_fs_root_t *root;
  const char *path;
};


static svn_error_t *
txn_body_node_created_path (void *baton, trail_t *trail)
{
  struct node_created_path_args *args = baton;
  dag_node_t *node;

  SVN_ERR (get_dag (&node, args->root, args->path, trail, trail->pool));
  *args->created_path = svn_fs_base__dag_get_created_path (node);
  return SVN_NO_ERROR;
}


static svn_error_t *
base_node_created_path (const char **created_path,
                        svn_fs_root_t *root,
                        const char *path,
                        apr_pool_t *pool)
{
  struct node_created_path_args args;

  args.created_path = created_path;
  args.root = root;
  args.path = path;
  SVN_ERR (svn_fs_base__retry_txn
           (root->fs, txn_body_node_created_path, &args, pool));
  return SVN_NO_ERROR;
}


struct node_kind_args {
  const svn_fs_id_t *id;
  svn_node_kind_t kind; /* OUT parameter */
};


static svn_error_t *
txn_body_node_kind (void *baton, trail_t *trail)
{
  struct node_kind_args *args = baton;
  dag_node_t *node;

  SVN_ERR (svn_fs_base__dag_get_node (&node, trail->fs, args->id, 
                                      trail, trail->pool));
  args->kind = svn_fs_base__dag_node_kind (node);

  return SVN_NO_ERROR;
}


static svn_error_t *
node_kind (svn_node_kind_t *kind_p,
           svn_fs_root_t *root,
           const char *path,
           apr_pool_t *pool)
{
  struct node_kind_args args;
  const svn_fs_id_t *node_id;

  /* Get the node id. */
  SVN_ERR (base_node_id (&node_id, root, path, pool));

  /* Use the node id to get the real kind. */
  args.id = node_id;
  SVN_ERR (svn_fs_base__retry_txn (root->fs, txn_body_node_kind, &args, pool));

  *kind_p = args.kind;
  return SVN_NO_ERROR;
}


static svn_error_t *
base_check_path (svn_node_kind_t *kind_p,
                 svn_fs_root_t *root,
                 const char *path,
                 apr_pool_t *pool)
{
  svn_error_t *err = node_kind (kind_p, root, path, pool);
  if (err && (err->apr_err == SVN_ERR_FS_NOT_FOUND))
    {
      svn_error_clear (err);
      *kind_p = svn_node_none;
    }
  else if (err)
    {
      return err;
    }
  return SVN_NO_ERROR;
}


struct node_prop_args
{
  svn_string_t **value_p;
  svn_fs_root_t *root;
  const char *path;
  const char *propname;
};


static svn_error_t *
txn_body_node_prop (void *baton,
                    trail_t *trail)
{
  struct node_prop_args *args = baton;
  dag_node_t *node;
  apr_hash_t *proplist;

  SVN_ERR (get_dag (&node, args->root, args->path, trail, trail->pool));
  SVN_ERR (svn_fs_base__dag_get_proplist (&proplist, node, 
                                          trail, trail->pool));
  *(args->value_p) = NULL;
  if (proplist)
    *(args->value_p) = apr_hash_get (proplist, args->propname,
                                     APR_HASH_KEY_STRING);
  return SVN_NO_ERROR;
}


static svn_error_t *
base_node_prop (svn_string_t **value_p,
                svn_fs_root_t *root,
                const char *path,
                const char *propname,
                apr_pool_t *pool)
{
  struct node_prop_args args;
  svn_string_t *value;

  args.value_p  = &value;
  args.root     = root;
  args.path     = path;
  args.propname = propname;
  SVN_ERR (svn_fs_base__retry_txn (root->fs, txn_body_node_prop, &args, pool));

  *value_p = value;
  return SVN_NO_ERROR;
}


struct node_proplist_args {
  apr_hash_t **table_p;
  svn_fs_root_t *root;
  const char *path;
};


static svn_error_t *
txn_body_node_proplist (void *baton, trail_t *trail)
{
  struct node_proplist_args *args = baton;
  dag_node_t *node;
  apr_hash_t *proplist;

  SVN_ERR (get_dag (&node, args->root, args->path, trail, trail->pool));
  SVN_ERR (svn_fs_base__dag_get_proplist (&proplist, node, 
                                          trail, trail->pool));
  *args->table_p = proplist ? proplist : apr_hash_make (trail->pool);
  return SVN_NO_ERROR;
}


static svn_error_t *
base_node_proplist (apr_hash_t **table_p,
                    svn_fs_root_t *root,
                    const char *path,
                    apr_pool_t *pool)
{
  apr_hash_t *table;
  struct node_proplist_args args;

  args.table_p = &table;
  args.root = root;
  args.path = path;

  SVN_ERR (svn_fs_base__retry_txn (root->fs, txn_body_node_proplist, &args,
                                   pool));

  *table_p = table;
  return SVN_NO_ERROR;
}


struct change_node_prop_args {
  svn_fs_root_t *root;
  const char *path;
  const char *name;
  const svn_string_t *value;
};


static svn_error_t *
txn_body_change_node_prop (void *baton,
                           trail_t *trail)
{
  struct change_node_prop_args *args = baton;
  parent_path_t *parent_path;
  apr_hash_t *proplist;
  const char *txn_id = args->root->txn;

  SVN_ERR (open_path (&parent_path, args->root, args->path, 0, txn_id, 
                      trail, trail->pool));

  /* Check to see if path is locked; if so, check that we can use it.
     Notice that we're doing this non-recursively, regardless of node kind. */
  if (args->root->txn_flags & SVN_FS_TXN_CHECK_LOCKS)
    SVN_ERR (svn_fs_base__allow_locked_operation 
             (args->path, FALSE, trail, trail->pool));

  SVN_ERR (make_path_mutable (args->root, parent_path, args->path, 
                              trail, trail->pool));
  SVN_ERR (svn_fs_base__dag_get_proplist (&proplist, parent_path->node,
                                          trail, trail->pool));

  /* If there's no proplist, but we're just deleting a property, exit now. */
  if ((! proplist) && (! args->value))
    return SVN_NO_ERROR;

  /* Now, if there's no proplist, we know we need to make one. */
  if (! proplist)
    proplist = apr_hash_make (trail->pool);

  /* Set the property. */
  apr_hash_set (proplist, args->name, APR_HASH_KEY_STRING, args->value);

  /* Overwrite the node's proplist. */
  SVN_ERR (svn_fs_base__dag_set_proplist (parent_path->node, proplist,
                                          txn_id, trail, trail->pool));

  /* Make a record of this modification in the changes table. */
  SVN_ERR (add_change (args->root->fs, txn_id,
                       args->path, svn_fs_base__dag_get_id (parent_path->node),
                       svn_fs_path_change_modify, 0, 1, trail, trail->pool));

  return SVN_NO_ERROR;
}


static svn_error_t *
base_change_node_prop (svn_fs_root_t *root,
                       const char *path,
                       const char *name,
                       const svn_string_t *value,
                       apr_pool_t *pool)
{
  struct change_node_prop_args args;

  if (! root->is_txn_root)
    return not_txn (root);

  args.root  = root;
  args.path  = path;
  args.name  = name;
  args.value = value;
  SVN_ERR (svn_fs_base__retry_txn (root->fs, txn_body_change_node_prop, &args,
                                   pool));

  return SVN_NO_ERROR;
}


struct things_changed_args
{
  svn_boolean_t *changed_p;
  svn_fs_root_t *root1;
  svn_fs_root_t *root2;
  const char *path1;
  const char *path2;
  apr_pool_t *pool;
};


static svn_error_t *
txn_body_props_changed (void *baton, trail_t *trail)
{
  struct things_changed_args *args = baton;
  dag_node_t *node1, *node2;

  SVN_ERR (get_dag (&node1, args->root1, args->path1, trail, trail->pool));
  SVN_ERR (get_dag (&node2, args->root2, args->path2, trail, trail->pool));
  SVN_ERR (svn_fs_base__things_different (args->changed_p, NULL,
                                          node1, node2, trail, trail->pool));
  return SVN_NO_ERROR;
}


static svn_error_t *
base_props_changed (svn_boolean_t *changed_p,
                    svn_fs_root_t *root1,
                    const char *path1,
                    svn_fs_root_t *root2,
                    const char *path2,
                    apr_pool_t *pool)
{
  struct things_changed_args args;

  /* Check that roots are in the same fs. */
  if (root1->fs != root2->fs)
    return svn_error_create
      (SVN_ERR_FS_GENERAL, NULL,
       _("Cannot compare property value between two different filesystems"));

  args.root1      = root1;
  args.root2      = root2;
  args.path1      = path1;
  args.path2      = path2;
  args.changed_p  = changed_p;
  args.pool       = pool;

  SVN_ERR (svn_fs_base__retry_txn (root1->fs, txn_body_props_changed,
                                   &args, pool));

  return SVN_NO_ERROR;
}



/* Getting a directory's entries */


struct dir_entries_args
{
  apr_hash_t **table_p;
  svn_fs_root_t *root;
  const char *path;
};


static svn_error_t *
txn_body_dir_entries (void *baton,
                      trail_t *trail)
{
  struct dir_entries_args *args = baton;
  dag_node_t *node;
  apr_hash_t *entries;

  SVN_ERR (get_dag (&node, args->root, args->path, trail, trail->pool));

  /* Get the entries for PARENT_PATH. */
  SVN_ERR (svn_fs_base__dag_dir_entries (&entries, node, trail, trail->pool));

  /* Potentially initialize the return value to an empty hash. */
  *args->table_p = entries ? entries : apr_hash_make (trail->pool);
  return SVN_NO_ERROR;
}


static svn_error_t *
base_dir_entries (apr_hash_t **table_p,
                  svn_fs_root_t *root,
                  const char *path,
                  apr_pool_t *pool)
{
  struct dir_entries_args args;
  apr_hash_t *table;
  svn_fs_t *fs = root->fs;

  args.table_p = &table;
  args.root    = root;
  args.path    = path;
  SVN_ERR (svn_fs_base__retry_txn (root->fs, txn_body_dir_entries, &args,
                                   pool));

  /* Add in the kind data. */
  if (table)
    {
      apr_hash_index_t *hi;
      apr_pool_t *subpool = svn_pool_create (pool);
      for (hi = apr_hash_first (subpool, table); hi; hi = apr_hash_next (hi))
        {
          svn_fs_dirent_t *entry;
          struct node_kind_args nk_args;
          void *val;

          /* KEY will be the entry name in ancestor (about which we
             simple don't care), VAL the dirent. */
          apr_hash_this (hi, NULL, NULL, &val);
          entry = val;
          nk_args.id = entry->id;
          SVN_ERR (svn_fs_base__retry_txn (fs, txn_body_node_kind, &nk_args,
                                           pool));
          entry->kind = nk_args.kind;
        }
    }
  else
    {
      table = apr_hash_make (pool);
    }

  *table_p = table;
  return SVN_NO_ERROR;
}



/* Merges and commits. */


struct deltify_committed_args
{
  svn_fs_t *fs; /* the filesystem */
  svn_revnum_t rev; /* revision just committed */
  const char *txn_id; /* transaction just committed */
};


struct txn_deltify_args
{
  /* The target is what we're deltifying. */
  const svn_fs_id_t *tgt_id;

  /* The base is what we're deltifying against.  It's not necessarily
     the "next" revision of the node; skip deltas mean we sometimes
     deltify against a successor many generations away. */
  const svn_fs_id_t *base_id;

  /* We only deltify props for directories.
     ### Didn't we try removing this horrid little optimization once?
     ### What was the result?  I would have thought that skip deltas
     ### mean directory undeltification is cheap enough now. */
  svn_boolean_t is_dir;
};


static svn_error_t *
txn_body_txn_deltify (void *baton, trail_t *trail)
{
  struct txn_deltify_args *args = baton;
  dag_node_t *tgt_node, *base_node;

  SVN_ERR (svn_fs_base__dag_get_node (&tgt_node, trail->fs, args->tgt_id,
                                      trail, trail->pool));
  SVN_ERR (svn_fs_base__dag_get_node (&base_node, trail->fs, args->base_id,
                                      trail, trail->pool));
  SVN_ERR (svn_fs_base__dag_deltify (tgt_node, base_node, args->is_dir,
                                     trail, trail->pool));

  return SVN_NO_ERROR;
}


struct txn_pred_count_args
{
  const svn_fs_id_t *id;
  int pred_count;
};


static svn_error_t *
txn_body_pred_count (void *baton, trail_t *trail)
{
  node_revision_t *noderev;
  struct txn_pred_count_args *args = baton;

  SVN_ERR (svn_fs_bdb__get_node_revision (&noderev, trail->fs,
                                          args->id, trail, trail->pool));
  args->pred_count = noderev->predecessor_count;
  return SVN_NO_ERROR;
}


struct txn_pred_id_args
{
  const svn_fs_id_t *id;      /* The node id of for we want the predecessor. */
  const svn_fs_id_t *pred_id; /* The returned predecessor id. */
  apr_pool_t *pool;           /* The pool in which to allocate pred_id. */
};


static svn_error_t *
txn_body_pred_id (void *baton, trail_t *trail)
{
  node_revision_t *nr;
  struct txn_pred_id_args *args = baton;

  SVN_ERR (svn_fs_bdb__get_node_revision (&nr, trail->fs, args->id, 
                                          trail, trail->pool));
  if (nr->predecessor_id)
    args->pred_id = svn_fs_base__id_copy (nr->predecessor_id, args->pool);
  else
    args->pred_id = NULL;

  return SVN_NO_ERROR;
}


/* Deltify ID's predecessor iff ID is mutable under TXN_ID in FS.  If
   ID is a mutable directory, recurse.  Do this as part of TRAIL. */
static svn_error_t *
deltify_mutable (svn_fs_t *fs,
                 svn_fs_root_t *root,
                 const char *path,
                 const char *txn_id,
                 apr_pool_t *pool)
{
  const svn_fs_id_t *id;
  apr_hash_t *entries = NULL;
  svn_node_kind_t kind;
  struct txn_deltify_args td_args;

  /* Get the ID for PATH under ROOT. */
  SVN_ERR (base_node_id (&id, root, path, pool));

  /* Check for mutability.  Not mutable?  Go no further.  This is safe
     to do because for items in the tree to be mutable, their parent
     dirs must also be mutable.  Therefore, if a directory is not
     mutable under TXN_ID, its children cannot be.  */
  if (strcmp (svn_fs_base__id_txn_id (id), txn_id))
    return SVN_NO_ERROR;

  /* Is this a directory?  */
  SVN_ERR (base_check_path (&kind, root, path, pool));

  /* If this is a directory, read its entries.  */
  if (kind == svn_node_dir)
    SVN_ERR (base_dir_entries (&entries, root, path, pool));

  /* If there are entries, recurse on 'em.  */
  if (entries)
    {
      apr_pool_t *subpool = svn_pool_create (pool);
      apr_hash_index_t *hi;

      for (hi = apr_hash_first (pool, entries); hi; hi = apr_hash_next (hi))
        {
          /* KEY will be the entry name, VAL the dirent (about
             which we really don't care) */
          const void *key;
          svn_pool_clear (subpool);
          apr_hash_this (hi, &key, NULL, NULL);
          SVN_ERR (deltify_mutable (fs, root,
                                    svn_path_join (path, key, subpool),
                                    txn_id, subpool));
        }

      svn_pool_destroy (subpool);
    }

  /* Finally, deltify old data against this node. */
  {
    /* Redeltify predecessor node-revisions of the one we added.  The
       idea is to require at most 2*lg(N) deltas to be applied to get
       to any node-revision in a chain of N predecessors.  We do this
       using a technique derived from skip lists:

          - Always redeltify the immediate parent

          - If the number of predecessors is divisible by 2,
              redeltify the revision two predecessors back

          - If the number of predecessors is divisible by 4,
              redeltify the revision four predecessors back

       ... and so on.

       That's the theory, anyway.  Unfortunately, if we strictly
       follow that theory we get a bunch of overhead up front and no
       great benefit until the number of predecessors gets large.  So,
       stop at redeltifying the parent if the number of predecessors
       is less than 32, and also skip the second level (redeltifying
       two predecessors back), since that doesn't help much.  Also,
       don't redeltify the oldest node-revision; it's potentially
       expensive and doesn't help retrieve any other revision.
       (Retrieving the oldest node-revision will still be fast, just
       not as blindingly so.)  */

    int pred_count, nlevels, lev, count;
    const svn_fs_id_t *pred_id;
    struct txn_pred_count_args tpc_args;
    apr_pool_t *subpools[2];
    int active_subpool = 0;

    tpc_args.id = id;
    SVN_ERR (svn_fs_base__retry_txn (fs, txn_body_pred_count, &tpc_args,
                                     pool));
    pred_count = tpc_args.pred_count;

    /* If nothing to deltify, then we're done. */
    if (pred_count == 0)
      return SVN_NO_ERROR;

    /* Decide how many predecessors to redeltify.  To save overhead,
       don't redeltify anything but the immediate predecessor if there
       are less than 32 predecessors. */
    nlevels = 1;
    if (pred_count >= 32)
      {
        while (pred_count % 2 == 0)
          {
            pred_count /= 2;
            nlevels++;
          }

        /* Don't redeltify the oldest revision. */
        if (1 << (nlevels - 1) == pred_count)
          nlevels--;
      }

    /* Redeltify the desired number of predecessors. */
    count = 0;
    pred_id = id;

    /* We need to use two alternating pools because the id used in the
       call to txn_body_pred_id is allocated by the previous inner
       loop iteration.  If we would clear the pool each iteration we
       would free the previous result.  */
    subpools[0] = svn_pool_create (pool);
    subpools[1] = svn_pool_create (pool);
    for (lev = 0; lev < nlevels; lev++)
      {
        /* To save overhead, skip the second level (that is, never
           redeltify the node-revision two predecessors back). */
        if (lev == 1)
          continue;

        /* Note that COUNT is not reset between levels, and neither is
           PREDNODE; we just keep counting from where we were up to
           where we're supposed to get. */
        while (count < (1 << lev))
          {
            struct txn_pred_id_args tpi_args;

            active_subpool = !active_subpool;
            svn_pool_clear (subpools[active_subpool]);

            tpi_args.id = pred_id;
            tpi_args.pool = subpools[active_subpool];
            SVN_ERR (svn_fs_base__retry_txn (fs, txn_body_pred_id, &tpi_args,
                                             subpools[active_subpool]));
            pred_id = tpi_args.pred_id;

            if (pred_id == NULL)
              return svn_error_create
                (SVN_ERR_FS_CORRUPT, 0,
                 _("Corrupt DB: faulty predecessor count"));

            count++;
          }

        /* Finally, do the deltification. */
        td_args.tgt_id = pred_id;
        td_args.base_id = id;
        td_args.is_dir = (kind == svn_node_dir);
        SVN_ERR (svn_fs_base__retry_txn (fs, txn_body_txn_deltify, &td_args,
                                         subpools[active_subpool]));

      }
    svn_pool_destroy (subpools[0]);
    svn_pool_destroy (subpools[1]);
  }

  return SVN_NO_ERROR;
}


struct get_root_args
{
  svn_fs_root_t *root;
  dag_node_t *node;
};


/* Set ARGS->node to the root node of ARGS->root.  */
static svn_error_t *
txn_body_get_root (void *baton, trail_t *trail)
{
  struct get_root_args *args = baton;
  SVN_ERR (get_dag (&(args->node), args->root, "", trail, trail->pool));
  return SVN_NO_ERROR;
}



static svn_error_t *
update_ancestry (svn_fs_t *fs,
                 const svn_fs_id_t *source_id,
                 const svn_fs_id_t *target_id,
                 const char *txn_id,
                 const char *target_path,
                 int source_pred_count,
                 trail_t *trail,
                 apr_pool_t *pool)
{
  node_revision_t *noderev;

  /* Set target's predecessor-id to source_id.  */
  if (strcmp (svn_fs_base__id_txn_id (target_id), txn_id))
    return svn_error_createf
      (SVN_ERR_FS_NOT_MUTABLE, NULL,
       _("Unexpected immutable node at '%s'"), target_path);
  SVN_ERR (svn_fs_bdb__get_node_revision (&noderev, fs, target_id, 
                                          trail, pool));
  noderev->predecessor_id = source_id;
  noderev->predecessor_count = source_pred_count;
  if (noderev->predecessor_count != -1)
    noderev->predecessor_count++;
  return svn_fs_bdb__put_node_revision (fs, target_id, noderev, trail, pool);
}


/* Set the contents of CONFLICT_PATH to PATH, and return an
   SVN_ERR_FS_CONFLICT error that indicates that there was a conflict
   at PATH.  Perform all allocations in POOL (except the allocation of
   CONFLICT_PATH, which should be handled outside this function).  */
static svn_error_t *
conflict_err (svn_stringbuf_t *conflict_path,
              const char *path)
{
  svn_stringbuf_set (conflict_path, path);
  return svn_error_createf (SVN_ERR_FS_CONFLICT, NULL,
                            _("Conflict at '%s'"), path);
}


/* Merge changes between ANCESTOR and SOURCE into TARGET as part of
 * TRAIL.  ANCESTOR and TARGET must be distinct node revisions.
 * TARGET_PATH should correspond to TARGET's full path in its
 * filesystem, and is used for reporting conflict location.
 *
 * SOURCE, TARGET, and ANCESTOR are generally directories; this
 * function recursively merges the directories' contents.  If any are
 * files, this function simply returns an error whenever SOURCE,
 * TARGET, and ANCESTOR are all distinct node revisions.
 *
 * If there are differences between ANCESTOR and SOURCE that conflict
 * with changes between ANCESTOR and TARGET, this function returns an
 * SVN_ERR_FS_CONFLICT error, and updates CONFLICT_P to the name of the
 * conflicting node in TARGET, with TARGET_PATH prepended as a path.
 *
 * If there are no conflicting differences, CONFLICT_P is updated to
 * the empty string.
 *
 * CONFLICT_P must point to a valid svn_stringbuf_t.
 *
 * Do any necessary temporary allocation in POOL.
 */
static svn_error_t *
merge (svn_stringbuf_t *conflict_p,
       const char *target_path,
       dag_node_t *target,
       dag_node_t *source,
       dag_node_t *ancestor,
       const char *txn_id,
       trail_t *trail,
       apr_pool_t *pool)
{
  const svn_fs_id_t *source_id, *target_id, *ancestor_id;
  apr_hash_t *s_entries, *t_entries, *a_entries;
  apr_hash_index_t *hi;
  apr_pool_t *iterpool;
  svn_fs_t *fs;
  int pred_count;

  /* Make sure everyone comes from the same filesystem. */
  fs = svn_fs_base__dag_get_fs (ancestor);
  if ((fs != svn_fs_base__dag_get_fs (source))
      || (fs != svn_fs_base__dag_get_fs (target)))
    {
      return svn_error_create
        (SVN_ERR_FS_CORRUPT, NULL,
         _("Bad merge; ancestor, source, and target not all in same fs"));
    }

  /* We have the same fs, now check it. */
  SVN_ERR (svn_fs_base__check_fs (fs));

  source_id   = svn_fs_base__dag_get_id (source);
  target_id   = svn_fs_base__dag_get_id (target);
  ancestor_id = svn_fs_base__dag_get_id (ancestor);

  /* It's improper to call this function with ancestor == target. */
  if (svn_fs_base__id_eq (ancestor_id, target_id))
    {
      svn_string_t *id_str = svn_fs_base__id_unparse (target_id, pool);
      return svn_error_createf
        (SVN_ERR_FS_GENERAL, NULL,
         _("Bad merge; target '%s' has id '%s', same as ancestor"),
         target_path, id_str->data);
    }

  svn_stringbuf_setempty (conflict_p);

  /* Base cases:
   * Either no change made in source, or same change as made in target.
   * Both mean nothing to merge here.
   */
  if (svn_fs_base__id_eq (ancestor_id, source_id)
      || (svn_fs_base__id_eq (source_id, target_id)))
    return SVN_NO_ERROR;

  /* Else proceed, knowing all three are distinct node revisions.
   *
   * How to merge from this point: 
   *
   * if (not all 3 are directories)
   *   {
   *     early exit with conflict;
   *   }
   *
   * // Property changes may only be made to up-to-date
   * // directories, because once the client commits the prop
   * // change, it bumps the directory's revision, and therefore
   * // must be able to depend on there being no other changes to
   * // that directory in the repository.
   * if (target's property list differs from ancestor's)
   *    conflict;
   *
   * For each entry NAME in the directory ANCESTOR:
   *
   *   Let ANCESTOR-ENTRY, SOURCE-ENTRY, and TARGET-ENTRY be the IDs of
   *   the name within ANCESTOR, SOURCE, and TARGET respectively.
   *   (Possibly null if NAME does not exist in SOURCE or TARGET.)
   *
   *   If ANCESTOR-ENTRY == SOURCE-ENTRY, then:
   *     No changes were made to this entry while the transaction was in
   *     progress, so do nothing to the target.
   *
   *   Else if ANCESTOR-ENTRY == TARGET-ENTRY, then:
   *     A change was made to this entry while the transaction was in
   *     process, but the transaction did not touch this entry.  Replace
   *     TARGET-ENTRY with SOURCE-ENTRY.
<<<<<<< HEAD
   *
   *   Else:
   *     Changes were made to this entry both within the transaction and
   *     to the repository while the transaction was in progress.  They
   *     must be merged or declared to be in conflict.
   *
   *     If SOURCE-ENTRY and TARGET-ENTRY are both null, that's a
   *     double delete; flag a conflict.
   *
   *     If any of the three entries is of type file, declare a conflict.
   *
   *     If either SOURCE-ENTRY or TARGET-ENTRY is not a direct
   *     modification of ANCESTOR-ENTRY (determine by comparing the
   *     node-id fields), declare a conflict.  A replacement is
   *     incompatible with a modification or other replacement--even
   *     an identical replacement.
   *
   *     Direct modifications were made to the directory ANCESTOR-ENTRY
   *     in both SOURCE and TARGET.  Recursively merge these
   *     modifications.
   *
   * For each leftover entry NAME in the directory SOURCE:
   *
   *   If NAME exists in TARGET, declare a conflict.  Even if SOURCE and
   *   TARGET are adding exactly the same thing, two additions are not
   *   auto-mergeable with each other.
   *
=======
   *
   *   Else:
   *     Changes were made to this entry both within the transaction and
   *     to the repository while the transaction was in progress.  They
   *     must be merged or declared to be in conflict.
   *
   *     If SOURCE-ENTRY and TARGET-ENTRY are both null, that's a
   *     double delete; flag a conflict.
   *
   *     If any of the three entries is of type file, declare a conflict.
   *
   *     If either SOURCE-ENTRY or TARGET-ENTRY is not a direct
   *     modification of ANCESTOR-ENTRY (determine by comparing the
   *     node-id fields), declare a conflict.  A replacement is
   *     incompatible with a modification or other replacement--even
   *     an identical replacement.
   *
   *     Direct modifications were made to the directory ANCESTOR-ENTRY
   *     in both SOURCE and TARGET.  Recursively merge these
   *     modifications.
   *
   * For each leftover entry NAME in the directory SOURCE:
   *
   *   If NAME exists in TARGET, declare a conflict.  Even if SOURCE and
   *   TARGET are adding exactly the same thing, two additions are not
   *   auto-mergeable with each other.
   *
>>>>>>> d622cdc0
   *   Add NAME to TARGET with the entry from SOURCE.
   *
   * Now that we are done merging the changes from SOURCE into the
   * directory TARGET, update TARGET's predecessor to be SOURCE.
   */

  if ((svn_fs_base__dag_node_kind (source) != svn_node_dir)
      || (svn_fs_base__dag_node_kind (target) != svn_node_dir)
      || (svn_fs_base__dag_node_kind (ancestor) != svn_node_dir))
    {
      return conflict_err (conflict_p, target_path);
    }


  /* Possible early merge failure: if target and ancestor have
     different property lists, then the merge should fail.
     Propchanges can *only* be committed on an up-to-date directory.

     ### TODO: Please see issue #418 about the inelegance of this. */
  {
    node_revision_t *tgt_nr, *anc_nr;

    /* Get node revisions for our id's. */
    SVN_ERR (svn_fs_bdb__get_node_revision (&tgt_nr, fs, target_id, 
                                            trail, pool));
    SVN_ERR (svn_fs_bdb__get_node_revision (&anc_nr, fs, ancestor_id, 
                                            trail, pool));

    /* Now compare the prop-keys of the skels.  Note that just because
       the keys are different -doesn't- mean the proplists have
       different contents.  But merge() isn't concerned with contents;
       it doesn't do a brute-force comparison on textual contents, so
       it won't do that here either.  Checking to see if the propkey
       atoms are `equal' is enough. */
    if (! svn_fs_base__same_keys (tgt_nr->prop_key, anc_nr->prop_key))
      {
        return conflict_err (conflict_p, target_path);
      }
  }

  /* ### todo: it would be more efficient to simply check for a NULL
     entries hash where necessary below than to allocate an empty hash
     here, but another day, another day... */
  SVN_ERR (svn_fs_base__dag_dir_entries (&s_entries, source, trail, pool));
  if (! s_entries)
    s_entries = apr_hash_make (pool);
  SVN_ERR (svn_fs_base__dag_dir_entries (&t_entries, target, trail, pool));
  if (! t_entries)
    t_entries = apr_hash_make (pool);
  SVN_ERR (svn_fs_base__dag_dir_entries (&a_entries, ancestor, trail, pool));
  if (! a_entries)
    a_entries = apr_hash_make (pool);

  /* for each entry E in a_entries... */
  iterpool = svn_pool_create (pool);
  for (hi = apr_hash_first (pool, a_entries);
       hi;
       hi = apr_hash_next (hi))
    {
      svn_fs_dirent_t *s_entry, *t_entry, *a_entry;

      const void *key;
      void *val;
      apr_ssize_t klen;

      svn_pool_clear (iterpool);

      /* KEY will be the entry name in ancestor, VAL the dirent */
      apr_hash_this (hi, &key, &klen, &val);
      a_entry = val;

      s_entry = apr_hash_get (s_entries, key, klen);
      t_entry = apr_hash_get (t_entries, key, klen);

      /* No changes were made to this entry while the transaction was
         in progress, so do nothing to the target. */
      if (s_entry && svn_fs_base__id_eq (a_entry->id, s_entry->id))
        goto end;

      /* A change was made to this entry while the transaction was in
         process, but the transaction did not touch this entry. */
      else if (t_entry && svn_fs_base__id_eq (a_entry->id, t_entry->id))
        {
          if (s_entry)
            {
              SVN_ERR (svn_fs_base__dag_set_entry (target, key, s_entry->id,
                                                   txn_id, trail, pool));
            }
          else
            {
              SVN_ERR (svn_fs_base__dag_delete (target, key, txn_id, 
                                                trail, pool));
            }
        }

      /* Changes were made to this entry both within the transaction
         and to the repository while the transaction was in progress.
         They must be merged or declared to be in conflict. */
      else
        {
          dag_node_t *s_ent_node, *t_ent_node, *a_ent_node;
          const char *new_tpath;

          /* If SOURCE-ENTRY and TARGET-ENTRY are both null, that's a
             double delete; flag a conflict. */
          if (s_entry == NULL || t_entry == NULL)
            return conflict_err (conflict_p,
                                 svn_path_join (target_path,
                                                a_entry->name,
                                                iterpool));

<<<<<<< HEAD
          /* If any of the three entries is of type file, flag a conflict. */
          if (s_entry->kind == svn_node_file
              || t_entry->kind == svn_node_file
              || a_entry->kind == svn_node_file)
            return conflict_err (conflict_p,
                                 svn_path_join (target_path,
                                                a_entry->name,
                                                iterpool));

=======
>>>>>>> d622cdc0
          /* If either SOURCE-ENTRY or TARGET-ENTRY is not a direct
             modification of ANCESTOR-ENTRY, declare a conflict. */
          if (strcmp (svn_fs_base__id_node_id (s_entry->id),
                       svn_fs_base__id_node_id (a_entry->id)) != 0
              || strcmp (svn_fs_base__id_copy_id (s_entry->id),
                          svn_fs_base__id_copy_id (a_entry->id)) != 0
              || strcmp (svn_fs_base__id_node_id (t_entry->id),
                         svn_fs_base__id_node_id (a_entry->id)) != 0
              || strcmp (svn_fs_base__id_copy_id (t_entry->id),
                         svn_fs_base__id_copy_id (a_entry->id)) != 0)
            return conflict_err (conflict_p,
                                 svn_path_join (target_path,
                                                a_entry->name,
                                                iterpool));

<<<<<<< HEAD
          /* Direct modifications were made to the directory
             ANCESTOR-ENTRY in both SOURCE and TARGET.  Recursively
             merge these modifications. */
=======
          /* Fetch the nodes for our entries. */
>>>>>>> d622cdc0
          SVN_ERR (svn_fs_base__dag_get_node (&s_ent_node, fs,
                                              s_entry->id, trail, iterpool));
          SVN_ERR (svn_fs_base__dag_get_node (&t_ent_node, fs,
                                              t_entry->id, trail, iterpool));
          SVN_ERR (svn_fs_base__dag_get_node (&a_ent_node, fs,
                                              a_entry->id, trail, iterpool));
<<<<<<< HEAD
=======

          /* If any of the three entries is of type file, flag a conflict. */
          if ((svn_fs_base__dag_node_kind (s_ent_node) == svn_node_file)
              || (svn_fs_base__dag_node_kind (t_ent_node) == svn_node_file)
              || (svn_fs_base__dag_node_kind (a_ent_node) == svn_node_file))
            return conflict_err (conflict_p,
                                 svn_path_join (target_path,
                                                a_entry->name,
                                                iterpool));

          /* Direct modifications were made to the directory
             ANCESTOR-ENTRY in both SOURCE and TARGET.  Recursively
             merge these modifications. */
>>>>>>> d622cdc0
          new_tpath = svn_path_join (target_path, t_entry->name, iterpool);
          SVN_ERR (merge (conflict_p, new_tpath,
                          t_ent_node, s_ent_node, a_ent_node,
                          txn_id, trail, iterpool));
        }

      /* We've taken care of any possible implications E could have.
         Remove it from source_entries, so it's easy later to loop
         over all the source entries that didn't exist in
         ancestor_entries. */
    end:
      apr_hash_set (s_entries, key, klen, NULL);
    }

  /* For each entry E in source but not in ancestor */
  for (hi = apr_hash_first (pool, s_entries); 
       hi; 
       hi = apr_hash_next (hi))
    {
      svn_fs_dirent_t *s_entry, *t_entry;
      const void *key;
      void *val;
      apr_ssize_t klen;

      svn_pool_clear (iterpool);

      apr_hash_this (hi, &key, &klen, &val);
      s_entry = val;
      t_entry = apr_hash_get (t_entries, key, klen);

      /* If NAME exists in TARGET, declare a conflict. */
      if (t_entry)
        return conflict_err (conflict_p,
                             svn_path_join (target_path,
                                            t_entry->name,
                                            iterpool));

      SVN_ERR (svn_fs_base__dag_set_entry
               (target, s_entry->name, s_entry->id, txn_id, trail, iterpool));
    }
  svn_pool_destroy (iterpool);

  /* Now that TARGET has absorbed all of the history between ANCESTOR
     and SOURCE, we can update its predecessor to point to SOURCE.  */
  SVN_ERR (svn_fs_base__dag_get_predecessor_count (&pred_count, source, 
                                                   trail, pool));
  SVN_ERR (update_ancestry (fs, source_id, target_id, txn_id, target_path,
                            pred_count, trail, pool));

  return SVN_NO_ERROR;
}


struct merge_args
{
  /* The ancestor for the merge.  If this is null, then TXN's base is
     used as the ancestor for the merge. */
  dag_node_t *ancestor_node;

  /* This is the SOURCE node for the merge.  It may not be null. */
  dag_node_t *source_node;

  /* This is the TARGET of the merge.  It may not be null.  If
     ancestor_node above is null, then this txn's base is used as the
     ancestor for the merge. */
  svn_fs_txn_t *txn;

  /* If a conflict results, this is updated to the path in the txn that
     conflicted.  It must point to a valid svn_stringbuf_t before calling
     svn_fs_base__retry_txn, as this determines the pool used to allocate any
     required memory. */
  svn_stringbuf_t *conflict;
};


/* Merge changes between an ancestor and BATON->source_node into
   BATON->txn.  The ancestor is either BATON->ancestor_node, or if
   that is null, BATON->txn's base node.

   If the merge is successful, BATON->txn's base will become
   BATON->source_node, and its root node will have a new ID, a
   successor of BATON->source_node. */
static svn_error_t *
txn_body_merge (void *baton, trail_t *trail)
{
  struct merge_args *args = baton;
  dag_node_t *source_node, *txn_root_node, *ancestor_node;
  const svn_fs_id_t *source_id;
  svn_fs_t *fs = args->txn->fs;
  const char *txn_id = args->txn->id;

  source_node = args->source_node;
  ancestor_node = args->ancestor_node;
  source_id = svn_fs_base__dag_get_id (source_node);

  SVN_ERR (svn_fs_base__dag_txn_root (&txn_root_node, fs, txn_id, 
                                      trail, trail->pool));

  if (ancestor_node == NULL)
    {
      SVN_ERR (svn_fs_base__dag_txn_base_root (&ancestor_node, fs,
                                               txn_id, trail, trail->pool));
    }

  if (svn_fs_base__id_eq (svn_fs_base__dag_get_id (ancestor_node),
                          svn_fs_base__dag_get_id (txn_root_node)))
    {
      /* If no changes have been made in TXN since its current base,
         then it can't conflict with any changes since that base.  So
         we just set *both* its base and root to source, making TXN
         in effect a repeat of source. */

      /* ### kff todo: this would, of course, be a mighty silly thing
         for the caller to do, and we might want to consider whether
         this response is really appropriate. */

      SVN_ERR (svn_fs_base__set_txn_base (fs, txn_id, source_id, 
                                          trail, trail->pool));
      SVN_ERR (svn_fs_base__set_txn_root (fs, txn_id, source_id, 
                                          trail, trail->pool));
    }
  else
    {
      int pred_count;

      SVN_ERR (merge (args->conflict, "/", txn_root_node,
                      source_node, ancestor_node, txn_id, trail, trail->pool));

      SVN_ERR (svn_fs_base__dag_get_predecessor_count (&pred_count,
                                                       source_node, trail, 
                                                       trail->pool));

      /* After the merge, txn's new "ancestor" is now really the node
         at source_id, so record that fact.  Think of this as
         ratcheting the txn forward in time, so it can't backslide and
         forget the merging work that's already been done. */
      SVN_ERR (update_ancestry (fs, source_id,
                                svn_fs_base__dag_get_id (txn_root_node),
                                txn_id, "/", pred_count, trail, trail->pool));
      SVN_ERR (svn_fs_base__set_txn_base (fs, txn_id, source_id, 
                                          trail, trail->pool));
    }

  return SVN_NO_ERROR;
}


/* Verify that there are registered with TRAIL->fs all the locks
   necessary to permit all the changes associated with TXN_NAME. */
static svn_error_t *
verify_locks (const char *txn_name,
              trail_t *trail,
              apr_pool_t *pool)
{
  apr_pool_t *subpool = svn_pool_create (pool);
  apr_hash_t *changes;
  apr_hash_index_t *hi;
  apr_array_header_t *changed_paths;
  svn_stringbuf_t *last_recursed = NULL;
  int i;

  /* Fetch the changes for this transaction. */
  SVN_ERR (svn_fs_bdb__changes_fetch (&changes, trail->fs, txn_name, 
                                      trail, pool));

  /* Make an array of the changed paths, and sort them depth-first-ily.  */
  changed_paths = apr_array_make (pool, apr_hash_count (changes) + 1, 
                                  sizeof (const char *));
  for (hi = apr_hash_first (pool, changes); hi; hi = apr_hash_next (hi))
    {
      const void *key;
      apr_hash_this (hi, &key, NULL, NULL);
      APR_ARRAY_PUSH (changed_paths, const char *) = key;
    }
  qsort (changed_paths->elts, changed_paths->nelts,
         changed_paths->elt_size, svn_sort_compare_paths);
  
  /* Now, traverse the array of changed paths, verify locks.  Note
     that if we need to do a recursive verification a path, we'll skip
     over children of that path when we get to them. */
  for (i = 0; i < changed_paths->nelts; i++)
    {
      const char *path;
      svn_fs_path_change_t *change;
      svn_boolean_t recurse = TRUE;

      svn_pool_clear (subpool);
      path = APR_ARRAY_IDX (changed_paths, i, const char *);

      /* If this path has already been verified as part of a recursive
         check of one of its parents, no need to do it again.  */
      if (last_recursed 
          && svn_path_is_child (last_recursed->data, path, subpool))
        continue;

      /* Fetch the change associated with our path.  */
      change = apr_hash_get (changes, path, APR_HASH_KEY_STRING);

      /* What does it mean to succeed at lock verification for a given
         path?  For an existing file or directory getting modified
         (text, props), it means we hold the lock on the file or
         directory.  For paths being added or removed, we need to hold
         the locks for that path and any children of that path.

         WHEW!  We have no reliable way to determine the node kind of
         deleted items, but fortunately we are going to do a recursive
         check on deleted paths regardless of their kind.  */
      if (change->change_kind == svn_fs_path_change_modify)
        recurse = FALSE;
      SVN_ERR (svn_fs_base__allow_locked_operation (path, recurse,
                                                    trail, subpool));

      /* If we just did a recursive check, remember the path we
         checked (so children can be skipped).  */
      if (recurse)
        {
          if (! last_recursed)
            last_recursed = svn_stringbuf_create (path, pool);
          else
            svn_stringbuf_set (last_recursed, path);
        }
    }
  svn_pool_destroy (subpool);
  return SVN_NO_ERROR;
}


struct commit_args
{
  svn_fs_txn_t *txn;
  svn_revnum_t new_rev;
};


/* Commit ARGS->txn, setting ARGS->new_rev to the resulting new
 * revision, if ARGS->txn is up-to-date with respect to the repository.
 *
 * Up-to-date means that ARGS->txn's base root is the same as the root
 * of the youngest revision.  If ARGS->txn is not up-to-date, the
 * error SVN_ERR_FS_TXN_OUT_OF_DATE is returned, and the commit fails: no
 * new revision is created, and ARGS->new_rev is not touched.
 *
 * If the commit succeeds, ARGS->txn is destroyed.
 */
static svn_error_t *
txn_body_commit (void *baton, trail_t *trail)
{
  struct commit_args *args = baton;

  svn_fs_txn_t *txn = args->txn;
  svn_fs_t *fs = txn->fs;
  const char *txn_name = txn->id;

  svn_revnum_t youngest_rev;
  const svn_fs_id_t *y_rev_root_id;
  dag_node_t *txn_base_root_node;

  /* Getting the youngest revision locks the revisions table until
     this trail is done. */
  SVN_ERR (svn_fs_bdb__youngest_rev (&youngest_rev, fs, trail, trail->pool));

  /* If the root of the youngest revision is the same as txn's base,
     then no further merging is necessary and we can commit. */
  SVN_ERR (svn_fs_base__rev_get_root (&y_rev_root_id, fs, youngest_rev,
                                      trail, trail->pool));
  SVN_ERR (svn_fs_base__dag_txn_base_root (&txn_base_root_node, fs, txn_name,
                                           trail, trail->pool));
  /* ### kff todo: it seems weird to grab the ID for one, and the node
     for the other.  We can certainly do the comparison we need, but
     it would be nice to grab the same type of information from the
     start, instead of having to transform one of them. */
  if (! svn_fs_base__id_eq (y_rev_root_id,
                            svn_fs_base__dag_get_id (txn_base_root_node)))
    {
      svn_string_t *id_str = svn_fs_base__id_unparse (y_rev_root_id,
                                                      trail->pool);
      return svn_error_createf
        (SVN_ERR_FS_TXN_OUT_OF_DATE, NULL,
         _("Transaction '%s' out of date with respect to revision '%s'"),
         txn_name, id_str->data);
    }

  /* Locks may have been added (or stolen) between the calling of
     previous svn_fs.h functions and svn_fs_commit_txn(), so we need
     to re-examine every changed-path in the txn and re-verify all
     discovered locks. */
  SVN_ERR (verify_locks (txn_name, trail, trail->pool));

  /* Else, commit the txn. */
  SVN_ERR (svn_fs_base__dag_commit_txn (&(args->new_rev), fs, txn_name,
                                        trail, trail->pool));

  return SVN_NO_ERROR;
}


/* Note:  it is acceptable for this function to call back into
   top-level FS interfaces because it does not itself use trails.  */
svn_error_t *
svn_fs_base__commit_txn (const char **conflict_p,
                         svn_revnum_t *new_rev,
                         svn_fs_txn_t *txn,
                         apr_pool_t *pool)
{
  /* How do commits work in Subversion?
   *
   * When you're ready to commit, here's what you have:
   *
   *    1. A transaction, with a mutable tree hanging off it.
   *    2. A base revision, against which TXN_TREE was made.
   *    3. A latest revision, which may be newer than the base rev.
   *
   * The problem is that if latest != base, then one can't simply
   * attach the txn root as the root of the new revision, because that
   * would lose all the changes between base and latest.  It is also
   * not acceptable to insist that base == latest; in a busy
   * repository, commits happen too fast to insist that everyone keep
   * their entire tree up-to-date at all times.  Non-overlapping
   * changes should not interfere with each other.
   *
   * The solution is to merge the changes between base and latest into
   * the txn tree [see the function merge()].  The txn tree is the
   * only one of the three trees that is mutable, so it has to be the
   * one to adjust.
   *
   * You might have to adjust it more than once, if a new latest
   * revision gets committed while you were merging in the previous
   * one.  For example:
   *
   *    1. Jane starts txn T, based at revision 6.
   *    2. Someone commits (or already committed) revision 7.
   *    3. Jane's starts merging the changes between 6 and 7 into T.
   *    4. Meanwhile, someone commits revision 8.
   *    5. Jane finishes the 6-->7 merge.  T could now be committed
   *       against a latest revision of 7, if only that were still the
   *       latest.  Unfortunately, 8 is now the latest, so...
   *    6. Jane starts merging the changes between 7 and 8 into T.
   *    7. Meanwhile, no one commits any new revisions.  Whew.
   *    8. Jane commits T, creating revision 9, whose tree is exactly
   *       T's tree, except immutable now.
   *
   * Lather, rinse, repeat.
   */

  svn_error_t *err;
  svn_fs_t *fs = txn->fs;
  apr_pool_t *subpool = svn_pool_create (pool);

  /* Initialize output params. */
  *new_rev = SVN_INVALID_REVNUM;
  if (conflict_p)
    *conflict_p = NULL;

  while (1729)
    {
      struct get_root_args get_root_args;
      struct merge_args merge_args;
      struct commit_args commit_args;
      svn_revnum_t youngish_rev;
      svn_fs_root_t *youngish_root;
      dag_node_t *youngish_root_node;

      svn_pool_clear (subpool);

      /* Get the *current* youngest revision, in one short-lived
         Berkeley transaction.  (We don't want the revisions table
         locked while we do the main merge.)  We call it "youngish"
         because new revisions might get committed after we've
         obtained it. */

      SVN_ERR (svn_fs_base__youngest_rev (&youngish_rev, fs, subpool));
      SVN_ERR (svn_fs_base__revision_root (&youngish_root, fs, youngish_rev,
                                           subpool));

      /* Get the dag node for the youngest revision, also in one
         Berkeley transaction.  Later we'll use it as the SOURCE
         argument to a merge, and if the merge succeeds, this youngest
         root node will become the new base root for the svn txn that
         was the target of the merge (but note that the youngest rev
         may have changed by then -- that's why we're careful to get
         this root in its own bdb txn here). */
      get_root_args.root = youngish_root;
      SVN_ERR (svn_fs_base__retry_txn (fs, txn_body_get_root,
                                       &get_root_args, subpool));
      youngish_root_node = get_root_args.node;

      /* Try to merge.  If the merge succeeds, the base root node of
         TARGET's txn will become the same as youngish_root_node, so
         any future merges will only be between that node and whatever
         the root node of the youngest rev is by then. */
      merge_args.ancestor_node = NULL;
      merge_args.source_node = youngish_root_node;
      merge_args.txn = txn;
      merge_args.conflict = svn_stringbuf_create ("", pool); /* use pool */
      err = svn_fs_base__retry_txn (fs, txn_body_merge, &merge_args, subpool);
      if (err)
        {
          if ((err->apr_err == SVN_ERR_FS_CONFLICT) && conflict_p)
            *conflict_p = merge_args.conflict->data;
          return err;
        }

      /* Try to commit. */
      commit_args.txn = txn;
      err = svn_fs_base__retry_txn (fs, txn_body_commit, &commit_args, 
                                    subpool);
      if (err && (err->apr_err == SVN_ERR_FS_TXN_OUT_OF_DATE))
        {
          /* Did someone else finish committing a new revision while we
             were in mid-merge or mid-commit?  If so, we'll need to
             loop again to merge the new changes in, then try to
             commit again.  Or if that's not what happened, then just
             return the error. */
          svn_revnum_t youngest_rev;
          svn_error_t *err2 = svn_fs_base__youngest_rev (&youngest_rev, fs,
                                                         subpool);
          if (err2)
            {
              svn_error_clear (err);
              return err2;  /* err2 is bad, it should not occur */
            }
          else if (youngest_rev == youngish_rev)
            return err;
          else
            svn_error_clear (err);
        }
      else if (err)
        {
          return err;
        }
      else
        {
          /* Set the return value -- our brand spankin' new revision! */
          *new_rev = commit_args.new_rev;
          break;
        }
    }

  svn_pool_destroy (subpool);
  return SVN_NO_ERROR;
}


/* Note:  it is acceptable for this function to call back into
   public FS API interfaces because it does not itself use trails.  */
static svn_error_t *
base_merge (const char **conflict_p,
            svn_fs_root_t *source_root,
            const char *source_path,
            svn_fs_root_t *target_root,
            const char *target_path,
            svn_fs_root_t *ancestor_root,
            const char *ancestor_path,
            apr_pool_t *pool)
{
  dag_node_t *source, *ancestor;
  struct get_root_args get_root_args;
  struct merge_args merge_args;
  svn_fs_txn_t *txn;
  svn_error_t *err;
  svn_fs_t *fs;

  if (! target_root->is_txn_root)
    return not_txn (target_root);

  /* Paranoia. */
  fs = ancestor_root->fs;
  if ((source_root->fs != fs) || (target_root->fs != fs))
    {
      return svn_error_create
        (SVN_ERR_FS_CORRUPT, NULL,
         _("Bad merge; ancestor, source, and target not all in same fs"));
    }

  /* ### kff todo: is there any compelling reason to get the nodes in
     one db transaction?  Right now we don't; txn_body_get_root() gets
     one node at a time.  This will probably need to change:

     Jim Blandy <jimb@zwingli.cygnus.com> writes:
     > svn_fs_merge needs to be a single transaction, to protect it against
     > people deleting parents of nodes it's working on, etc.
  */

  /* Get the ancestor node. */
  get_root_args.root = ancestor_root;
  SVN_ERR (svn_fs_base__retry_txn (fs, txn_body_get_root, &get_root_args,
                                   pool));
  ancestor = get_root_args.node;

  /* Get the source node. */
  get_root_args.root = source_root;
  SVN_ERR (svn_fs_base__retry_txn (fs, txn_body_get_root, &get_root_args,
                                   pool));
  source = get_root_args.node;

  /* Open a txn for the txn root into which we're merging. */
  SVN_ERR (svn_fs_base__open_txn (&txn, fs, target_root->txn, pool));

  /* Merge changes between ANCESTOR and SOURCE into TXN. */
  merge_args.source_node = source;
  merge_args.ancestor_node = ancestor;
  merge_args.txn = txn;
  merge_args.conflict = svn_stringbuf_create ("", pool);
  err = svn_fs_base__retry_txn (fs, txn_body_merge, &merge_args, pool);
  if (err)
    {
      if ((err->apr_err == SVN_ERR_FS_CONFLICT) && conflict_p)
        *conflict_p = merge_args.conflict->data;
      return err;
    }

  return SVN_NO_ERROR;
}


struct rev_get_txn_id_args
{
  const char **txn_id;
  svn_revnum_t revision;
};


static svn_error_t *
txn_body_rev_get_txn_id (void *baton, trail_t *trail)
{
  struct rev_get_txn_id_args *args = baton;
  return svn_fs_base__rev_get_txn_id (args->txn_id, trail->fs,
                                 args->revision, trail, trail->pool);
}


svn_error_t *
svn_fs_base__deltify (svn_fs_t *fs,
                      svn_revnum_t revision,
                      apr_pool_t *pool)
{
  svn_fs_root_t *root;
  const char *txn_id;
  struct rev_get_txn_id_args args;

  SVN_ERR (svn_fs_base__revision_root (&root, fs, revision, pool));

  args.txn_id = &txn_id;
  args.revision = revision;
  SVN_ERR (svn_fs_base__retry_txn (fs, txn_body_rev_get_txn_id, &args, pool));

  return deltify_mutable (fs, root, "/", txn_id, pool);
}



/* Modifying directories */


struct make_dir_args
{
  svn_fs_root_t *root;
  const char *path;
};


static svn_error_t *
txn_body_make_dir (void *baton,
                   trail_t *trail)
{
  struct make_dir_args *args = baton;
  svn_fs_root_t *root = args->root;
  const char *path = args->path;
  parent_path_t *parent_path;
  dag_node_t *sub_dir;
  const char *txn_id = root->txn;

  SVN_ERR (open_path (&parent_path, root, path, open_path_last_optional,
                      txn_id, trail, trail->pool));

  /* If there's already a sub-directory by that name, complain.  This
     also catches the case of trying to make a subdirectory named `/'.  */
  if (parent_path->node)
    return already_exists (root, path);

  /* Check to see if some lock is 'reserving' a file-path or dir-path
     at that location, or even some child-path;  if so, check that we
     can use it. */
  if (args->root->txn_flags & SVN_FS_TXN_CHECK_LOCKS)
    {
      SVN_ERR (svn_fs_base__allow_locked_operation (path, TRUE,
                                                    trail, trail->pool));
    }

  /* Create the subdirectory.  */
  SVN_ERR (make_path_mutable (root, parent_path->parent, path, 
                              trail, trail->pool));
  SVN_ERR (svn_fs_base__dag_make_dir (&sub_dir,
                                 parent_path->parent->node,
                                 parent_path_path (parent_path->parent,
                                                   trail->pool),
                                 parent_path->entry,
                                 txn_id,
                                 trail, trail->pool));

  /* Make a record of this modification in the changes table. */
  SVN_ERR (add_change (root->fs, txn_id, path,
                       svn_fs_base__dag_get_id (sub_dir),
                       svn_fs_path_change_add, 0, 0, trail, trail->pool));

  return SVN_NO_ERROR;
}


static svn_error_t *
base_make_dir (svn_fs_root_t *root,
               const char *path,
               apr_pool_t *pool)
{
  struct make_dir_args args;

  if (! root->is_txn_root)
    return not_txn (root);

  args.root = root;
  args.path = path;
  return svn_fs_base__retry_txn (root->fs, txn_body_make_dir, &args, pool);
}


struct delete_args
{
  svn_fs_root_t *root;
  const char *path;
};


/* If this returns SVN_ERR_FS_NO_SUCH_ENTRY, it means that the
   basename of PATH is missing from its parent, that is, the final
   target of the deletion is missing.  */
static svn_error_t *
txn_body_delete (void *baton,
                 trail_t *trail)
{
  struct delete_args *args = baton;
  svn_fs_root_t *root = args->root;
  const char *path = args->path;
  parent_path_t *parent_path;
  const char *txn_id = root->txn;

  if (! root->is_txn_root)
    return not_txn (root);

  SVN_ERR (open_path (&parent_path, root, path, 0, txn_id, 
                      trail, trail->pool));

  /* We can't remove the root of the filesystem.  */
  if (! parent_path->parent)
    return svn_error_create (SVN_ERR_FS_ROOT_DIR, NULL,
                             _("The root directory cannot be deleted"));

  /* Check to see if path (or any child thereof) is locked; if so,
     check that we can use the existing lock(s). */
  if (root->txn_flags & SVN_FS_TXN_CHECK_LOCKS)
    {
      SVN_ERR (svn_fs_base__allow_locked_operation (path, TRUE,
                                                    trail, trail->pool));
    }
  
  /* Make the parent directory mutable, and do the deletion.  */
  SVN_ERR (make_path_mutable (root, parent_path->parent, path, 
                              trail, trail->pool));
  SVN_ERR (svn_fs_base__dag_delete (parent_path->parent->node,
                               parent_path->entry,
                               txn_id, trail, trail->pool));

  /* Make a record of this modification in the changes table. */
  SVN_ERR (add_change (root->fs, txn_id, path,
                       svn_fs_base__dag_get_id (parent_path->node),
                       svn_fs_path_change_delete, 0, 0, trail, trail->pool));

  return SVN_NO_ERROR;
}


static svn_error_t *
base_delete_node (svn_fs_root_t *root,
                  const char *path,
                  apr_pool_t *pool)
{
  struct delete_args args;

  args.root        = root;
  args.path        = path;
  return svn_fs_base__retry_txn (root->fs, txn_body_delete, &args, pool);
}


struct copy_args
{
  svn_fs_root_t *from_root;
  const char *from_path;
  svn_fs_root_t *to_root;
  const char *to_path;
  svn_boolean_t preserve_history;
};


static svn_error_t *
txn_body_copy (void *baton,
               trail_t *trail)
{
  struct copy_args *args = baton;
  svn_fs_root_t *from_root = args->from_root;
  const char *from_path = args->from_path;
  svn_fs_root_t *to_root = args->to_root;
  const char *to_path = args->to_path;
  dag_node_t *from_node;
  parent_path_t *to_parent_path;
  const char *txn_id = to_root->txn;

  /* Get the NODE for FROM_PATH in FROM_ROOT.*/
  SVN_ERR (get_dag (&from_node, from_root, from_path, trail, trail->pool));

  /* Build up the parent path from TO_PATH in TO_ROOT.  If the last
     component does not exist, it's not that big a deal.  We'll just
     make one there. */
  SVN_ERR (open_path (&to_parent_path, to_root, to_path,
                      open_path_last_optional, txn_id, trail, trail->pool));

  /* Check to see if to-path (or any child thereof) is locked, or at
     least 'reserved', whether it exists or not; if so, check that we
     can use the existing lock(s). */
  if (to_root->txn_flags & SVN_FS_TXN_CHECK_LOCKS)
    {
      SVN_ERR (svn_fs_base__allow_locked_operation (to_path, TRUE,
                                                    trail, trail->pool));
    }

  /* If the destination node already exists as the same node as the
     source (in other words, this operation would result in nothing
     happening at all), just do nothing an return successfully,
     proud that you saved yourself from a tiresome task. */
  if ((to_parent_path->node)
      && (svn_fs_base__id_compare (svn_fs_base__dag_get_id (from_node),
                                   svn_fs_base__dag_get_id
                                   (to_parent_path->node)) == 0))
    return SVN_NO_ERROR;

  if (! from_root->is_txn_root)
    {
      svn_fs_path_change_kind_t kind;
      dag_node_t *new_node;

      /* If TO_PATH already existed prior to the copy, note that this
         operation is a replacement, not an addition. */
      if (to_parent_path->node)
        kind = svn_fs_path_change_replace;
      else
        kind = svn_fs_path_change_add;

      /* Make sure the target node's parents are mutable.  */
      SVN_ERR (make_path_mutable (to_root, to_parent_path->parent,
                                  to_path, trail, trail->pool));

      SVN_ERR (svn_fs_base__dag_copy (to_parent_path->parent->node,
                                      to_parent_path->entry,
                                      from_node,
                                      args->preserve_history,
                                      from_root->rev,
                                      from_path, txn_id, trail, trail->pool));

      /* Make a record of this modification in the changes table. */
      SVN_ERR (get_dag (&new_node, to_root, to_path, trail, trail->pool));
      SVN_ERR (add_change (to_root->fs, txn_id, to_path,
                           svn_fs_base__dag_get_id (new_node),
                           kind, 0, 0, trail, trail->pool));
    }
  else
    {
      /* See IZ Issue #436 */
      /* Copying from transaction roots not currently available.

         ### cmpilato todo someday: make this not so. :-) Note that
         when copying from mutable trees, you have to make sure that
         you aren't creating a cyclic graph filesystem, and a simple
         referencing operation won't cut it.  Currently, we should not
         be able to reach this clause, and the interface reports that
         this only works from immutable trees anyway, but JimB has
         stated that this requirement need not be necessary in the
         future. */

      abort ();
    }

  return SVN_NO_ERROR;
}



static svn_error_t *
copy_helper (svn_fs_root_t *from_root,
             const char *from_path,
             svn_fs_root_t *to_root,
             const char *to_path,
             svn_boolean_t preserve_history,
             apr_pool_t *pool)
{
  struct copy_args args;

  assert (from_root->fs == to_root->fs);

  if (! to_root->is_txn_root)
    return not_txn (to_root);

  if (from_root->is_txn_root)
    return svn_error_create
      (SVN_ERR_UNSUPPORTED_FEATURE, NULL,
       _("Copy from mutable tree not currently supported"));

  args.from_root         = from_root;
  args.from_path         = from_path;
  args.to_root           = to_root;
  args.to_path           = to_path;
  args.preserve_history  = preserve_history;

  return svn_fs_base__retry_txn (to_root->fs, txn_body_copy, &args, pool);
}

static svn_error_t *
base_copy (svn_fs_root_t *from_root,
           const char *from_path,
           svn_fs_root_t *to_root,
           const char *to_path,
           apr_pool_t *pool)
{
  return copy_helper (from_root, from_path, to_root, to_path, TRUE, pool);
}


static svn_error_t *
base_revision_link (svn_fs_root_t *from_root,
                    svn_fs_root_t *to_root,
                    const char *path,
                    apr_pool_t *pool)
{
  return copy_helper (from_root, path, to_root, path, FALSE, pool);
}


struct copied_from_args
{
  svn_fs_root_t *root;      /* Root for the node whose ancestry we seek. */
  const char *path;         /* Path for the node whose ancestry we seek. */

  svn_revnum_t result_rev;  /* Revision, if any, of the ancestor. */
  const char *result_path;  /* Path, if any, of the ancestor. */

  apr_pool_t *pool;         /* Allocate `result_path' here. */
};


static svn_error_t *
txn_body_copied_from (void *baton, trail_t *trail)
{
  struct copied_from_args *args = baton;
  const svn_fs_id_t *node_id, *pred_id;
  dag_node_t *node;
  svn_fs_t *fs = args->root->fs;

  /* Clear the return variables. */
  args->result_path = NULL;
  args->result_rev = SVN_INVALID_REVNUM;

  /* Fetch the NODE in question. */
  SVN_ERR (get_dag (&node, args->root, args->path, trail, trail->pool));
  node_id = svn_fs_base__dag_get_id (node);

  /* Check the node's predecessor-ID.  If it doesn't have one, it
     isn't a copy. */
  SVN_ERR (svn_fs_base__dag_get_predecessor_id (&pred_id, node, 
                                                trail, trail->pool));
  if (! pred_id)
    return SVN_NO_ERROR;

  /* If NODE's copy-ID is the same as that of its predecessor... */
  if (svn_fs_base__key_compare (svn_fs_base__id_copy_id (node_id),
                                svn_fs_base__id_copy_id (pred_id)) != 0)
    {
      /* ... then NODE was either the target of a copy operation,
         a copied subtree item.  We examine the actual copy record
         to determine which is the case.  */
      copy_t *copy;
      SVN_ERR (svn_fs_bdb__get_copy (&copy, fs,
                                     svn_fs_base__id_copy_id (node_id),
                                     trail, trail->pool));
      if ((copy->kind == copy_kind_real)
          && svn_fs_base__id_eq (copy->dst_noderev_id, node_id))
        {
          args->result_path = copy->src_path;
          SVN_ERR (svn_fs_base__txn_get_revision (&(args->result_rev), fs,
                                                  copy->src_txn_id, 
                                                  trail, trail->pool));
        }
    }
  return SVN_NO_ERROR;
}


static svn_error_t *
base_copied_from (svn_revnum_t *rev_p,
                  const char **path_p,
                  svn_fs_root_t *root,
                  const char *path,
                  apr_pool_t *pool)
{
  struct copied_from_args args;

  args.root = root;
  args.path = path;
  args.pool = pool;

  SVN_ERR (svn_fs_base__retry_txn (root->fs,
                                   txn_body_copied_from, &args, pool));

  *rev_p  = args.result_rev;
  *path_p = args.result_path;

  return SVN_NO_ERROR;
}



/* Files.  */


struct make_file_args
{
  svn_fs_root_t *root;
  const char *path;
};


static svn_error_t *
txn_body_make_file (void *baton,
                    trail_t *trail)
{
  struct make_file_args *args = baton;
  svn_fs_root_t *root = args->root;
  const char *path = args->path;
  parent_path_t *parent_path;
  dag_node_t *child;
  const char *txn_id = root->txn;

  SVN_ERR (open_path (&parent_path, root, path, open_path_last_optional,
                      txn_id, trail, trail->pool));

  /* If there's already a file by that name, complain.
     This also catches the case of trying to make a file named `/'.  */
  if (parent_path->node)
    return already_exists (root, path);

  /* Check to see if some lock is 'reserving' a file-path or dir-path
     at that location, or even some child-path;  if so, check that we
     can use it. */
  if (args->root->txn_flags & SVN_FS_TXN_CHECK_LOCKS)
    {
      SVN_ERR (svn_fs_base__allow_locked_operation (path, TRUE,
                                                    trail, trail->pool));
    }

  /* Create the file.  */
  SVN_ERR (make_path_mutable (root, parent_path->parent, path, 
                              trail, trail->pool));
  SVN_ERR (svn_fs_base__dag_make_file (&child,
                                       parent_path->parent->node,
                                       parent_path_path (parent_path->parent,
                                                         trail->pool),
                                       parent_path->entry,
                                       txn_id,
                                       trail, trail->pool));

  /* Make a record of this modification in the changes table. */
  SVN_ERR (add_change (root->fs, txn_id, path, svn_fs_base__dag_get_id (child),
                       svn_fs_path_change_add, 0, 0, trail, trail->pool));

  return SVN_NO_ERROR;
}


static svn_error_t *
base_make_file (svn_fs_root_t *root,
                const char *path,
                apr_pool_t *pool)
{
  struct make_file_args args;

  args.root = root;
  args.path = path;
  return svn_fs_base__retry_txn (root->fs, txn_body_make_file, &args, pool);
}



struct file_length_args
{
  svn_fs_root_t *root;
  const char *path;
  svn_filesize_t length;       /* OUT parameter */
};

static svn_error_t *
txn_body_file_length (void *baton,
                      trail_t *trail)
{
  struct file_length_args *args = baton;
  dag_node_t *file;

  /* First create a dag_node_t from the root/path pair. */
  SVN_ERR (get_dag (&file, args->root, args->path, trail, trail->pool));

  /* Now fetch its length */
  return svn_fs_base__dag_file_length (&args->length, file, 
                                       trail, trail->pool);
}

static svn_error_t *
base_file_length (svn_filesize_t *length_p,
                  svn_fs_root_t *root,
                  const char *path,
                  apr_pool_t *pool)
{
  struct file_length_args args;

  args.root = root;
  args.path = path;
  SVN_ERR (svn_fs_base__retry_txn (root->fs, txn_body_file_length, &args,
                                   pool));

  *length_p = args.length;
  return SVN_NO_ERROR;
}


struct file_checksum_args
{
  svn_fs_root_t *root;
  const char *path;
  unsigned char *digest;  /* OUT parameter, APR_MD5_DIGESTSIZE bytes long */
};

static svn_error_t *
txn_body_file_checksum (void *baton,
                        trail_t *trail)
{
  struct file_checksum_args *args = baton;
  dag_node_t *file;

  SVN_ERR (get_dag (&file, args->root, args->path, trail, trail->pool));
  return svn_fs_base__dag_file_checksum (args->digest, file, 
                                         trail, trail->pool);
}

static svn_error_t *
base_file_md5_checksum (unsigned char digest[],
                        svn_fs_root_t *root,
                        const char *path,
                        apr_pool_t *pool)
{
  struct file_checksum_args args;

  args.root = root;
  args.path = path;
  args.digest = digest;
  SVN_ERR (svn_fs_base__retry_txn (root->fs, txn_body_file_checksum, &args,
                                   pool));

  return SVN_NO_ERROR;
}


/* --- Machinery for svn_fs_file_contents() ---  */


/* Local baton type for txn_body_get_file_contents. */
typedef struct file_contents_baton_t
{
  /* The file we want to read. */
  svn_fs_root_t *root;
  const char *path;

  /* The dag_node that will be made from the above. */
  dag_node_t *node;

  /* The pool in which `file_stream' (below) is allocated. */
  apr_pool_t *pool;

  /* The readable file stream that will be made from the
     dag_node. (And returned to the caller.) */
  svn_stream_t *file_stream;

} file_contents_baton_t;


/* Main body of svn_fs_file_contents;  converts a root/path pair into
   a readable file stream (in the context of a db txn). */
static svn_error_t *
txn_body_get_file_contents (void *baton, trail_t *trail)
{
  file_contents_baton_t *fb = (file_contents_baton_t *) baton;

  /* First create a dag_node_t from the root/path pair. */
  SVN_ERR (get_dag (&(fb->node), fb->root, fb->path, trail, trail->pool));

  /* Then create a readable stream from the dag_node_t. */
  SVN_ERR (svn_fs_base__dag_get_contents (&(fb->file_stream),
                                          fb->node,
                                          trail, fb->pool));
  return SVN_NO_ERROR;
}



static svn_error_t *
base_file_contents (svn_stream_t **contents,
                    svn_fs_root_t *root,
                    const char *path,
                    apr_pool_t *pool)
{
  file_contents_baton_t *fb = apr_pcalloc (pool, sizeof(*fb));
  fb->root = root;
  fb->path = path;
  fb->pool = pool;

  /* Create the readable stream in the context of a db txn.  */
  SVN_ERR (svn_fs_base__retry_txn (root->fs, txn_body_get_file_contents,
                                   fb, pool));

  *contents = fb->file_stream;
  return SVN_NO_ERROR;
}

/* --- End machinery for svn_fs_file_contents() ---  */



/* --- Machinery for svn_fs_apply_textdelta() ---  */


/* Local baton type for all the helper functions below. */
typedef struct txdelta_baton_t
{
  /* This is the custom-built window consumer given to us by the delta
     library;  it uniquely knows how to read data from our designated
     "source" stream, interpret the window, and write data to our
     designated "target" stream (in this case, our repos file.) */
  svn_txdelta_window_handler_t interpreter;
  void *interpreter_baton;

  /* The original file info */
  svn_fs_root_t *root;
  const char *path;

  /* Derived from the file info */
  dag_node_t *node;

  svn_stream_t *source_stream;
  svn_stream_t *target_stream;
  svn_stream_t *string_stream;
  svn_stringbuf_t *target_string;

  /* Hex MD5 digest for the base text against which a delta is to be
     applied, and for the resultant fulltext, respectively.  Either or
     both may be null, in which case ignored. */
  const char *base_checksum;
  const char *result_checksum;

  /* Pool used by db txns */
  apr_pool_t *pool;

} txdelta_baton_t;


/* A trail-ready wrapper around svn_fs_base__dag_finalize_edits.
 * This closes BATON->target_stream.
 *
 * Note: If you're confused about how this function relates to another
 * of similar name, think of it this way:
 *
 * svn_fs_apply_textdelta() ==> ... ==> txn_body_txdelta_finalize_edits()
 * svn_fs_apply_text()      ==> ... ==> txn_body_fulltext_finalize_edits()
 */
static svn_error_t *
txn_body_txdelta_finalize_edits (void *baton, trail_t *trail)
{
  txdelta_baton_t *tb = (txdelta_baton_t *) baton;
  return svn_fs_base__dag_finalize_edits (tb->node,
                                          tb->result_checksum,
                                          tb->root->txn,
                                          trail, trail->pool);
}


/* ### see comment in window_consumer() regarding this function. */

/* Helper function of generic type `svn_write_fn_t'.  Implements a
   writable stream which appends to an svn_stringbuf_t. */
static svn_error_t *
write_to_string (void *baton, const char *data, apr_size_t *len)
{
  txdelta_baton_t *tb = (txdelta_baton_t *) baton;
  svn_stringbuf_appendbytes (tb->target_string, data, *len);
  return SVN_NO_ERROR;
}



/* The main window handler returned by svn_fs_apply_textdelta. */
static svn_error_t *
window_consumer (svn_txdelta_window_t *window, void *baton)
{
  txdelta_baton_t *tb = (txdelta_baton_t *) baton;

  /* Send the window right through to the custom window interpreter.
     In theory, the interpreter will then write more data to
     cb->target_string. */
  SVN_ERR (tb->interpreter (window, tb->interpreter_baton));

  /* ### the write_to_string() callback for the txdelta's output stream
     ### should be doing all the flush determination logic, not here.
     ### in a drastic case, a window could generate a LOT more than the
     ### maximum buffer size. we want to flush to the underlying target
     ### stream much sooner (e.g. also in a streamy fashion). also, by
     ### moving this logic inside the stream, the stream becomes nice
     ### and encapsulated: it holds all the logic about buffering and
     ### flushing.
     ###
     ### further: I believe the buffering should be removed from tree.c
     ### the buffering should go into the target_stream itself, which
     ### is defined by reps-string.c. Specifically, I think the
     ### rep_write_contents() function will handle the buffering and
     ### the spill to the underlying DB. by locating it there, then
     ### anybody who gets a writable stream for FS content can take
     ### advantage of the buffering capability. this will be important
     ### when we export an FS API function for writing a fulltext into
     ### the FS, rather than forcing that fulltext thru apply_textdelta.
  */

  /* Check to see if we need to purge the portion of the contents that
     have been written thus far. */
  if ((! window) || (tb->target_string->len > SVN_FS_WRITE_BUFFER_SIZE))
    {
      apr_size_t len = tb->target_string->len;
      SVN_ERR (svn_stream_write (tb->target_stream,
                                 tb->target_string->data,
                                 &len));
      svn_stringbuf_set (tb->target_string, "");
    }

  /* Is the window NULL?  If so, we're done. */
  if (! window)
    {
      /* Close the internal-use stream.  ### This used to be inside of
         txn_body_fulltext_finalize_edits(), but that invoked a nested
         Berkeley DB transaction -- scandalous! */
      SVN_ERR (svn_stream_close (tb->target_stream));

      /* Tell the dag subsystem that we're finished with our edits. */
      SVN_ERR (svn_fs_base__retry_txn (tb->root->fs,
                                       txn_body_txdelta_finalize_edits, tb,
                                       tb->pool));
    }

  return SVN_NO_ERROR;
}


static svn_error_t *
txn_body_apply_textdelta (void *baton, trail_t *trail)
{
  txdelta_baton_t *tb = (txdelta_baton_t *) baton;
  parent_path_t *parent_path;
  const char *txn_id = tb->root->txn;

  /* Call open_path with no flags, as we want this to return an error
     if the node for which we are searching doesn't exist. */
  SVN_ERR (open_path (&parent_path, tb->root, tb->path, 0, txn_id, 
                      trail, trail->pool));

  /* Check to see if path is locked;  if so, check that we can use it. */
  if (tb->root->txn_flags & SVN_FS_TXN_CHECK_LOCKS)
    SVN_ERR (svn_fs_base__allow_locked_operation (tb->path, FALSE, 
                                                  trail, trail->pool));

  /* Now, make sure this path is mutable. */
  SVN_ERR (make_path_mutable (tb->root, parent_path, tb->path, 
                              trail, trail->pool));
  tb->node = parent_path->node;

  if (tb->base_checksum)
    {
      unsigned char digest[APR_MD5_DIGESTSIZE];
      const char *hex;

      /* Until we finalize the node, its data_key points to the old
         contents, in other words, the base text. */
      SVN_ERR (svn_fs_base__dag_file_checksum (digest, tb->node, 
                                               trail, trail->pool));
      hex = svn_md5_digest_to_cstring (digest, trail->pool);
      if (hex && (strcmp (tb->base_checksum, hex) != 0))
        return svn_error_createf
          (SVN_ERR_CHECKSUM_MISMATCH,
           NULL,
           _("Base checksum mismatch on '%s':\n"
             "   expected:  %s\n"
             "     actual:  %s\n"),
           tb->path, tb->base_checksum, hex);
    }

  /* Make a readable "source" stream out of the current contents of
     ROOT/PATH; obviously, this must done in the context of a db_txn.
     The stream is returned in tb->source_stream. */
  SVN_ERR (svn_fs_base__dag_get_contents (&(tb->source_stream),
                                          tb->node, trail, tb->pool));

  /* Make a writable "target" stream */
  SVN_ERR (svn_fs_base__dag_get_edit_stream (&(tb->target_stream), tb->node,
                                             txn_id, trail, tb->pool));

  /* Make a writable "string" stream which writes data to
     tb->target_string. */
  tb->target_string = svn_stringbuf_create ("", tb->pool);
  tb->string_stream = svn_stream_create (tb, tb->pool);
  svn_stream_set_write (tb->string_stream, write_to_string);

  /* Now, create a custom window handler that uses our two streams. */
  svn_txdelta_apply (tb->source_stream,
                     tb->string_stream,
                     NULL,
                     tb->path,
                     tb->pool,
                     &(tb->interpreter),
                     &(tb->interpreter_baton));

  /* Make a record of this modification in the changes table. */
  SVN_ERR (add_change (tb->root->fs, txn_id, tb->path,
                       svn_fs_base__dag_get_id (tb->node),
                       svn_fs_path_change_modify, 1, 0, trail, trail->pool));

  return SVN_NO_ERROR;
}


static svn_error_t *
base_apply_textdelta (svn_txdelta_window_handler_t *contents_p,
                      void **contents_baton_p,
                      svn_fs_root_t *root,
                      const char *path,
                      const char *base_checksum,
                      const char *result_checksum,
                      apr_pool_t *pool)
{
  txdelta_baton_t *tb = apr_pcalloc (pool, sizeof(*tb));

  tb->root = root;
  tb->path = path;
  tb->pool = pool;

  if (base_checksum)
    tb->base_checksum = apr_pstrdup (pool, base_checksum);
  else
    tb->base_checksum = NULL;

  if (result_checksum)
    tb->result_checksum = apr_pstrdup (pool, result_checksum);
  else
    tb->result_checksum = NULL;

  SVN_ERR (svn_fs_base__retry_txn (root->fs, txn_body_apply_textdelta, tb,
                                   pool));

  *contents_p = window_consumer;
  *contents_baton_p = tb;
  return SVN_NO_ERROR;
}

/* --- End machinery for svn_fs_apply_textdelta() ---  */

/* --- Machinery for svn_fs_apply_text() ---  */

/* Baton for svn_fs_apply_text(). */
struct text_baton_t
{
  /* The original file info */
  svn_fs_root_t *root;
  const char *path;

  /* Derived from the file info */
  dag_node_t *node;

  /* The returned stream that will accept the file's new contents. */
  svn_stream_t *stream;

  /* The actual fs stream that the returned stream will write to. */
  svn_stream_t *file_stream;

  /* Hex MD5 digest for the final fulltext written to the file.  May
     be null, in which case ignored. */
  const char *result_checksum;

  /* Pool used by db txns */
  apr_pool_t *pool;
};


/* A trail-ready wrapper around svn_fs_base__dag_finalize_edits, but for
 * fulltext data, not text deltas.  Closes BATON->file_stream.
 *
 * Note: If you're confused about how this function relates to another
 * of similar name, think of it this way:
 *
 * svn_fs_apply_textdelta() ==> ... ==> txn_body_txdelta_finalize_edits()
 * svn_fs_apply_text()      ==> ... ==> txn_body_fulltext_finalize_edits()
 */
static svn_error_t *
txn_body_fulltext_finalize_edits (void *baton, trail_t *trail)
{
  struct text_baton_t *tb = baton;
  return svn_fs_base__dag_finalize_edits (tb->node,
                                          tb->result_checksum,
                                          tb->root->txn,
                                          trail, trail->pool);
}

/* Write function for the publically returned stream. */
static svn_error_t *
text_stream_writer (void *baton,
                    const char *data,
                    apr_size_t *len)
{
  struct text_baton_t *tb = baton;

  /* Psst, here's some data.  Pass it on to the -real- file stream. */
  return svn_stream_write (tb->file_stream, data, len);
}

/* Close function for the publically returned stream. */
static svn_error_t *
text_stream_closer (void *baton)
{
  struct text_baton_t *tb = baton;

  /* Close the internal-use stream.  ### This used to be inside of
     txn_body_fulltext_finalize_edits(), but that invoked a nested
     Berkeley DB transaction -- scandalous! */
  SVN_ERR (svn_stream_close (tb->file_stream));

  /* Need to tell fs that we're done sending text */
  SVN_ERR (svn_fs_base__retry_txn (tb->root->fs,
                                   txn_body_fulltext_finalize_edits, tb,
                                   tb->pool));

  return SVN_NO_ERROR;
}


static svn_error_t *
txn_body_apply_text (void *baton, trail_t *trail)
{
  struct text_baton_t *tb = baton;
  parent_path_t *parent_path;
  const char *txn_id = tb->root->txn;

  /* Call open_path with no flags, as we want this to return an error
     if the node for which we are searching doesn't exist. */
  SVN_ERR (open_path (&parent_path, tb->root, tb->path, 0, txn_id, 
                      trail, trail->pool));

  /* Check to see if path is locked;  if so, check that we can use it. */
  if (tb->root->txn_flags & SVN_FS_TXN_CHECK_LOCKS)
    SVN_ERR (svn_fs_base__allow_locked_operation (tb->path, FALSE, 
                                                  trail, trail->pool));

  /* Now, make sure this path is mutable. */
  SVN_ERR (make_path_mutable (tb->root, parent_path, tb->path, 
                              trail, trail->pool));
  tb->node = parent_path->node;

  /* Make a writable stream for replacing the file's text. */
  SVN_ERR (svn_fs_base__dag_get_edit_stream (&(tb->file_stream), tb->node,
                                             txn_id, trail, tb->pool));

  /* Create a 'returnable' stream which writes to the file_stream. */
  tb->stream = svn_stream_create (tb, tb->pool);
  svn_stream_set_write (tb->stream, text_stream_writer);
  svn_stream_set_close (tb->stream, text_stream_closer);

  /* Make a record of this modification in the changes table. */
  SVN_ERR (add_change (tb->root->fs, txn_id, tb->path,
                       svn_fs_base__dag_get_id (tb->node),
                       svn_fs_path_change_modify, 1, 0, trail, trail->pool));

  return SVN_NO_ERROR;
}


static svn_error_t *
base_apply_text (svn_stream_t **contents_p,
                 svn_fs_root_t *root,
                 const char *path,
                 const char *result_checksum,
                 apr_pool_t *pool)
{
  struct text_baton_t *tb = apr_pcalloc (pool, sizeof(*tb));

  tb->root = root;
  tb->path = path;
  tb->pool = pool;

  if (result_checksum)
    tb->result_checksum = apr_pstrdup (pool, result_checksum);
  else
    tb->result_checksum = NULL;

  SVN_ERR (svn_fs_base__retry_txn (root->fs, txn_body_apply_text, tb, pool));

  *contents_p = tb->stream;
  return SVN_NO_ERROR;
}

/* --- End machinery for svn_fs_apply_text() ---  */


/* Note: we're sharing the `things_changed_args' struct with
   svn_fs_props_changed(). */

static svn_error_t *
txn_body_contents_changed (void *baton, trail_t *trail)
{
  struct things_changed_args *args = baton;
  dag_node_t *node1, *node2;

  SVN_ERR (get_dag (&node1, args->root1, args->path1, trail, trail->pool));
  SVN_ERR (get_dag (&node2, args->root2, args->path2, trail, trail->pool));
  SVN_ERR (svn_fs_base__things_different (NULL, args->changed_p,
                                          node1, node2, trail, trail->pool));
  return SVN_NO_ERROR;
}


/* Note:  it is acceptable for this function to call back into
   top-level interfaces because it does not itself use trails.  */
static svn_error_t *
base_contents_changed (svn_boolean_t *changed_p,
                       svn_fs_root_t *root1,
                       const char *path1,
                       svn_fs_root_t *root2,
                       const char *path2,
                       apr_pool_t *pool)
{
  struct things_changed_args args;

  /* Check that roots are in the same fs. */
  if (root1->fs != root2->fs)
    return svn_error_create
      (SVN_ERR_FS_GENERAL, NULL,
       _("Cannot compare file contents between two different filesystems"));

  /* Check that both paths are files. */
  {
    svn_node_kind_t kind;

    SVN_ERR (base_check_path (&kind, root1, path1, pool));
    if (kind != svn_node_file)
      return svn_error_createf
        (SVN_ERR_FS_GENERAL, NULL, _("'%s' is not a file"), path1);

    SVN_ERR (base_check_path (&kind, root2, path2, pool));
    if (kind != svn_node_file)
      return svn_error_createf
        (SVN_ERR_FS_GENERAL, NULL, _("'%s' is not a file"), path2);
  }

  args.root1      = root1;
  args.root2      = root2;
  args.path1      = path1;
  args.path2      = path2;
  args.changed_p  = changed_p;
  args.pool       = pool;

  SVN_ERR (svn_fs_base__retry_txn (root1->fs, txn_body_contents_changed,
                                   &args, pool));

  return SVN_NO_ERROR;
}



/* Public interface to computing file text deltas.  */

/* Note:  it is acceptable for this function to call back into
   public FS API interfaces because it does not itself use trails.  */
static svn_error_t *
base_get_file_delta_stream (svn_txdelta_stream_t **stream_p,
                            svn_fs_root_t *source_root,
                            const char *source_path,
                            svn_fs_root_t *target_root,
                            const char *target_path,
                            apr_pool_t *pool)
{
  svn_stream_t *source, *target;
  svn_txdelta_stream_t *delta_stream;

  /* Get read functions for the source file contents.  */
  if (source_root && source_path)
    SVN_ERR (base_file_contents (&source, source_root, source_path, pool));
  else
    source = svn_stream_empty (pool);

  /* Get read functions for the target file contents.  */
  SVN_ERR (base_file_contents (&target, target_root, target_path, pool));

  /* Create a delta stream that turns the ancestor into the target.  */
  svn_txdelta (&delta_stream, source, target, pool);

  *stream_p = delta_stream;
  return SVN_NO_ERROR;
}



/* Finding Changes */

struct paths_changed_args
{
  apr_hash_t *changes;
  svn_fs_root_t *root;
};


static svn_error_t *
txn_body_paths_changed (void *baton,
                        trail_t *trail)
{
  /* WARNING: This is called *without* the protection of a Berkeley DB
     transaction.  If you modify this function, keep that in mind. */

  struct paths_changed_args *args = baton;
  const char *txn_id;
  svn_fs_t *fs = args->root->fs;

  /* Get the transaction ID from ROOT. */
  if (! args->root->is_txn_root)
    SVN_ERR (svn_fs_base__rev_get_txn_id (&txn_id, fs, args->root->rev,
                                          trail, trail->pool));
  else
    txn_id = args->root->txn;

  return svn_fs_bdb__changes_fetch (&(args->changes), fs, txn_id, 
                                    trail, trail->pool);
}


static svn_error_t *
base_paths_changed (apr_hash_t **changed_paths_p,
                    svn_fs_root_t *root,
                    apr_pool_t *pool)
{
  struct paths_changed_args args;
  args.root = root;
  args.changes = NULL;
  SVN_ERR (svn_fs_base__retry (root->fs, txn_body_paths_changed, &args, pool));
  *changed_paths_p = args.changes;
  return SVN_NO_ERROR;
}



/* Our coolio opaque history object. */
typedef struct
{
  /* filesystem object */
  svn_fs_t *fs;

  /* path and revision of historical location */
  const char *path;
  svn_revnum_t revision;

  /* internal-use hints about where to resume the history search. */
  const char *path_hint;
  svn_revnum_t rev_hint;

  /* FALSE until the first call to svn_fs_history_prev(). */
  svn_boolean_t is_interesting;
} base_history_data_t;


static svn_fs_history_t *assemble_history (svn_fs_t *fs, const char *path,
                                           svn_revnum_t revision,
                                           svn_boolean_t is_interesting,
                                           const char *path_hint,
                                           svn_revnum_t rev_hint,
                                           apr_pool_t *pool);


static svn_error_t *
base_node_history (svn_fs_history_t **history_p,
                   svn_fs_root_t *root,
                   const char *path,
                   apr_pool_t *pool)
{
  svn_node_kind_t kind;

  /* We require a revision root. */
  if (root->is_txn_root)
    return svn_error_create (SVN_ERR_FS_NOT_REVISION_ROOT, NULL, NULL);

  /* And we require that the path exist in the root. */
  SVN_ERR (base_check_path (&kind, root, path, pool));
  if (kind == svn_node_none)
    return not_found (root, path);

  /* Okay, all seems well.  Build our history object and return it. */
  *history_p = assemble_history (root->fs,
                                 svn_fs_base__canonicalize_abspath (path,
                                                                    pool),
                                 root->rev, FALSE, NULL,
                                 SVN_INVALID_REVNUM, pool);
  return SVN_NO_ERROR;
}


/* Examine the PARENT_PATH structure chain to determine how copy IDs
   would be doled out in the event that PARENT_PATH was made mutable.
   Return the ID of the copy that last affected PARENT_PATH (and the
   COPY itself, if we've already fetched it).
*/
static svn_error_t *
examine_copy_inheritance (const char **copy_id,
                          copy_t **copy,
                          svn_fs_t *fs,
                          parent_path_t *parent_path,
                          trail_t *trail,
                          apr_pool_t *pool)
{
  /* The default response -- our current copy ID, and no fetched COPY. */
  *copy_id = svn_fs_base__id_copy_id
    (svn_fs_base__dag_get_id (parent_path->node));
  *copy = NULL;

  /* If we have no parent (we are looking at the root node), or if
     this node is supposed to inherit from itself, return that fact. */
  if (! parent_path->parent)
    return SVN_NO_ERROR;

  /* We could be a branch destination (which would answer our question
     altogether)!  But then, again, we might just have been modified
     in this revision, so all bets are off. */
  if (parent_path->copy_inherit == copy_id_inherit_self)
    {
      /* A copy ID of "0" means we've never been branched.  Therefore,
         therefore there are no copies relevant to our history. */
      if (((*copy_id)[0] == '0') && ((*copy_id)[1] == '\0'))
        return SVN_NO_ERROR;

      /* Get the COPY record.  If it was a real copy (not an implicit
         one), we have our answer.  Otherwise, we fall through to the
         recursive case. */
      SVN_ERR (svn_fs_bdb__get_copy (copy, fs, *copy_id, trail, pool));
      if ((*copy)->kind != copy_kind_soft)
        return SVN_NO_ERROR;
    }

  /* Otherwise, our answer is dependent upon our parent. */
  return examine_copy_inheritance (copy_id, copy, fs,
                                   parent_path->parent, trail, pool);
}


struct history_prev_args
{
  svn_fs_history_t **prev_history_p;
  svn_fs_history_t *history;
  svn_boolean_t cross_copies;
  apr_pool_t *pool;
};


static svn_error_t *
txn_body_history_prev (void *baton, trail_t *trail)
{
  struct history_prev_args *args = baton;
  svn_fs_history_t **prev_history = args->prev_history_p;
  svn_fs_history_t *history = args->history;
  base_history_data_t *bhd = history->fsap_data;
  const char *commit_path, *src_path, *path = bhd->path;
  svn_revnum_t commit_rev, src_rev, dst_rev, revision = bhd->revision;
  apr_pool_t *retpool = args->pool;
  svn_fs_t *fs = bhd->fs;
  parent_path_t *parent_path;
  dag_node_t *node;
  svn_fs_root_t *root;
  const svn_fs_id_t *node_id;
  const char *end_copy_id = NULL;
  struct revision_root_args rr_args;
  svn_boolean_t reported = bhd->is_interesting;
  const char *txn_id;
  copy_t *copy = NULL;
  svn_boolean_t retry = FALSE;

  /* Initialize our return value. */
  *prev_history = NULL;

  /* If our last history report left us hints about where to pickup
     the chase, then our last report was on the destination of a
     copy.  If we are crossing copies, start from those locations,
     otherwise, we're all done here.  */
  if (bhd->path_hint && SVN_IS_VALID_REVNUM (bhd->rev_hint))
    {
      reported = FALSE;
      if (! args->cross_copies)
        return SVN_NO_ERROR;
      path = bhd->path_hint;
      revision = bhd->rev_hint;
    }

  /* Construct a ROOT for the current revision. */
  rr_args.root_p = &root;
  rr_args.rev = revision;
  SVN_ERR (txn_body_revision_root (&rr_args, trail));

  /* Open PATH/REVISION, and get its node and a bunch of other
     goodies.  */
  SVN_ERR (svn_fs_base__rev_get_txn_id (&txn_id, fs, revision, trail, 
                                        trail->pool));
  SVN_ERR (open_path (&parent_path, root, path, 0, txn_id, 
                      trail, trail->pool));
  node = parent_path->node;
  node_id = svn_fs_base__dag_get_id (node);
  commit_path = svn_fs_base__dag_get_created_path (node);
  SVN_ERR (svn_fs_base__dag_get_revision (&commit_rev, node, 
                                          trail, trail->pool));

  /* The Subversion filesystem is written in such a way that a given
     line of history may have at most one interesting history point
     per filesystem revision.  Either that node was edited (and
     possibly copied), or it was copied but not edited.  And a copy
     source cannot be from the same revision as its destination.  So,
     if our history revision matches its node's commit revision, we
     know that ... */
  if (revision == commit_rev)
    {
      if (! reported)
        {
          /* ... we either have not yet reported on this revision (and
             need now to do so) ... */
          *prev_history = assemble_history (fs,
                                            apr_pstrdup (retpool, commit_path),
                                            commit_rev, TRUE, NULL,
                                            SVN_INVALID_REVNUM, retpool);
          return SVN_NO_ERROR;
        }
      else
        {
          /* ... or we *have* reported on this revision, and must now
             progress toward this node's predecessor (unless there is
             no predecessor, in which case we're all done!). */
          const svn_fs_id_t *pred_id;

          SVN_ERR (svn_fs_base__dag_get_predecessor_id (&pred_id, node,
                                                        trail, trail->pool));
          if (! pred_id)
            return SVN_NO_ERROR;

          /* Replace NODE and friends with the information from its
             predecessor. */
          SVN_ERR (svn_fs_base__dag_get_node (&node, fs, pred_id, 
                                              trail, trail->pool));
          node_id = svn_fs_base__dag_get_id (node);
          commit_path = svn_fs_base__dag_get_created_path (node);
          SVN_ERR (svn_fs_base__dag_get_revision (&commit_rev, node, 
                                                  trail, trail->pool));
        }
    }

  /* Calculate a possibly relevant copy ID. */
  SVN_ERR (examine_copy_inheritance (&end_copy_id, &copy, fs,
                                     parent_path, trail, trail->pool));

  /* Initialize some state variables. */
  src_path = NULL;
  src_rev = SVN_INVALID_REVNUM;
  dst_rev = SVN_INVALID_REVNUM;

  /* If our current copy ID (which is either the real copy ID of our
     node, or the last copy ID which would affect our node if it were
     to be made mutable) diffs at all from that of its predecessor
     (which is either a real predecessor, or is the node itself
     playing the predecessor role to an imaginary mutable successor),
     then we need to report a copy.  */
  if (svn_fs_base__key_compare (svn_fs_base__id_copy_id (node_id),
                                end_copy_id) != 0)
    {
      const char *remainder;
      dag_node_t *dst_node;
      const char *copy_dst;

      /* Get the COPY record if we haven't already fetched it. */
      if (! copy)
        SVN_ERR (svn_fs_bdb__get_copy (&copy, fs, end_copy_id, trail, 
                                       trail->pool));

      /* Figure out the destination path of the copy operation. */
      SVN_ERR (svn_fs_base__dag_get_node (&dst_node, fs,
                                          copy->dst_noderev_id, 
                                          trail, trail->pool));
      copy_dst = svn_fs_base__dag_get_created_path (dst_node);

      /* If our current path was the very destination of the copy,
         then our new current path will be the copy source.  If our
         current path was instead the *child* of the destination of
         the copy, then figure out its previous location by taking its
         path relative to the copy destination and appending that to
         the copy source.  Finally, if our current path doesn't meet
         one of these other criteria ... ### for now just fallback to
         the old copy hunt algorithm. */
      if (strcmp (path, copy_dst) == 0)
        remainder = "";
      else
        remainder = svn_path_is_child (copy_dst, path, trail->pool);

      if (remainder)
        {
          /* If we get here, then our current path is the destination
             of, or the child of the destination of, a copy.  Fill
             in the return values and get outta here.  */
          SVN_ERR (svn_fs_base__txn_get_revision
                   (&src_rev, fs, copy->src_txn_id, trail, trail->pool));
          SVN_ERR (svn_fs_base__txn_get_revision
                   (&dst_rev, fs,
                    svn_fs_base__id_txn_id (copy->dst_noderev_id), 
                    trail, trail->pool));
          src_path = svn_path_join (copy->src_path, remainder,
                                    trail->pool);
          if (copy->kind == copy_kind_soft)
            retry = TRUE;
        }
    }

  /* If we calculated a copy source path and revision, and the
     copy source revision doesn't pre-date a revision in which we
     *know* our node was modified, we'll make a 'copy-style' history
     object. */
  if (src_path && SVN_IS_VALID_REVNUM (src_rev) && (src_rev >= commit_rev))
    {
      /* It's possible for us to find a copy location that is the same
         as the history point we've just reported.  If that happens,
         we simply need to take another trip through this history
         search. */
      if ((dst_rev == revision) && reported)
        retry = TRUE;

      *prev_history = assemble_history (fs, apr_pstrdup (retpool, path),
                                        dst_rev, retry ? FALSE : TRUE,
                                        src_path, src_rev, retpool);
    }
  else
    {
      *prev_history = assemble_history (fs, apr_pstrdup (retpool, commit_path),
                                        commit_rev, TRUE, NULL,
                                        SVN_INVALID_REVNUM, retpool);
    }

  return SVN_NO_ERROR;
}


static svn_error_t *
base_history_prev (svn_fs_history_t **prev_history_p,
                   svn_fs_history_t *history,
                   svn_boolean_t cross_copies,
                   apr_pool_t *pool)
{
  svn_fs_history_t *prev_history = NULL;
  base_history_data_t *bhd = history->fsap_data;
  svn_fs_t *fs = bhd->fs;

  /* Special case: the root directory changes in every single
     revision, no exceptions.  And, the root can't be the target (or
     child of a target -- duh) of a copy.  So, if that's our path,
     then we need only decrement our revision by 1, and there you go. */
  if (strcmp (bhd->path, "/") == 0)
    {
      if (! bhd->is_interesting)
        prev_history = assemble_history (fs, "/", bhd->revision,
                                         1, NULL, SVN_INVALID_REVNUM, pool);
      else if (bhd->revision > 0)
        prev_history = assemble_history (fs, "/", bhd->revision - 1,
                                         1, NULL, SVN_INVALID_REVNUM, pool);
    }
  else
    {
      struct history_prev_args args;
      prev_history = history;

      while (1)
        {
          /* Get a trail, and get to work. */

          args.prev_history_p = &prev_history;
          args.history = prev_history;
          args.cross_copies = cross_copies;
          args.pool = pool;
          SVN_ERR (svn_fs_base__retry_txn (fs, txn_body_history_prev, &args,
                                           pool));
          if (! prev_history)
            break;
          bhd = prev_history->fsap_data;
          if (bhd->is_interesting)
            break;
        }
    }

  *prev_history_p = prev_history;
  return SVN_NO_ERROR;
}


static svn_error_t *
base_history_location (const char **path,
                       svn_revnum_t *revision,
                       svn_fs_history_t *history,
                       apr_pool_t *pool)
{
  base_history_data_t *bhd = history->fsap_data;

  *path = apr_pstrdup (pool, bhd->path);
  *revision = bhd->revision;
  return SVN_NO_ERROR;
}


static history_vtable_t history_vtable = {
  base_history_prev,
  base_history_location
};



struct closest_copy_args
{
  svn_fs_root_t **root_p;
  const char **path_p;
  svn_fs_root_t *root;
  const char *path;
  apr_pool_t *pool;
};


static svn_error_t *
txn_body_closest_copy (void *baton, trail_t *trail)
{
  struct closest_copy_args *args = baton;
  svn_fs_root_t *root = args->root;
  const char *path = args->path;
  svn_fs_t *fs = root->fs;
  parent_path_t *parent_path;
  const svn_fs_id_t *node_id;
  const char *txn_id, *copy_id;
  copy_t *copy = NULL;
  svn_fs_root_t *copy_dst_root;
  dag_node_t *path_node_in_copy_dst, *copy_dst_node, *copy_dst_root_node;
  const char *copy_dst_path;
  svn_revnum_t copy_dst_rev, created_rev;
  svn_error_t *err;

  *(args->path_p) = NULL;
  *(args->root_p) = NULL;

  /* Get the transaction ID associated with our root. */
  if (root->is_txn_root)
    txn_id = root->txn;
  else
    SVN_ERR (svn_fs_base__rev_get_txn_id (&txn_id, fs, root->rev, 
                                          trail, trail->pool));

  /* Open PATH in ROOT -- it must exist. */
  SVN_ERR (open_path (&parent_path, root, path, 0, txn_id, 
                      trail, trail->pool));
  node_id = svn_fs_base__dag_get_id (parent_path->node);

  /* Now, examine the copy inheritance rules in play should our path
     be made mutable in the future (if it isn't already).  This will
     tell us about the youngest affecting copy.  */
  SVN_ERR (examine_copy_inheritance (&copy_id, &copy, fs, parent_path,
                                     trail, trail->pool));

  /* Easy out:  if the copy ID is 0, there's nothing of interest here. */
  if (((copy_id)[0] == '0') && ((copy_id)[1] == '\0'))
    return SVN_NO_ERROR;

  /* Fetch our copy if examine_copy_inheritance() didn't do it for us. */
  if (! copy)
    SVN_ERR (svn_fs_bdb__get_copy (&copy, fs, copy_id, trail, trail->pool));

  /* Figure out the destination path and revision of the copy operation. */
  SVN_ERR (svn_fs_base__dag_get_node (&copy_dst_node, fs, copy->dst_noderev_id,
                                      trail, trail->pool));
  copy_dst_path = svn_fs_base__dag_get_created_path (copy_dst_node);
  SVN_ERR (svn_fs_base__dag_get_revision (&copy_dst_rev, copy_dst_node, 
                                          trail, trail->pool));

  /* Turn that revision into a revision root. */
  SVN_ERR (svn_fs_base__dag_revision_root (&copy_dst_root_node, fs, 
                                           copy_dst_rev, trail, args->pool));
  copy_dst_root = make_revision_root (fs, copy_dst_rev, 
                                      copy_dst_root_node, args->pool);

  /* It is possible that this node was created from scratch at some
     revision between COPY_DST_REV and the transaction associated with
     our ROOT.  Make sure that PATH exists as of COPY_DST_REV and is
     related to this node-rev. */
  err = get_dag (&path_node_in_copy_dst, copy_dst_root, path, 
                 trail, trail->pool);
  if (err)
    {
      if (err->apr_err == SVN_ERR_FS_NOT_FOUND)
        {
          svn_error_clear (err);
          return SVN_NO_ERROR;
        }
      return err;
    }
  if ((svn_fs_base__dag_node_kind (path_node_in_copy_dst) == svn_node_none)
      || (! (svn_fs_base__id_check_related 
             (node_id, svn_fs_base__dag_get_id (path_node_in_copy_dst)))))
    {
      return SVN_NO_ERROR;
    }

  /* One final check must be done here.  If you copy a directory and
     create a new entity somewhere beneath that directory in the same
     txn, then we can't claim that the copy affected the new entity.
     For example, if you do:

        copy dir1 dir2
        create dir2/new-thing
        commit
  
     then dir2/new-thing was not affected by the copy of dir1 to dir2.
     We detect this situation by asking if PATH@COPY_DST_REV's
     created-rev is COPY_DST_REV, and that node-revision has no
     predecessors, then there is no relevant closest copy.
  */
  SVN_ERR (svn_fs_base__dag_get_revision (&created_rev, parent_path->node, 
                                          trail, trail->pool));
  if (created_rev == copy_dst_rev)
    {
      const svn_fs_id_t *pred_id;
      SVN_ERR (svn_fs_base__dag_get_predecessor_id (&pred_id, 
                                                    parent_path->node, 
                                                    trail, trail->pool));
      if (! pred_id)
        return SVN_NO_ERROR;
    }

  *(args->path_p) = apr_pstrdup (args->pool, copy_dst_path);
  *(args->root_p) = copy_dst_root;

  return SVN_NO_ERROR;
}


static svn_error_t *
base_closest_copy (svn_fs_root_t **root_p,
                   const char **path_p,
                   svn_fs_root_t *root,
                   const char *path,
                   apr_pool_t *pool)
{
  struct closest_copy_args args;
  svn_fs_t *fs = root->fs;
  svn_fs_root_t *closest_root = NULL;
  const char *closest_path = NULL;

  args.root_p = &closest_root;
  args.path_p = &closest_path;
  args.root = root;
  args.path = path;
  args.pool = pool;
  SVN_ERR (svn_fs_base__retry_txn (fs, txn_body_closest_copy, &args, pool));
  *root_p = closest_root;
  *path_p = closest_path;
  return SVN_NO_ERROR;
}


/* Return a new history object (marked as "interesting") for PATH and
   REVISION, allocated in POOL, and with its members set to the values
   of the parameters provided.  Note that PATH and PATH_HINT are not
   duped into POOL -- it is the responsibility of the caller to ensure
   that this happens. */
static svn_fs_history_t *
assemble_history (svn_fs_t *fs,
                  const char *path,
                  svn_revnum_t revision,
                  svn_boolean_t is_interesting,
                  const char *path_hint,
                  svn_revnum_t rev_hint,
                  apr_pool_t *pool)
{
  svn_fs_history_t *history = apr_pcalloc (pool, sizeof (*history));
  base_history_data_t *bhd = apr_pcalloc (pool, sizeof (*bhd));
  bhd->path = path;
  bhd->revision = revision;
  bhd->is_interesting = is_interesting;
  bhd->path_hint = path_hint;
  bhd->rev_hint = rev_hint;
  bhd->fs = fs;
  history->vtable = &history_vtable;
  history->fsap_data = bhd;
  return history;
}



/* Creating root objects.  */


static root_vtable_t root_vtable = {
  base_paths_changed,
  base_check_path,
  base_node_history,
  base_node_id,
  base_node_created_rev,
  base_node_created_path,
  base_delete_node,
  base_copied_from,
  base_closest_copy,
  base_node_prop,
  base_node_proplist,
  base_change_node_prop,
  base_props_changed,
  base_dir_entries,
  base_make_dir,
  base_copy,
  base_revision_link,
  base_file_length,
  base_file_md5_checksum,
  base_file_contents,
  base_make_file,
  base_apply_textdelta,
  base_apply_text,
  base_contents_changed,
  base_get_file_delta_stream,
  base_merge
};


/* Construct a new root object in FS, allocated from POOL.  */
static svn_fs_root_t *
make_root (svn_fs_t *fs,
           apr_pool_t *pool)
{
  /* We create a subpool for each root object to allow us to implement
     svn_fs_close_root.  */
  apr_pool_t *subpool = svn_pool_create (pool);
  svn_fs_root_t *root = apr_pcalloc (subpool, sizeof (*root));
  base_root_data_t *brd = apr_palloc(subpool, sizeof (*brd));

  root->fs = fs;
  root->pool = subpool;

  /* Init the node ID cache. */
  brd->node_cache = apr_hash_make (pool);
  brd->node_cache_idx = 0;
  root->vtable = &root_vtable;
  root->fsap_data = brd;

  return root;
}


/* Construct a root object referring to the root of REVISION in FS,
   whose root directory is ROOT_DIR.  Create the new root in POOL.  */
static svn_fs_root_t *
make_revision_root (svn_fs_t *fs,
                    svn_revnum_t rev,
                    dag_node_t *root_dir,
                    apr_pool_t *pool)
{
  svn_fs_root_t *root = make_root (fs, pool);
  base_root_data_t *brd = root->fsap_data;

  root->is_txn_root = FALSE;
  root->rev = rev;
  brd->root_dir = root_dir;

  return root;
}


/* Construct a root object referring to the root of the transaction
   named TXN in FS.  FLAGS represents the behavior of the transaction.
   Create the new root in POOL.  */
static svn_fs_root_t *
make_txn_root (svn_fs_t *fs,
               const char *txn,
               apr_uint32_t flags,
               apr_pool_t *pool)
{
  svn_fs_root_t *root = make_root (fs, pool);
  root->is_txn_root = TRUE;
  root->txn = apr_pstrdup (root->pool, txn);
  root->txn_flags = flags;

  return root;
}


svn_error_t *
svn_fs_base__get_path_kind (svn_node_kind_t *kind,
                            const char *path,
                            trail_t *trail,
                            apr_pool_t *pool)
{
  svn_revnum_t head_rev;
  svn_fs_root_t *root;
  dag_node_t *root_dir, *path_node;
  svn_error_t *err;

  /* Get HEAD revision, */
  SVN_ERR (svn_fs_bdb__youngest_rev (&head_rev, trail->fs, trail, pool));

  /* Then convert it into a root_t, */
  SVN_ERR (svn_fs_base__dag_revision_root (&root_dir, trail->fs, head_rev,
                                           trail, pool));
  root = make_revision_root (trail->fs, head_rev, root_dir, pool);

  /* And get the dag_node for path in the root_t. */
  err = get_dag (&path_node, root, path, trail, pool);
  if (err && (err->apr_err == SVN_ERR_FS_NOT_FOUND))
    {
      svn_error_clear (err);
      *kind = svn_node_none;
      return SVN_NO_ERROR;
    }
  else if (err)
    return err;

  *kind = svn_fs_base__dag_node_kind (path_node);
  return SVN_NO_ERROR;
}


svn_error_t *
svn_fs_base__get_path_created_rev (svn_revnum_t *rev,
                                   const char *path,
                                   trail_t *trail,
                                   apr_pool_t *pool)
{
  svn_revnum_t head_rev, created_rev;
  svn_fs_root_t *root;
  dag_node_t *root_dir, *path_node;
  svn_error_t *err;

  /* Get HEAD revision, */
  SVN_ERR (svn_fs_bdb__youngest_rev (&head_rev, trail->fs, trail, pool));

  /* Then convert it into a root_t, */
  SVN_ERR (svn_fs_base__dag_revision_root (&root_dir, trail->fs, head_rev,
                                           trail, pool));
  root = make_revision_root (trail->fs, head_rev, root_dir, pool);

  /* And get the dag_node for path in the root_t. */
  err = get_dag (&path_node, root, path, trail, pool);
  if (err && (err->apr_err == SVN_ERR_FS_NOT_FOUND))
    {
      svn_error_clear (err);
      *rev = SVN_INVALID_REVNUM;
      return SVN_NO_ERROR;
    }
  else if (err)
    return err;
  
  /* Find the created_rev of the dag_node. */
  SVN_ERR (svn_fs_base__dag_get_revision (&created_rev, path_node, 
                                          trail, pool));

  *rev = created_rev;
  return SVN_NO_ERROR;
}<|MERGE_RESOLUTION|>--- conflicted
+++ resolved
@@ -1935,7 +1935,6 @@
    *     A change was made to this entry while the transaction was in
    *     process, but the transaction did not touch this entry.  Replace
    *     TARGET-ENTRY with SOURCE-ENTRY.
-<<<<<<< HEAD
    *
    *   Else:
    *     Changes were made to this entry both within the transaction and
@@ -1963,35 +1962,6 @@
    *   TARGET are adding exactly the same thing, two additions are not
    *   auto-mergeable with each other.
    *
-=======
-   *
-   *   Else:
-   *     Changes were made to this entry both within the transaction and
-   *     to the repository while the transaction was in progress.  They
-   *     must be merged or declared to be in conflict.
-   *
-   *     If SOURCE-ENTRY and TARGET-ENTRY are both null, that's a
-   *     double delete; flag a conflict.
-   *
-   *     If any of the three entries is of type file, declare a conflict.
-   *
-   *     If either SOURCE-ENTRY or TARGET-ENTRY is not a direct
-   *     modification of ANCESTOR-ENTRY (determine by comparing the
-   *     node-id fields), declare a conflict.  A replacement is
-   *     incompatible with a modification or other replacement--even
-   *     an identical replacement.
-   *
-   *     Direct modifications were made to the directory ANCESTOR-ENTRY
-   *     in both SOURCE and TARGET.  Recursively merge these
-   *     modifications.
-   *
-   * For each leftover entry NAME in the directory SOURCE:
-   *
-   *   If NAME exists in TARGET, declare a conflict.  Even if SOURCE and
-   *   TARGET are adding exactly the same thing, two additions are not
-   *   auto-mergeable with each other.
-   *
->>>>>>> d622cdc0
    *   Add NAME to TARGET with the entry from SOURCE.
    *
    * Now that we are done merging the changes from SOURCE into the
@@ -2103,18 +2073,6 @@
                                                 a_entry->name,
                                                 iterpool));
 
-<<<<<<< HEAD
-          /* If any of the three entries is of type file, flag a conflict. */
-          if (s_entry->kind == svn_node_file
-              || t_entry->kind == svn_node_file
-              || a_entry->kind == svn_node_file)
-            return conflict_err (conflict_p,
-                                 svn_path_join (target_path,
-                                                a_entry->name,
-                                                iterpool));
-
-=======
->>>>>>> d622cdc0
           /* If either SOURCE-ENTRY or TARGET-ENTRY is not a direct
              modification of ANCESTOR-ENTRY, declare a conflict. */
           if (strcmp (svn_fs_base__id_node_id (s_entry->id),
@@ -2130,21 +2088,13 @@
                                                 a_entry->name,
                                                 iterpool));
 
-<<<<<<< HEAD
-          /* Direct modifications were made to the directory
-             ANCESTOR-ENTRY in both SOURCE and TARGET.  Recursively
-             merge these modifications. */
-=======
           /* Fetch the nodes for our entries. */
->>>>>>> d622cdc0
           SVN_ERR (svn_fs_base__dag_get_node (&s_ent_node, fs,
                                               s_entry->id, trail, iterpool));
           SVN_ERR (svn_fs_base__dag_get_node (&t_ent_node, fs,
                                               t_entry->id, trail, iterpool));
           SVN_ERR (svn_fs_base__dag_get_node (&a_ent_node, fs,
                                               a_entry->id, trail, iterpool));
-<<<<<<< HEAD
-=======
 
           /* If any of the three entries is of type file, flag a conflict. */
           if ((svn_fs_base__dag_node_kind (s_ent_node) == svn_node_file)
@@ -2158,7 +2108,6 @@
           /* Direct modifications were made to the directory
              ANCESTOR-ENTRY in both SOURCE and TARGET.  Recursively
              merge these modifications. */
->>>>>>> d622cdc0
           new_tpath = svn_path_join (target_path, t_entry->name, iterpool);
           SVN_ERR (merge (conflict_p, new_tpath,
                           t_ent_node, s_ent_node, a_ent_node,
