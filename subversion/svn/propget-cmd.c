/*
 * propget-cmd.c -- Print properties and values of files/dirs
 *
 * ====================================================================
 *    Licensed to the Subversion Corporation (SVN Corp.) under one
 *    or more contributor license agreements.  See the NOTICE file
 *    distributed with this work for additional information
 *    regarding copyright ownership.  The SVN Corp. licenses this file
 *    to you under the Apache License, Version 2.0 (the
 *    "License"); you may not use this file except in compliance
 *    with the License.  You may obtain a copy of the License at
 *
 *      http://www.apache.org/licenses/LICENSE-2.0
 *
 *    Unless required by applicable law or agreed to in writing,
 *    software distributed under the License is distributed on an
 *    "AS IS" BASIS, WITHOUT WARRANTIES OR CONDITIONS OF ANY
 *    KIND, either express or implied.  See the License for the
 *    specific language governing permissions and limitations
 *    under the License.
 * ====================================================================
 */

/* ==================================================================== */



/*** Includes. ***/

#include "svn_cmdline.h"
#include "svn_pools.h"
#include "svn_client.h"
#include "svn_string.h"
#include "svn_error_codes.h"
#include "svn_error.h"
#include "svn_utf.h"
#include "svn_subst.h"
#include "svn_dirent_uri.h"
#include "svn_path.h"
#include "svn_props.h"
#include "svn_xml.h"
#include "cl.h"

#include "private/svn_cmdline_private.h"

#include "svn_private_config.h"


/*** Code. ***/

static svn_error_t *
stream_write(svn_stream_t *out,
             const char *data,
             apr_size_t len)
{
  apr_size_t write_len = len;

  /* We're gonna bail on an incomplete write here only because we know
     that this stream is really stdout, which should never be blocking
     on us. */
  SVN_ERR(svn_stream_write(out, data, &write_len));
  if (write_len != len)
    return svn_error_create(SVN_ERR_STREAM_UNEXPECTED_EOF, NULL,
                            "Error writing to stream");
  return SVN_NO_ERROR;
}


static svn_error_t *
print_properties_xml(const char *pname,
                     apr_hash_t *props,
                     apr_pool_t *pool)
{
  apr_hash_index_t *hi;
  apr_pool_t *iterpool = svn_pool_create(pool);

  for (hi = apr_hash_first(pool, props); hi; hi = apr_hash_next(hi))
    {
      const char *filename = svn_apr_hash_index_key(hi);
      svn_string_t *propval = svn_apr_hash_index_val(hi);
      svn_stringbuf_t *sb = NULL;

      svn_pool_clear(iterpool);

      svn_xml_make_open_tag(&sb, iterpool, svn_xml_normal, "target",
                        "path", filename, NULL);
      svn_cmdline__print_xml_prop(&sb, pname, propval, iterpool);
      svn_xml_make_close_tag(&sb, iterpool, "target");

      SVN_ERR(svn_cl__error_checked_fputs(sb->data, stdout));
    }

  svn_pool_destroy(iterpool);

  return SVN_NO_ERROR;
}


/* Print the properties in PROPS to the stream OUT. PROPS is a hash mapping
 * (const char *) path to (svn_string_t) property value.
 * If IS_URL is true, all paths are URLs, else all paths are local paths.
 * PNAME_UTF8 is the property name of all the properties.
 * If PRINT_FILENAMES is true, print the item's path before each property.
 * If OMIT_NEWLINE is true, don't add a newline at the end of each property.
 * If LIKE_PROPLIST is true, print everything in a more verbose format
 * like "svn proplist -v" does.
 * */
static svn_error_t *
print_properties(svn_stream_t *out,
                 svn_boolean_t is_url,
                 const char *pname_utf8,
                 apr_hash_t *props,
                 svn_boolean_t print_filenames,
                 svn_boolean_t omit_newline,
                 svn_boolean_t like_proplist,
                 apr_pool_t *pool)
{
  apr_hash_index_t *hi;
  apr_pool_t *iterpool = svn_pool_create(pool);

  for (hi = apr_hash_first(pool, props); hi; hi = apr_hash_next(hi))
    {
      const char *filename = svn_apr_hash_index_key(hi);
      svn_string_t *propval = svn_apr_hash_index_val(hi);

      svn_pool_clear(iterpool);

      if (print_filenames)
        {
          const char *header;

          /* Print the file name. */

          if (! is_url)
            filename = svn_dirent_local_style(filename, iterpool);

          /* In verbose mode, print exactly same as "proplist" does;
           * otherwise, print a brief header. */
          header = apr_psprintf(iterpool, like_proplist
                                ? _("Properties on '%s':\n")
                                : "%s - ", filename);
          SVN_ERR(svn_cmdline_cstring_from_utf8(&header, header, iterpool));
          SVN_ERR(stream_write(out, header, strlen(header)));
        }

      if (like_proplist)
        {
          /* Print the property name and value just as "proplist -v" does */
          apr_hash_t *hash = apr_hash_make(iterpool);

          apr_hash_set(hash, pname_utf8, APR_HASH_KEY_STRING, propval);
          svn_cl__print_prop_hash(hash, FALSE, iterpool);
        }
      else
        {
          /* If this is a special Subversion property, it is stored as
             UTF8, so convert to the native format. */
          if (svn_prop_needs_translation(pname_utf8))
            SVN_ERR(svn_subst_detranslate_string(&propval, propval,
                                                 TRUE, iterpool));

          SVN_ERR(stream_write(out, propval->data, propval->len));

          if (! omit_newline)
            SVN_ERR(stream_write(out, APR_EOL_STR,
                                 strlen(APR_EOL_STR)));
        }
    }

  svn_pool_destroy(iterpool);

  return SVN_NO_ERROR;
}


/* This implements the `svn_opt_subcommand_t' interface. */
svn_error_t *
svn_cl__propget(apr_getopt_t *os,
                void *baton,
                apr_pool_t *pool)
{
  svn_cl__opt_state_t *opt_state = ((svn_cl__cmd_baton_t *) baton)->opt_state;
  svn_client_ctx_t *ctx = ((svn_cl__cmd_baton_t *) baton)->ctx;
  const char *pname, *pname_utf8;
  apr_array_header_t *args, *targets;
  svn_stream_t *out;
  int i;

  if (opt_state->verbose && (opt_state->revprop || opt_state->strict
                             || opt_state->xml))
    return svn_error_create(SVN_ERR_CL_MUTUALLY_EXCLUSIVE_ARGS, NULL,
                            _("--verbose cannot be used with --revprop or "
                              "--strict or --xml"));

  /* PNAME is first argument (and PNAME_UTF8 will be a UTF-8 version
     thereof) */
  SVN_ERR(svn_opt_parse_num_args(&args, os, 1, pool));
  pname = APR_ARRAY_IDX(args, 0, const char *);
  SVN_ERR(svn_utf_cstring_to_utf8(&pname_utf8, pname, pool));
  if (! svn_prop_name_is_valid(pname_utf8))
    return svn_error_createf(SVN_ERR_CLIENT_PROPERTY_NAME, NULL,
                             _("'%s' is not a valid Subversion property name"),
                             pname_utf8);

<<<<<<< HEAD
  /* Before allowing svn_opt_args_to_target_array2() to canonicalize
     all the remaining targets, we need to build a list of targets made of both
     ones the user typed, as well as any specified by --changelist.  */
  if (opt_state->changelist)
    {
      SVN_ERR(svn_client_get_changelist(&changelist_targets,
                                        opt_state->changelist,
                                        "",
                                        ctx,
                                        pool));
      if (apr_is_empty_array(changelist_targets))
        return svn_error_createf(SVN_ERR_UNKNOWN_CHANGELIST, NULL,
                                 _("Unknown changelist '%s'"),
                                 opt_state->changelist);
    }

  if (opt_state->targets && changelist_targets)
    combined_targets = apr_array_append(pool, opt_state->targets,
                                        changelist_targets);
  else if (opt_state->targets)
    combined_targets = opt_state->targets;
  else if (changelist_targets)
    combined_targets = changelist_targets;

  SVN_ERR(svn_opt_args_to_target_array2(&targets, os,
                                        combined_targets, pool));
=======
  SVN_ERR(svn_cl__args_to_target_array_print_reserved(&targets, os,
                                                      opt_state->targets,
                                                      ctx, pool));
>>>>>>> 79d0a718

  /* Add "." if user passed 0 file arguments */
  svn_opt_push_implicit_dot_target(targets, pool);

  /* Open a stream to stdout. */
  SVN_ERR(svn_stream_for_stdout(&out, pool));

  if (opt_state->revprop)  /* operate on a revprop */
    {
      svn_revnum_t rev;
      const char *URL;
      svn_string_t *propval;

      SVN_ERR(svn_cl__revprop_prepare(&opt_state->start_revision, targets,
                                      &URL, ctx, pool));

      /* Let libsvn_client do the real work. */
      SVN_ERR(svn_client_revprop_get(pname_utf8, &propval,
                                     URL, &(opt_state->start_revision),
                                     &rev, ctx, pool));

      if (propval != NULL)
        {
          if (opt_state->xml)
            {
              svn_stringbuf_t *sb = NULL;
              char *revstr = apr_psprintf(pool, "%ld", rev);

              SVN_ERR(svn_cl__xml_print_header("properties", pool));

              svn_xml_make_open_tag(&sb, pool, svn_xml_normal,
                                    "revprops",
                                    "rev", revstr, NULL);

              svn_cmdline__print_xml_prop(&sb, pname_utf8, propval, pool);

              svn_xml_make_close_tag(&sb, pool, "revprops");

              SVN_ERR(svn_cl__error_checked_fputs(sb->data, stdout));
              SVN_ERR(svn_cl__xml_print_footer("properties", pool));
            }
          else
            {
              svn_string_t *printable_val = propval;

              /* If this is a special Subversion property, it is stored as
                 UTF8 and LF, so convert to the native locale and eol-style. */

              if (svn_prop_needs_translation(pname_utf8))
                SVN_ERR(svn_subst_detranslate_string(&printable_val, propval,
                                                     TRUE, pool));

              SVN_ERR(stream_write(out, printable_val->data,
                                   printable_val->len));
              if (! opt_state->strict)
                SVN_ERR(stream_write(out, APR_EOL_STR, strlen(APR_EOL_STR)));
            }
        }
    }
  else  /* operate on a normal, versioned property (not a revprop) */
    {
      apr_pool_t *subpool = svn_pool_create(pool);

      if (opt_state->xml)
        SVN_ERR(svn_cl__xml_print_header("properties", subpool));

      if (opt_state->depth == svn_depth_unknown)
        opt_state->depth = svn_depth_empty;

      /* Strict mode only makes sense for a single target.  So make
         sure we have only a single target, and that we're not being
         asked to recurse on that target. */
      if (opt_state->strict
          && ((targets->nelts > 1) || (opt_state->depth != svn_depth_empty)))
        return svn_error_create
          (SVN_ERR_CL_ARG_PARSING_ERROR, NULL,
           _("Strict output of property values only available for single-"
             "target, non-recursive propget operations"));

      for (i = 0; i < targets->nelts; i++)
        {
          const char *target = APR_ARRAY_IDX(targets, i, const char *);
          apr_hash_t *props;
          svn_boolean_t print_filenames;
          svn_boolean_t omit_newline;
          svn_boolean_t like_proplist;
          const char *truepath;
          svn_opt_revision_t peg_revision;

          svn_pool_clear(subpool);
          SVN_ERR(svn_cl__check_cancel(ctx->cancel_baton));

          /* Check for a peg revision. */
          SVN_ERR(svn_opt_parse_path(&peg_revision, &truepath, target,
                                     subpool));

          SVN_ERR(svn_client_propget3(&props, pname_utf8, truepath,
                                      &peg_revision,
                                      &(opt_state->start_revision),
                                      NULL, opt_state->depth,
                                      opt_state->changelists, ctx, subpool));

          /* Any time there is more than one thing to print, or where
             the path associated with a printed thing is not obvious,
             we'll print filenames.  That is, unless we've been told
             not to do so with the --strict option. */
<<<<<<< HEAD
          print_filenames = ((SVN_DEPTH_IS_RECURSIVE(opt_state->depth)
=======
          print_filenames = ((opt_state->depth > svn_depth_empty
>>>>>>> 79d0a718
                              || targets->nelts > 1
                              || apr_hash_count(props) > 1
                              || opt_state->verbose)
                             && (! opt_state->strict));
          omit_newline = opt_state->strict;
          like_proplist = opt_state->verbose && !opt_state->strict;

          if (opt_state->xml)
            print_properties_xml(pname_utf8, props, subpool);
          else
            print_properties(out, svn_path_is_url(target), pname_utf8, props,
                             print_filenames, omit_newline, like_proplist,
                             subpool);
        }

      if (opt_state->xml)
        SVN_ERR(svn_cl__xml_print_footer("properties", subpool));

      svn_pool_destroy(subpool);
    }

  return SVN_NO_ERROR;
}<|MERGE_RESOLUTION|>--- conflicted
+++ resolved
@@ -204,38 +204,9 @@
                              _("'%s' is not a valid Subversion property name"),
                              pname_utf8);
 
-<<<<<<< HEAD
-  /* Before allowing svn_opt_args_to_target_array2() to canonicalize
-     all the remaining targets, we need to build a list of targets made of both
-     ones the user typed, as well as any specified by --changelist.  */
-  if (opt_state->changelist)
-    {
-      SVN_ERR(svn_client_get_changelist(&changelist_targets,
-                                        opt_state->changelist,
-                                        "",
-                                        ctx,
-                                        pool));
-      if (apr_is_empty_array(changelist_targets))
-        return svn_error_createf(SVN_ERR_UNKNOWN_CHANGELIST, NULL,
-                                 _("Unknown changelist '%s'"),
-                                 opt_state->changelist);
-    }
-
-  if (opt_state->targets && changelist_targets)
-    combined_targets = apr_array_append(pool, opt_state->targets,
-                                        changelist_targets);
-  else if (opt_state->targets)
-    combined_targets = opt_state->targets;
-  else if (changelist_targets)
-    combined_targets = changelist_targets;
-
-  SVN_ERR(svn_opt_args_to_target_array2(&targets, os,
-                                        combined_targets, pool));
-=======
   SVN_ERR(svn_cl__args_to_target_array_print_reserved(&targets, os,
                                                       opt_state->targets,
                                                       ctx, pool));
->>>>>>> 79d0a718
 
   /* Add "." if user passed 0 file arguments */
   svn_opt_push_implicit_dot_target(targets, pool);
@@ -342,11 +313,7 @@
              the path associated with a printed thing is not obvious,
              we'll print filenames.  That is, unless we've been told
              not to do so with the --strict option. */
-<<<<<<< HEAD
-          print_filenames = ((SVN_DEPTH_IS_RECURSIVE(opt_state->depth)
-=======
           print_filenames = ((opt_state->depth > svn_depth_empty
->>>>>>> 79d0a718
                               || targets->nelts > 1
                               || apr_hash_count(props) > 1
                               || opt_state->verbose)
