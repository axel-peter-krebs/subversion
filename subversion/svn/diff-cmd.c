/*
 * diff-cmd.c -- Display context diff of a file
 *
 * ====================================================================
 * Copyright (c) 2000-2008 CollabNet.  All rights reserved.
 *
 * This software is licensed as described in the file COPYING, which
 * you should have received as part of this distribution.  The terms
 * are also available at http://subversion.tigris.org/license-1.html.
 * If newer versions of this license are posted there, you may use a
 * newer version instead, at your option.
 *
 * This software consists of voluntary contributions made by many
 * individuals.  For exact contribution history, see the revision
 * history and logs, available at http://subversion.tigris.org/.
 * ====================================================================
 */

/* ==================================================================== */



/*** Includes. ***/

#include "svn_pools.h"
#include "svn_client.h"
#include "svn_string.h"
#include "svn_path.h"
#include "svn_error_codes.h"
#include "svn_error.h"
#include "svn_types.h"
#include "svn_cmdline.h"
#include "svn_xml.h"
#include "cl.h"

#include "svn_private_config.h"


/*** Code. ***/

/* Convert KIND into a single character for display to the user. */
static char
kind_to_char(svn_client_diff_summarize_kind_t kind)
{
  switch (kind)
    {
      case svn_client_diff_summarize_kind_modified:
        return 'M';

      case svn_client_diff_summarize_kind_added:
        return 'A';

      case svn_client_diff_summarize_kind_deleted:
        return 'D';

      default:
        return ' ';
    }
}

/* Convert KIND into a word describing the kind to the user. */
static const char *
kind_to_word(svn_client_diff_summarize_kind_t kind)
{
  switch (kind)
    {
      case svn_client_diff_summarize_kind_modified: return "modified";
      case svn_client_diff_summarize_kind_added:    return "added";
      case svn_client_diff_summarize_kind_deleted:  return "deleted";
      default:                                      return "none";
    }
}

/* Print summary information about a given change as XML, implements the
 * svn_client_diff_summarize_func_t interface. The @a baton is a 'char *'
 * representing the either the path to the working copy root or the url
 * the path the working copy root corresponds to. */
static svn_error_t *
summarize_xml(const svn_client_diff_summarize_t *summary,
                   void *baton,
                   apr_pool_t *pool)
{
  /* Full path to the object being diffed.  This is created by taking the
   * baton, and appending the target's relative path. */
  const char *path = baton;
  svn_stringbuf_t *sb = svn_stringbuf_create("", pool);

  /* Tack on the target path, so we can differentiate between different parts
   * of the output when we're given multiple targets. */
  path = svn_path_join(path, summary->path, pool);

  /* Convert non-urls to local style, so that things like "" show up as "." */
  if (! svn_path_is_url(path))
    path = svn_path_local_style(path, pool);

  svn_xml_make_open_tag(&sb, pool, svn_xml_protect_pcdata, "path",
                        "kind", svn_cl__node_kind_str_xml(summary->node_kind),
                        "item", kind_to_word(summary->summarize_kind),
                        "props", summary->prop_changed ? "modified" : "none",
                        NULL);

  svn_xml_escape_cdata_cstring(&sb, path, pool);
  svn_xml_make_close_tag(&sb, pool, "path");

  return svn_cl__error_checked_fputs(sb->data, stdout);
}

/* Print summary information about a given change, implements the
 * svn_client_diff_summarize_func_t interface. */
static svn_error_t *
summarize_regular(const svn_client_diff_summarize_t *summary,
               void *baton,
               apr_pool_t *pool)
{
  const char *path = baton;

  /* Tack on the target path, so we can differentiate between different parts
   * of the output when we're given multiple targets. */
  path = svn_path_join(path, summary->path, pool);

  /* Convert non-urls to local style, so that things like "" show up as "." */
  if (! svn_path_is_url(path))
    path = svn_path_local_style(path, pool);

  /* Note: This output format tries to look like the output of 'svn status',
   *       thus the blank spaces where information that is not relevant to
   *       a diff summary would go. */

  SVN_ERR(svn_cmdline_printf(pool,
                             "%c%c      %s\n",
                             kind_to_char(summary->summarize_kind),
                             summary->prop_changed ? 'M' : ' ',
                             path));

  return svn_cmdline_fflush(stdout);
}

/* An svn_opt_subcommand_t to handle the 'diff' command.
   This implements the `svn_opt_subcommand_t' interface. */
svn_error_t *
svn_cl__diff(apr_getopt_t *os,
             void *baton,
             apr_pool_t *pool)
{
  svn_cl__opt_state_t *opt_state = ((svn_cl__cmd_baton_t *) baton)->opt_state;
  svn_client_ctx_t *ctx = ((svn_cl__cmd_baton_t *) baton)->ctx;
  apr_array_header_t *options;
  apr_array_header_t *targets;
  apr_file_t *outfile, *errfile;
  apr_status_t status;
  const char *old_target, *new_target;
  apr_pool_t *iterpool;
  svn_boolean_t pegged_diff = FALSE;
  int i;
  const svn_client_diff_summarize_func_t summarize_func =
    (opt_state->xml ? summarize_xml : summarize_regular);

  /* Fall back to "" to get options initialized either way. */
  {
    const char *optstr = opt_state->extensions ? opt_state->extensions : "";
    options = svn_cstring_split(optstr, " \t\n\r", TRUE, pool);
  }

  /* Get an apr_file_t representing stdout and stderr, which is where
     we'll have the external 'diff' program print to. */
  if ((status = apr_file_open_stdout(&outfile, pool)))
    return svn_error_wrap_apr(status, _("Can't open stdout"));
  if ((status = apr_file_open_stderr(&errfile, pool)))
    return svn_error_wrap_apr(status, _("Can't open stderr"));

  if (opt_state->xml)
    {
      svn_stringbuf_t *sb;

      /* Check that the --summarize is passed as well. */
      if (!opt_state->summarize)
        return svn_error_create(SVN_ERR_CL_ARG_PARSING_ERROR, NULL,
                                _("'--xml' option only valid with "
                                  "'--summarize' option"));

      SVN_ERR(svn_cl__xml_print_header("diff", pool));

      sb = svn_stringbuf_create("", pool);
      svn_xml_make_open_tag(&sb, pool, svn_xml_normal, "paths", NULL);
      SVN_ERR(svn_cl__error_checked_fputs(sb->data, stdout));
    }

  SVN_ERR(svn_cl__args_to_target_array_print_reserved(&targets, os,
                                                      opt_state->targets,
                                                      ctx, pool));

  if (! opt_state->old_target && ! opt_state->new_target
      && (targets->nelts == 2)
      && svn_path_is_url(APR_ARRAY_IDX(targets, 0, const char *))
      && svn_path_is_url(APR_ARRAY_IDX(targets, 1, const char *))
      && opt_state->start_revision.kind == svn_opt_revision_unspecified
      && opt_state->end_revision.kind == svn_opt_revision_unspecified)
    {
      /* The 'svn diff OLD_URL[@OLDREV] NEW_URL[@NEWREV]' case matches. */

      SVN_ERR(svn_opt_parse_path(&opt_state->start_revision, &old_target,
                                 APR_ARRAY_IDX(targets, 0, const char *),
                                 pool));
      SVN_ERR(svn_opt_parse_path(&opt_state->end_revision, &new_target,
                                 APR_ARRAY_IDX(targets, 1, const char *),
                                 pool));
      targets->nelts = 0;

      if (opt_state->start_revision.kind == svn_opt_revision_unspecified)
        opt_state->start_revision.kind = svn_opt_revision_head;
      if (opt_state->end_revision.kind == svn_opt_revision_unspecified)
        opt_state->end_revision.kind = svn_opt_revision_head;
    }
  else if (opt_state->old_target)
    {
      apr_array_header_t *tmp, *tmp2;
      svn_opt_revision_t old_rev, new_rev;

      /* The 'svn diff --old=OLD[@OLDREV] [--new=NEW[@NEWREV]]
         [PATH...]' case matches. */

      tmp = apr_array_make(pool, 2, sizeof(const char *));
      APR_ARRAY_PUSH(tmp, const char *) = (opt_state->old_target);
      APR_ARRAY_PUSH(tmp, const char *) = (opt_state->new_target
                                            ? opt_state->new_target
                                           : APR_ARRAY_IDX(tmp, 0,
                                                           const char *));

      SVN_ERR(svn_cl__args_to_target_array_print_reserved(&tmp2, os, tmp,
                                                          ctx, pool));
      SVN_ERR(svn_opt_parse_path(&old_rev, &old_target,
                                 APR_ARRAY_IDX(tmp2, 0, const char *),
                                 pool));
      if (old_rev.kind != svn_opt_revision_unspecified)
        opt_state->start_revision = old_rev;
      SVN_ERR(svn_opt_parse_path(&new_rev, &new_target,
                                 APR_ARRAY_IDX(tmp2, 1, const char *),
                                 pool));
      if (new_rev.kind != svn_opt_revision_unspecified)
        opt_state->end_revision = new_rev;

      if (opt_state->start_revision.kind == svn_opt_revision_unspecified)
        opt_state->start_revision.kind = svn_path_is_url(old_target)
          ? svn_opt_revision_head : svn_opt_revision_base;

      if (opt_state->end_revision.kind == svn_opt_revision_unspecified)
        opt_state->end_revision.kind = svn_path_is_url(new_target)
          ? svn_opt_revision_head : svn_opt_revision_working;
    }
  else if (opt_state->new_target)
    {
      return svn_error_create(SVN_ERR_CL_ARG_PARSING_ERROR, NULL,
                              _("'--new' option only valid with "
                                "'--old' option"));
    }
  else
    {
      svn_boolean_t working_copy_present = FALSE, url_present = FALSE;

      /* The 'svn diff [-r N[:M]] [TARGET[@REV]...]' case matches. */

      /* Here each target is a pegged object. Find out the starting
         and ending paths for each target. */

      svn_opt_push_implicit_dot_target(targets, pool);

      old_target = "";
      new_target = "";

      /* Check to see if at least one of our paths is a working copy
         path. */
      for (i = 0; i < targets->nelts; ++i)
        {
          const char *path = APR_ARRAY_IDX(targets, i, const char *);
          if (! svn_path_is_url(path))
            working_copy_present = TRUE;
          else
            url_present = TRUE;
        }

      if (url_present && working_copy_present)
        return svn_error_createf(SVN_ERR_UNSUPPORTED_FEATURE, NULL,
                                 _("Target lists to diff may not contain "
                                   "both working copy paths and URLs"));

      if (opt_state->start_revision.kind == svn_opt_revision_unspecified
          && working_copy_present)
          opt_state->start_revision.kind = svn_opt_revision_base;
      if (opt_state->end_revision.kind == svn_opt_revision_unspecified)
        opt_state->end_revision.kind = working_copy_present
          ? svn_opt_revision_working : svn_opt_revision_head;

      /* Determine if we need to do pegged diffs. */
      if ((opt_state->start_revision.kind != svn_opt_revision_base
           && opt_state->start_revision.kind != svn_opt_revision_working)
          || (opt_state->end_revision.kind != svn_opt_revision_base
              && opt_state->end_revision.kind != svn_opt_revision_working))
        pegged_diff = TRUE;

    }

  /* This helps create a patch that will apply cleanly. */
  if (opt_state->svnpatch)
    opt_state->no_diff_deleted = TRUE;

  svn_opt_push_implicit_dot_target(targets, pool);

  iterpool = svn_pool_create(pool);

  for (i = 0; i < targets->nelts; ++i)
    {
      const char *path = APR_ARRAY_IDX(targets, i, const char *);
      const char *target1, *target2;

      svn_pool_clear(iterpool);
      if (! pegged_diff)
        {
          target1 = svn_path_join(old_target, path, iterpool);
          target2 = svn_path_join(new_target, path, iterpool);

          if (opt_state->summarize)
            SVN_ERR(svn_client_diff_summarize3
                    (target1,
                     &opt_state->start_revision,
                     target2,
                     &opt_state->end_revision,
                     opt_state->depth,
<<<<<<< HEAD
                     opt_state->notice_ancestry ? FALSE : TRUE,
                     opt_state->ignore_mergeinfo,
=======
                     ! opt_state->notice_ancestry,
>>>>>>> 8de5304b
                     opt_state->changelists,
                     summarize_func,
                     (void *) target1,
                     ctx, iterpool));
          else
            SVN_ERR(svn_client_diff5
                    (options,
                     target1,
                     &(opt_state->start_revision),
                     target2,
                     &(opt_state->end_revision),
                     NULL,
                     opt_state->depth,
                     ! opt_state->notice_ancestry,
                     opt_state->no_diff_deleted,
                     opt_state->force,
<<<<<<< HEAD
                     opt_state->ignore_mergeinfo,
=======
                     opt_state->svnpatch,
>>>>>>> 8de5304b
                     svn_cmdline_output_encoding(pool),
                     outfile,
                     errfile,
                     opt_state->changelists,
                     ctx, iterpool));
        }
      else
        {
          const char *truepath;
          svn_opt_revision_t peg_revision;

          /* First check for a peg revision. */
          SVN_ERR(svn_opt_parse_path(&peg_revision, &truepath, path,
                                     iterpool));

          /* Set the default peg revision if one was not specified. */
          if (peg_revision.kind == svn_opt_revision_unspecified)
            peg_revision.kind = svn_path_is_url(path)
              ? svn_opt_revision_head : svn_opt_revision_working;

          if (opt_state->summarize)
            SVN_ERR(svn_client_diff_summarize_peg3
                    (truepath,
                     &peg_revision,
                     &opt_state->start_revision,
                     &opt_state->end_revision,
                     opt_state->depth,
<<<<<<< HEAD
                     opt_state->notice_ancestry ? FALSE : TRUE,
                     opt_state->ignore_mergeinfo,
=======
                     ! opt_state->notice_ancestry,
>>>>>>> 8de5304b
                     opt_state->changelists,
                     summarize_func,
                     (void *) truepath,
                     ctx, iterpool));
          else
            SVN_ERR(svn_client_diff_peg5
                    (options,
                     truepath,
                     &peg_revision,
                     &opt_state->start_revision,
                     &opt_state->end_revision,
                     NULL,
                     opt_state->depth,
                     ! opt_state->notice_ancestry,
                     opt_state->no_diff_deleted,
                     opt_state->force,
<<<<<<< HEAD
                     opt_state->ignore_mergeinfo,
=======
                     opt_state->svnpatch,
>>>>>>> 8de5304b
                     svn_cmdline_output_encoding(pool),
                     outfile,
                     errfile,
                     opt_state->changelists,
                     ctx, iterpool));
        }
    }

  if (opt_state->xml)
    {
      svn_stringbuf_t *sb = svn_stringbuf_create("", pool);
      svn_xml_make_close_tag(&sb, pool, "paths");
      SVN_ERR(svn_cl__error_checked_fputs(sb->data, stdout));
      SVN_ERR(svn_cl__xml_print_footer("diff", pool));
    }

  svn_pool_destroy(iterpool);

  return SVN_NO_ERROR;
}<|MERGE_RESOLUTION|>--- conflicted
+++ resolved
@@ -327,12 +327,8 @@
                      target2,
                      &opt_state->end_revision,
                      opt_state->depth,
-<<<<<<< HEAD
-                     opt_state->notice_ancestry ? FALSE : TRUE,
+                     ! opt_state->notice_ancestry,
                      opt_state->ignore_mergeinfo,
-=======
-                     ! opt_state->notice_ancestry,
->>>>>>> 8de5304b
                      opt_state->changelists,
                      summarize_func,
                      (void *) target1,
@@ -349,11 +345,8 @@
                      ! opt_state->notice_ancestry,
                      opt_state->no_diff_deleted,
                      opt_state->force,
-<<<<<<< HEAD
+                     opt_state->svnpatch,
                      opt_state->ignore_mergeinfo,
-=======
-                     opt_state->svnpatch,
->>>>>>> 8de5304b
                      svn_cmdline_output_encoding(pool),
                      outfile,
                      errfile,
@@ -381,12 +374,8 @@
                      &opt_state->start_revision,
                      &opt_state->end_revision,
                      opt_state->depth,
-<<<<<<< HEAD
-                     opt_state->notice_ancestry ? FALSE : TRUE,
+                     ! opt_state->notice_ancestry,
                      opt_state->ignore_mergeinfo,
-=======
-                     ! opt_state->notice_ancestry,
->>>>>>> 8de5304b
                      opt_state->changelists,
                      summarize_func,
                      (void *) truepath,
@@ -403,11 +392,8 @@
                      ! opt_state->notice_ancestry,
                      opt_state->no_diff_deleted,
                      opt_state->force,
-<<<<<<< HEAD
+                     opt_state->svnpatch,
                      opt_state->ignore_mergeinfo,
-=======
-                     opt_state->svnpatch,
->>>>>>> 8de5304b
                      svn_cmdline_output_encoding(pool),
                      outfile,
                      errfile,
