/*
 * diff-cmd.c -- Display context diff of a file
 *
 * ====================================================================
<<<<<<< HEAD
 * Copyright (c) 2000-2007 CollabNet.  All rights reserved.
=======
 *    Licensed to the Subversion Corporation (SVN Corp.) under one
 *    or more contributor license agreements.  See the NOTICE file
 *    distributed with this work for additional information
 *    regarding copyright ownership.  The SVN Corp. licenses this file
 *    to you under the Apache License, Version 2.0 (the
 *    "License"); you may not use this file except in compliance
 *    with the License.  You may obtain a copy of the License at
>>>>>>> 79d0a718
 *
 *      http://www.apache.org/licenses/LICENSE-2.0
 *
 *    Unless required by applicable law or agreed to in writing,
 *    software distributed under the License is distributed on an
 *    "AS IS" BASIS, WITHOUT WARRANTIES OR CONDITIONS OF ANY
 *    KIND, either express or implied.  See the License for the
 *    specific language governing permissions and limitations
 *    under the License.
 * ====================================================================
 */

/* ==================================================================== */



/*** Includes. ***/

#include "svn_pools.h"
#include "svn_client.h"
#include "svn_string.h"
#include "svn_dirent_uri.h"
#include "svn_path.h"
#include "svn_error_codes.h"
#include "svn_error.h"
#include "svn_types.h"
#include "svn_cmdline.h"
#include "svn_xml.h"
#include "cl.h"

#include "svn_private_config.h"


/*** Code. ***/

/* Convert KIND into a single character for display to the user. */
static char
kind_to_char(svn_client_diff_summarize_kind_t kind)
{
  switch (kind)
    {
      case svn_client_diff_summarize_kind_modified:
        return 'M';

      case svn_client_diff_summarize_kind_added:
        return 'A';

      case svn_client_diff_summarize_kind_deleted:
        return 'D';

      default:
        return ' ';
    }
}

/* Convert KIND into a word describing the kind to the user. */
static const char *
kind_to_word(svn_client_diff_summarize_kind_t kind)
{
  switch (kind)
    {
      case svn_client_diff_summarize_kind_modified: return "modified";
      case svn_client_diff_summarize_kind_added:    return "added";
      case svn_client_diff_summarize_kind_deleted:  return "deleted";
      default:                                      return "none";
    }
}

/* Print summary information about a given change as XML, implements the
 * svn_client_diff_summarize_func_t interface. The @a baton is a 'char *'
 * representing the either the path to the working copy root or the url
 * the path the working copy root corresponds to. */
static svn_error_t *
summarize_xml(const svn_client_diff_summarize_t *summary,
                   void *baton,
                   apr_pool_t *pool)
{
  /* Full path to the object being diffed.  This is created by taking the
   * baton, and appending the target's relative path. */
  const char *path = baton;
  svn_stringbuf_t *sb = svn_stringbuf_create("", pool);

  /* Tack on the target path, so we can differentiate between different parts
   * of the output when we're given multiple targets. */
  path = svn_path_join(path, summary->path, pool);

  /* Convert non-urls to local style, so that things like "" show up as "." */
  if (! svn_path_is_url(path))
<<<<<<< HEAD
    path = svn_path_local_style(path, pool);

  svn_xml_make_open_tag(&sb, pool, svn_xml_protect_pcdata, "path",
                        "kind", svn_cl__node_kind_str(summary->node_kind),
=======
    path = svn_dirent_local_style(path, pool);

  svn_xml_make_open_tag(&sb, pool, svn_xml_protect_pcdata, "path",
                        "kind", svn_cl__node_kind_str_xml(summary->node_kind),
>>>>>>> 79d0a718
                        "item", kind_to_word(summary->summarize_kind),
                        "props", summary->prop_changed ? "modified" : "none",
                        NULL);

  svn_xml_escape_cdata_cstring(&sb, path, pool);
  svn_xml_make_close_tag(&sb, pool, "path");

<<<<<<< HEAD
  SVN_ERR(svn_cl__error_checked_fputs(sb->data, stdout));

  return SVN_NO_ERROR;
=======
  return svn_cl__error_checked_fputs(sb->data, stdout);
>>>>>>> 79d0a718
}

/* Print summary information about a given change, implements the
 * svn_client_diff_summarize_func_t interface. */
static svn_error_t *
summarize_regular(const svn_client_diff_summarize_t *summary,
               void *baton,
               apr_pool_t *pool)
{
  const char *path = baton;

  /* Tack on the target path, so we can differentiate between different parts
   * of the output when we're given multiple targets. */
  path = svn_path_join(path, summary->path, pool);

  /* Convert non-urls to local style, so that things like "" show up as "." */
  if (! svn_path_is_url(path))
    path = svn_dirent_local_style(path, pool);

  /* Note: This output format tries to look like the output of 'svn status',
   *       thus the blank spaces where information that is not relevant to
   *       a diff summary would go. */

  SVN_ERR(svn_cmdline_printf(pool,
<<<<<<< HEAD
                             "%c%c     %s\n",
=======
                             "%c%c      %s\n",
>>>>>>> 79d0a718
                             kind_to_char(summary->summarize_kind),
                             summary->prop_changed ? 'M' : ' ',
                             path));

  return svn_cmdline_fflush(stdout);
}

/* An svn_opt_subcommand_t to handle the 'diff' command.
   This implements the `svn_opt_subcommand_t' interface. */
svn_error_t *
svn_cl__diff(apr_getopt_t *os,
             void *baton,
             apr_pool_t *pool)
{
  svn_cl__opt_state_t *opt_state = ((svn_cl__cmd_baton_t *) baton)->opt_state;
  svn_client_ctx_t *ctx = ((svn_cl__cmd_baton_t *) baton)->ctx;
  apr_array_header_t *options;
  apr_array_header_t *targets;
  apr_file_t *outfile, *errfile;
  apr_status_t status;
  const char *old_target, *new_target;
  apr_pool_t *iterpool;
  svn_boolean_t pegged_diff = FALSE;
  int i;
  const svn_client_diff_summarize_func_t summarize_func =
    (opt_state->xml ? summarize_xml : summarize_regular);

  /* Fall back to "" to get options initialized either way. */
  {
    const char *optstr = opt_state->extensions ? opt_state->extensions : "";
    options = svn_cstring_split(optstr, " \t\n\r", TRUE, pool);
  }

  /* Get an apr_file_t representing stdout and stderr, which is where
     we'll have the external 'diff' program print to. */
  if ((status = apr_file_open_stdout(&outfile, pool)))
    return svn_error_wrap_apr(status, _("Can't open stdout"));
  if ((status = apr_file_open_stderr(&errfile, pool)))
    return svn_error_wrap_apr(status, _("Can't open stderr"));

  if (opt_state->xml)
<<<<<<< HEAD
    {
      svn_stringbuf_t *sb;

      /* Check that the --summarize is passed as well. */
      if (!opt_state->summarize)
        return svn_error_create(SVN_ERR_CL_ARG_PARSING_ERROR, NULL,
                                _("'--xml' option only valid with "
                                  "'--summarize' option"));

      SVN_ERR(svn_cl__xml_print_header("diff", pool));

      sb = svn_stringbuf_create("", pool);
      svn_xml_make_open_tag(&sb, pool, svn_xml_normal, "paths", NULL);
      SVN_ERR(svn_cl__error_checked_fputs(sb->data, stdout));
    }

  /* Before allowing svn_opt_args_to_target_array2() to canonicalize
     all the targets, we need to build a list of targets made of both
     ones the user typed, as well as any specified by --changelist.  */
  if (opt_state->changelist)
    {
      SVN_ERR(svn_client_get_changelist(&changelist_targets,
                                        opt_state->changelist,
                                        "",
                                        ((svn_cl__cmd_baton_t *)baton)->ctx,
                                        pool));
      if (apr_is_empty_array(changelist_targets))
        return svn_error_createf(SVN_ERR_UNKNOWN_CHANGELIST, NULL,
                                 _("Unknown changelist '%s'"),
                                 opt_state->changelist);
    }
=======
    {
      svn_stringbuf_t *sb;

      /* Check that the --summarize is passed as well. */
      if (!opt_state->summarize)
        return svn_error_create(SVN_ERR_CL_ARG_PARSING_ERROR, NULL,
                                _("'--xml' option only valid with "
                                  "'--summarize' option"));
>>>>>>> 79d0a718

      SVN_ERR(svn_cl__xml_print_header("diff", pool));

      sb = svn_stringbuf_create("", pool);
      svn_xml_make_open_tag(&sb, pool, svn_xml_normal, "paths", NULL);
      SVN_ERR(svn_cl__error_checked_fputs(sb->data, stdout));
    }

  SVN_ERR(svn_cl__args_to_target_array_print_reserved(&targets, os,
                                                      opt_state->targets,
                                                      ctx, pool));

  if (! opt_state->old_target && ! opt_state->new_target
      && (targets->nelts == 2)
      && svn_path_is_url(APR_ARRAY_IDX(targets, 0, const char *))
      && svn_path_is_url(APR_ARRAY_IDX(targets, 1, const char *))
      && opt_state->start_revision.kind == svn_opt_revision_unspecified
      && opt_state->end_revision.kind == svn_opt_revision_unspecified)
    {
      /* The 'svn diff OLD_URL[@OLDREV] NEW_URL[@NEWREV]' case matches. */

      SVN_ERR(svn_opt_parse_path(&opt_state->start_revision, &old_target,
                                 APR_ARRAY_IDX(targets, 0, const char *),
                                 pool));
      SVN_ERR(svn_opt_parse_path(&opt_state->end_revision, &new_target,
                                 APR_ARRAY_IDX(targets, 1, const char *),
                                 pool));
      targets->nelts = 0;

      if (opt_state->start_revision.kind == svn_opt_revision_unspecified)
        opt_state->start_revision.kind = svn_opt_revision_head;
      if (opt_state->end_revision.kind == svn_opt_revision_unspecified)
        opt_state->end_revision.kind = svn_opt_revision_head;
    }
  else if (opt_state->old_target)
    {
      apr_array_header_t *tmp, *tmp2;
      svn_opt_revision_t old_rev, new_rev;

      /* The 'svn diff --old=OLD[@OLDREV] [--new=NEW[@NEWREV]]
         [PATH...]' case matches. */

      tmp = apr_array_make(pool, 2, sizeof(const char *));
      APR_ARRAY_PUSH(tmp, const char *) = (opt_state->old_target);
      APR_ARRAY_PUSH(tmp, const char *) = (opt_state->new_target
                                            ? opt_state->new_target
                                           : APR_ARRAY_IDX(tmp, 0,
                                                           const char *));

      SVN_ERR(svn_cl__args_to_target_array_print_reserved(&tmp2, os, tmp,
                                                          ctx, pool));
      SVN_ERR(svn_opt_parse_path(&old_rev, &old_target,
                                 APR_ARRAY_IDX(tmp2, 0, const char *),
                                 pool));
      if (old_rev.kind != svn_opt_revision_unspecified)
        opt_state->start_revision = old_rev;
      SVN_ERR(svn_opt_parse_path(&new_rev, &new_target,
                                 APR_ARRAY_IDX(tmp2, 1, const char *),
                                 pool));
      if (new_rev.kind != svn_opt_revision_unspecified)
        opt_state->end_revision = new_rev;

      if (opt_state->start_revision.kind == svn_opt_revision_unspecified)
        opt_state->start_revision.kind = svn_path_is_url(old_target)
          ? svn_opt_revision_head : svn_opt_revision_base;

      if (opt_state->end_revision.kind == svn_opt_revision_unspecified)
        opt_state->end_revision.kind = svn_path_is_url(new_target)
          ? svn_opt_revision_head : svn_opt_revision_working;
    }
  else if (opt_state->new_target)
    {
      return svn_error_create(SVN_ERR_CL_ARG_PARSING_ERROR, NULL,
                              _("'--new' option only valid with "
                                "'--old' option"));
    }
  else
    {
      svn_boolean_t working_copy_present = FALSE, url_present = FALSE;

      /* The 'svn diff [-r N[:M]] [TARGET[@REV]...]' case matches. */

      /* Here each target is a pegged object. Find out the starting
         and ending paths for each target. */

      svn_opt_push_implicit_dot_target(targets, pool);

      old_target = "";
      new_target = "";

      /* Check to see if at least one of our paths is a working copy
         path. */
      for (i = 0; i < targets->nelts; ++i)
        {
          const char *path = APR_ARRAY_IDX(targets, i, const char *);
          if (! svn_path_is_url(path))
            working_copy_present = TRUE;
          else
            url_present = TRUE;
        }

      if (url_present && working_copy_present)
        return svn_error_createf(SVN_ERR_UNSUPPORTED_FEATURE, NULL,
                                 _("Target lists to diff may not contain "
                                   "both working copy paths and URLs"));

      if (opt_state->start_revision.kind == svn_opt_revision_unspecified
          && working_copy_present)
          opt_state->start_revision.kind = svn_opt_revision_base;
      if (opt_state->end_revision.kind == svn_opt_revision_unspecified)
        opt_state->end_revision.kind = working_copy_present
          ? svn_opt_revision_working : svn_opt_revision_head;

      /* Determine if we need to do pegged diffs. */
      if ((opt_state->start_revision.kind != svn_opt_revision_base
           && opt_state->start_revision.kind != svn_opt_revision_working)
          || (opt_state->end_revision.kind != svn_opt_revision_base
              && opt_state->end_revision.kind != svn_opt_revision_working))
        pegged_diff = TRUE;

    }

  svn_opt_push_implicit_dot_target(targets, pool);

  iterpool = svn_pool_create(pool);

  for (i = 0; i < targets->nelts; ++i)
    {
      const char *path = APR_ARRAY_IDX(targets, i, const char *);
      const char *target1, *target2;

      svn_pool_clear(iterpool);
      if (! pegged_diff)
        {
          /* We can't be tacking URLs onto base paths! */
          if (svn_path_is_url(path))
            return svn_error_createf(SVN_ERR_CL_ARG_PARSING_ERROR, NULL,
                                     _("Path '%s' not relative to base URLs"),
                                     path);

          target1 = svn_path_join(old_target, path, iterpool);
          target2 = svn_path_join(new_target, path, iterpool);

          if (opt_state->summarize)
            SVN_ERR(svn_client_diff_summarize2
                    (target1,
                     &opt_state->start_revision,
                     target2,
                     &opt_state->end_revision,
                     opt_state->depth,
                     ! opt_state->notice_ancestry,
                     opt_state->changelists,
                     summarize_func,
                     (void *) target1,
                     ctx, iterpool));
          else
            SVN_ERR(svn_client_diff5
                    (options,
                     target1,
                     &(opt_state->start_revision),
                     target2,
                     &(opt_state->end_revision),
                     NULL,
                     opt_state->depth,
                     ! opt_state->notice_ancestry,
                     opt_state->no_diff_deleted,
                     opt_state->show_copies_as_adds,
                     opt_state->force,
                     svn_cmdline_output_encoding(pool),
                     outfile,
                     errfile,
                     opt_state->changelists,
                     ctx, iterpool));
        }
      else
        {
          const char *truepath;
          svn_opt_revision_t peg_revision;

          /* First check for a peg revision. */
          SVN_ERR(svn_opt_parse_path(&peg_revision, &truepath, path,
                                     iterpool));

          /* Set the default peg revision if one was not specified. */
          if (peg_revision.kind == svn_opt_revision_unspecified)
            peg_revision.kind = svn_path_is_url(path)
              ? svn_opt_revision_head : svn_opt_revision_working;

          if (opt_state->summarize)
            SVN_ERR(svn_client_diff_summarize_peg2
                    (truepath,
                     &peg_revision,
                     &opt_state->start_revision,
                     &opt_state->end_revision,
                     opt_state->depth,
                     ! opt_state->notice_ancestry,
                     opt_state->changelists,
                     summarize_func,
                     (void *) truepath,
                     ctx, iterpool));
          else
            SVN_ERR(svn_client_diff_peg5
                    (options,
                     truepath,
                     &peg_revision,
                     &opt_state->start_revision,
                     &opt_state->end_revision,
                     NULL,
                     opt_state->depth,
                     ! opt_state->notice_ancestry,
                     opt_state->no_diff_deleted,
                     opt_state->show_copies_as_adds,
                     opt_state->force,
                     svn_cmdline_output_encoding(pool),
                     outfile,
                     errfile,
                     opt_state->changelists,
                     ctx, iterpool));
        }
    }

  if (opt_state->xml)
    {
      svn_stringbuf_t *sb = svn_stringbuf_create("", pool);
      svn_xml_make_close_tag(&sb, pool, "paths");
      SVN_ERR(svn_cl__error_checked_fputs(sb->data, stdout));
      SVN_ERR(svn_cl__xml_print_footer("diff", pool));
    }

  svn_pool_destroy(iterpool);

  return SVN_NO_ERROR;
}<|MERGE_RESOLUTION|>--- conflicted
+++ resolved
@@ -2,9 +2,6 @@
  * diff-cmd.c -- Display context diff of a file
  *
  * ====================================================================
-<<<<<<< HEAD
- * Copyright (c) 2000-2007 CollabNet.  All rights reserved.
-=======
  *    Licensed to the Subversion Corporation (SVN Corp.) under one
  *    or more contributor license agreements.  See the NOTICE file
  *    distributed with this work for additional information
@@ -12,7 +9,6 @@
  *    to you under the Apache License, Version 2.0 (the
  *    "License"); you may not use this file except in compliance
  *    with the License.  You may obtain a copy of the License at
->>>>>>> 79d0a718
  *
  *      http://www.apache.org/licenses/LICENSE-2.0
  *
@@ -103,17 +99,10 @@
 
   /* Convert non-urls to local style, so that things like "" show up as "." */
   if (! svn_path_is_url(path))
-<<<<<<< HEAD
-    path = svn_path_local_style(path, pool);
-
-  svn_xml_make_open_tag(&sb, pool, svn_xml_protect_pcdata, "path",
-                        "kind", svn_cl__node_kind_str(summary->node_kind),
-=======
     path = svn_dirent_local_style(path, pool);
 
   svn_xml_make_open_tag(&sb, pool, svn_xml_protect_pcdata, "path",
                         "kind", svn_cl__node_kind_str_xml(summary->node_kind),
->>>>>>> 79d0a718
                         "item", kind_to_word(summary->summarize_kind),
                         "props", summary->prop_changed ? "modified" : "none",
                         NULL);
@@ -121,13 +110,7 @@
   svn_xml_escape_cdata_cstring(&sb, path, pool);
   svn_xml_make_close_tag(&sb, pool, "path");
 
-<<<<<<< HEAD
-  SVN_ERR(svn_cl__error_checked_fputs(sb->data, stdout));
-
-  return SVN_NO_ERROR;
-=======
   return svn_cl__error_checked_fputs(sb->data, stdout);
->>>>>>> 79d0a718
 }
 
 /* Print summary information about a given change, implements the
@@ -152,11 +135,7 @@
    *       a diff summary would go. */
 
   SVN_ERR(svn_cmdline_printf(pool,
-<<<<<<< HEAD
-                             "%c%c     %s\n",
-=======
                              "%c%c      %s\n",
->>>>>>> 79d0a718
                              kind_to_char(summary->summarize_kind),
                              summary->prop_changed ? 'M' : ' ',
                              path));
@@ -198,7 +177,6 @@
     return svn_error_wrap_apr(status, _("Can't open stderr"));
 
   if (opt_state->xml)
-<<<<<<< HEAD
     {
       svn_stringbuf_t *sb;
 
@@ -207,39 +185,6 @@
         return svn_error_create(SVN_ERR_CL_ARG_PARSING_ERROR, NULL,
                                 _("'--xml' option only valid with "
                                   "'--summarize' option"));
-
-      SVN_ERR(svn_cl__xml_print_header("diff", pool));
-
-      sb = svn_stringbuf_create("", pool);
-      svn_xml_make_open_tag(&sb, pool, svn_xml_normal, "paths", NULL);
-      SVN_ERR(svn_cl__error_checked_fputs(sb->data, stdout));
-    }
-
-  /* Before allowing svn_opt_args_to_target_array2() to canonicalize
-     all the targets, we need to build a list of targets made of both
-     ones the user typed, as well as any specified by --changelist.  */
-  if (opt_state->changelist)
-    {
-      SVN_ERR(svn_client_get_changelist(&changelist_targets,
-                                        opt_state->changelist,
-                                        "",
-                                        ((svn_cl__cmd_baton_t *)baton)->ctx,
-                                        pool));
-      if (apr_is_empty_array(changelist_targets))
-        return svn_error_createf(SVN_ERR_UNKNOWN_CHANGELIST, NULL,
-                                 _("Unknown changelist '%s'"),
-                                 opt_state->changelist);
-    }
-=======
-    {
-      svn_stringbuf_t *sb;
-
-      /* Check that the --summarize is passed as well. */
-      if (!opt_state->summarize)
-        return svn_error_create(SVN_ERR_CL_ARG_PARSING_ERROR, NULL,
-                                _("'--xml' option only valid with "
-                                  "'--summarize' option"));
->>>>>>> 79d0a718
 
       SVN_ERR(svn_cl__xml_print_header("diff", pool));
 
