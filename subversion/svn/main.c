/*
 * main.c:  Subversion command line client.
 *
 * ====================================================================
 * Copyright (c) 2000-2007 CollabNet.  All rights reserved.
 *
 * This software is licensed as described in the file COPYING, which
 * you should have received as part of this distribution.  The terms
 * are also available at http://subversion.tigris.org/license-1.html.
 * If newer versions of this license are posted there, you may use a
 * newer version instead, at your option.
 *
 * This software consists of voluntary contributions made by many
 * individuals.  For exact contribution history, see the revision
 * history and logs, available at http://subversion.tigris.org/.
 * ====================================================================
 */

/* ==================================================================== */



/*** Includes. ***/

#include <string.h>
#include <assert.h>

#include <apr_strings.h>
#include <apr_tables.h>
#include <apr_general.h>
#include <apr_signal.h>

#include "svn_cmdline.h"
#include "svn_pools.h"
#include "svn_wc.h"
#include "svn_client.h"
#include "svn_config.h"
#include "svn_string.h"
#include "svn_path.h"
#include "svn_delta.h"
#include "svn_diff.h"
#include "svn_error.h"
#include "svn_io.h"
#include "svn_opt.h"
#include "svn_utf.h"
#include "svn_auth.h"
#include "cl.h"

#include "svn_private_config.h"


/*** Option Processing ***/

/* Add an identifier here for long options that don't have a short
   option. Options that have both long and short options should just
   use the short option letter as identifier.  */
typedef enum {
  opt_ancestor_path = SVN_OPT_FIRST_LONGOPT_ID,
  opt_auth_password,
  opt_auth_username,
  opt_autoprops,
  opt_changelist,
  opt_config_dir,
  opt_diff_cmd,
  opt_dry_run,
  opt_editor_cmd,
  opt_encoding,
  opt_force_log,
  opt_force,
  opt_keep_changelist,
  opt_ignore_ancestry,
  opt_ignore_externals,
  opt_incremental,
  opt_merge_cmd,
  opt_native_eol,
  opt_new_cmd,
  opt_no_auth_cache,
  opt_no_autoprops,
  opt_no_diff_deleted,
  opt_no_ignore,
  opt_no_unlock,
  opt_non_interactive,
  opt_notice_ancestry,
  opt_old_cmd,
  opt_record_only,
  opt_relocate,
  opt_remove,
  opt_revprop,
  opt_stop_on_copy,
  opt_strict,
  opt_summarize,
  opt_targets,
  opt_depth,
  opt_version,
  opt_xml,
  opt_keep_local,
  opt_with_revprop,
  opt_with_all_revprops,
  opt_parents,
  opt_accept,
  opt_from_source
} svn_cl__longopt_t;

/* Option codes and descriptions for the command line client.
 *
 * The entire list must be terminated with an entry of nulls.
 */
const apr_getopt_option_t svn_cl__options[] =
{
  {"force",         opt_force, 0, N_("force operation to run")},
  {"force-log",     opt_force_log, 0,
                    N_("force validity of log message source")},
  {"help",          'h', 0, N_("show help on a subcommand")},
  {NULL,            '?', 0, N_("show help on a subcommand")},
  {"message",       'm', 1, N_("specify log message ARG")},
  {"quiet",         'q', 0, N_("print nothing, or only summary information")},
  {"recursive",     'R', 0, N_("descend recursively, same as --depth=infinity")},
  {"non-recursive", 'N', 0, N_("obsolete; try --depth=files or --depth=immediates")},
  {"change",        'c', 1, N_
   ("the change made by revision ARG (like -r ARG-1:ARG)\n"
    "                             If ARG is negative this is like -r ARG:ARG-1")
  },
  {"revision",      'r', 1, N_
   ("ARG (some commands also take ARG1:ARG2 range)\n"
    "                             A revision argument can be one of:\n"
    "                                NUMBER       revision number\n"
    "                                '{' DATE '}' revision at start of the date\n"
    "                                'HEAD'       latest in repository\n"
    "                                'BASE'       base rev of item's working copy\n"
    "                                'COMMITTED'  last commit at or before BASE\n"
    "                                'PREV'       revision just before COMMITTED")
   /* spacing corresponds to svn_opt_format_option */
  },
  {"file",          'F', 1, N_("read log message from file ARG")},
  {"incremental",   opt_incremental, 0,
                    N_("give output suitable for concatenation")},
#ifndef AS400
  {"encoding",      opt_encoding, 1,
                    N_("treat value as being in charset encoding ARG")},
#endif
  {"version",       opt_version, 0, N_("show program version information")},
  {"verbose",       'v', 0, N_("print extra information")},
  {"show-updates",  'u', 0, N_("display update information")},
  {"username",      opt_auth_username, 1, N_("specify a username ARG")},
  {"password",      opt_auth_password, 1, N_("specify a password ARG")},
#ifndef AS400
  {"extensions",    'x', 1,
                    N_("Default: '-u'. When Subversion is invoking an\n"
                       "                            "
                       " external diff program, ARG is simply passed along\n"
                       "                            "
                       " to the program. But when Subversion is using its\n"
                       "                            "
                       " default internal diff implementation, or when\n"
                       "                            "
                       " Subversion is displaying blame annotations, ARG\n"
                       "                            "
                       " could be any of the following:\n"
                       "                            "
                       "    -u (--unified):\n"
                       "                            "
                       "       Output 3 lines of unified context.\n"
                       "                            "
                       "    -b (--ignore-space-change):\n"
                       "                            "
                       "       Ignore changes in the amount of white space.\n"
                       "                            "
                       "    -w (--ignore-all-space):\n"
                       "                            "
                       "       Ignore all white space.\n"
                       "                            "
                       "    --ignore-eol-style:\n"
                       "                            "
                       "       Ignore changes in EOL style")},
#endif
  {"targets",       opt_targets, 1,
                    N_("pass contents of file ARG as additional args")},
  {"depth",         opt_depth, 1,
                    N_("pass depth ('empty', 'files', 'immediates', or\n"
                       "                            "
                       "'infinity') as ARG")},
  {"xml",           opt_xml, 0, N_("output in XML")},
  {"strict",        opt_strict, 0, N_("use strict semantics")},
  {"stop-on-copy",  opt_stop_on_copy, 0,
                    N_("do not cross copies while traversing history")},
  {"no-ignore",     opt_no_ignore, 0,
                    N_("disregard default and svn:ignore property ignores")},
  {"no-auth-cache", opt_no_auth_cache, 0,
                    N_("do not cache authentication tokens")},
  {"non-interactive", opt_non_interactive, 0,
                    N_("do no interactive prompting")},
  {"dry-run",       opt_dry_run, 0,
                    N_("try operation but make no changes")},
<<<<<<< HEAD
  {"no-diff-deleted", svn_cl__no_diff_deleted_opt, 0,
                    N_("do not print differences for deleted files")},
  {"svnpatch",      svn_cl__svnpatch_format_opt, 0,
                    N_("output in svnpatch format")},
  {"notice-ancestry", svn_cl__notice_ancestry_opt, 0,
=======
  {"no-diff-deleted", opt_no_diff_deleted, 0,
                    N_("do not print differences for deleted files")},
  {"notice-ancestry", opt_notice_ancestry, 0,
>>>>>>> cc14548d
                    N_("notice ancestry when calculating differences")},
  {"ignore-ancestry", opt_ignore_ancestry, 0,
                    N_("ignore ancestry when calculating merges")},
  {"ignore-externals", opt_ignore_externals, 0,
                    N_("ignore externals definitions")},
#ifndef AS400
<<<<<<< HEAD
  {"diff-cmd",      svn_cl__diff_cmd_opt, 1,
                    N_("use ARG as diff command")},
  {"diff3-cmd",     svn_cl__merge_cmd_opt, 1,
                    N_("use ARG as merge command")},
  {"editor-cmd",    svn_cl__editor_cmd_opt, 1,
                    N_("use ARG as external editor")},
  {"patch-cmd",     svn_cl__patch_cmd_opt, 1,
                    N_("use ARG as external patch command")},
=======
  {"diff-cmd",      opt_diff_cmd, 1, N_("use ARG as diff command")},
  {"diff3-cmd",     opt_merge_cmd, 1, N_("use ARG as merge command")},
  {"editor-cmd",    opt_editor_cmd, 1, N_("use ARG as external editor")},
>>>>>>> cc14548d
#endif
  {"record-only",   opt_record_only, 0,
                    N_("mark revisions as merged (use with -r)")},
  {"old",           opt_old_cmd, 1, N_("use ARG as the older target")},
  {"new",           opt_new_cmd, 1, N_("use ARG as the newer target")},
  {"revprop",       opt_revprop, 0,
                    N_("operate on a revision property (use with -r)")},
  {"relocate",      opt_relocate, 0, N_("relocate via URL-rewriting")},
  {"config-dir",    opt_config_dir, 1,
                    N_("read user configuration files from directory ARG")},
  {"auto-props",    opt_autoprops, 0, N_("enable automatic properties")},
  {"no-auto-props", opt_no_autoprops, 0, N_("disable automatic properties")},
  {"native-eol",    opt_native_eol, 1,
                    N_("use a different EOL marker than the standard\n"
                       "                             "
                       "system marker for files with the svn:eol-style\n"
                       "                             "
                       "property set to 'native'.\n"
                       "                             "
                       "ARG may be one of 'LF', 'CR', 'CRLF'")},
  {"limit",         'l', 1, N_("maximum number of log entries")},
  {"no-unlock",     opt_no_unlock, 0, N_("don't unlock the targets")},
  {"summarize",     opt_summarize, 0, N_("show a summary of the results")},
  {"remove",         opt_remove, 0, N_("remove changelist association")},
  {"changelist",    opt_changelist, 1,
                    N_("operate only on members of changelist ARG")},
  {"keep-changelist", opt_keep_changelist, 0,
                    N_("don't delete changelist after commit")},
  {"keep-local",    opt_keep_local, 0, N_("keep path in working copy")},
  {"with-all-revprops",  opt_with_all_revprops, 0,
                    N_("retrieve all revision properties")},
  {"with-revprop",  opt_with_revprop, 1,
                    N_("set revision property ARG in new revision\n"
                       "                             "
                       "using the name=value format")},
  {"parents",       opt_parents, 0, N_("make intermediate directories")},
  {"use-merge-history", 'g', 0,
                    N_("use/display additional information from merge\n"
                       "                             "
                       "history")},
  {"accept",        opt_accept, 1,
                    N_("specify automatic conflict resolution action\n"
                       "                            "
                       "('" SVN_CL__ACCEPT_POSTPONE "',"
                       " '" SVN_CL__ACCEPT_BASE "',"
                       " '" SVN_CL__ACCEPT_MINE "',"
                       " '" SVN_CL__ACCEPT_THEIRS "',"
                       " '" SVN_CL__ACCEPT_EDIT "',"
                       "\n                            "
                       " '" SVN_CL__ACCEPT_LAUNCH "')")},
  {"from-source",   opt_from_source, 1,
                    N_("query a particular merge source URL\n")},
  {0,               0, 0, 0},
};



/*** Command dispatch. ***/

/* Our array of available subcommands.
 *
 * The entire list must be terminated with an entry of nulls.
 *
 * In most of the help text "PATH" is used where a working copy path is
 * required, "URL" where a repository URL is required and "TARGET" when
 * either a path or an url can be used.  Hmm, should this be part of the
 * help text?
 */

/* Options that apply to all commands.  (While not every command may
   currently require authentication or be interactive, allowing every
   command to take these arguments allows scripts to just pass them
   willy-nilly to every invocation of 'svn') . */
const int svn_cl__global_options[] =
{ opt_auth_username, opt_auth_password, opt_no_auth_cache, opt_non_interactive,
  opt_config_dir, 0
};

/* Options for giving a log message.  (Some of these also have other uses.)
 */
#define SVN_CL__LOG_MSG_OPTIONS 'm', 'F', \
                                opt_force_log, \
                                opt_editor_cmd, \
                                opt_encoding, \
                                opt_with_revprop

const svn_opt_subcommand_desc2_t svn_cl__cmd_table[] =
{
  { "add", svn_cl__add, {0}, N_
    ("Put files and directories under version control, scheduling\n"
     "them for addition to repository.  They will be added in next commit.\n"
     "usage: add PATH...\n"),
    {opt_targets, 'N', opt_depth, 'q', opt_force, opt_no_ignore, opt_autoprops,
     opt_no_autoprops, opt_parents },
     {{opt_parents, N_("add intermediate parents")}} },

  { "blame", svn_cl__blame, {"praise", "annotate", "ann"}, N_
    ("Output the content of specified files or\n"
     "URLs with revision and author information in-line.\n"
     "usage: blame TARGET[@REV]...\n"
     "\n"
     "  If specified, REV determines in which revision the target is first\n"
     "  looked up.\n"),
    {'r', 'v', 'g', opt_incremental, opt_xml, 'x', opt_force} },

  { "cat", svn_cl__cat, {0}, N_
    ("Output the content of specified files or URLs.\n"
     "usage: cat TARGET[@REV]...\n"
     "\n"
     "  If specified, REV determines in which revision the target is first\n"
     "  looked up.\n"),
    {'r'} },

  { "changelist", svn_cl__changelist, {"cl"}, N_
    ("Associate (or deassociate) local paths with changelist CLNAME.\n"
     "usage: 1. changelist CLNAME TARGET...\n"
     "       2. changelist --remove TARGET...\n"),
    { opt_remove, opt_targets, opt_changelist} },

  { "checkout", svn_cl__checkout, {"co"}, N_
    ("Check out a working copy from a repository.\n"
     "usage: checkout URL[@REV]... [PATH]\n"
     "\n"
     "  If specified, REV determines in which revision the URL is first\n"
     "  looked up.\n"
     "\n"
     "  If PATH is omitted, the basename of the URL will be used as\n"
     "  the destination. If multiple URLs are given each will be checked\n"
     "  out into a sub-directory of PATH, with the name of the sub-directory\n"
     "  being the basename of the URL.\n"
     "\n"
     "  If --force is used, unversioned obstructing paths in the working\n"
     "  copy destination do not automatically cause the check out to fail.\n"
     "  If the obstructing path is the same type (file or directory) as the\n"
     "  corresponding path in the repository it becomes versioned but its\n"
     "  contents are left 'as-is' in the working copy.  This means that an\n"
     "  obstructing directory's unversioned children may also obstruct and\n"
     "  become versioned.  For files, any content differences between the\n"
     "  obstruction and the repository are treated like a local modification\n"
     "  to the working copy.  All properties from the repository are applied\n"
     "  to the obstructing path.\n"),
    {'r', 'q', 'N', opt_depth, opt_force, opt_ignore_externals, opt_accept} },

  { "cleanup", svn_cl__cleanup, {0}, N_
    ("Recursively clean up the working copy, removing locks, resuming\n"
     "unfinished operations, etc.\n"
     "usage: cleanup [PATH...]\n"),
    {opt_merge_cmd} },

  { "commit", svn_cl__commit, {"ci"},
#ifndef AS400
    N_("Send changes from your working copy to the repository.\n"
       "usage: commit [PATH...]\n"
       "\n"
       "  A log message must be provided, but it can be empty.  If it is not\n"
       "  given by a --message or --file option, an editor will be started.\n"
       "  If any targets are (or contain) locked items, those will be\n"
       "  unlocked after a successful commit.\n"),
#else
    N_("Send changes from your working copy to the repository.\n"
       "usage: commit [PATH...]\n"
       "\n"
       "  A log message must be provided, but it can be empty.\n"
       "  OS400 does not support the starting of an editor,\n"
       "  so --message or --file must be used. If any targets are\n"
       "  (or contain) locked items, those will be unlocked after a\n"
       "  successful commit.\n"),
#endif
    {'q', 'N', opt_depth, opt_targets, opt_no_unlock, SVN_CL__LOG_MSG_OPTIONS,
     opt_changelist, opt_keep_changelist} },

  { "copy", svn_cl__copy, {"cp"}, N_
    ("Duplicate something in working copy or repository, remembering\n"
     "history.\n"
     "usage: copy SRC[@REV]... DST\n"
     "\n"
     "When copying multiple sources, they will be added as children of DST,\n"
     "which must be a directory.\n"
     "\n"
     "  SRC and DST can each be either a working copy (WC) path or URL:\n"
     "    WC  -> WC:   copy and schedule for addition (with history)\n"
     "    WC  -> URL:  immediately commit a copy of WC to URL\n"
     "    URL -> WC:   check out URL into WC, schedule for addition\n"
     "    URL -> URL:  complete server-side copy;  used to branch & tag\n"
     "  All the SRCs must be of the same type.\n"),
    {'r', 'q', opt_parents, SVN_CL__LOG_MSG_OPTIONS} },

  { "delete", svn_cl__delete, {"del", "remove", "rm"}, N_
    ("Remove files and directories from version control.\n"
     "usage: 1. delete PATH...\n"
     "       2. delete URL...\n"
     "\n"
     "  1. Each item specified by a PATH is scheduled for deletion upon\n"
     "    the next commit.  Files, and directories that have not been\n"
     "    committed, are immediately removed from the working copy\n"
     "    unless the --keep-local option is given.\n"
     "    PATHs that are, or contain, unversioned or modified items will\n"
     "    not be removed unless the --force option is given.\n"
     "\n"
     "  2. Each item specified by a URL is deleted from the repository\n"
     "    via an immediate commit.\n"),
    {opt_force, 'q', opt_targets, SVN_CL__LOG_MSG_OPTIONS, opt_keep_local} },

  { "diff", svn_cl__diff, {"di"}, N_
    ("Display the differences between two revisions or paths.\n"
     "usage: 1. diff [-c M | -r N[:M]] [TARGET[@REV]...]\n"
     "       2. diff [-r N[:M]] --old=OLD-TGT[@OLDREV] [--new=NEW-TGT[@NEWREV]] \\\n"
     "               [PATH...]\n"
     "       3. diff OLD-URL[@OLDREV] NEW-URL[@NEWREV]\n"
     "\n"
     "  1. Display the changes made to TARGETs as they are seen in REV between\n"
     "     two revisions.  TARGETs may be all working copy paths or all URLs.\n"
     "     If TARGETs are working copy paths, N defaults to BASE and M to the\n"
     "     working copy; if URLs, N must be specified and M defaults to HEAD.\n"
     "     The '-c M' option is equivalent to '-r N:M' where N = M-1.\n"
     "     Using '-c -M' does the reverse: '-r M:N' where N = M-1.\n"
     "\n"
     "  2. Display the differences between OLD-TGT as it was seen in OLDREV and\n"
     "     NEW-TGT as it was seen in NEWREV.  PATHs, if given, are relative to\n"
     "     OLD-TGT and NEW-TGT and restrict the output to differences for those\n"
     "     paths.  OLD-TGT and NEW-TGT may be working copy paths or URL[@REV].\n"
     "     NEW-TGT defaults to OLD-TGT if not specified.  -r N makes OLDREV default\n"
     "     to N, -r N:M makes OLDREV default to N and NEWREV default to M.\n"
     "\n"
     "  3. Shorthand for 'svn diff --old=OLD-URL[@OLDREV] --new=NEW-URL[@NEWREV]'\n"
     "\n"
     "  Use just 'svn diff' to display local modifications in a working copy.\n"),
<<<<<<< HEAD
    {'r', 'c', svn_cl__old_cmd_opt, svn_cl__new_cmd_opt, 'N',
     svn_cl__depth_opt, svn_cl__diff_cmd_opt, 'x', svn_cl__no_diff_deleted_opt,
     svn_cl__notice_ancestry_opt, svn_cl__summarize,
     svn_cl__svnpatch_format_opt, svn_cl__changelist_opt, svn_cl__force_opt,
     SVN_CL__AUTH_OPTIONS, svn_cl__config_dir_opt} },
=======
    {'r', 'c', opt_old_cmd, opt_new_cmd, 'N', opt_depth, opt_diff_cmd, 'x',
     opt_no_diff_deleted, opt_notice_ancestry, opt_summarize, opt_changelist, 
     opt_force, opt_xml} },
>>>>>>> cc14548d

  { "export", svn_cl__export, {0}, N_
    ("Create an unversioned copy of a tree.\n"
     "usage: 1. export [-r REV] URL[@PEGREV] [PATH]\n"
     "       2. export [-r REV] PATH1[@PEGREV] [PATH2]\n"
     "\n"
     "  1. Exports a clean directory tree from the repository specified by\n"
     "     URL, at revision REV if it is given, otherwise at HEAD, into\n"
     "     PATH. If PATH is omitted, the last component of the URL is used\n"
     "     for the local directory name.\n"
     "\n"
     "  2. Exports a clean directory tree from the working copy specified by\n"
     "     PATH1, at revision REV if it is given, otherwise at WORKING, into\n"
     "     PATH2.  If PATH2 is omitted, the last component of the PATH1 is used\n"
     "     for the local directory name. If REV is not specified, all local\n"
     "     changes will be preserved.  Files not under version control will\n"
     "     not be copied.\n"
     "\n"
     "  If specified, PEGREV determines in which revision the target is first\n"
     "  looked up.\n"),
    {'r', 'q', 'N', opt_depth, opt_force, opt_native_eol, opt_ignore_externals} },

  { "help", svn_cl__help, {"?", "h"}, N_
    ("Describe the usage of this program or its subcommands.\n"
     "usage: help [SUBCOMMAND...]\n"),
    {0} },
  /* This command is also invoked if we see option "--help", "-h" or "-?". */

  { "import", svn_cl__import, {0}, N_
    ("Commit an unversioned file or tree into the repository.\n"
     "usage: import [PATH] URL\n"
     "\n"
     "  Recursively commit a copy of PATH to URL.\n"
     "  If PATH is omitted '.' is assumed.\n"
     "  Parent directories are created as necessary in the repository.\n"
     "  If PATH is a directory, the contents of the directory are added\n"
     "  directly under URL.\n"
     "  Unversionable items such as device files and pipes are ignored\n"
     "  if --force is specified.\n"),
    {'q', 'N', opt_depth, opt_autoprops, opt_force, opt_no_autoprops,
     SVN_CL__LOG_MSG_OPTIONS, opt_no_ignore} },

  { "info", svn_cl__info, {0}, N_
    ("Display information about a local or remote item.\n"
     "usage: info [TARGET[@REV]...]\n"
     "\n"
     "  Print information about each TARGET (default: '.')\n"
     "  TARGET may be either a working-copy path or URL.  If specified, REV\n"
     "  determines in which revision the target is first looked up.\n"),
    {'r', 'R', opt_depth, opt_targets, opt_incremental, opt_xml, opt_changelist}
  },

  { "list", svn_cl__list, {"ls"}, N_
    ("List directory entries in the repository.\n"
     "usage: list [TARGET[@REV]...]\n"
     "\n"
     "  List each TARGET file and the contents of each TARGET directory as\n"
     "  they exist in the repository.  If TARGET is a working copy path, the\n"
     "  corresponding repository URL will be used. If specified, REV determines\n"
     "  in which revision the target is first looked up.\n"
     "\n"
     "  The default TARGET is '.', meaning the repository URL of the current\n"
     "  working directory.\n"
     "\n"
     "  With --verbose, the following fields will be shown for each item:\n"
     "\n"
     "    Revision number of the last commit\n"
     "    Author of the last commit\n"
     "    If locked, the letter 'O'.  (Use 'svn info URL' to see details)\n"
     "    Size (in bytes)\n"
     "    Date and time of the last commit\n"),
    {'r', 'v', 'R', opt_depth, opt_incremental, opt_xml} },

  { "lock", svn_cl__lock, {0}, N_
    ("Lock working copy paths or URLs in the repository, so that\n"
     "no other user can commit changes to them.\n"
     "usage: lock TARGET...\n"
     "\n"
     "  Use --force to steal the lock from another user or working copy.\n"),
    { opt_targets, 'm', 'F', opt_force_log, opt_encoding, opt_force, 
      opt_changelist },
    {{'F', N_("read lock comment from file ARG")},
     {'m', N_("specify lock comment ARG")},
     {opt_force_log, N_("force validity of lock comment source")}} },

  { "log", svn_cl__log, {0}, N_
    ("Show the log messages for a set of revision(s) and/or file(s).\n"
     "usage: 1. log [PATH]\n"
     "       2. log URL[@REV] [PATH...]\n"
     "\n"
     "  1. Print the log messages for a local PATH (default: '.').\n"
     "     The default revision range is BASE:1.\n"
     "\n"
     "  2. Print the log messages for the PATHs (default: '.') under URL.\n"
     "     If specified, REV determines in which revision the URL is first\n"
     "     looked up.  The default revision range is HEAD:1.\n"
     "\n"
     "  With -v, also print all affected paths with each log message.\n"
     "  With -q, don't print the log message body itself (note that this is\n"
     "  compatible with -v).\n"
     "\n"
     "  Each log message is printed just once, even if more than one of the\n"
     "  affected paths for that revision were explicitly requested.  Logs\n"
     "  follow copy history by default.  Use --stop-on-copy to disable this\n"
     "  behavior, which can be useful for determining branchpoints.\n"
     "\n"
     "  Examples:\n"
     "    svn log\n"
     "    svn log foo.c\n"
     "    svn log http://www.example.com/repo/project/foo.c\n"
     "    svn log http://www.example.com/repo/project foo.c bar.c\n"),
    {'r', 'q', 'v', 'g', 'c', opt_targets, opt_stop_on_copy, opt_incremental,
     opt_xml, 'l', opt_changelist, opt_with_all_revprops, opt_with_revprop},
    {{opt_with_revprop, N_("retrieve revision property ARG")},
     {'c', N_("the change made by ARG")}} },

  { "merge", svn_cl__merge, {0}, N_
    ("Apply the differences between two sources to a working copy path.\n"
     "usage: 1. merge sourceURL1[@N] sourceURL2[@M] [WCPATH]\n"
     "       2. merge sourceWCPATH1@N sourceWCPATH2@M [WCPATH]\n"
     "       3. merge [[-c M]... | [-r N:M]...] [SOURCE[@REV] [WCPATH]]\n"
     "\n"
     "  1. In the first form, the source URLs are specified at revisions\n"
     "     N and M.  These are the two sources to be compared.  The revisions\n"
     "     default to HEAD if omitted.\n"
     "\n"
     "  2. In the second form, the URLs corresponding to the source working\n"
     "     copy paths define the sources to be compared.  The revisions must\n"
     "     be specified.\n"
     "\n"
     "  3. In the third form, SOURCE can be either a URL or a working copy\n"
     "     path (in which case its corresponding URL is used).  If not\n"
     "     specified, SOURCE will be the same as WCPATH.  SOURCE in revision\n"
     "     REV is compared as it existed between revisions N and M for each\n"
     "     revision range provided.  If REV is not specified, HEAD is\n"
     "     assumed.  '-c M' is equivalent to '-r <M-1>:M', and '-c -M' does\n"
     "     the reverse: '-r M:<M-1>'.  If no revision ranges are specified,\n"
     "     the default range of 1:HEAD is used.  Multiple '-c' and/or '-r'\n"
     "     instances may be specified, and mixing of forward and reverse\n"
     "     ranges is allowed -- the ranges are internally compacted to their\n"
     "     minimum representation before merging begins (which may result in\n"
     "     no-op).\n"
     "\n"
     "  WCPATH is the working copy path that will receive the changes.\n"
     "  If WCPATH is omitted, a default value of '.' is assumed, unless\n"
     "  the sources have identical basenames that match a file within '.':\n"
     "  in which case, the differences will be applied to that file.\n"
     "\n"
     "  NOTE:  Subversion will only internally track metadata about the\n"
     "  merge operation if the two sources are ancestrally related -- if the\n"
     "  first source is an ancestor of the second, or vice-versa.  This is\n"
     "  guaranteed to be the case when using the third form listed above.\n"),
    {'r', 'c', 'N', opt_depth, 'q', opt_force, opt_dry_run, opt_merge_cmd,
     opt_record_only, 'x', opt_ignore_ancestry, opt_accept} },

  { "mergeinfo", svn_cl__mergeinfo, {0}, N_
    ("Query merge-related information.\n"
     "usage: mergeinfo [TARGET[@REV]...]\n"),
    {'r', opt_from_source} },

  { "mkdir", svn_cl__mkdir, {0}, N_
    ("Create a new directory under version control.\n"
     "usage: 1. mkdir PATH...\n"
     "       2. mkdir URL...\n"
     "\n"
     "  Create version controlled directories.\n"
     "\n"
     "  1. Each directory specified by a working copy PATH is created locally\n"
     "    and scheduled for addition upon the next commit.\n"
     "\n"
     "  2. Each directory specified by a URL is created in the repository via\n"
     "    an immediate commit.\n"
     "\n"
     "  In both cases, all the intermediate directories must already exist,\n"
     "  unless the --parents option is given.\n"),
    {'q', opt_parents, SVN_CL__LOG_MSG_OPTIONS} },

  { "move", svn_cl__move, {"mv", "rename", "ren"}, N_
    ("Move and/or rename something in working copy or repository.\n"
     "usage: move SRC... DST\n"
     "\n"
     "When moving multiple sources, they will be added as children of DST,\n"
     "which must be a directory.\n"
     "\n"
     "  Note:  this subcommand is equivalent to a 'copy' and 'delete'.\n"
     "  Note:  the --revision option has no use and is deprecated.\n"
     "\n"
     "  SRC and DST can both be working copy (WC) paths or URLs:\n"
     "    WC  -> WC:   move and schedule for addition (with history)\n"
     "    URL -> URL:  complete server-side rename.\n"
     "  All the SRCs must be of the same type.\n"),
    {'r', 'q', opt_force, opt_parents, SVN_CL__LOG_MSG_OPTIONS} },

  { "patch", svn_cl__patch, {0}, N_
    ("Apply a patch to a working copy path.\n"
     "usage: patch PATCHFILE [WCPATH]\n"
     "\n"
     "  PATCHFILE is an input file which, when applied, turns the working\n"
     "  copy WCPATH into a modified tree that reflects all the changes the\n"
     "  patch carries along.  When WCPATH is omitted '.' is assumed.\n"
     "\n"
     "  The format of bytes embedded in the patch can be of two types: Unified\n"
     "  diff and/or svnpatch diff (see 'svn diff --svnpatch').\n"
     "\n"
     "  This command allows some amount of fuzzing as Unidiff is contextual\n"
     "  and svnpatch revisionless.\n"),
    {'q', svn_cl__force_opt, svn_cl__dry_run_opt, svn_cl__patch_cmd_opt,
     svn_cl__config_dir_opt} },

  { "propdel", svn_cl__propdel, {"pdel", "pd"}, N_
    ("Remove a property from files, dirs, or revisions.\n"
     "usage: 1. propdel PROPNAME [PATH...]\n"
     "       2. propdel PROPNAME --revprop -r REV [TARGET]\n"
     "\n"
     "  1. Removes versioned props in working copy.\n"
     "  2. Removes unversioned remote prop on repos revision.\n"
     "     TARGET only determines which repository to access.\n"),
    {'q', 'R', opt_depth, 'r', opt_revprop, opt_changelist} },

#ifndef AS400
  { "propedit", svn_cl__propedit, {"pedit", "pe"}, N_
    ("Edit a property with an external editor.\n"
     "usage: 1. propedit PROPNAME TARGET...\n"
     "       2. propedit PROPNAME --revprop -r REV [TARGET]\n"
     "\n"
     "  1. Edits versioned prop in working copy or repository.\n"
     "  2. Edits unversioned remote prop on repos revision.\n"
     "     TARGET only determines which repository to access.\n"
     "\n"
     "See 'svn help propset' for more on property setting.\n"),
    {'r', opt_revprop, SVN_CL__LOG_MSG_OPTIONS, opt_force} },
#endif

  { "propget", svn_cl__propget, {"pget", "pg"}, N_
    ("Print the value of a property on files, dirs, or revisions.\n"
     "usage: 1. propget PROPNAME [TARGET[@REV]...]\n"
     "       2. propget PROPNAME --revprop -r REV [TARGET]\n"
     "\n"
     "  1. Prints versioned props. If specified, REV determines in which\n"
     "     revision the target is first looked up.\n"
     "  2. Prints unversioned remote prop on repos revision.\n"
     "     TARGET only determines which repository to access.\n"
     "\n"
     "  By default, this subcommand will add an extra newline to the end\n"
     "  of the property values so that the output looks pretty.  Also,\n"
     "  whenever there are multiple paths involved, each property value\n"
     "  is prefixed with the path with which it is associated.  Use\n"
     "  the --strict option to disable these beautifications (useful,\n"
     "  for example, when redirecting binary property values to a file).\n"),
    {'R', opt_depth, 'r', opt_revprop, opt_strict, opt_xml, opt_changelist } },

  { "proplist", svn_cl__proplist, {"plist", "pl"}, N_
    ("List all properties on files, dirs, or revisions.\n"
     "usage: 1. proplist [TARGET[@REV]...]\n"
     "       2. proplist --revprop -r REV [TARGET]\n"
     "\n"
     "  1. Lists versioned props. If specified, REV determines in which\n"
     "     revision the target is first looked up.\n"
     "  2. Lists unversioned remote props on repos revision.\n"
     "     TARGET only determines which repository to access.\n"),
    {'v', 'R', opt_depth, 'r', 'q', opt_revprop, opt_xml, opt_changelist } },

  { "propset", svn_cl__propset, {"pset", "ps"}, N_
    ("Set the value of a property on files, dirs, or revisions.\n"
     "usage: 1. propset PROPNAME PROPVAL PATH...\n"
     "       2. propset PROPNAME --revprop -r REV PROPVAL [TARGET]\n"
     "\n"
     "  1. Creates a versioned, local propchange in working copy.\n"
     "  2. Creates an unversioned, remote propchange on repos revision.\n"
     "     TARGET only determines which repository to access.\n"
     "\n"
     "  The value may be provided with the --file option instead of PROPVAL.\n"
     "\n"
     "  Note: svn recognizes the following special versioned properties\n"
     "  but will store any arbitrary properties set:\n"
     "    svn:ignore     - A newline separated list of file patterns to ignore.\n"
     "    svn:keywords   - Keywords to be expanded.  Valid keywords are:\n"
     "      URL, HeadURL             - The URL for the head version of the object.\n"
     "      Author, LastChangedBy    - The last person to modify the file.\n"
     "      Date, LastChangedDate    - The date/time the object was last modified.\n"
     "      Rev, Revision,           - The last revision the object changed.\n"
     "      LastChangedRevision\n"
     "      Id                       - A compressed summary of the previous\n"
     "                                   4 keywords.\n"
     "    svn:executable - If present, make the file executable.  Use\n"
     "      'svn propdel svn:executable PATH...' to clear.\n"
     "    svn:eol-style  - One of 'native', 'LF', 'CR', 'CRLF'.\n"
     "    svn:mime-type  - The mimetype of the file.  Used to determine\n"
     "      whether to merge the file, and how to serve it from Apache.\n"
     "      A mimetype beginning with 'text/' (or an absent mimetype) is\n"
     "      treated as text.  Anything else is treated as binary.\n"
     "    svn:externals  - A newline separated list of module specifiers,\n"
     "      each of which consists of a relative directory path, optional\n"
     "      revision flags and an URL.  The ordering of the three elements\n"
     "      implements different behavior.  Subversion 1.4 and earler only\n"
     "      support the following formats and the URLs cannot have peg\n"
     "      revisions:\n"
     "        foo             http://example.com/repos/zig\n"
     "        foo/bar -r 1234 http://example.com/repos/zag\n"
     "      Subversion 1.5 and greater support the above formats and the\n"
     "      following formats where the URLs may have peg revisions:\n"
     "                http://example.com/repos/zig foo\n"
     "        -r 1234 http://example.com/repos/zig foo/bar\n"
     "      Relative URLs are supported in Subversion 1.5 and greater for\n"
     "      all above formats and are indicated by starting the URL with one\n"
     "      of the following strings\n"
     "        ../  to the parent directory of the extracted external\n"
     "        ^/   to the repository root\n"
     "        //   to the scheme\n"
     "        /    to the server root\n"
     "      The ambiguous format 'relative_path relative_path' is taken as\n"
     "      'relative_url relative_path' with peg revision support.\n"
     "    svn:needs-lock - If present, indicates that the file should be locked\n"
     "      before it is modified.  Makes the working copy file read-only\n"
     "      when it is not locked.  Use 'svn propdel svn:needs-lock PATH...'\n"
     "      to clear.\n"
     "\n"
     "  The svn:keywords, svn:executable, svn:eol-style, svn:mime-type and\n"
     "  svn:needs-lock properties cannot be set on a directory.  A non-recursive\n"
     "  attempt will fail, and a recursive attempt will set the property\n"
     "  only on the file children of the directory.\n"),
    {'F', opt_encoding, 'q', 'r', opt_targets, 'R', opt_depth, opt_revprop, 
     opt_force, opt_changelist },
    {{'F', N_("read property value from file ARG")}} },

  { "resolved", svn_cl__resolved, {0}, N_
    ("Remove 'conflicted' state on working copy files or directories.\n"
     "usage: resolved PATH...\n"
     "\n"
     "  Note:  this subcommand does not semantically resolve conflicts or\n"
     "  remove conflict markers; it merely removes the conflict-related\n"
     "  artifact files and allows PATH to be committed again.\n"),
    {opt_targets, 'R', opt_depth, 'q', opt_accept},
    {{opt_accept, N_("specify automatic conflict resolution source\n"
                             "                            "
                             " '" SVN_CL__ACCEPT_BASE "',"
                             " '" SVN_CL__ACCEPT_MINE "',"
                             " '" SVN_CL__ACCEPT_THEIRS "')")}} },

  { "revert", svn_cl__revert, {0}, N_
    ("Restore pristine working copy file (undo most local edits).\n"
     "usage: revert PATH...\n"
     "\n"
     "  Note:  this subcommand does not require network access, and resolves\n"
     "  any conflicted states.  However, it does not restore removed directories.\n"),
    {opt_targets, 'R', opt_depth, 'q', opt_changelist} },

  { "status", svn_cl__status, {"stat", "st"}, N_
    ("Print the status of working copy files and directories.\n"
     "usage: status [PATH...]\n"
     "\n"
     "  With no args, print only locally modified items (no network access).\n"
     "  With -q, print only summary information about locally modified items.\n"
     "  With -u, add working revision and server out-of-date information.\n"
     "  With -v, print full revision information on every item.\n"
     "\n"
     "  The first six columns in the output are each one character wide:\n"
     "    First column: Says if item was added, deleted, or otherwise changed\n"
     "      ' ' no modifications\n"
     "      'A' Added\n"
     "      'C' Conflicted\n"
     "      'D' Deleted\n"
     "      'I' Ignored\n"
     "      'M' Modified\n"
     "      'R' Replaced\n"
     "      'X' item is unversioned, but is used by an externals definition\n"
     "      '?' item is not under version control\n"
     "      '!' item is missing (removed by non-svn command) or incomplete\n"
     "      '~' versioned item obstructed by some item of a different kind\n"
     "    Second column: Modifications of a file's or directory's properties\n"
     "      ' ' no modifications\n"
     "      'C' Conflicted\n"
     "      'M' Modified\n"
     "    Third column: Whether the working copy directory is locked\n"
     "      ' ' not locked\n"
     "      'L' locked\n"
     "    Fourth column: Scheduled commit will contain addition-with-history\n"
     "      ' ' no history scheduled with commit\n"
     "      '+' history scheduled with commit\n"
     "    Fifth column: Whether the item is switched relative to its parent\n"
     "      ' ' normal\n"
     "      'S' switched\n"
     "    Sixth column: Repository lock token\n"
     "      (without -u)\n"
     "      ' ' no lock token\n"
     "      'K' lock token present\n"
     "      (with -u)\n"
     "      ' ' not locked in repository, no lock token\n"
     "      'K' locked in repository, lock toKen present\n"
     "      'O' locked in repository, lock token in some Other working copy\n"
     "      'T' locked in repository, lock token present but sTolen\n"
     "      'B' not locked in repository, lock token present but Broken\n"
     "\n"
     "  The out-of-date information appears in the eighth column (with -u):\n"
     "      '*' a newer revision exists on the server\n"
     "      ' ' the working copy is up to date\n"
     "\n"
     "  Remaining fields are variable width and delimited by spaces:\n"
     "    The working revision (with -u or -v)\n"
     "    The last committed revision and last committed author (with -v)\n"
     "    The working copy path is always the final field, so it can\n"
     "      include spaces.\n"
     "\n"
     "  Example output:\n"
     "    svn status wc\n"
     "     M     wc/bar.c\n"
     "    A  +   wc/qax.c\n"
     "\n"
     "    svn status -u wc\n"
     "     M           965    wc/bar.c\n"
     "           *     965    wc/foo.c\n"
     "    A  +         965    wc/qax.c\n"
     "    Status against revision:   981\n"
     "\n"
     "    svn status --show-updates --verbose wc\n"
     "     M           965       938 kfogel       wc/bar.c\n"
     "           *     965       922 sussman      wc/foo.c\n"
     "    A  +         965       687 joe          wc/qax.c\n"
     "                 965       687 joe          wc/zig.c\n"
     "    Status against revision:   981\n"),
    { 'u', 'v', 'N', opt_depth, 'q', opt_no_ignore, opt_incremental, opt_xml,
      opt_ignore_externals, opt_changelist} },

  { "switch", svn_cl__switch, {"sw"}, N_
    ("Update the working copy to a different URL.\n"
     "usage: 1. switch URL[@PEGREV] [PATH]\n"
     "       2. switch --relocate FROM TO [PATH...]\n"
     "\n"
     "  1. Update the working copy to mirror a new URL within the repository.\n"
     "     This behaviour is similar to 'svn update', and is the way to\n"
     "     move a working copy to a branch or tag within the same repository.\n"
     "     If specified, PEGREV determines in which revision the target is first\n"
     "     looked up.\n"
     "\n"
     "  2. Rewrite working copy URL metadata to reflect a syntactic change only.\n"
     "     This is used when repository's root URL changes (such as a scheme\n"
     "     or hostname change) but your working copy still reflects the same\n"
     "     directory within the same repository.\n"
     "\n"
     "  If --force is used, unversioned obstructing paths in the working\n"
     "  copy do not automatically cause a failure if the switch attempts to\n"
     "  add the same path.  If the obstructing path is the same type (file\n"
     "  or directory) as the corresponding path in the repository it becomes\n"
     "  versioned but its contents are left 'as-is' in the working copy.\n"
     "  This means that an obstructing directory's unversioned children may\n"
     "  also obstruct and become versioned.  For files, any content differences\n"
     "  between the obstruction and the repository are treated like a local\n"
     "  modification to the working copy.  All properties from the repository\n"
     "  are applied to the obstructing path.\n"),
    { 'r', 'N', opt_depth, 'q', opt_merge_cmd, opt_relocate, 
      opt_ignore_externals, opt_force, opt_accept} },

  { "unlock", svn_cl__unlock, {0}, N_
    ("Unlock working copy paths or URLs.\n"
     "usage: unlock TARGET...\n"
     "\n"
     "  Use --force to break the lock.\n"),
    { opt_targets, opt_force, opt_changelist } },

  { "update", svn_cl__update, {"up"},  N_
    ("Bring changes from the repository into the working copy.\n"
     "usage: update [PATH...]\n"
     "\n"
     "  If no revision given, bring working copy up-to-date with HEAD rev.\n"
     "  Else synchronize working copy to revision given by -r.\n"
     "\n"
     "  For each updated item a line will start with a character reporting the\n"
     "  action taken.  These characters have the following meaning:\n"
     "\n"
     "    A  Added\n"
     "    D  Deleted\n"
     "    U  Updated\n"
     "    C  Conflict\n"
     "    G  Merged\n"
     "    E  Existed\n"
     "\n"
     "  A character in the first column signifies an update to the actual file,\n"
     "  while updates to the file's properties are shown in the second column.\n"
     "  A 'B' in the third column signifies that the lock for the file has\n"
     "  been broken or stolen.\n"
     "\n"
     "  If --force is used, unversioned obstructing paths in the working\n"
     "  copy do not automatically cause a failure if the update attempts to\n"
     "  add the same path.  If the obstructing path is the same type (file\n"
     "  or directory) as the corresponding path in the repository it becomes\n"
     "  versioned but its contents are left 'as-is' in the working copy.\n"
     "  This means that an obstructing directory's unversioned children may\n"
     "  also obstruct and become versioned.  For files, any content differences\n"
     "  between the obstruction and the repository are treated like a local\n"
     "  modification to the working copy.  All properties from the repository\n"
     "  are applied to the obstructing path.  Obstructing paths are reported\n"
     "  in the first column with code 'E'.\n"),
    {'r', 'N', opt_depth, 'q', opt_merge_cmd, opt_force, opt_ignore_externals,
     opt_changelist, opt_editor_cmd, opt_accept} },

  { NULL, NULL, {0}, NULL, {0} }
};


/* Version compatibility check */
static svn_error_t *
check_lib_versions(void)
{
  static const svn_version_checklist_t checklist[] =
    {
      { "svn_subr",   svn_subr_version },
      { "svn_client", svn_client_version },
      { "svn_wc",     svn_wc_version },
      { "svn_ra",     svn_ra_version },
      { "svn_delta",  svn_delta_version },
      { "svn_diff",   svn_diff_version },
      { NULL, NULL }
    };

  SVN_VERSION_DEFINE(my_version);
  return svn_ver_check_list(&my_version, checklist);
}


/* A flag to see if we've been cancelled by the client or not. */
static volatile sig_atomic_t cancelled = FALSE;

/* A signal handler to support cancellation. */
static void
signal_handler(int signum)
{
  apr_signal(signum, SIG_IGN);
  cancelled = TRUE;
}

/* Our cancellation callback. */
svn_error_t *
svn_cl__check_cancel(void *baton)
{
  if (cancelled)
    return svn_error_create(SVN_ERR_CANCELLED, NULL, _("Caught signal"));
  else
    return SVN_NO_ERROR;
}


/* Parse REVPROP_PAIR as name[=value], adding it to *revprop_table_p, using
 * POOL for all allocations.  *REVPROP_TABLE_P may be NULL, in which case
 * it is created.. */
static svn_error_t *
parse_revprop(apr_hash_t **revprop_table_p,
              const char *revprop_pair,
              apr_pool_t *pool)
{
  const char *sep, *propname;
  svn_string_t *propval;

  if (! *revprop_pair)
    return svn_error_create(SVN_ERR_CL_ARG_PARSING_ERROR, NULL,
                            _("Revision property pair is empty"));

  if (! *revprop_table_p)
    *revprop_table_p = apr_hash_make(pool);

  sep = strchr(revprop_pair, '=');
  if (sep)
    {
      propname = apr_pstrndup(pool, revprop_pair, sep - revprop_pair);
      SVN_ERR(svn_utf_cstring_to_utf8(&propname, propname, pool));
      propval = svn_string_create(sep + 1, pool);
    }
  else
    {
      SVN_ERR(svn_utf_cstring_to_utf8(&propname, revprop_pair, pool));
      propval = svn_string_create("", pool);
    }

  if (!svn_prop_name_is_valid(propname))
    return svn_error_createf(SVN_ERR_CLIENT_PROPERTY_NAME, NULL,
                             _("'%s' is not a valid Subversion property name"),
                             propname);

  apr_hash_set(*revprop_table_p, propname, APR_HASH_KEY_STRING, propval);

  return SVN_NO_ERROR;
}



/*** Main. ***/

int
main(int argc, const char *argv[])
{
  svn_error_t *err;
  apr_allocator_t *allocator;
  apr_pool_t *pool;
  int opt_id;
  apr_getopt_t *os;
  svn_cl__opt_state_t opt_state = { 0, { 0 } };
  svn_client_ctx_t *ctx;
  apr_array_header_t *received_opts;
  int i;
  const svn_opt_subcommand_desc2_t *subcommand = NULL;
  const char *dash_m_arg = NULL, *dash_F_arg = NULL;
  const char *path_utf8;
  apr_status_t apr_err;
  svn_cl__cmd_baton_t command_baton;
  svn_auth_baton_t *ab;
  svn_config_t *cfg;
  svn_boolean_t descend = TRUE;
  svn_boolean_t interactive_conflicts = FALSE;

  /* Initialize the app. */
  if (svn_cmdline_init("svn", stderr) != EXIT_SUCCESS)
    return EXIT_FAILURE;

  /* Create our top-level pool.  Use a seperate mutexless allocator,
   * given this application is single threaded.
   */
  if (apr_allocator_create(&allocator))
    return EXIT_FAILURE;

  apr_allocator_max_free_set(allocator, SVN_ALLOCATOR_RECOMMENDED_MAX_FREE);

  pool = svn_pool_create_ex(NULL, allocator);
  apr_allocator_owner_set(allocator, pool);

  received_opts = apr_array_make(pool, SVN_OPT_MAX_OPTIONS, sizeof(int));

  /* Check library versions */
  err = check_lib_versions();
  if (err)
    return svn_cmdline_handle_exit_error(err, pool, "svn: ");

#if defined(WIN32) || defined(__CYGWIN__)
  /* Set the working copy administrative directory name. */
  if (getenv("SVN_ASP_DOT_NET_HACK"))
    {
      err = svn_wc_set_adm_dir("_svn", pool);
      if (err)
        return svn_cmdline_handle_exit_error(err, pool, "svn: ");
    }
#endif

  /* Initialize the RA library. */
  err = svn_ra_initialize(pool);
  if (err)
    return svn_cmdline_handle_exit_error(err, pool, "svn: ");

  /* Begin processing arguments. */
  opt_state.start_revision.kind = svn_opt_revision_unspecified;
  opt_state.end_revision.kind = svn_opt_revision_unspecified;
  opt_state.revision_ranges =
    apr_array_make(pool, 0, sizeof(svn_opt_revision_range_t *));
  opt_state.depth = svn_depth_unknown;
  opt_state.accept_which = svn_cl__accept_invalid;

  /* No args?  Show usage. */
  if (argc <= 1)
    {
      svn_cl__help(NULL, NULL, pool);
      svn_pool_destroy(pool);
      return EXIT_FAILURE;
    }

  /* Else, parse options. */
  err = svn_cmdline__getopt_init(&os, argc, argv, pool);
  if (err)
    return svn_cmdline_handle_exit_error(err, pool, "svn: ");

  os->interleave = 1;
  while (1)
    {
      const char *opt_arg;
      const char *utf8_opt_arg;

      /* Parse the next option. */
      apr_err = apr_getopt_long(os, svn_cl__options, &opt_id, &opt_arg);
      if (APR_STATUS_IS_EOF(apr_err))
        break;
      else if (apr_err)
        {
          svn_cl__help(NULL, NULL, pool);
          svn_pool_destroy(pool);
          return EXIT_FAILURE;
        }

      /* Stash the option code in an array before parsing it. */
      APR_ARRAY_PUSH(received_opts, int) = opt_id;

      switch (opt_id) {
      case 'l':
        {
          char *end;
          opt_state.limit = strtol(opt_arg, &end, 10);
          if (end == opt_arg || *end != '\0')
            {
              err = svn_error_create(SVN_ERR_CL_ARG_PARSING_ERROR, NULL,
                                     _("Non-numeric limit argument given"));
              return svn_cmdline_handle_exit_error(err, pool, "svn: ");
            }
          if (opt_state.limit <= 0)
            {
              err = svn_error_create(SVN_ERR_INCORRECT_PARAMS, NULL,
                                    _("Argument to --limit must be positive"));
              return svn_cmdline_handle_exit_error(err, pool, "svn: ");
            }
        }
        break;
      case 'm':
        /* Note that there's no way here to detect if the log message
           contains a zero byte -- if it does, then opt_arg will just
           be shorter than the user intended.  Oh well. */
        opt_state.message = apr_pstrdup(pool, opt_arg);
        dash_m_arg = opt_arg;
        break;
      case 'c':
        {
          char *end;
          svn_revnum_t changeno;
          svn_opt_revision_range_t *range;

          if (opt_state.old_target)
            {
              err = svn_error_create
                (SVN_ERR_CL_ARG_PARSING_ERROR, NULL,
                 _("Can't specify -c with --old"));
              return svn_cmdline_handle_exit_error(err, pool, "svn: ");
            }
          changeno = strtol(opt_arg, &end, 10);
          if (end == opt_arg || *end != '\0')
            {
              err = svn_error_create(SVN_ERR_CL_ARG_PARSING_ERROR, NULL,
                                     _("Non-numeric change argument "
                                       "given to -c"));
              return svn_cmdline_handle_exit_error(err, pool, "svn: ");
            }
          if (changeno == 0)
            {
              err = svn_error_create(SVN_ERR_CL_ARG_PARSING_ERROR, NULL,
                                     _("There is no change 0"));
              return svn_cmdline_handle_exit_error(err, pool, "svn: ");
            }

          /* Figure out the range:
                -c N  -> -r N-1:N
                -c -N -> -r N:N-1 */
          range = apr_palloc(pool, sizeof(*range));
          if (changeno > 0)
            {
              range->start.value.number = changeno - 1;
              range->end.value.number = changeno;
            }
          else
            {
              changeno = -changeno;
              range->start.value.number = changeno;
              range->end.value.number = changeno - 1;
            }
          opt_state.used_change_arg = TRUE;
          range->start.kind = svn_opt_revision_number;
          range->end.kind = svn_opt_revision_number;
          APR_ARRAY_PUSH(opt_state.revision_ranges,
                         svn_opt_revision_range_t *) = range;
        }
        break;
      case 'r':
        if (svn_opt_parse_revision2(&(opt_state.revision_ranges),
                                    opt_arg, pool) != 0)
          {
            err = svn_utf_cstring_to_utf8(&utf8_opt_arg, opt_arg, pool);
            if (! err)
              err = svn_error_createf
                (SVN_ERR_CL_ARG_PARSING_ERROR, NULL,
                 _("Syntax error in revision argument '%s'"),
                 utf8_opt_arg);
            return svn_cmdline_handle_exit_error(err, pool, "svn: ");
          }
        break;
      case 'v':
        opt_state.verbose = TRUE;
        break;
      case 'u':
        opt_state.update = TRUE;
        break;
      case 'h':
      case '?':
        opt_state.help = TRUE;
        break;
      case 'q':
        opt_state.quiet = TRUE;
        break;
      case opt_incremental:
        opt_state.incremental = TRUE;
        break;
      case 'F':
        err = svn_utf_cstring_to_utf8(&utf8_opt_arg, opt_arg, pool);
        if (! err)
          err = svn_stringbuf_from_file(&(opt_state.filedata),
                                        utf8_opt_arg, pool);
        if (err)
          return svn_cmdline_handle_exit_error(err, pool, "svn: ");
        dash_F_arg = opt_arg;
        break;
      case opt_targets:
        {
          svn_stringbuf_t *buffer, *buffer_utf8;

          /* We need to convert to UTF-8 now, even before we divide
             the targets into an array, because otherwise we wouldn't
             know what delimiter to use for svn_cstring_split().  */

          err = svn_utf_cstring_to_utf8(&utf8_opt_arg, opt_arg, pool);

          if (! err)
            err = svn_stringbuf_from_file(&buffer, utf8_opt_arg, pool);
          if (! err)
            err = svn_utf_stringbuf_to_utf8(&buffer_utf8, buffer, pool);
          if (err)
            return svn_cmdline_handle_exit_error(err, pool, "svn: ");
          opt_state.targets = svn_cstring_split(buffer_utf8->data, "\n\r",
                                                TRUE, pool);
        }
        break;
      case opt_force:
        opt_state.force = TRUE;
        break;
      case opt_force_log:
        opt_state.force_log = TRUE;
        break;
      case opt_dry_run:
        opt_state.dry_run = TRUE;
        break;
      case opt_revprop:
        opt_state.revprop = TRUE;
        break;
      case 'R':
        opt_state.depth = SVN_DEPTH_INFINITY_OR_FILES(TRUE);
        break;
      case 'N':
        descend = FALSE;
        break;
      case opt_depth:
        err = svn_utf_cstring_to_utf8(&utf8_opt_arg, opt_arg, pool);
        if (err)
          return svn_cmdline_handle_exit_error
            (svn_error_createf(SVN_ERR_CL_ARG_PARSING_ERROR, NULL,
                               _("Error converting depth "
                                 "from locale to UTF8")), pool, "svn: ");
        opt_state.depth = svn_depth_from_word(utf8_opt_arg);
        if (opt_state.depth == svn_depth_unknown
            || opt_state.depth == svn_depth_exclude)
          {
            return svn_cmdline_handle_exit_error
              (svn_error_createf(SVN_ERR_CL_ARG_PARSING_ERROR, NULL,
                                 _("'%s' is not a valid depth; try "
                                   "'empty', 'files', 'immediates', "
                                   "or 'infinity'"),
                                 utf8_opt_arg), pool, "svn: ");
          }
        break;
      case opt_version:
        opt_state.version = TRUE;
        break;
      case opt_auth_username:
        err = svn_utf_cstring_to_utf8(&opt_state.auth_username,
                                      opt_arg, pool);
        if (err)
          return svn_cmdline_handle_exit_error(err, pool, "svn: ");
        break;
      case opt_auth_password:
        err = svn_utf_cstring_to_utf8(&opt_state.auth_password,
                                      opt_arg, pool);
        if (err)
          return svn_cmdline_handle_exit_error(err, pool, "svn: ");
        break;
      case opt_encoding:
        opt_state.encoding = apr_pstrdup(pool, opt_arg);
        break;
      case opt_xml:
        opt_state.xml = TRUE;
        break;
      case opt_stop_on_copy:
        opt_state.stop_on_copy = TRUE;
        break;
      case opt_strict:
        opt_state.strict = TRUE;
        break;
      case opt_no_ignore:
        opt_state.no_ignore = TRUE;
        break;
      case opt_no_auth_cache:
        opt_state.no_auth_cache = TRUE;
        break;
      case opt_non_interactive:
        opt_state.non_interactive = TRUE;
        break;
<<<<<<< HEAD
      case svn_cl__no_diff_deleted_opt:
=======
      case opt_no_diff_deleted:
>>>>>>> cc14548d
        opt_state.no_diff_deleted = TRUE;
        break;
      case opt_notice_ancestry:
        opt_state.notice_ancestry = TRUE;
        break;
      case opt_ignore_ancestry:
        opt_state.ignore_ancestry = TRUE;
        break;
      case opt_ignore_externals:
        opt_state.ignore_externals = TRUE;
        break;
      case opt_relocate:
        opt_state.relocate = TRUE;
        break;
      case 'x':
        err = svn_utf_cstring_to_utf8(&opt_state.extensions, opt_arg, pool);
        if (err)
          return svn_cmdline_handle_exit_error(err, pool, "svn: ");
        break;
      case opt_diff_cmd:
        opt_state.diff_cmd = apr_pstrdup(pool, opt_arg);
        break;
      case opt_merge_cmd:
        opt_state.merge_cmd = apr_pstrdup(pool, opt_arg);
        break;
      case opt_record_only:
        opt_state.record_only = TRUE;
        break;
      case opt_editor_cmd:
        opt_state.editor_cmd = apr_pstrdup(pool, opt_arg);
        break;
<<<<<<< HEAD
      case svn_cl__patch_cmd_opt:
        opt_state.patch_cmd = apr_pstrdup(pool, opt_arg);
        break;
      case svn_cl__old_cmd_opt:
        if (used_change_arg)
=======
      case opt_old_cmd:
        if (opt_state.used_change_arg)
>>>>>>> cc14548d
          {
            err = svn_error_create
              (SVN_ERR_CL_ARG_PARSING_ERROR, NULL,
               _("Can't specify -c with --old"));
            return svn_cmdline_handle_exit_error(err, pool, "svn: ");
          }
        opt_state.old_target = apr_pstrdup(pool, opt_arg);
        break;
      case opt_new_cmd:
        opt_state.new_target = apr_pstrdup(pool, opt_arg);
        break;
      case opt_config_dir:
        err = svn_utf_cstring_to_utf8(&path_utf8, opt_arg, pool);
        opt_state.config_dir = svn_path_canonicalize(path_utf8, pool);
        break;
      case opt_autoprops:
        opt_state.autoprops = TRUE;
        break;
      case opt_no_autoprops:
        opt_state.no_autoprops = TRUE;
        break;
      case opt_native_eol:
        if ( !strcmp("LF", opt_arg) || !strcmp("CR", opt_arg) ||
             !strcmp("CRLF", opt_arg))
          opt_state.native_eol = apr_pstrdup(pool, opt_arg);
        else
          {
            err = svn_utf_cstring_to_utf8(&utf8_opt_arg, opt_arg, pool);
            if (! err)
              err = svn_error_createf
                (SVN_ERR_CL_ARG_PARSING_ERROR, NULL,
                 _("Syntax error in native-eol argument '%s'"),
                 utf8_opt_arg);
            return svn_cmdline_handle_exit_error(err, pool, "svn: ");
          }
        break;
      case opt_no_unlock:
        opt_state.no_unlock = TRUE;
        break;
      case opt_summarize:
        opt_state.summarize = TRUE;
        break;
<<<<<<< HEAD
      case svn_cl__svnpatch_format_opt:
        opt_state.svnpatch = TRUE;
        break;
      case svn_cl__remove_opt:
=======
      case opt_remove:
>>>>>>> cc14548d
        opt_state.remove = TRUE;
        break;
      case opt_changelist:
        opt_state.changelist = apr_pstrdup(pool, opt_arg);
        break;
      case opt_keep_changelist:
        opt_state.keep_changelist = TRUE;
        break;
      case opt_keep_local:
        opt_state.keep_local = TRUE;
        break;
      case opt_with_all_revprops:
        /* If --with-all-revprops is specified along with one or more
         * --with-revprops options, --with-all-revprops takes precedence. */
        opt_state.all_revprops = TRUE;
        break;
      case opt_with_revprop:
        err = parse_revprop(&opt_state.revprop_table, opt_arg, pool);
        if (err != SVN_NO_ERROR)
          return svn_cmdline_handle_exit_error(err, pool, "svn: ");
        break;
      case opt_parents:
        opt_state.parents = TRUE;
        break;
      case 'g':
        opt_state.use_merge_history = TRUE;
        break;
      case opt_accept:
        opt_state.accept_which = svn_cl__accept_from_word(opt_arg);
        if (opt_state.accept_which == svn_cl__accept_invalid)
          return svn_cmdline_handle_exit_error
            (svn_error_createf(SVN_ERR_CL_ARG_PARSING_ERROR, NULL,
                               _("'%s' is not a valid accept value"), opt_arg),
             pool, "svn: ");
        break;
      case opt_from_source:
        err = svn_utf_cstring_to_utf8(&path_utf8, opt_arg, pool);
        opt_state.from_source = svn_path_canonicalize(path_utf8, pool);
        break;
      default:
        /* Hmmm. Perhaps this would be a good place to squirrel away
           opts that commands like svn diff might need. Hmmm indeed. */
        break;
      }
    }

  /* ### This really belongs in libsvn_client.  The trouble is,
     there's no one place there to run it from, no
     svn_client_init().  We'd have to add it to all the public
     functions that a client might call.  It's unmaintainable to do
     initialization from within libsvn_client itself, but it seems
     burdensome to demand that all clients call svn_client_init()
     before calling any other libsvn_client function... On the other
     hand, the alternative is effectively to demand that they call
     svn_config_ensure() instead, so maybe we should have a generic
     init function anyway.  Thoughts?  */
  err = svn_config_ensure(opt_state.config_dir, pool);
  if (err)
    return svn_cmdline_handle_exit_error(err, pool, "svn: ");

  /* If the user asked for help, then the rest of the arguments are
     the names of subcommands to get help on (if any), or else they're
     just typos/mistakes.  Whatever the case, the subcommand to
     actually run is svn_cl__help(). */
  if (opt_state.help)
    subcommand = svn_opt_get_canonical_subcommand2(svn_cl__cmd_table, "help");

  /* If we're not running the `help' subcommand, then look for a
     subcommand in the first argument. */
  if (subcommand == NULL)
    {
      if (os->ind >= os->argc)
        {
          if (opt_state.version)
            {
              /* Use the "help" subcommand to handle the "--version" option. */
              static const svn_opt_subcommand_desc2_t pseudo_cmd =
                { "--version", svn_cl__help, {0}, "",
                  {opt_version,    /* must accept its own option */
                   'q',            /* brief output */
                   opt_config_dir  /* all commands accept this */
                  } };

              subcommand = &pseudo_cmd;
            }
          else
            {
              svn_error_clear
                (svn_cmdline_fprintf(stderr, pool,
                                     _("Subcommand argument required\n")));
              svn_cl__help(NULL, NULL, pool);
              svn_pool_destroy(pool);
              return EXIT_FAILURE;
            }
        }
      else
        {
          const char *first_arg = os->argv[os->ind++];
          subcommand = svn_opt_get_canonical_subcommand2(svn_cl__cmd_table,
                                                         first_arg);
          if (subcommand == NULL)
            {
              const char *first_arg_utf8;
              err = svn_utf_cstring_to_utf8(&first_arg_utf8, first_arg, pool);
              if (err)
                return svn_cmdline_handle_exit_error(err, pool, "svn: ");
              svn_error_clear
                (svn_cmdline_fprintf(stderr, pool,
                                     _("Unknown command: '%s'\n"),
                                     first_arg_utf8));
              svn_cl__help(NULL, NULL, pool);
              svn_pool_destroy(pool);
              return EXIT_FAILURE;
            }
        }
    }

  /* Check that the subcommand wasn't passed any inappropriate options. */
  for (i = 0; i < received_opts->nelts; i++)
    {
      opt_id = APR_ARRAY_IDX(received_opts, i, int);

      /* All commands implicitly accept --help, so just skip over this
         when we see it. Note that we don't want to include this option
         in their "accepted options" list because it would be awfully
         redundant to display it in every commands' help text. */
      if (opt_id == 'h' || opt_id == '?')
        continue;

      if (! svn_opt_subcommand_takes_option3(subcommand, opt_id,
                                             svn_cl__global_options))
        {
          const char *optstr;
          const apr_getopt_option_t *badopt =
            svn_opt_get_option_from_code2(opt_id, svn_cl__options,
                                          subcommand, pool);
          svn_opt_format_option(&optstr, badopt, FALSE, pool);
          if (subcommand->name[0] == '-')
            svn_cl__help(NULL, NULL, pool);
          else
            svn_error_clear
              (svn_cmdline_fprintf
               (stderr, pool, _("Subcommand '%s' doesn't accept option '%s'\n"
                                "Type 'svn help %s' for usage.\n"),
                subcommand->name, optstr, subcommand->name));
          svn_pool_destroy(pool);
          return EXIT_FAILURE;
        }
    }

  /* Only merge supports multiple revisions/revision ranges. */
  if (subcommand->cmd_func != svn_cl__merge)
    {
      if (opt_state.revision_ranges->nelts > 1)
        {
          err = svn_error_create(SVN_ERR_CL_ARG_PARSING_ERROR, NULL,
                                 _("Multiple revision arguments "
                                   "encountered; can't specify -c twice, "
                                   "or both -c and -r"));
          return svn_cmdline_handle_exit_error(err, pool, "svn: ");
        }
    }
  
  /* Ensure that 'revision_ranges' has at least one item, and that
     'start_revision' and 'end_revision' match that item. */
  if (opt_state.revision_ranges->nelts == 0)
    {
      svn_opt_revision_range_t *range = apr_palloc(pool, sizeof(*range));
      range->start.kind = svn_opt_revision_unspecified;
      range->end.kind = svn_opt_revision_unspecified;
      APR_ARRAY_PUSH(opt_state.revision_ranges,
                     svn_opt_revision_range_t *) = range;
    }
  opt_state.start_revision = APR_ARRAY_IDX(opt_state.revision_ranges, 0,
                                           svn_opt_revision_range_t *)->start;
  opt_state.end_revision = APR_ARRAY_IDX(opt_state.revision_ranges, 0,
                                         svn_opt_revision_range_t *)->end;

  /* If we're running a command that could result in a commit, verify
     that any log message we were given on the command line makes
     sense (unless we've also been instructed not to care). */
  if ((! opt_state.force_log)
      && (subcommand->cmd_func == svn_cl__commit
          || subcommand->cmd_func == svn_cl__copy
          || subcommand->cmd_func == svn_cl__delete
          || subcommand->cmd_func == svn_cl__import
          || subcommand->cmd_func == svn_cl__mkdir
          || subcommand->cmd_func == svn_cl__move
          || subcommand->cmd_func == svn_cl__lock
          || subcommand->cmd_func == svn_cl__propedit))
    {
      /* If the -F argument is a file that's under revision control,
         that's probably not what the user intended. */
      if (dash_F_arg)
        {
          svn_wc_adm_access_t *adm_access;
          const svn_wc_entry_t *e;
          const char *fname_utf8 = svn_path_internal_style(dash_F_arg, pool);
          err = svn_wc_adm_probe_open3(&adm_access, NULL, fname_utf8,
                                       FALSE, 0, NULL, NULL, pool);
          if (! err)
            err = svn_wc_entry(&e, fname_utf8, adm_access, FALSE, pool);
          if ((err == SVN_NO_ERROR) && e)
            {
              if (subcommand->cmd_func != svn_cl__lock)
                {
                  err = svn_error_create
                    (SVN_ERR_CL_LOG_MESSAGE_IS_VERSIONED_FILE, NULL,
                     _("Log message file is a versioned file; "
                       "use '--force-log' to override"));
                }
              else
                {
                  err = svn_error_create
                    (SVN_ERR_CL_LOG_MESSAGE_IS_VERSIONED_FILE, NULL,
                     _("Lock comment file is a versioned file; "
                       "use '--force-log' to override"));
                }
              return svn_cmdline_handle_exit_error(err, pool, "svn: ");
            }
          svn_error_clear(err);
        }

      /* If the -m argument is a file at all, that's probably not what
         the user intended. */
      if (dash_m_arg)
        {
          apr_finfo_t finfo;
          if (apr_stat(&finfo, dash_m_arg,
                       APR_FINFO_MIN, pool) == APR_SUCCESS)
            {
              if (subcommand->cmd_func != svn_cl__lock)
                {
                  err = svn_error_create
                    (SVN_ERR_CL_LOG_MESSAGE_IS_PATHNAME, NULL,
                     _("The log message is a pathname "
                       "(was -F intended?); use '--force-log' to override"));
                }
              else
                {
                  err = svn_error_create
                    (SVN_ERR_CL_LOG_MESSAGE_IS_PATHNAME, NULL,
                     _("The lock comment is a pathname "
                       "(was -F intended?); use '--force-log' to override"));
                }
              return svn_cmdline_handle_exit_error(err, pool, "svn: ");
            }
        }
    }

  if (opt_state.relocate && (opt_state.depth != svn_depth_unknown))
    {
      err = svn_error_create(SVN_ERR_CL_MUTUALLY_EXCLUSIVE_ARGS, NULL,
                             _("--relocate and --depth are mutually "
                               "exclusive"));
      return svn_cmdline_handle_exit_error(err, pool, "svn: ");
    }

  /* Only a few commands can accept a revision range; the rest can take at
     most one revision number. */
  if (subcommand->cmd_func != svn_cl__blame
      && subcommand->cmd_func != svn_cl__diff
      && subcommand->cmd_func != svn_cl__log
      && subcommand->cmd_func != svn_cl__merge)
    {
      if (opt_state.end_revision.kind != svn_opt_revision_unspecified)
        {
          err = svn_error_create(SVN_ERR_CLIENT_REVISION_RANGE, NULL, NULL);
          return svn_cmdline_handle_exit_error(err, pool, "svn: ");
        }
    }

  /* -N has a different meaning depending on the command */
  if (descend == FALSE)
    {
      if (subcommand->cmd_func == svn_cl__status)
        opt_state.depth = SVN_DEPTH_INFINITY_OR_IMMEDIATES(FALSE);
      else if (subcommand->cmd_func == svn_cl__revert)
        /* Be especially conservative, since revert can lose data. */
        opt_state.depth = svn_depth_empty;
      else
        opt_state.depth = SVN_DEPTH_INFINITY_OR_FILES(FALSE);
    }
  /* Create a client context object. */
  command_baton.opt_state = &opt_state;
  if ((err = svn_client_create_context(&ctx, pool)))
    return svn_cmdline_handle_exit_error(err, pool, "svn: ");
  command_baton.ctx = ctx;

  err = svn_config_get_config(&(ctx->config),
                              opt_state.config_dir, pool);
  if (err)
    {
      /* Fallback to default config if the config directory isn't readable. */
      if (err->apr_err == APR_EACCES)
        {
          svn_handle_warning(stderr, err);
          svn_error_clear(err);
        }
      else
        return svn_cmdline_handle_exit_error(err, pool, "svn: ");
    }

  cfg = apr_hash_get(ctx->config, SVN_CONFIG_CATEGORY_CONFIG,
                     APR_HASH_KEY_STRING);

  /* Update the options in the config */
  /* XXX: Only diff_cmd for now, overlay rest later and stop passing
     opt_state altogether? */
  if (opt_state.diff_cmd)
    svn_config_set(cfg, SVN_CONFIG_SECTION_HELPERS,
                   SVN_CONFIG_OPTION_DIFF_CMD, opt_state.diff_cmd);
  if (opt_state.merge_cmd)
    svn_config_set(cfg, SVN_CONFIG_SECTION_HELPERS,
                   SVN_CONFIG_OPTION_DIFF3_CMD, opt_state.merge_cmd);
  if (opt_state.patch_cmd)
    svn_config_set(cfg, SVN_CONFIG_SECTION_HELPERS,
                   SVN_CONFIG_OPTION_PATCH_CMD, opt_state.patch_cmd);

  /* Check for mutually exclusive args --auto-props and --no-auto-props */
  if (opt_state.autoprops && opt_state.no_autoprops)
    {
      err = svn_error_create(SVN_ERR_CL_MUTUALLY_EXCLUSIVE_ARGS, NULL,
                             _("--auto-props and --no-auto-props are "
                               "mutually exclusive"));
      return svn_cmdline_handle_exit_error(err, pool, "svn: ");
    }

  /* Update auto-props-enable option, and populate the MIME types map,
     for add/import commands */
  if (subcommand->cmd_func == svn_cl__add
      || subcommand->cmd_func == svn_cl__import)
    {
      const char *mimetypes_file;
      svn_config_get(cfg, &mimetypes_file,
                     SVN_CONFIG_SECTION_MISCELLANY,
                     SVN_CONFIG_OPTION_MIMETYPES_FILE, FALSE);
      if (mimetypes_file && *mimetypes_file)
        {
          if ((err = svn_io_parse_mimetypes_file(&(ctx->mimetypes_map),
                                                 mimetypes_file, pool)))
            svn_handle_error2(err, stderr, TRUE, "svn: ");
        }

      if (opt_state.autoprops)
        {
          svn_config_set_bool(cfg, SVN_CONFIG_SECTION_MISCELLANY,
                              SVN_CONFIG_OPTION_ENABLE_AUTO_PROPS, TRUE);
        }
      if (opt_state.no_autoprops)
        {
          svn_config_set_bool(cfg, SVN_CONFIG_SECTION_MISCELLANY,
                              SVN_CONFIG_OPTION_ENABLE_AUTO_PROPS, FALSE);
        }
    }

  /* Update the 'keep-locks' runtime option */
  if (opt_state.no_unlock)
    svn_config_set_bool(cfg, SVN_CONFIG_SECTION_MISCELLANY,
                        SVN_CONFIG_OPTION_NO_UNLOCK, TRUE);

  /* Set the log message callback function.  Note that individual
     subcommands will populate the ctx->log_msg_baton3. */
  ctx->log_msg_func3 = svn_cl__get_log_message;

  /* Set up our cancellation support. */
  ctx->cancel_func = svn_cl__check_cancel;
  apr_signal(SIGINT, signal_handler);
#ifdef SIGBREAK
  /* SIGBREAK is a Win32 specific signal generated by ctrl-break. */
  apr_signal(SIGBREAK, signal_handler);
#endif
#ifdef SIGHUP
  apr_signal(SIGHUP, signal_handler);
#endif
#ifdef SIGTERM
  apr_signal(SIGTERM, signal_handler);
#endif

#ifdef SIGPIPE
  /* Disable SIGPIPE generation for the platforms that have it. */
  apr_signal(SIGPIPE, SIG_IGN);
#endif

#ifdef SIGXFSZ
  /* Disable SIGXFSZ generation for the platforms that have it, otherwise
   * working with large files when compiled against an APR that doesn't have
   * large file support will crash the program, which is uncool. */
  apr_signal(SIGXFSZ, SIG_IGN);
#endif

  /* Set up Authentication stuff. */
  if ((err = svn_cmdline_setup_auth_baton(&ab,
                                          opt_state.non_interactive,
                                          opt_state.auth_username,
                                          opt_state.auth_password,
                                          opt_state.config_dir,
                                          opt_state.no_auth_cache,
                                          cfg,
                                          ctx->cancel_func,
                                          ctx->cancel_baton,
                                          pool)))
    svn_handle_error2(err, stderr, TRUE, "svn: ");

  ctx->auth_baton = ab;

  /* Set up conflict resolution callback. */
  if ((err = svn_config_get_bool(cfg, &interactive_conflicts,
                                 SVN_CONFIG_SECTION_MISCELLANY,
                                 SVN_CONFIG_OPTION_INTERACTIVE_CONFLICTS,
                                 TRUE)))  /* ### interactivity on by default.
                                                 we can change this. */
    svn_handle_error2(err, stderr, TRUE, "svn: ");

  if ((opt_state.accept_which == svn_cl__accept_invalid
       && (!interactive_conflicts || opt_state.non_interactive))
      || opt_state.accept_which == svn_cl__accept_postpone)
    {
      /* If no --accept option at all and we're non-interactive, we're
         leaving the conflicts behind, so don't need the callback.  Same if
         the user said to postpone. */
      ctx->conflict_func = NULL;
      ctx->conflict_baton = NULL;
    }
  else
    {
      svn_cmdline_prompt_baton_t *pb = apr_palloc(pool, sizeof(*pb));
      pb->cancel_func = ctx->cancel_func;
      pb->cancel_baton = ctx->cancel_baton;

      if (opt_state.non_interactive)
        {
          if (opt_state.accept_which == svn_cl__accept_edit)
            return svn_cmdline_handle_exit_error
              (svn_error_createf(SVN_ERR_CL_ARG_PARSING_ERROR, NULL,
                                 _("--accept=%s incompatible with"
                                   " --non-interactive"), SVN_CL__ACCEPT_EDIT),
               pool, "svn: ");
          if (opt_state.accept_which == svn_cl__accept_launch)
            return svn_cmdline_handle_exit_error
              (svn_error_createf(SVN_ERR_CL_ARG_PARSING_ERROR, NULL,
                                 _("--accept=%s incompatible with"
                                   " --non-interactive"),
                                 SVN_CL__ACCEPT_LAUNCH),
               pool, "svn: ");
        }

      ctx->conflict_func = svn_cl__conflict_handler;
      ctx->conflict_baton = svn_cl__conflict_baton_make(
          opt_state.accept_which,
          ctx->config,
          opt_state.editor_cmd,
          pb,
          pool);
    }

  /* And now we finally run the subcommand. */
  err = (*subcommand->cmd_func)(os, &command_baton, pool);
  if (err)
    {
      svn_error_t *tmp_err;

      /* For argument-related problems, suggest using the 'help'
         subcommand. */
      if (err->apr_err == SVN_ERR_CL_INSUFFICIENT_ARGS
          || err->apr_err == SVN_ERR_CL_ARG_PARSING_ERROR)
        {
          err = svn_error_quick_wrap(err,
                                     _("Try 'svn help' for more info"));
        }
      svn_handle_error2(err, stderr, FALSE, "svn: ");

      /* Tell the user about 'svn cleanup' if any error on the stack
         was about locked working copies. */
      for (tmp_err = err; tmp_err; tmp_err = tmp_err->child)
        if (tmp_err->apr_err == SVN_ERR_WC_LOCKED)
          {
            svn_error_clear
              (svn_cmdline_fputs(_("svn: run 'svn cleanup' to remove locks "
                                   "(type 'svn help cleanup' for details)\n"),
                                 stderr, pool));
            break;
          }

      svn_error_clear(err);
      svn_pool_destroy(pool);
      return EXIT_FAILURE;
    }
  else
    {
      /* Ensure that stdout is flushed, so the user will see any write errors.
         This makes sure that output is not silently lost. */
      err = svn_cmdline_fflush(stdout);
      if (err)
        return svn_cmdline_handle_exit_error(err, pool, "svn: ");

      svn_pool_destroy(pool);
      return EXIT_SUCCESS;
    }
}<|MERGE_RESOLUTION|>--- conflicted
+++ resolved
@@ -100,6 +100,8 @@
   opt_with_all_revprops,
   opt_parents,
   opt_accept,
+  opt_svnpatch_format,
+  opt_patch_cmd,
   opt_from_source
 } svn_cl__longopt_t;
 
@@ -193,37 +195,22 @@
                     N_("do no interactive prompting")},
   {"dry-run",       opt_dry_run, 0,
                     N_("try operation but make no changes")},
-<<<<<<< HEAD
-  {"no-diff-deleted", svn_cl__no_diff_deleted_opt, 0,
-                    N_("do not print differences for deleted files")},
-  {"svnpatch",      svn_cl__svnpatch_format_opt, 0,
-                    N_("output in svnpatch format")},
-  {"notice-ancestry", svn_cl__notice_ancestry_opt, 0,
-=======
   {"no-diff-deleted", opt_no_diff_deleted, 0,
                     N_("do not print differences for deleted files")},
+  {"svnpatch",      opt_svnpatch_format, 0,
+                    N_("output in svnpatch format")},
   {"notice-ancestry", opt_notice_ancestry, 0,
->>>>>>> cc14548d
                     N_("notice ancestry when calculating differences")},
   {"ignore-ancestry", opt_ignore_ancestry, 0,
                     N_("ignore ancestry when calculating merges")},
   {"ignore-externals", opt_ignore_externals, 0,
                     N_("ignore externals definitions")},
 #ifndef AS400
-<<<<<<< HEAD
-  {"diff-cmd",      svn_cl__diff_cmd_opt, 1,
-                    N_("use ARG as diff command")},
-  {"diff3-cmd",     svn_cl__merge_cmd_opt, 1,
-                    N_("use ARG as merge command")},
-  {"editor-cmd",    svn_cl__editor_cmd_opt, 1,
-                    N_("use ARG as external editor")},
-  {"patch-cmd",     svn_cl__patch_cmd_opt, 1,
-                    N_("use ARG as external patch command")},
-=======
   {"diff-cmd",      opt_diff_cmd, 1, N_("use ARG as diff command")},
   {"diff3-cmd",     opt_merge_cmd, 1, N_("use ARG as merge command")},
   {"editor-cmd",    opt_editor_cmd, 1, N_("use ARG as external editor")},
->>>>>>> cc14548d
+  {"patch-cmd",     opt_patch_cmd, 1,
+                    N_("use ARG as external patch command")},
 #endif
   {"record-only",   opt_record_only, 0,
                     N_("mark revisions as merged (use with -r)")},
@@ -452,17 +439,9 @@
      "  3. Shorthand for 'svn diff --old=OLD-URL[@OLDREV] --new=NEW-URL[@NEWREV]'\n"
      "\n"
      "  Use just 'svn diff' to display local modifications in a working copy.\n"),
-<<<<<<< HEAD
-    {'r', 'c', svn_cl__old_cmd_opt, svn_cl__new_cmd_opt, 'N',
-     svn_cl__depth_opt, svn_cl__diff_cmd_opt, 'x', svn_cl__no_diff_deleted_opt,
-     svn_cl__notice_ancestry_opt, svn_cl__summarize,
-     svn_cl__svnpatch_format_opt, svn_cl__changelist_opt, svn_cl__force_opt,
-     SVN_CL__AUTH_OPTIONS, svn_cl__config_dir_opt} },
-=======
     {'r', 'c', opt_old_cmd, opt_new_cmd, 'N', opt_depth, opt_diff_cmd, 'x',
-     opt_no_diff_deleted, opt_notice_ancestry, opt_summarize, opt_changelist, 
-     opt_force, opt_xml} },
->>>>>>> cc14548d
+     opt_no_diff_deleted, opt_notice_ancestry, opt_summarize, opt_svnpatch_format,
+     opt_changelist, opt_force, opt_xml} },
 
   { "export", svn_cl__export, {0}, N_
     ("Create an unversioned copy of a tree.\n"
@@ -669,8 +648,7 @@
      "\n"
      "  This command allows some amount of fuzzing as Unidiff is contextual\n"
      "  and svnpatch revisionless.\n"),
-    {'q', svn_cl__force_opt, svn_cl__dry_run_opt, svn_cl__patch_cmd_opt,
-     svn_cl__config_dir_opt} },
+    {'q', opt_force, opt_dry_run, opt_patch_cmd, opt_config_dir} },
 
   { "propdel", svn_cl__propdel, {"pdel", "pd"}, N_
     ("Remove a property from files, dirs, or revisions.\n"
@@ -1357,11 +1335,7 @@
       case opt_non_interactive:
         opt_state.non_interactive = TRUE;
         break;
-<<<<<<< HEAD
-      case svn_cl__no_diff_deleted_opt:
-=======
       case opt_no_diff_deleted:
->>>>>>> cc14548d
         opt_state.no_diff_deleted = TRUE;
         break;
       case opt_notice_ancestry:
@@ -1393,16 +1367,11 @@
       case opt_editor_cmd:
         opt_state.editor_cmd = apr_pstrdup(pool, opt_arg);
         break;
-<<<<<<< HEAD
-      case svn_cl__patch_cmd_opt:
+      case opt_patch_cmd:
         opt_state.patch_cmd = apr_pstrdup(pool, opt_arg);
         break;
-      case svn_cl__old_cmd_opt:
-        if (used_change_arg)
-=======
       case opt_old_cmd:
         if (opt_state.used_change_arg)
->>>>>>> cc14548d
           {
             err = svn_error_create
               (SVN_ERR_CL_ARG_PARSING_ERROR, NULL,
@@ -1445,14 +1414,10 @@
       case opt_summarize:
         opt_state.summarize = TRUE;
         break;
-<<<<<<< HEAD
-      case svn_cl__svnpatch_format_opt:
+      case opt_svnpatch_format:
         opt_state.svnpatch = TRUE;
         break;
-      case svn_cl__remove_opt:
-=======
       case opt_remove:
->>>>>>> cc14548d
         opt_state.remove = TRUE;
         break;
       case opt_changelist:
