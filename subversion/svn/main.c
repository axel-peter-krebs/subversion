/*
 * main.c:  Subversion command line client.
 *
 * ====================================================================
 * Copyright (c) 2000-2007 CollabNet.  All rights reserved.
 *
 * This software is licensed as described in the file COPYING, which
 * you should have received as part of this distribution.  The terms
 * are also available at http://subversion.tigris.org/license-1.html.
 * If newer versions of this license are posted there, you may use a
 * newer version instead, at your option.
 *
 * This software consists of voluntary contributions made by many
 * individuals.  For exact contribution history, see the revision
 * history and logs, available at http://subversion.tigris.org/.
 * ====================================================================
 */

/* ==================================================================== */



/*** Includes. ***/

#include <string.h>
#include <assert.h>

#include <apr_strings.h>
#include <apr_tables.h>
#include <apr_general.h>
#include <apr_signal.h>

#include "svn_cmdline.h"
#include "svn_pools.h"
#include "svn_wc.h"
#include "svn_client.h"
#include "svn_config.h"
#include "svn_string.h"
#include "svn_path.h"
#include "svn_delta.h"
#include "svn_diff.h"
#include "svn_error.h"
#include "svn_io.h"
#include "svn_opt.h"
#include "svn_utf.h"
#include "svn_auth.h"
#include "svn_hash.h"
#include "cl.h"

#include "svn_private_config.h"


/*** Option Processing ***/

/* Add an identifier here for long options that don't have a short
   option. Options that have both long and short options should just
   use the short option letter as identifier.  */
typedef enum {
  opt_ancestor_path = SVN_OPT_FIRST_LONGOPT_ID,
  opt_auth_password,
  opt_auth_username,
  opt_autoprops,
  opt_changelist,
  opt_config_dir,
  opt_diff_cmd,
  opt_dry_run,
  opt_editor_cmd,
  opt_encoding,
  opt_force_log,
  opt_force,
  opt_keep_changelists,
  opt_ignore_ancestry,
  opt_ignore_externals,
  opt_incremental,
  opt_merge_cmd,
  opt_native_eol,
  opt_new_cmd,
  opt_no_auth_cache,
  opt_no_autoprops,
  opt_no_diff_deleted,
  opt_no_ignore,
  opt_no_unlock,
  opt_non_interactive,
  opt_notice_ancestry,
  opt_old_cmd,
  opt_record_only,
  opt_relocate,
  opt_remove,
  opt_revprop,
  opt_stop_on_copy,
  opt_strict,
  opt_summarize,
  opt_targets,
  opt_depth,
  opt_set_depth,
  opt_version,
  opt_xml,
  opt_keep_local,
  opt_with_revprop,
  opt_with_all_revprops,
  opt_parents,
  opt_accept,
<<<<<<< HEAD
  opt_svnpatch_format,
  opt_patch_cmd,
  opt_from_source
=======
  opt_from_source,
  opt_reintegrate
>>>>>>> adaf812e
} svn_cl__longopt_t;

/* Option codes and descriptions for the command line client.
 *
 * The entire list must be terminated with an entry of nulls.
 */
const apr_getopt_option_t svn_cl__options[] =
{
  {"force",         opt_force, 0, N_("force operation to run")},
  {"force-log",     opt_force_log, 0,
                    N_("force validity of log message source")},
  {"help",          'h', 0, N_("show help on a subcommand")},
  {NULL,            '?', 0, N_("show help on a subcommand")},
  {"message",       'm', 1, N_("specify log message ARG")},
  {"quiet",         'q', 0, N_("print nothing, or only summary information")},
  {"recursive",     'R', 0, N_("descend recursively, same as --depth=infinity")},
  {"non-recursive", 'N', 0, N_("obsolete; try --depth=files or --depth=immediates")},
  {"change",        'c', 1, N_
   ("the change made by revision ARG (like -r ARG-1:ARG)\n"
    "                             If ARG is negative this is like -r ARG:ARG-1")
  },
  {"revision",      'r', 1, N_
   ("ARG (some commands also take ARG1:ARG2 range)\n"
    "                             A revision argument can be one of:\n"
    "                                NUMBER       revision number\n"
    "                                '{' DATE '}' revision at start of the date\n"
    "                                'HEAD'       latest in repository\n"
    "                                'BASE'       base rev of item's working copy\n"
    "                                'COMMITTED'  last commit at or before BASE\n"
    "                                'PREV'       revision just before COMMITTED")
   /* spacing corresponds to svn_opt_format_option */
  },
  {"file",          'F', 1, N_("read log message from file ARG")},
  {"incremental",   opt_incremental, 0,
                    N_("give output suitable for concatenation")},
#ifndef AS400
  {"encoding",      opt_encoding, 1,
                    N_("treat value as being in charset encoding ARG")},
#endif
  {"version",       opt_version, 0, N_("show program version information")},
  {"verbose",       'v', 0, N_("print extra information")},
  {"show-updates",  'u', 0, N_("display update information")},
  {"username",      opt_auth_username, 1, N_("specify a username ARG")},
  {"password",      opt_auth_password, 1, N_("specify a password ARG")},
#ifndef AS400
  {"extensions",    'x', 1,
                    N_("Default: '-u'. When Subversion is invoking an\n"
                       "                            "
                       " external diff program, ARG is simply passed along\n"
                       "                            "
                       " to the program. But when Subversion is using its\n"
                       "                            "
                       " default internal diff implementation, or when\n"
                       "                            "
                       " Subversion is displaying blame annotations, ARG\n"
                       "                            "
                       " could be any of the following:\n"
                       "                            "
                       "    -u (--unified):\n"
                       "                            "
                       "       Output 3 lines of unified context.\n"
                       "                            "
                       "    -b (--ignore-space-change):\n"
                       "                            "
                       "       Ignore changes in the amount of white space.\n"
                       "                            "
                       "    -w (--ignore-all-space):\n"
                       "                            "
                       "       Ignore all white space.\n"
                       "                            "
                       "    --ignore-eol-style:\n"
                       "                            "
                       "       Ignore changes in EOL style\n"
                       "                            "
                       "    -p (--show-c-function):\n"
                       "                            "
                       "       Show C function name in diff output.")},
#endif
  {"targets",       opt_targets, 1,
                    N_("pass contents of file ARG as additional args")},
  {"depth",         opt_depth, 1,
                    N_("limit operation by depth ARG ('empty', 'files',\n"
                       "                            "
                       "'immediates', or 'infinity')")},
  {"set-depth",     opt_set_depth, 1,
                    N_("set new working copy depth to ARG ('empty',\n"
                       "                            "
                       "'files', 'immediates', or 'infinity')")},
  {"xml",           opt_xml, 0, N_("output in XML")},
  {"strict",        opt_strict, 0, N_("use strict semantics")},
  {"stop-on-copy",  opt_stop_on_copy, 0,
                    N_("do not cross copies while traversing history")},
  {"no-ignore",     opt_no_ignore, 0,
                    N_("disregard default and svn:ignore property ignores")},
  {"no-auth-cache", opt_no_auth_cache, 0,
                    N_("do not cache authentication tokens")},
  {"non-interactive", opt_non_interactive, 0,
                    N_("do no interactive prompting")},
  {"dry-run",       opt_dry_run, 0,
                    N_("try operation but make no changes")},
  {"no-diff-deleted", opt_no_diff_deleted, 0,
                    N_("do not print differences for deleted files")},
  {"svnpatch",      opt_svnpatch_format, 0,
                    N_("output in svnpatch format, implies the\n"
                       "                             "
                       "--no-diff-deleted option")},
  {"notice-ancestry", opt_notice_ancestry, 0,
                    N_("notice ancestry when calculating differences")},
  {"ignore-ancestry", opt_ignore_ancestry, 0,
                    N_("ignore ancestry when calculating merges")},
  {"ignore-externals", opt_ignore_externals, 0,
                    N_("ignore externals definitions")},
#ifndef AS400
  {"diff-cmd",      opt_diff_cmd, 1, N_("use ARG as diff command")},
  {"diff3-cmd",     opt_merge_cmd, 1, N_("use ARG as merge command")},
  {"editor-cmd",    opt_editor_cmd, 1, N_("use ARG as external editor")},
  {"patch-cmd",     opt_patch_cmd, 1,
                    N_("use ARG as external patch command")},
#endif
  {"record-only",   opt_record_only, 0,
                    N_("mark revisions as merged (use with -r)")},
  {"old",           opt_old_cmd, 1, N_("use ARG as the older target")},
  {"new",           opt_new_cmd, 1, N_("use ARG as the newer target")},
  {"revprop",       opt_revprop, 0,
                    N_("operate on a revision property (use with -r)")},
  {"relocate",      opt_relocate, 0, N_("relocate via URL-rewriting")},
  {"config-dir",    opt_config_dir, 1,
                    N_("read user configuration files from directory ARG")},
  {"auto-props",    opt_autoprops, 0, N_("enable automatic properties")},
  {"no-auto-props", opt_no_autoprops, 0, N_("disable automatic properties")},
  {"native-eol",    opt_native_eol, 1,
                    N_("use a different EOL marker than the standard\n"
                       "                             "
                       "system marker for files with the svn:eol-style\n"
                       "                             "
                       "property set to 'native'.\n"
                       "                             "
                       "ARG may be one of 'LF', 'CR', 'CRLF'")},
  {"limit",         'l', 1, N_("maximum number of log entries")},
  {"no-unlock",     opt_no_unlock, 0, N_("don't unlock the targets")},
  {"summarize",     opt_summarize, 0, N_("show a summary of the results")},
  {"remove",         opt_remove, 0, N_("remove changelist association")},
  {"changelist",    opt_changelist, 1,
                    N_("operate only on members of changelist ARG")},
  {"keep-changelists", opt_keep_changelists, 0,
                    N_("don't delete changelists after commit")},
  {"keep-local",    opt_keep_local, 0, N_("keep path in working copy")},
  {"with-all-revprops",  opt_with_all_revprops, 0,
                    N_("retrieve all revision properties")},
  {"with-revprop",  opt_with_revprop, 1,
                    N_("set revision property ARG in new revision\n"
                       "                             "
                       "using the name[=value] format")},
  {"parents",       opt_parents, 0, N_("make intermediate directories")},
  {"use-merge-history", 'g', 0,
                    N_("use/display additional information from merge\n"
                       "                             "
                       "history")},
  {"accept",        opt_accept, 1,
                    N_("specify automatic conflict resolution action\n"
                       "                            "
                       "('" SVN_CL__ACCEPT_POSTPONE "',"
                       " '" SVN_CL__ACCEPT_BASE "',"
                       /* These two are not implemented yet, so don't
                          waste the user's time with them. */
                       /* " '" SVN_CL__ACCEPT_MINE "'," */
                       /* " '" SVN_CL__ACCEPT_THEIRS "'," */
                       " '" SVN_CL__ACCEPT_MINE_FULL "',"
                       " '" SVN_CL__ACCEPT_THEIRS_FULL "',"
                       "\n                            "
                       " '" SVN_CL__ACCEPT_EDIT "',"
                       " '" SVN_CL__ACCEPT_LAUNCH "')")},
  {"from-source",   opt_from_source, 1,
                    N_("query a particular merge source URL")},
  {"reintegrate",   opt_reintegrate, 0,
                    N_("lump-merge all of source URL's unmerged changes")},
  {0,               0, 0, 0},
};



/*** Command dispatch. ***/

/* Our array of available subcommands.
 *
 * The entire list must be terminated with an entry of nulls.
 *
 * In most of the help text "PATH" is used where a working copy path is
 * required, "URL" where a repository URL is required and "TARGET" when
 * either a path or an url can be used.  Hmm, should this be part of the
 * help text?
 */

/* Options that apply to all commands.  (While not every command may
   currently require authentication or be interactive, allowing every
   command to take these arguments allows scripts to just pass them
   willy-nilly to every invocation of 'svn') . */
const int svn_cl__global_options[] =
{ opt_auth_username, opt_auth_password, opt_no_auth_cache, opt_non_interactive,
  opt_config_dir, 0
};

/* Options for giving a log message.  (Some of these also have other uses.)
 */
#define SVN_CL__LOG_MSG_OPTIONS 'm', 'F', \
                                opt_force_log, \
                                opt_editor_cmd, \
                                opt_encoding, \
                                opt_with_revprop

const svn_opt_subcommand_desc2_t svn_cl__cmd_table[] =
{
  { "add", svn_cl__add, {0}, N_
    ("Put files and directories under version control, scheduling\n"
     "them for addition to repository.  They will be added in next commit.\n"
     "usage: add PATH...\n"),
    {opt_targets, 'N', opt_depth, 'q', opt_force, opt_no_ignore, opt_autoprops,
     opt_no_autoprops, opt_parents },
     {{opt_parents, N_("add intermediate parents")}} },

  { "blame", svn_cl__blame, {"praise", "annotate", "ann"}, N_
    ("Output the content of specified files or\n"
     "URLs with revision and author information in-line.\n"
     "usage: blame TARGET[@REV]...\n"
     "\n"
     "  If specified, REV determines in which revision the target is first\n"
     "  looked up.\n"),
    {'r', 'v', 'g', opt_incremental, opt_xml, 'x', opt_force} },

  { "cat", svn_cl__cat, {0}, N_
    ("Output the content of specified files or URLs.\n"
     "usage: cat TARGET[@REV]...\n"
     "\n"
     "  If specified, REV determines in which revision the target is first\n"
     "  looked up.\n"),
    {'r'} },

  { "changelist", svn_cl__changelist, {"cl"}, N_
    ("Associate (or deassociate) local paths with changelist CLNAME.\n"
     "usage: 1. changelist CLNAME TARGET...\n"
     "       2. changelist --remove TARGET...\n"),
    { 'q', opt_depth, opt_remove, opt_targets, opt_changelist} },

  { "checkout", svn_cl__checkout, {"co"}, N_
    ("Check out a working copy from a repository.\n"
     "usage: checkout URL[@REV]... [PATH]\n"
     "\n"
     "  If specified, REV determines in which revision the URL is first\n"
     "  looked up.\n"
     "\n"
     "  If PATH is omitted, the basename of the URL will be used as\n"
     "  the destination. If multiple URLs are given each will be checked\n"
     "  out into a sub-directory of PATH, with the name of the sub-directory\n"
     "  being the basename of the URL.\n"
     "\n"
     "  If --force is used, unversioned obstructing paths in the working\n"
     "  copy destination do not automatically cause the check out to fail.\n"
     "  If the obstructing path is the same type (file or directory) as the\n"
     "  corresponding path in the repository it becomes versioned but its\n"
     "  contents are left 'as-is' in the working copy.  This means that an\n"
     "  obstructing directory's unversioned children may also obstruct and\n"
     "  become versioned.  For files, any content differences between the\n"
     "  obstruction and the repository are treated like a local modification\n"
     "  to the working copy.  All properties from the repository are applied\n"
     "  to the obstructing path.\n"),
    {'r', 'q', 'N', opt_depth, opt_force, opt_ignore_externals, opt_accept} },

  { "cleanup", svn_cl__cleanup, {0}, N_
    ("Recursively clean up the working copy, removing locks, resuming\n"
     "unfinished operations, etc.\n"
     "usage: cleanup [PATH...]\n"),
    {opt_merge_cmd} },

  { "commit", svn_cl__commit, {"ci"},
#ifndef AS400
    N_("Send changes from your working copy to the repository.\n"
       "usage: commit [PATH...]\n"
       "\n"
       "  A log message must be provided, but it can be empty.  If it is not\n"
       "  given by a --message or --file option, an editor will be started.\n"
       "  If any targets are (or contain) locked items, those will be\n"
       "  unlocked after a successful commit.\n"),
#else
    N_("Send changes from your working copy to the repository.\n"
       "usage: commit [PATH...]\n"
       "\n"
       "  A log message must be provided, but it can be empty.\n"
       "  OS400 does not support the starting of an editor,\n"
       "  so --message or --file must be used. If any targets are\n"
       "  (or contain) locked items, those will be unlocked after a\n"
       "  successful commit.\n"),
#endif
    {'q', 'N', opt_depth, opt_targets, opt_no_unlock, SVN_CL__LOG_MSG_OPTIONS,
     opt_changelist, opt_keep_changelists} },

  { "copy", svn_cl__copy, {"cp"}, N_
    ("Duplicate something in working copy or repository, remembering\n"
     "history.\n"
     "usage: copy SRC[@REV]... DST\n"
     "\n"
     "When copying multiple sources, they will be added as children of DST,\n"
     "which must be a directory.\n"
     "\n"
     "  SRC and DST can each be either a working copy (WC) path or URL:\n"
     "    WC  -> WC:   copy and schedule for addition (with history)\n"
     "    WC  -> URL:  immediately commit a copy of WC to URL\n"
     "    URL -> WC:   check out URL into WC, schedule for addition\n"
     "    URL -> URL:  complete server-side copy;  used to branch and tag\n"
     "  All the SRCs must be of the same type.\n"
     "\n"
     "WARNING: For compatibility with previous versions of Subversion,\n"
     "copies performed using two working copy paths (WC -> WC) will not\n"
     "contact the repository.  As such, they may not, by default, be able\n"
     "to propagate merge tracking information from the source of the copy\n"
     "to the destination.\n"),
    {'r', 'q', opt_parents, SVN_CL__LOG_MSG_OPTIONS} },

  { "delete", svn_cl__delete, {"del", "remove", "rm"}, N_
    ("Remove files and directories from version control.\n"
     "usage: 1. delete PATH...\n"
     "       2. delete URL...\n"
     "\n"
     "  1. Each item specified by a PATH is scheduled for deletion upon\n"
     "    the next commit.  Files, and directories that have not been\n"
     "    committed, are immediately removed from the working copy\n"
     "    unless the --keep-local option is given.\n"
     "    PATHs that are, or contain, unversioned or modified items will\n"
     "    not be removed unless the --force option is given.\n"
     "\n"
     "  2. Each item specified by a URL is deleted from the repository\n"
     "    via an immediate commit.\n"),
    {opt_force, 'q', opt_targets, SVN_CL__LOG_MSG_OPTIONS, opt_keep_local} },

  { "diff", svn_cl__diff, {"di"}, N_
    ("Display the differences between two revisions or paths.\n"
     "usage: 1. diff [-c M | -r N[:M]] [TARGET[@REV]...]\n"
     "       2. diff [-r N[:M]] --old=OLD-TGT[@OLDREV] [--new=NEW-TGT[@NEWREV]] \\\n"
     "               [PATH...]\n"
     "       3. diff OLD-URL[@OLDREV] NEW-URL[@NEWREV]\n"
     "\n"
     "  1. Display the changes made to TARGETs as they are seen in REV between\n"
     "     two revisions.  TARGETs may be all working copy paths or all URLs.\n"
     "     If TARGETs are working copy paths, N defaults to BASE and M to the\n"
     "     working copy; if URLs, N must be specified and M defaults to HEAD.\n"
     "     The '-c M' option is equivalent to '-r N:M' where N = M-1.\n"
     "     Using '-c -M' does the reverse: '-r M:N' where N = M-1.\n"
     "\n"
     "  2. Display the differences between OLD-TGT as it was seen in OLDREV and\n"
     "     NEW-TGT as it was seen in NEWREV.  PATHs, if given, are relative to\n"
     "     OLD-TGT and NEW-TGT and restrict the output to differences for those\n"
     "     paths.  OLD-TGT and NEW-TGT may be working copy paths or URL[@REV].\n"
     "     NEW-TGT defaults to OLD-TGT if not specified.  -r N makes OLDREV default\n"
     "     to N, -r N:M makes OLDREV default to N and NEWREV default to M.\n"
     "\n"
     "  3. Shorthand for 'svn diff --old=OLD-URL[@OLDREV] --new=NEW-URL[@NEWREV]'\n"
     "\n"
     "  Use just 'svn diff' to display local modifications in a working copy.\n"),
    {'r', 'c', opt_old_cmd, opt_new_cmd, 'N', opt_depth, opt_diff_cmd, 'x',
     opt_no_diff_deleted, opt_notice_ancestry, opt_summarize, opt_changelist,
     opt_force, opt_xml, opt_svnpatch_format} },

  { "export", svn_cl__export, {0}, N_
    ("Create an unversioned copy of a tree.\n"
     "usage: 1. export [-r REV] URL[@PEGREV] [PATH]\n"
     "       2. export [-r REV] PATH1[@PEGREV] [PATH2]\n"
     "\n"
     "  1. Exports a clean directory tree from the repository specified by\n"
     "     URL, at revision REV if it is given, otherwise at HEAD, into\n"
     "     PATH. If PATH is omitted, the last component of the URL is used\n"
     "     for the local directory name.\n"
     "\n"
     "  2. Exports a clean directory tree from the working copy specified by\n"
     "     PATH1, at revision REV if it is given, otherwise at WORKING, into\n"
     "     PATH2.  If PATH2 is omitted, the last component of the PATH1 is used\n"
     "     for the local directory name. If REV is not specified, all local\n"
     "     changes will be preserved.  Files not under version control will\n"
     "     not be copied.\n"
     "\n"
     "  If specified, PEGREV determines in which revision the target is first\n"
     "  looked up.\n"),
    {'r', 'q', 'N', opt_depth, opt_force, opt_native_eol, opt_ignore_externals} },

  { "help", svn_cl__help, {"?", "h"}, N_
    ("Describe the usage of this program or its subcommands.\n"
     "usage: help [SUBCOMMAND...]\n"),
    {0} },
  /* This command is also invoked if we see option "--help", "-h" or "-?". */

  { "import", svn_cl__import, {0}, N_
    ("Commit an unversioned file or tree into the repository.\n"
     "usage: import [PATH] URL\n"
     "\n"
     "  Recursively commit a copy of PATH to URL.\n"
     "  If PATH is omitted '.' is assumed.\n"
     "  Parent directories are created as necessary in the repository.\n"
     "  If PATH is a directory, the contents of the directory are added\n"
     "  directly under URL.\n"
     "  Unversionable items such as device files and pipes are ignored\n"
     "  if --force is specified.\n"),
    {'q', 'N', opt_depth, opt_autoprops, opt_force, opt_no_autoprops,
     SVN_CL__LOG_MSG_OPTIONS, opt_no_ignore} },

  { "info", svn_cl__info, {0}, N_
    ("Display information about a local or remote item.\n"
     "usage: info [TARGET[@REV]...]\n"
     "\n"
     "  Print information about each TARGET (default: '.')\n"
     "  TARGET may be either a working-copy path or URL.  If specified, REV\n"
     "  determines in which revision the target is first looked up.\n"),
    {'r', 'R', opt_depth, opt_targets, opt_incremental, opt_xml, opt_changelist}
  },

  { "list", svn_cl__list, {"ls"}, N_
    ("List directory entries in the repository.\n"
     "usage: list [TARGET[@REV]...]\n"
     "\n"
     "  List each TARGET file and the contents of each TARGET directory as\n"
     "  they exist in the repository.  If TARGET is a working copy path, the\n"
     "  corresponding repository URL will be used. If specified, REV determines\n"
     "  in which revision the target is first looked up.\n"
     "\n"
     "  The default TARGET is '.', meaning the repository URL of the current\n"
     "  working directory.\n"
     "\n"
     "  With --verbose, the following fields will be shown for each item:\n"
     "\n"
     "    Revision number of the last commit\n"
     "    Author of the last commit\n"
     "    If locked, the letter 'O'.  (Use 'svn info URL' to see details)\n"
     "    Size (in bytes)\n"
     "    Date and time of the last commit\n"),
    {'r', 'v', 'R', opt_depth, opt_incremental, opt_xml} },

  { "lock", svn_cl__lock, {0}, N_
    ("Lock working copy paths or URLs in the repository, so that\n"
     "no other user can commit changes to them.\n"
     "usage: lock TARGET...\n"
     "\n"
     "  Use --force to steal the lock from another user or working copy.\n"),
    { opt_targets, 'm', 'F', opt_force_log, opt_encoding, opt_force },
    {{'F', N_("read lock comment from file ARG")},
     {'m', N_("specify lock comment ARG")},
     {opt_force_log, N_("force validity of lock comment source")}} },

  { "log", svn_cl__log, {0}, N_
    ("Show the log messages for a set of revision(s) and/or file(s).\n"
     "usage: 1. log [PATH]\n"
     "       2. log URL[@REV] [PATH...]\n"
     "\n"
     "  1. Print the log messages for a local PATH (default: '.').\n"
     "     The default revision range is BASE:1.\n"
     "\n"
     "  2. Print the log messages for the PATHs (default: '.') under URL.\n"
     "     If specified, REV determines in which revision the URL is first\n"
     "     looked up.  The default revision range is HEAD:1.\n"
     "\n"
     "  With -v, also print all affected paths with each log message.\n"
     "  With -q, don't print the log message body itself (note that this is\n"
     "  compatible with -v).\n"
     "\n"
     "  Each log message is printed just once, even if more than one of the\n"
     "  affected paths for that revision were explicitly requested.  Logs\n"
     "  follow copy history by default.  Use --stop-on-copy to disable this\n"
     "  behavior, which can be useful for determining branchpoints.\n"
     "\n"
     "  Examples:\n"
     "    svn log\n"
     "    svn log foo.c\n"
     "    svn log http://www.example.com/repo/project/foo.c\n"
     "    svn log http://www.example.com/repo/project foo.c bar.c\n"),
    {'r', 'q', 'v', 'g', 'c', opt_targets, opt_stop_on_copy, opt_incremental,
     opt_xml, 'l', opt_with_all_revprops, opt_with_revprop},
    {{opt_with_revprop, N_("retrieve revision property ARG")},
     {'c', N_("the change made by ARG")}} },

  { "merge", svn_cl__merge, {0}, N_
    ("Apply the differences between two sources to a working copy path.\n"
     "usage: 1. merge sourceURL1[@N] sourceURL2[@M] [WCPATH]\n"
     "       2. merge sourceWCPATH1@N sourceWCPATH2@M [WCPATH]\n"
     "       3. merge [[-c M]... | [-r N:M]...] [SOURCE[@REV] [WCPATH]]\n"
     "\n"
     "  1. In the first form, the source URLs are specified at revisions\n"
     "     N and M.  These are the two sources to be compared.  The revisions\n"
     "     default to HEAD if omitted.\n"
     "\n"
     "  2. In the second form, the URLs corresponding to the source working\n"
     "     copy paths define the sources to be compared.  The revisions must\n"
     "     be specified.\n"
     "\n"
     "  3. In the third form, SOURCE can be either a URL or a working copy\n"
     "     path (in which case its corresponding URL is used).  If not\n"
     "     specified, SOURCE will be the same as WCPATH.  SOURCE in revision\n"
     "     REV is compared as it existed between revisions N and M for each\n"
     "     revision range provided.  If REV is not specified, HEAD is\n"
     "     assumed.  '-c M' is equivalent to '-r <M-1>:M', and '-c -M' does\n"
     "     the reverse: '-r M:<M-1>'.  If no revision ranges are specified,\n"
     "     the default range of 1:HEAD is used.  Multiple '-c' and/or '-r'\n"
     "     instances may be specified, and mixing of forward and reverse\n"
     "     ranges is allowed.\n"
     "\n"
     "  WCPATH is the working copy path that will receive the changes.\n"
     "  If WCPATH is omitted, a default value of '.' is assumed, unless\n"
     "  the sources have identical basenames that match a file within '.':\n"
     "  in which case, the differences will be applied to that file.\n"
     "\n"
     "  NOTE:  Subversion will only internally track metadata about the\n"
     "  merge operation if the two sources are ancestrally related -- if the\n"
     "  first source is an ancestor of the second, or vice-versa.  This is\n"
     "  guaranteed to be the case when using the third form listed above.\n"),
    {'r', 'c', 'N', opt_depth, 'q', opt_force, opt_dry_run, opt_merge_cmd,
     opt_record_only, 'x', opt_ignore_ancestry, opt_accept, opt_reintegrate} },

  { "mergeinfo", svn_cl__mergeinfo, {0}, N_
    ("Query merge-related information.\n"
     "usage: mergeinfo [TARGET[@REV]...]\n"),
    {'r', opt_from_source} },

  { "mkdir", svn_cl__mkdir, {0}, N_
    ("Create a new directory under version control.\n"
     "usage: 1. mkdir PATH...\n"
     "       2. mkdir URL...\n"
     "\n"
     "  Create version controlled directories.\n"
     "\n"
     "  1. Each directory specified by a working copy PATH is created locally\n"
     "    and scheduled for addition upon the next commit.\n"
     "\n"
     "  2. Each directory specified by a URL is created in the repository via\n"
     "    an immediate commit.\n"
     "\n"
     "  In both cases, all the intermediate directories must already exist,\n"
     "  unless the --parents option is given.\n"),
    {'q', opt_parents, SVN_CL__LOG_MSG_OPTIONS} },

  { "move", svn_cl__move, {"mv", "rename", "ren"}, N_
    ("Move and/or rename something in working copy or repository.\n"
     "usage: move SRC... DST\n"
     "\n"
     "When moving multiple sources, they will be added as children of DST,\n"
     "which must be a directory.\n"
     "\n"
     "  Note:  this subcommand is equivalent to a 'copy' and 'delete'.\n"
     "  Note:  the --revision option has no use and is deprecated.\n"
     "\n"
     "  SRC and DST can both be working copy (WC) paths or URLs:\n"
     "    WC  -> WC:   move and schedule for addition (with history)\n"
     "    URL -> URL:  complete server-side rename.\n"
     "  All the SRCs must be of the same type.\n"),
    {'r', 'q', opt_force, opt_parents, SVN_CL__LOG_MSG_OPTIONS} },

  { "patch", svn_cl__patch, {0}, N_
    ("Apply a patch to a working copy path.\n"
     "usage: patch PATCHFILE [WCPATH]\n"
     "\n"
     "  PATCHFILE is an input file which, when applied, turns the working\n"
     "  copy WCPATH into a modified tree that reflects all the changes the\n"
     "  patch carries along.  When WCPATH is omitted '.' is assumed.\n"
     "\n"
     "  The format of bytes embedded in the patch can be of two types: Unified\n"
     "  diff and/or svnpatch diff (see 'svn diff --svnpatch').\n"
     "\n"
     "  This command allows some amount of fuzzing as Unidiff is contextual\n"
     "  and svnpatch revisionless.\n"),
    {'q', opt_force, opt_patch_cmd, opt_config_dir} },

  { "propdel", svn_cl__propdel, {"pdel", "pd"}, N_
    ("Remove a property from files, dirs, or revisions.\n"
     "usage: 1. propdel PROPNAME [PATH...]\n"
     "       2. propdel PROPNAME --revprop -r REV [TARGET]\n"
     "\n"
     "  1. Removes versioned props in working copy.\n"
     "  2. Removes unversioned remote prop on repos revision.\n"
     "     TARGET only determines which repository to access.\n"),
    {'q', 'R', opt_depth, 'r', opt_revprop, opt_changelist} },

#ifndef AS400
  { "propedit", svn_cl__propedit, {"pedit", "pe"}, N_
    ("Edit a property with an external editor.\n"
     "usage: 1. propedit PROPNAME TARGET...\n"
     "       2. propedit PROPNAME --revprop -r REV [TARGET]\n"
     "\n"
     "  1. Edits versioned prop in working copy or repository.\n"
     "  2. Edits unversioned remote prop on repos revision.\n"
     "     TARGET only determines which repository to access.\n"
     "\n"
     "See 'svn help propset' for more on property setting.\n"),
    {'r', opt_revprop, SVN_CL__LOG_MSG_OPTIONS, opt_force} },
#endif

  { "propget", svn_cl__propget, {"pget", "pg"}, N_
    ("Print the value of a property on files, dirs, or revisions.\n"
     "usage: 1. propget PROPNAME [TARGET[@REV]...]\n"
     "       2. propget PROPNAME --revprop -r REV [TARGET]\n"
     "\n"
     "  1. Prints versioned props. If specified, REV determines in which\n"
     "     revision the target is first looked up.\n"
     "  2. Prints unversioned remote prop on repos revision.\n"
     "     TARGET only determines which repository to access.\n"
     "\n"
     "  By default, this subcommand will add an extra newline to the end\n"
     "  of the property values so that the output looks pretty.  Also,\n"
     "  whenever there are multiple paths involved, each property value\n"
     "  is prefixed with the path with which it is associated.  Use\n"
     "  the --strict option to disable these beautifications (useful,\n"
     "  for example, when redirecting binary property values to a file).\n"),
    {'R', opt_depth, 'r', opt_revprop, opt_strict, opt_xml, opt_changelist } },

  { "proplist", svn_cl__proplist, {"plist", "pl"}, N_
    ("List all properties on files, dirs, or revisions.\n"
     "usage: 1. proplist [TARGET[@REV]...]\n"
     "       2. proplist --revprop -r REV [TARGET]\n"
     "\n"
     "  1. Lists versioned props. If specified, REV determines in which\n"
     "     revision the target is first looked up.\n"
     "  2. Lists unversioned remote props on repos revision.\n"
     "     TARGET only determines which repository to access.\n"),
    {'v', 'R', opt_depth, 'r', 'q', opt_revprop, opt_xml, opt_changelist } },

  { "propset", svn_cl__propset, {"pset", "ps"}, N_
    ("Set the value of a property on files, dirs, or revisions.\n"
     "usage: 1. propset PROPNAME PROPVAL PATH...\n"
     "       2. propset PROPNAME --revprop -r REV PROPVAL [TARGET]\n"
     "\n"
     "  1. Creates a versioned, local propchange in working copy.\n"
     "  2. Creates an unversioned, remote propchange on repos revision.\n"
     "     TARGET only determines which repository to access.\n"
     "\n"
     "  The value may be provided with the --file option instead of PROPVAL.\n"
     "\n"
     "  Note: svn recognizes the following special versioned properties\n"
     "  but will store any arbitrary properties set:\n"
     "    svn:ignore     - A newline separated list of file patterns to ignore.\n"
     "    svn:keywords   - Keywords to be expanded.  Valid keywords are:\n"
     "      URL, HeadURL             - The URL for the head version of the object.\n"
     "      Author, LastChangedBy    - The last person to modify the file.\n"
     "      Date, LastChangedDate    - The date/time the object was last modified.\n"
     "      Rev, Revision,           - The last revision the object changed.\n"
     "      LastChangedRevision\n"
     "      Id                       - A compressed summary of the previous\n"
     "                                   4 keywords.\n"
     "    svn:executable - If present, make the file executable.  Use\n"
     "      'svn propdel svn:executable PATH...' to clear.\n"
     "    svn:eol-style  - One of 'native', 'LF', 'CR', 'CRLF'.\n"
     "    svn:mime-type  - The mimetype of the file.  Used to determine\n"
     "      whether to merge the file, and how to serve it from Apache.\n"
     "      A mimetype beginning with 'text/' (or an absent mimetype) is\n"
     "      treated as text.  Anything else is treated as binary.\n"
     "    svn:externals  - A newline separated list of module specifiers,\n"
     "      each of which consists of a relative directory path, optional\n"
     "      revision flags and an URL.  The ordering of the three elements\n"
     "      implements different behavior.  Subversion 1.4 and earler only\n"
     "      support the following formats and the URLs cannot have peg\n"
     "      revisions:\n"
     "        foo             http://example.com/repos/zig\n"
     "        foo/bar -r 1234 http://example.com/repos/zag\n"
     "      Subversion 1.5 and greater support the above formats and the\n"
     "      following formats where the URLs may have peg revisions:\n"
     "                http://example.com/repos/zig foo\n"
     "        -r 1234 http://example.com/repos/zig foo/bar\n"
     "      Relative URLs are supported in Subversion 1.5 and greater for\n"
     "      all above formats and are indicated by starting the URL with one\n"
     "      of the following strings\n"
     "        ../  to the parent directory of the extracted external\n"
     "        ^/   to the repository root\n"
     "        //   to the scheme\n"
     "        /    to the server root\n"
     "      The ambiguous format 'relative_path relative_path' is taken as\n"
     "      'relative_url relative_path' with peg revision support.\n"
     "    svn:needs-lock - If present, indicates that the file should be locked\n"
     "      before it is modified.  Makes the working copy file read-only\n"
     "      when it is not locked.  Use 'svn propdel svn:needs-lock PATH...'\n"
     "      to clear.\n"
     "\n"
     "  The svn:keywords, svn:executable, svn:eol-style, svn:mime-type and\n"
     "  svn:needs-lock properties cannot be set on a directory.  A non-recursive\n"
     "  attempt will fail, and a recursive attempt will set the property\n"
     "  only on the file children of the directory.\n"),
    {'F', opt_encoding, 'q', 'r', opt_targets, 'R', opt_depth, opt_revprop, 
     opt_force, opt_changelist },
    {{'F', N_("read property value from file ARG")}} },

  { "resolved", svn_cl__resolved, {0}, N_
    ("Remove 'conflicted' state on working copy files or directories.\n"
     "usage: resolved PATH...\n"
     "\n"
     "  Note:  this subcommand does not semantically resolve conflicts or\n"
     "  remove conflict markers; it merely removes the conflict-related\n"
     "  artifact files and allows PATH to be committed again.\n"),
    {opt_targets, 'R', opt_depth, 'q', opt_accept},
    {{opt_accept, N_("specify automatic conflict resolution source\n"
                             "                            "
                             " '" SVN_CL__ACCEPT_BASE "',"
                             /* These two are not implemented yet, so
                                don't waste the user's time with them. */
                             /* " '" SVN_CL__ACCEPT_MINE "'," */
                             /* " '" SVN_CL__ACCEPT_THEIRS "'," */
                             " '" SVN_CL__ACCEPT_MINE_FULL "',"
                             " '" SVN_CL__ACCEPT_THEIRS_FULL "')")}} },

  { "revert", svn_cl__revert, {0}, N_
    ("Restore pristine working copy file (undo most local edits).\n"
     "usage: revert PATH...\n"
     "\n"
     "  Note:  this subcommand does not require network access, and resolves\n"
     "  any conflicted states.  However, it does not restore removed directories.\n"),
    {opt_targets, 'R', opt_depth, 'q', opt_changelist} },

  { "status", svn_cl__status, {"stat", "st"}, N_
    ("Print the status of working copy files and directories.\n"
     "usage: status [PATH...]\n"
     "\n"
     "  With no args, print only locally modified items (no network access).\n"
     "  With -q, print only summary information about locally modified items.\n"
     "  With -u, add working revision and server out-of-date information.\n"
     "  With -v, print full revision information on every item.\n"
     "\n"
     "  The first six columns in the output are each one character wide:\n"
     "    First column: Says if item was added, deleted, or otherwise changed\n"
     "      ' ' no modifications\n"
     "      'A' Added\n"
     "      'C' Conflicted\n"
     "      'D' Deleted\n"
     "      'I' Ignored\n"
     "      'M' Modified\n"
     "      'R' Replaced\n"
     "      'X' item is unversioned, but is used by an externals definition\n"
     "      '?' item is not under version control\n"
     "      '!' item is missing (removed by non-svn command) or incomplete\n"
     "      '~' versioned item obstructed by some item of a different kind\n"
     "    Second column: Modifications of a file's or directory's properties\n"
     "      ' ' no modifications\n"
     "      'C' Conflicted\n"
     "      'M' Modified\n"
     "    Third column: Whether the working copy directory is locked\n"
     "      ' ' not locked\n"
     "      'L' locked\n"
     "    Fourth column: Scheduled commit will contain addition-with-history\n"
     "      ' ' no history scheduled with commit\n"
     "      '+' history scheduled with commit\n"
     "    Fifth column: Whether the item is switched relative to its parent\n"
     "      ' ' normal\n"
     "      'S' switched\n"
     "    Sixth column: Repository lock token\n"
     "      (without -u)\n"
     "      ' ' no lock token\n"
     "      'K' lock token present\n"
     "      (with -u)\n"
     "      ' ' not locked in repository, no lock token\n"
     "      'K' locked in repository, lock toKen present\n"
     "      'O' locked in repository, lock token in some Other working copy\n"
     "      'T' locked in repository, lock token present but sTolen\n"
     "      'B' not locked in repository, lock token present but Broken\n"
     "\n"
     "  The out-of-date information appears in the eighth column (with -u):\n"
     "      '*' a newer revision exists on the server\n"
     "      ' ' the working copy is up to date\n"
     "\n"
     "  Remaining fields are variable width and delimited by spaces:\n"
     "    The working revision (with -u or -v)\n"
     "    The last committed revision and last committed author (with -v)\n"
     "    The working copy path is always the final field, so it can\n"
     "      include spaces.\n"
     "\n"
     "  Example output:\n"
     "    svn status wc\n"
     "     M     wc/bar.c\n"
     "    A  +   wc/qax.c\n"
     "\n"
     "    svn status -u wc\n"
     "     M           965    wc/bar.c\n"
     "           *     965    wc/foo.c\n"
     "    A  +         965    wc/qax.c\n"
     "    Status against revision:   981\n"
     "\n"
     "    svn status --show-updates --verbose wc\n"
     "     M           965       938 kfogel       wc/bar.c\n"
     "           *     965       922 sussman      wc/foo.c\n"
     "    A  +         965       687 joe          wc/qax.c\n"
     "                 965       687 joe          wc/zig.c\n"
     "    Status against revision:   981\n"),
    { 'u', 'v', 'N', opt_depth, 'q', opt_no_ignore, opt_incremental, opt_xml,
      opt_ignore_externals, opt_changelist} },

  { "switch", svn_cl__switch, {"sw"}, N_
    ("Update the working copy to a different URL.\n"
     "usage: 1. switch URL[@PEGREV] [PATH]\n"
     "       2. switch --relocate FROM TO [PATH...]\n"
     "\n"
     "  1. Update the working copy to mirror a new URL within the repository.\n"
     "     This behaviour is similar to 'svn update', and is the way to\n"
     "     move a working copy to a branch or tag within the same repository.\n"
     "     If specified, PEGREV determines in which revision the target is first\n"
     "     looked up.\n"
     "\n"
     "     If --force is used, unversioned obstructing paths in the working\n"
     "     copy do not automatically cause a failure if the switch attempts to\n"
     "     add the same path.  If the obstructing path is the same type (file\n"
     "     or directory) as the corresponding path in the repository it becomes\n"
     "     versioned but its contents are left 'as-is' in the working copy.\n"
     "     This means that an obstructing directory's unversioned children may\n"
     "     also obstruct and become versioned.  For files, any content differences\n"
     "     between the obstruction and the repository are treated like a local\n"
     "     modification to the working copy.  All properties from the repository\n"
     "     are applied to the obstructing path.\n"
     "\n"
     "     Use the --set-depth option to set a new working copy depth on the\n"
     "     targets of this operation.  Currently, the depth of a working copy\n"
     "     directory can only be increased (telescoped more deeply); you cannot\n"
     "     make a directory more shallow.\n"
     "\n"
     "  2. Rewrite working copy URL metadata to reflect a syntactic change only.\n"
     "     This is used when repository's root URL changes (such as a scheme\n"
     "     or hostname change) but your working copy still reflects the same\n"
    "     directory within the same repository.\n"),
    { 'r', 'N', opt_depth, opt_set_depth, 'q', opt_merge_cmd, opt_relocate, 
      opt_ignore_externals, opt_force, opt_accept} },

  { "unlock", svn_cl__unlock, {0}, N_
    ("Unlock working copy paths or URLs.\n"
     "usage: unlock TARGET...\n"
     "\n"
     "  Use --force to break the lock.\n"),
    { opt_targets, opt_force } },

  { "update", svn_cl__update, {"up"},  N_
    ("Bring changes from the repository into the working copy.\n"
     "usage: update [PATH...]\n"
     "\n"
     "  If no revision given, bring working copy up-to-date with HEAD rev.\n"
     "  Else synchronize working copy to revision given by -r.\n"
     "\n"
     "  For each updated item a line will start with a character reporting the\n"
     "  action taken.  These characters have the following meaning:\n"
     "\n"
     "    A  Added\n"
     "    D  Deleted\n"
     "    U  Updated\n"
     "    C  Conflict\n"
     "    G  Merged\n"
     "    E  Existed\n"
     "\n"
     "  A character in the first column signifies an update to the actual file,\n"
     "  while updates to the file's properties are shown in the second column.\n"
     "  A 'B' in the third column signifies that the lock for the file has\n"
     "  been broken or stolen.\n"
     "\n"
     "  If --force is used, unversioned obstructing paths in the working\n"
     "  copy do not automatically cause a failure if the update attempts to\n"
     "  add the same path.  If the obstructing path is the same type (file\n"
     "  or directory) as the corresponding path in the repository it becomes\n"
     "  versioned but its contents are left 'as-is' in the working copy.\n"
     "  This means that an obstructing directory's unversioned children may\n"
     "  also obstruct and become versioned.  For files, any content differences\n"
     "  between the obstruction and the repository are treated like a local\n"
     "  modification to the working copy.  All properties from the repository\n"
     "  are applied to the obstructing path.  Obstructing paths are reported\n"
     "  in the first column with code 'E'.\n"
     "\n"
     "  Use the --set-depth option to set a new working copy depth on the\n"
     "  targets of this operation.  Currently, the depth of a working copy\n"
     "  directory can only be increased (telescoped more deeply); you cannot\n"
     "  make a directory more shallow.\n"),
    {'r', 'N', opt_depth, opt_set_depth, 'q', opt_merge_cmd, opt_force, 
     opt_ignore_externals, opt_changelist, opt_editor_cmd, opt_accept} },

  { NULL, NULL, {0}, NULL, {0} }
};


/* Version compatibility check */
static svn_error_t *
check_lib_versions(void)
{
  static const svn_version_checklist_t checklist[] =
    {
      { "svn_subr",   svn_subr_version },
      { "svn_client", svn_client_version },
      { "svn_wc",     svn_wc_version },
      { "svn_ra",     svn_ra_version },
      { "svn_delta",  svn_delta_version },
      { "svn_diff",   svn_diff_version },
      { NULL, NULL }
    };

  SVN_VERSION_DEFINE(my_version);
  return svn_ver_check_list(&my_version, checklist);
}


/* A flag to see if we've been cancelled by the client or not. */
static volatile sig_atomic_t cancelled = FALSE;

/* A signal handler to support cancellation. */
static void
signal_handler(int signum)
{
  apr_signal(signum, SIG_IGN);
  cancelled = TRUE;
}

/* Our cancellation callback. */
svn_error_t *
svn_cl__check_cancel(void *baton)
{
  if (cancelled)
    return svn_error_create(SVN_ERR_CANCELLED, NULL, _("Caught signal"));
  else
    return SVN_NO_ERROR;
}


/* Parse REVPROP_PAIR as name[=value], adding it to *revprop_table_p, using
 * POOL for all allocations.  *REVPROP_TABLE_P may be NULL, in which case
 * it is created.. */
static svn_error_t *
parse_revprop(apr_hash_t **revprop_table_p,
              const char *revprop_pair,
              apr_pool_t *pool)
{
  const char *sep, *propname;
  svn_string_t *propval;

  if (! *revprop_pair)
    return svn_error_create(SVN_ERR_CL_ARG_PARSING_ERROR, NULL,
                            _("Revision property pair is empty"));

  if (! *revprop_table_p)
    *revprop_table_p = apr_hash_make(pool);

  sep = strchr(revprop_pair, '=');
  if (sep)
    {
      propname = apr_pstrndup(pool, revprop_pair, sep - revprop_pair);
      SVN_ERR(svn_utf_cstring_to_utf8(&propname, propname, pool));
      propval = svn_string_create(sep + 1, pool);
    }
  else
    {
      SVN_ERR(svn_utf_cstring_to_utf8(&propname, revprop_pair, pool));
      propval = svn_string_create("", pool);
    }

  if (!svn_prop_name_is_valid(propname))
    return svn_error_createf(SVN_ERR_CLIENT_PROPERTY_NAME, NULL,
                             _("'%s' is not a valid Subversion property name"),
                             propname);

  apr_hash_set(*revprop_table_p, propname, APR_HASH_KEY_STRING, propval);

  return SVN_NO_ERROR;
}



/*** Main. ***/

int
main(int argc, const char *argv[])
{
  svn_error_t *err;
  apr_allocator_t *allocator;
  apr_pool_t *pool;
  int opt_id;
  apr_getopt_t *os;
  svn_cl__opt_state_t opt_state = { 0, { 0 } };
  svn_client_ctx_t *ctx;
  apr_array_header_t *received_opts;
  int i;
  const svn_opt_subcommand_desc2_t *subcommand = NULL;
  const char *dash_m_arg = NULL, *dash_F_arg = NULL;
  const char *path_utf8;
  apr_status_t apr_err;
  svn_cl__cmd_baton_t command_baton;
  svn_auth_baton_t *ab;
  svn_config_t *cfg;
  svn_boolean_t descend = TRUE;
  svn_boolean_t interactive_conflicts = FALSE;
  apr_hash_t *changelists;

  /* Initialize the app. */
  if (svn_cmdline_init("svn", stderr) != EXIT_SUCCESS)
    return EXIT_FAILURE;

  /* Create our top-level pool.  Use a seperate mutexless allocator,
   * given this application is single threaded.
   */
  if (apr_allocator_create(&allocator))
    return EXIT_FAILURE;

  apr_allocator_max_free_set(allocator, SVN_ALLOCATOR_RECOMMENDED_MAX_FREE);

  pool = svn_pool_create_ex(NULL, allocator);
  apr_allocator_owner_set(allocator, pool);

  received_opts = apr_array_make(pool, SVN_OPT_MAX_OPTIONS, sizeof(int));

  /* Check library versions */
  err = check_lib_versions();
  if (err)
    return svn_cmdline_handle_exit_error(err, pool, "svn: ");

#if defined(WIN32) || defined(__CYGWIN__)
  /* Set the working copy administrative directory name. */
  if (getenv("SVN_ASP_DOT_NET_HACK"))
    {
      err = svn_wc_set_adm_dir("_svn", pool);
      if (err)
        return svn_cmdline_handle_exit_error(err, pool, "svn: ");
    }
#endif

  /* Initialize the RA library. */
  err = svn_ra_initialize(pool);
  if (err)
    return svn_cmdline_handle_exit_error(err, pool, "svn: ");

  /* Init our changelists hash. */
  changelists = apr_hash_make(pool);

  /* Begin processing arguments. */
  opt_state.start_revision.kind = svn_opt_revision_unspecified;
  opt_state.end_revision.kind = svn_opt_revision_unspecified;
  opt_state.revision_ranges =
    apr_array_make(pool, 0, sizeof(svn_opt_revision_range_t *));
  opt_state.depth = svn_depth_unknown;
  opt_state.set_depth = svn_depth_unknown;
  opt_state.accept_which = svn_cl__accept_invalid;

  /* No args?  Show usage. */
  if (argc <= 1)
    {
      svn_cl__help(NULL, NULL, pool);
      svn_pool_destroy(pool);
      return EXIT_FAILURE;
    }

  /* Else, parse options. */
  err = svn_cmdline__getopt_init(&os, argc, argv, pool);
  if (err)
    return svn_cmdline_handle_exit_error(err, pool, "svn: ");

  os->interleave = 1;
  while (1)
    {
      const char *opt_arg;
      const char *utf8_opt_arg;

      /* Parse the next option. */
      apr_err = apr_getopt_long(os, svn_cl__options, &opt_id, &opt_arg);
      if (APR_STATUS_IS_EOF(apr_err))
        break;
      else if (apr_err)
        {
          svn_cl__help(NULL, NULL, pool);
          svn_pool_destroy(pool);
          return EXIT_FAILURE;
        }

      /* Stash the option code in an array before parsing it. */
      APR_ARRAY_PUSH(received_opts, int) = opt_id;

      switch (opt_id) {
      case 'l':
        {
          char *end;
          opt_state.limit = strtol(opt_arg, &end, 10);
          if (end == opt_arg || *end != '\0')
            {
              err = svn_error_create(SVN_ERR_CL_ARG_PARSING_ERROR, NULL,
                                     _("Non-numeric limit argument given"));
              return svn_cmdline_handle_exit_error(err, pool, "svn: ");
            }
          if (opt_state.limit <= 0)
            {
              err = svn_error_create(SVN_ERR_INCORRECT_PARAMS, NULL,
                                    _("Argument to --limit must be positive"));
              return svn_cmdline_handle_exit_error(err, pool, "svn: ");
            }
        }
        break;
      case 'm':
        /* Note that there's no way here to detect if the log message
           contains a zero byte -- if it does, then opt_arg will just
           be shorter than the user intended.  Oh well. */
        opt_state.message = apr_pstrdup(pool, opt_arg);
        dash_m_arg = opt_arg;
        break;
      case 'c':
        {
          char *end;
          svn_revnum_t changeno;
          svn_opt_revision_range_t *range;

          if (opt_state.old_target)
            {
              err = svn_error_create
                (SVN_ERR_CL_ARG_PARSING_ERROR, NULL,
                 _("Can't specify -c with --old"));
              return svn_cmdline_handle_exit_error(err, pool, "svn: ");
            }
          changeno = strtol(opt_arg, &end, 10);
          if (end == opt_arg || *end != '\0')
            {
              err = svn_error_create(SVN_ERR_CL_ARG_PARSING_ERROR, NULL,
                                     _("Non-numeric change argument "
                                       "given to -c"));
              return svn_cmdline_handle_exit_error(err, pool, "svn: ");
            }
          if (changeno == 0)
            {
              err = svn_error_create(SVN_ERR_CL_ARG_PARSING_ERROR, NULL,
                                     _("There is no change 0"));
              return svn_cmdline_handle_exit_error(err, pool, "svn: ");
            }

          /* Figure out the range:
                -c N  -> -r N-1:N
                -c -N -> -r N:N-1 */
          range = apr_palloc(pool, sizeof(*range));
          if (changeno > 0)
            {
              range->start.value.number = changeno - 1;
              range->end.value.number = changeno;
            }
          else
            {
              changeno = -changeno;
              range->start.value.number = changeno;
              range->end.value.number = changeno - 1;
            }
          opt_state.used_change_arg = TRUE;
          range->start.kind = svn_opt_revision_number;
          range->end.kind = svn_opt_revision_number;
          APR_ARRAY_PUSH(opt_state.revision_ranges,
                         svn_opt_revision_range_t *) = range;
        }
        break;
      case 'r':
        if (svn_opt_parse_revision_to_range(opt_state.revision_ranges,
                                            opt_arg, pool) != 0)
          {
            err = svn_utf_cstring_to_utf8(&utf8_opt_arg, opt_arg, pool);
            if (! err)
              err = svn_error_createf
                (SVN_ERR_CL_ARG_PARSING_ERROR, NULL,
                 _("Syntax error in revision argument '%s'"),
                 utf8_opt_arg);
            return svn_cmdline_handle_exit_error(err, pool, "svn: ");
          }
        break;
      case 'v':
        opt_state.verbose = TRUE;
        break;
      case 'u':
        opt_state.update = TRUE;
        break;
      case 'h':
      case '?':
        opt_state.help = TRUE;
        break;
      case 'q':
        opt_state.quiet = TRUE;
        break;
      case opt_incremental:
        opt_state.incremental = TRUE;
        break;
      case 'F':
        err = svn_utf_cstring_to_utf8(&utf8_opt_arg, opt_arg, pool);
        if (! err)
          err = svn_stringbuf_from_file(&(opt_state.filedata),
                                        utf8_opt_arg, pool);
        if (err)
          return svn_cmdline_handle_exit_error(err, pool, "svn: ");
        dash_F_arg = opt_arg;
        break;
      case opt_targets:
        {
          svn_stringbuf_t *buffer, *buffer_utf8;

          /* We need to convert to UTF-8 now, even before we divide
             the targets into an array, because otherwise we wouldn't
             know what delimiter to use for svn_cstring_split().  */

          err = svn_utf_cstring_to_utf8(&utf8_opt_arg, opt_arg, pool);

          if (! err)
            err = svn_stringbuf_from_file(&buffer, utf8_opt_arg, pool);
          if (! err)
            err = svn_utf_stringbuf_to_utf8(&buffer_utf8, buffer, pool);
          if (err)
            return svn_cmdline_handle_exit_error(err, pool, "svn: ");
          opt_state.targets = svn_cstring_split(buffer_utf8->data, "\n\r",
                                                TRUE, pool);
        }
        break;
      case opt_force:
        opt_state.force = TRUE;
        break;
      case opt_force_log:
        opt_state.force_log = TRUE;
        break;
      case opt_dry_run:
        opt_state.dry_run = TRUE;
        break;
      case opt_revprop:
        opt_state.revprop = TRUE;
        break;
      case 'R':
        opt_state.depth = SVN_DEPTH_INFINITY_OR_FILES(TRUE);
        break;
      case 'N':
        descend = FALSE;
        break;
      case opt_depth:
        err = svn_utf_cstring_to_utf8(&utf8_opt_arg, opt_arg, pool);
        if (err)
          return svn_cmdline_handle_exit_error
            (svn_error_createf(SVN_ERR_CL_ARG_PARSING_ERROR, NULL,
                               _("Error converting depth "
                                 "from locale to UTF8")), pool, "svn: ");
        opt_state.depth = svn_depth_from_word(utf8_opt_arg);
        if (opt_state.depth == svn_depth_unknown
            || opt_state.depth == svn_depth_exclude)
          {
            return svn_cmdline_handle_exit_error
              (svn_error_createf(SVN_ERR_CL_ARG_PARSING_ERROR, NULL,
                                 _("'%s' is not a valid depth; try "
                                   "'empty', 'files', 'immediates', "
                                   "or 'infinity'"),
                                 utf8_opt_arg), pool, "svn: ");
          }
        break;
      case opt_set_depth:
        err = svn_utf_cstring_to_utf8(&utf8_opt_arg, opt_arg, pool);
        if (err)
          return svn_cmdline_handle_exit_error
            (svn_error_createf(SVN_ERR_CL_ARG_PARSING_ERROR, NULL,
                               _("Error converting depth "
                                 "from locale to UTF8")), pool, "svn: ");
        opt_state.set_depth = svn_depth_from_word(utf8_opt_arg);
        if (opt_state.set_depth == svn_depth_unknown
            || opt_state.set_depth == svn_depth_exclude)
          {
            return svn_cmdline_handle_exit_error
              (svn_error_createf(SVN_ERR_CL_ARG_PARSING_ERROR, NULL,
                                 _("'%s' is not a valid depth; try "
                                   "'empty', 'files', 'immediates', "
                                   "or 'infinity'"),
                                 utf8_opt_arg), pool, "svn: ");
          }
        break;
      case opt_version:
        opt_state.version = TRUE;
        break;
      case opt_auth_username:
        err = svn_utf_cstring_to_utf8(&opt_state.auth_username,
                                      opt_arg, pool);
        if (err)
          return svn_cmdline_handle_exit_error(err, pool, "svn: ");
        break;
      case opt_auth_password:
        err = svn_utf_cstring_to_utf8(&opt_state.auth_password,
                                      opt_arg, pool);
        if (err)
          return svn_cmdline_handle_exit_error(err, pool, "svn: ");
        break;
      case opt_encoding:
        opt_state.encoding = apr_pstrdup(pool, opt_arg);
        break;
      case opt_xml:
        opt_state.xml = TRUE;
        break;
      case opt_stop_on_copy:
        opt_state.stop_on_copy = TRUE;
        break;
      case opt_strict:
        opt_state.strict = TRUE;
        break;
      case opt_no_ignore:
        opt_state.no_ignore = TRUE;
        break;
      case opt_no_auth_cache:
        opt_state.no_auth_cache = TRUE;
        break;
      case opt_non_interactive:
        opt_state.non_interactive = TRUE;
        break;
      case opt_no_diff_deleted:
        opt_state.no_diff_deleted = TRUE;
        break;
      case opt_notice_ancestry:
        opt_state.notice_ancestry = TRUE;
        break;
      case opt_ignore_ancestry:
        opt_state.ignore_ancestry = TRUE;
        break;
      case opt_ignore_externals:
        opt_state.ignore_externals = TRUE;
        break;
      case opt_relocate:
        opt_state.relocate = TRUE;
        break;
      case 'x':
        err = svn_utf_cstring_to_utf8(&opt_state.extensions, opt_arg, pool);
        if (err)
          return svn_cmdline_handle_exit_error(err, pool, "svn: ");
        break;
      case opt_diff_cmd:
        opt_state.diff_cmd = apr_pstrdup(pool, opt_arg);
        break;
      case opt_merge_cmd:
        opt_state.merge_cmd = apr_pstrdup(pool, opt_arg);
        break;
      case opt_record_only:
        opt_state.record_only = TRUE;
        break;
      case opt_editor_cmd:
        opt_state.editor_cmd = apr_pstrdup(pool, opt_arg);
        break;
      case opt_patch_cmd:
        opt_state.patch_cmd = apr_pstrdup(pool, opt_arg);
        break;
      case opt_old_cmd:
        if (opt_state.used_change_arg)
          {
            err = svn_error_create
              (SVN_ERR_CL_ARG_PARSING_ERROR, NULL,
               _("Can't specify -c with --old"));
            return svn_cmdline_handle_exit_error(err, pool, "svn: ");
          }
        opt_state.old_target = apr_pstrdup(pool, opt_arg);
        break;
      case opt_new_cmd:
        opt_state.new_target = apr_pstrdup(pool, opt_arg);
        break;
      case opt_config_dir:
        err = svn_utf_cstring_to_utf8(&path_utf8, opt_arg, pool);
        opt_state.config_dir = svn_path_canonicalize(path_utf8, pool);
        break;
      case opt_autoprops:
        opt_state.autoprops = TRUE;
        break;
      case opt_no_autoprops:
        opt_state.no_autoprops = TRUE;
        break;
      case opt_native_eol:
        if ( !strcmp("LF", opt_arg) || !strcmp("CR", opt_arg) ||
             !strcmp("CRLF", opt_arg))
          opt_state.native_eol = apr_pstrdup(pool, opt_arg);
        else
          {
            err = svn_utf_cstring_to_utf8(&utf8_opt_arg, opt_arg, pool);
            if (! err)
              err = svn_error_createf
                (SVN_ERR_CL_ARG_PARSING_ERROR, NULL,
                 _("Syntax error in native-eol argument '%s'"),
                 utf8_opt_arg);
            return svn_cmdline_handle_exit_error(err, pool, "svn: ");
          }
        break;
      case opt_no_unlock:
        opt_state.no_unlock = TRUE;
        break;
      case opt_summarize:
        opt_state.summarize = TRUE;
        break;
      case opt_svnpatch_format:
        opt_state.svnpatch = TRUE;
        break;
      case opt_remove:
        opt_state.remove = TRUE;
        break;
      case opt_changelist:
        opt_state.changelist = apr_pstrdup(pool, opt_arg);
        apr_hash_set(changelists, opt_state.changelist,
                     APR_HASH_KEY_STRING, (void *)1);
        break;
      case opt_keep_changelists:
        opt_state.keep_changelists = TRUE;
        break;
      case opt_keep_local:
        opt_state.keep_local = TRUE;
        break;
      case opt_with_all_revprops:
        /* If --with-all-revprops is specified along with one or more
         * --with-revprops options, --with-all-revprops takes precedence. */
        opt_state.all_revprops = TRUE;
        break;
      case opt_with_revprop:
        err = parse_revprop(&opt_state.revprop_table, opt_arg, pool);
        if (err != SVN_NO_ERROR)
          return svn_cmdline_handle_exit_error(err, pool, "svn: ");
        break;
      case opt_parents:
        opt_state.parents = TRUE;
        break;
      case 'g':
        opt_state.use_merge_history = TRUE;
        break;
      case opt_accept:
        opt_state.accept_which = svn_cl__accept_from_word(opt_arg);
        if (opt_state.accept_which == svn_cl__accept_invalid)
          return svn_cmdline_handle_exit_error
            (svn_error_createf(SVN_ERR_CL_ARG_PARSING_ERROR, NULL,
                               _("'%s' is not a valid accept value"), opt_arg),
             pool, "svn: ");
        break;
      case opt_from_source:
        err = svn_utf_cstring_to_utf8(&path_utf8, opt_arg, pool);
        if (! svn_path_is_url(path_utf8))
          return svn_cmdline_handle_exit_error
            (svn_error_createf(SVN_ERR_CL_ARG_PARSING_ERROR, NULL,
                               _("'%s' is not a URL"), opt_arg),
             pool, "svn: ");
        opt_state.from_source = svn_path_canonicalize(path_utf8, pool);
        break;
      case opt_reintegrate:
        opt_state.reintegrate = TRUE;
        break;
      default:
        /* Hmmm. Perhaps this would be a good place to squirrel away
           opts that commands like svn diff might need. Hmmm indeed. */
        break;
      }
    }

  /* Turn our hash of changelists into an array of unique ones. */
  err = svn_hash_keys(&(opt_state.changelists), changelists, pool);
  if (err)
    return svn_cmdline_handle_exit_error(err, pool, "svn: ");

  /* ### This really belongs in libsvn_client.  The trouble is,
     there's no one place there to run it from, no
     svn_client_init().  We'd have to add it to all the public
     functions that a client might call.  It's unmaintainable to do
     initialization from within libsvn_client itself, but it seems
     burdensome to demand that all clients call svn_client_init()
     before calling any other libsvn_client function... On the other
     hand, the alternative is effectively to demand that they call
     svn_config_ensure() instead, so maybe we should have a generic
     init function anyway.  Thoughts?  */
  err = svn_config_ensure(opt_state.config_dir, pool);
  if (err)
    return svn_cmdline_handle_exit_error(err, pool, "svn: ");

  /* If the user asked for help, then the rest of the arguments are
     the names of subcommands to get help on (if any), or else they're
     just typos/mistakes.  Whatever the case, the subcommand to
     actually run is svn_cl__help(). */
  if (opt_state.help)
    subcommand = svn_opt_get_canonical_subcommand2(svn_cl__cmd_table, "help");

  /* If we're not running the `help' subcommand, then look for a
     subcommand in the first argument. */
  if (subcommand == NULL)
    {
      if (os->ind >= os->argc)
        {
          if (opt_state.version)
            {
              /* Use the "help" subcommand to handle the "--version" option. */
              static const svn_opt_subcommand_desc2_t pseudo_cmd =
                { "--version", svn_cl__help, {0}, "",
                  {opt_version,    /* must accept its own option */
                   'q',            /* brief output */
                   opt_config_dir  /* all commands accept this */
                  } };

              subcommand = &pseudo_cmd;
            }
          else
            {
              svn_error_clear
                (svn_cmdline_fprintf(stderr, pool,
                                     _("Subcommand argument required\n")));
              svn_cl__help(NULL, NULL, pool);
              svn_pool_destroy(pool);
              return EXIT_FAILURE;
            }
        }
      else
        {
          const char *first_arg = os->argv[os->ind++];
          subcommand = svn_opt_get_canonical_subcommand2(svn_cl__cmd_table,
                                                         first_arg);
          if (subcommand == NULL)
            {
              const char *first_arg_utf8;
              err = svn_utf_cstring_to_utf8(&first_arg_utf8, first_arg, pool);
              if (err)
                return svn_cmdline_handle_exit_error(err, pool, "svn: ");
              svn_error_clear
                (svn_cmdline_fprintf(stderr, pool,
                                     _("Unknown command: '%s'\n"),
                                     first_arg_utf8));
              svn_cl__help(NULL, NULL, pool);
              svn_pool_destroy(pool);
              return EXIT_FAILURE;
            }
        }
    }

  /* Check that the subcommand wasn't passed any inappropriate options. */
  for (i = 0; i < received_opts->nelts; i++)
    {
      opt_id = APR_ARRAY_IDX(received_opts, i, int);

      /* All commands implicitly accept --help, so just skip over this
         when we see it. Note that we don't want to include this option
         in their "accepted options" list because it would be awfully
         redundant to display it in every commands' help text. */
      if (opt_id == 'h' || opt_id == '?')
        continue;

      if (! svn_opt_subcommand_takes_option3(subcommand, opt_id,
                                             svn_cl__global_options))
        {
          const char *optstr;
          const apr_getopt_option_t *badopt =
            svn_opt_get_option_from_code2(opt_id, svn_cl__options,
                                          subcommand, pool);
          svn_opt_format_option(&optstr, badopt, FALSE, pool);
          if (subcommand->name[0] == '-')
            svn_cl__help(NULL, NULL, pool);
          else
            svn_error_clear
              (svn_cmdline_fprintf
               (stderr, pool, _("Subcommand '%s' doesn't accept option '%s'\n"
                                "Type 'svn help %s' for usage.\n"),
                subcommand->name, optstr, subcommand->name));
          svn_pool_destroy(pool);
          return EXIT_FAILURE;
        }
    }

  /* Only merge supports multiple revisions/revision ranges. */
  if (subcommand->cmd_func != svn_cl__merge)
    {
      if (opt_state.revision_ranges->nelts > 1)
        {
          err = svn_error_create(SVN_ERR_CL_ARG_PARSING_ERROR, NULL,
                                 _("Multiple revision arguments "
                                   "encountered; can't specify -c twice, "
                                   "or both -c and -r"));
          return svn_cmdline_handle_exit_error(err, pool, "svn: ");
        }
    }

  /* Merge doesn't support specifying a revision range
     when using --reintegrate. */
  if (subcommand->cmd_func == svn_cl__merge
      && opt_state.revision_ranges->nelts
      && opt_state.reintegrate)
    {
      err = svn_error_create(SVN_ERR_CL_ARG_PARSING_ERROR, NULL,
                             _("-r and -c can't be used with --reintegrate"));
      return svn_cmdline_handle_exit_error(err, pool, "svn: ");
    }

  /* Disallow simultaneous use of both --depth and --set-depth. */
  if ((opt_state.depth != svn_depth_unknown)
      && (opt_state.set_depth != svn_depth_unknown))
    {
      err = svn_error_create(SVN_ERR_CL_ARG_PARSING_ERROR, NULL,
                             _("--depth and --set-depth are mutually "
                               "exclusive"));
      return svn_cmdline_handle_exit_error(err, pool, "svn: ");
    }

  /* Ensure that 'revision_ranges' has at least one item, and that
     'start_revision' and 'end_revision' match that item. */
  if (opt_state.revision_ranges->nelts == 0)
    {
      svn_opt_revision_range_t *range = apr_palloc(pool, sizeof(*range));
      range->start.kind = svn_opt_revision_unspecified;
      range->end.kind = svn_opt_revision_unspecified;
      APR_ARRAY_PUSH(opt_state.revision_ranges,
                     svn_opt_revision_range_t *) = range;
    }
  opt_state.start_revision = APR_ARRAY_IDX(opt_state.revision_ranges, 0,
                                           svn_opt_revision_range_t *)->start;
  opt_state.end_revision = APR_ARRAY_IDX(opt_state.revision_ranges, 0,
                                         svn_opt_revision_range_t *)->end;

  /* If we're running a command that could result in a commit, verify
     that any log message we were given on the command line makes
     sense (unless we've also been instructed not to care). */
  if ((! opt_state.force_log)
      && (subcommand->cmd_func == svn_cl__commit
          || subcommand->cmd_func == svn_cl__copy
          || subcommand->cmd_func == svn_cl__delete
          || subcommand->cmd_func == svn_cl__import
          || subcommand->cmd_func == svn_cl__mkdir
          || subcommand->cmd_func == svn_cl__move
          || subcommand->cmd_func == svn_cl__lock
          || subcommand->cmd_func == svn_cl__propedit))
    {
      /* If the -F argument is a file that's under revision control,
         that's probably not what the user intended. */
      if (dash_F_arg)
        {
          svn_wc_adm_access_t *adm_access;
          const svn_wc_entry_t *e;
          const char *fname_utf8 = svn_path_internal_style(dash_F_arg, pool);
          err = svn_wc_adm_probe_open3(&adm_access, NULL, fname_utf8,
                                       FALSE, 0, NULL, NULL, pool);
          if (! err)
            err = svn_wc_entry(&e, fname_utf8, adm_access, FALSE, pool);
          if ((err == SVN_NO_ERROR) && e)
            {
              if (subcommand->cmd_func != svn_cl__lock)
                {
                  err = svn_error_create
                    (SVN_ERR_CL_LOG_MESSAGE_IS_VERSIONED_FILE, NULL,
                     _("Log message file is a versioned file; "
                       "use '--force-log' to override"));
                }
              else
                {
                  err = svn_error_create
                    (SVN_ERR_CL_LOG_MESSAGE_IS_VERSIONED_FILE, NULL,
                     _("Lock comment file is a versioned file; "
                       "use '--force-log' to override"));
                }
              return svn_cmdline_handle_exit_error(err, pool, "svn: ");
            }
          svn_error_clear(err);
        }

      /* If the -m argument is a file at all, that's probably not what
         the user intended. */
      if (dash_m_arg)
        {
          apr_finfo_t finfo;
          if (apr_stat(&finfo, dash_m_arg,
                       APR_FINFO_MIN, pool) == APR_SUCCESS)
            {
              if (subcommand->cmd_func != svn_cl__lock)
                {
                  err = svn_error_create
                    (SVN_ERR_CL_LOG_MESSAGE_IS_PATHNAME, NULL,
                     _("The log message is a pathname "
                       "(was -F intended?); use '--force-log' to override"));
                }
              else
                {
                  err = svn_error_create
                    (SVN_ERR_CL_LOG_MESSAGE_IS_PATHNAME, NULL,
                     _("The lock comment is a pathname "
                       "(was -F intended?); use '--force-log' to override"));
                }
              return svn_cmdline_handle_exit_error(err, pool, "svn: ");
            }
        }
    }

  if (opt_state.relocate && (opt_state.depth != svn_depth_unknown))
    {
      err = svn_error_create(SVN_ERR_CL_MUTUALLY_EXCLUSIVE_ARGS, NULL,
                             _("--relocate and --depth are mutually "
                               "exclusive"));
      return svn_cmdline_handle_exit_error(err, pool, "svn: ");
    }

  /* Only a few commands can accept a revision range; the rest can take at
     most one revision number. */
  if (subcommand->cmd_func != svn_cl__blame
      && subcommand->cmd_func != svn_cl__diff
      && subcommand->cmd_func != svn_cl__log
      && subcommand->cmd_func != svn_cl__merge)
    {
      if (opt_state.end_revision.kind != svn_opt_revision_unspecified)
        {
          err = svn_error_create(SVN_ERR_CLIENT_REVISION_RANGE, NULL, NULL);
          return svn_cmdline_handle_exit_error(err, pool, "svn: ");
        }
    }

  /* -N has a different meaning depending on the command */
  if (descend == FALSE)
    {
      if (subcommand->cmd_func == svn_cl__status)
        {
          opt_state.depth = SVN_DEPTH_INFINITY_OR_IMMEDIATES(FALSE);
        }
      else if (subcommand->cmd_func == svn_cl__revert
               || subcommand->cmd_func == svn_cl__add)
        {
          /* In pre-1.5 Subversion, some commands treated -N like
             --depth=empty, so .  Also, with revert it makes sense to be
             especially conservative, since revert can lose data. */
          opt_state.depth = svn_depth_empty;
        }
      else
        {
          opt_state.depth = SVN_DEPTH_INFINITY_OR_FILES(FALSE);
        }
    }
  /* Create a client context object. */
  command_baton.opt_state = &opt_state;
  if ((err = svn_client_create_context(&ctx, pool)))
    return svn_cmdline_handle_exit_error(err, pool, "svn: ");
  command_baton.ctx = ctx;

  err = svn_config_get_config(&(ctx->config),
                              opt_state.config_dir, pool);
  if (err)
    {
      /* Fallback to default config if the config directory isn't readable. */
      if (err->apr_err == APR_EACCES)
        {
          svn_handle_warning(stderr, err);
          svn_error_clear(err);
        }
      else
        return svn_cmdline_handle_exit_error(err, pool, "svn: ");
    }

  cfg = apr_hash_get(ctx->config, SVN_CONFIG_CATEGORY_CONFIG,
                     APR_HASH_KEY_STRING);

  /* Update the options in the config */
  /* XXX: Only diff_cmd for now, overlay rest later and stop passing
     opt_state altogether? */
  if (opt_state.diff_cmd)
    svn_config_set(cfg, SVN_CONFIG_SECTION_HELPERS,
                   SVN_CONFIG_OPTION_DIFF_CMD, opt_state.diff_cmd);
  if (opt_state.merge_cmd)
    svn_config_set(cfg, SVN_CONFIG_SECTION_HELPERS,
                   SVN_CONFIG_OPTION_DIFF3_CMD, opt_state.merge_cmd);
  if (opt_state.patch_cmd)
    svn_config_set(cfg, SVN_CONFIG_SECTION_HELPERS,
                   SVN_CONFIG_OPTION_PATCH_CMD, opt_state.patch_cmd);

  /* Check for mutually exclusive args --auto-props and --no-auto-props */
  if (opt_state.autoprops && opt_state.no_autoprops)
    {
      err = svn_error_create(SVN_ERR_CL_MUTUALLY_EXCLUSIVE_ARGS, NULL,
                             _("--auto-props and --no-auto-props are "
                               "mutually exclusive"));
      return svn_cmdline_handle_exit_error(err, pool, "svn: ");
    }

  /* The --reintegrate option is mutually exclusive with both
     --ignore-ancestry and --record-only. */
  if (opt_state.reintegrate)
    {
      if (opt_state.ignore_ancestry)
        {
          if (opt_state.record_only)
            {
              err = svn_error_create(SVN_ERR_CL_MUTUALLY_EXCLUSIVE_ARGS, NULL,
                                     _("--reintegrate cannot be used with "
                                       "--ignore-ancestry or "
                                       "--record-only"));
              return svn_cmdline_handle_exit_error(err, pool, "svn: ");
            }
          else
            {
              err = svn_error_create(SVN_ERR_CL_MUTUALLY_EXCLUSIVE_ARGS, NULL,
                                     _("--reintegrate cannot be used with "
                                       "--ignore-ancestry"));
              return svn_cmdline_handle_exit_error(err, pool, "svn: ");
            }
          }
      else if (opt_state.record_only)
        {
          err = svn_error_create(SVN_ERR_CL_MUTUALLY_EXCLUSIVE_ARGS, NULL,
                                 _("--reintegrate cannot be used with "
                                   "--record-only"));
          return svn_cmdline_handle_exit_error(err, pool, "svn: ");
        }
    }

  /* Update auto-props-enable option, and populate the MIME types map,
     for add/import commands */
  if (subcommand->cmd_func == svn_cl__add
      || subcommand->cmd_func == svn_cl__import)
    {
      const char *mimetypes_file;
      svn_config_get(cfg, &mimetypes_file,
                     SVN_CONFIG_SECTION_MISCELLANY,
                     SVN_CONFIG_OPTION_MIMETYPES_FILE, FALSE);
      if (mimetypes_file && *mimetypes_file)
        {
          if ((err = svn_io_parse_mimetypes_file(&(ctx->mimetypes_map),
                                                 mimetypes_file, pool)))
            svn_handle_error2(err, stderr, TRUE, "svn: ");
        }

      if (opt_state.autoprops)
        {
          svn_config_set_bool(cfg, SVN_CONFIG_SECTION_MISCELLANY,
                              SVN_CONFIG_OPTION_ENABLE_AUTO_PROPS, TRUE);
        }
      if (opt_state.no_autoprops)
        {
          svn_config_set_bool(cfg, SVN_CONFIG_SECTION_MISCELLANY,
                              SVN_CONFIG_OPTION_ENABLE_AUTO_PROPS, FALSE);
        }
    }

  /* Update the 'keep-locks' runtime option */
  if (opt_state.no_unlock)
    svn_config_set_bool(cfg, SVN_CONFIG_SECTION_MISCELLANY,
                        SVN_CONFIG_OPTION_NO_UNLOCK, TRUE);

  /* Set the log message callback function.  Note that individual
     subcommands will populate the ctx->log_msg_baton3. */
  ctx->log_msg_func3 = svn_cl__get_log_message;

  /* Set up our cancellation support. */
  ctx->cancel_func = svn_cl__check_cancel;
  apr_signal(SIGINT, signal_handler);
#ifdef SIGBREAK
  /* SIGBREAK is a Win32 specific signal generated by ctrl-break. */
  apr_signal(SIGBREAK, signal_handler);
#endif
#ifdef SIGHUP
  apr_signal(SIGHUP, signal_handler);
#endif
#ifdef SIGTERM
  apr_signal(SIGTERM, signal_handler);
#endif

#ifdef SIGPIPE
  /* Disable SIGPIPE generation for the platforms that have it. */
  apr_signal(SIGPIPE, SIG_IGN);
#endif

#ifdef SIGXFSZ
  /* Disable SIGXFSZ generation for the platforms that have it, otherwise
   * working with large files when compiled against an APR that doesn't have
   * large file support will crash the program, which is uncool. */
  apr_signal(SIGXFSZ, SIG_IGN);
#endif

  /* Set up Authentication stuff. */
  if ((err = svn_cmdline_setup_auth_baton(&ab,
                                          opt_state.non_interactive,
                                          opt_state.auth_username,
                                          opt_state.auth_password,
                                          opt_state.config_dir,
                                          opt_state.no_auth_cache,
                                          cfg,
                                          ctx->cancel_func,
                                          ctx->cancel_baton,
                                          pool)))
    svn_handle_error2(err, stderr, TRUE, "svn: ");

  ctx->auth_baton = ab;

  /* Set up conflict resolution callback. */
  if ((err = svn_config_get_bool(cfg, &interactive_conflicts,
                                 SVN_CONFIG_SECTION_MISCELLANY,
                                 SVN_CONFIG_OPTION_INTERACTIVE_CONFLICTS,
                                 TRUE)))  /* ### interactivity on by default.
                                                 we can change this. */
    svn_handle_error2(err, stderr, TRUE, "svn: ");

  if ((opt_state.accept_which == svn_cl__accept_invalid
       && (!interactive_conflicts || opt_state.non_interactive))
      || opt_state.accept_which == svn_cl__accept_postpone)
    {
      /* If no --accept option at all and we're non-interactive, we're
         leaving the conflicts behind, so don't need the callback.  Same if
         the user said to postpone. */
      ctx->conflict_func = NULL;
      ctx->conflict_baton = NULL;
    }
  else
    {
      svn_cmdline_prompt_baton_t *pb = apr_palloc(pool, sizeof(*pb));
      pb->cancel_func = ctx->cancel_func;
      pb->cancel_baton = ctx->cancel_baton;

      if (opt_state.non_interactive)
        {
          if (opt_state.accept_which == svn_cl__accept_edit)
            return svn_cmdline_handle_exit_error
              (svn_error_createf(SVN_ERR_CL_ARG_PARSING_ERROR, NULL,
                                 _("--accept=%s incompatible with"
                                   " --non-interactive"), SVN_CL__ACCEPT_EDIT),
               pool, "svn: ");
          if (opt_state.accept_which == svn_cl__accept_launch)
            return svn_cmdline_handle_exit_error
              (svn_error_createf(SVN_ERR_CL_ARG_PARSING_ERROR, NULL,
                                 _("--accept=%s incompatible with"
                                   " --non-interactive"),
                                 SVN_CL__ACCEPT_LAUNCH),
               pool, "svn: ");
        }

      ctx->conflict_func = svn_cl__conflict_handler;
      ctx->conflict_baton = svn_cl__conflict_baton_make(
          opt_state.accept_which,
          ctx->config,
          opt_state.editor_cmd,
          pb,
          pool);
    }

  /* And now we finally run the subcommand. */
  err = (*subcommand->cmd_func)(os, &command_baton, pool);
  if (err)
    {
      svn_error_t *tmp_err;

      /* For argument-related problems, suggest using the 'help'
         subcommand. */
      if (err->apr_err == SVN_ERR_CL_INSUFFICIENT_ARGS
          || err->apr_err == SVN_ERR_CL_ARG_PARSING_ERROR)
        {
          err = svn_error_quick_wrap(err,
                                     _("Try 'svn help' for more info"));
        }
      svn_handle_error2(err, stderr, FALSE, "svn: ");

      /* Tell the user about 'svn cleanup' if any error on the stack
         was about locked working copies. */
      for (tmp_err = err; tmp_err; tmp_err = tmp_err->child)
        if (tmp_err->apr_err == SVN_ERR_WC_LOCKED)
          {
            svn_error_clear
              (svn_cmdline_fputs(_("svn: run 'svn cleanup' to remove locks "
                                   "(type 'svn help cleanup' for details)\n"),
                                 stderr, pool));
            break;
          }

      svn_error_clear(err);
      svn_pool_destroy(pool);
      return EXIT_FAILURE;
    }
  else
    {
      /* Ensure that stdout is flushed, so the user will see any write errors.
         This makes sure that output is not silently lost. */
      err = svn_cmdline_fflush(stdout);
      if (err)
        return svn_cmdline_handle_exit_error(err, pool, "svn: ");

      svn_pool_destroy(pool);
      return EXIT_SUCCESS;
    }
}<|MERGE_RESOLUTION|>--- conflicted
+++ resolved
@@ -102,14 +102,10 @@
   opt_with_all_revprops,
   opt_parents,
   opt_accept,
-<<<<<<< HEAD
   opt_svnpatch_format,
   opt_patch_cmd,
-  opt_from_source
-=======
   opt_from_source,
   opt_reintegrate
->>>>>>> adaf812e
 } svn_cl__longopt_t;
 
 /* Option codes and descriptions for the command line client.
