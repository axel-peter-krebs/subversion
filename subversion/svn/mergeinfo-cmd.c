--- conflicted
+++ resolved
@@ -43,31 +43,6 @@
 
 /*** Code. ***/
 
-<<<<<<< HEAD
-static void
-print_merge_ranges(apr_array_header_t *ranges, apr_pool_t *pool)
-{
-  int i;
-  for (i = 0; i < ranges->nelts; i++)
-    {
-      svn_merge_range_t *range = APR_ARRAY_IDX(ranges, i, svn_merge_range_t *);
-      svn_cmdline_printf(pool, "r%ld:%ld%s", range->start, range->end,
-                         (i == (ranges->nelts - 1)) ? "" : ", ");
-    }
-  svn_cmdline_printf(pool, "\n");
-}
-
-
-static const char *
-relative_path(const char *root_url,
-              const char *url,
-              apr_pool_t *pool)
-{
-  const char *relurl = svn_path_is_child(root_url, url, pool);
-  return relurl ? apr_pstrcat(pool, "/",
-                              svn_path_uri_decode(relurl, pool), NULL)
-                : "/";
-=======
 /* Implements the svn_log_entry_receiver_t interface. */
 static svn_error_t *
 print_log_rev(void *baton,
@@ -79,65 +54,6 @@
   else
     svn_cmdline_printf(pool, "r%ld\n", log_entry->revision);
 
-  return SVN_NO_ERROR;
->>>>>>> 79d0a718
-}
-
-
-static svn_error_t *
-show_mergeinfo_for_source(const char *merge_source,
-                          apr_array_header_t *merge_ranges,
-                          const char *path,
-                          svn_opt_revision_t *peg_revision,
-                          const char *root_url,
-                          svn_client_ctx_t *ctx,
-                          apr_pool_t *pool)
-{
-  apr_array_header_t *available_ranges;
-  svn_error_t *err;
-
-  svn_cmdline_printf(pool, _("  Source path: %s\n"),
-                     relative_path(root_url, merge_source, pool));
-  svn_cmdline_printf(pool, _("    Merged ranges: "));
-  print_merge_ranges(merge_ranges, pool);
-
-  /* Now fetch the available merges for this source. */
-
-  /* ### FIXME: There's no reason why this API should fail to
-     ### answer the question (when asked of a 1.5+ server),
-     ### short of something being quite wrong with the
-     ### question.  Certainly, that the merge source URL can't
-     ### be found in HEAD shouldn't mean we can't get any
-     ### decent information about it out of the system.  It
-     ### may just mean the system has to work harder to
-     ### provide that information.
-  */
-  svn_cmdline_printf(pool, _("    Eligible ranges: "));
-  err = svn_client_mergeinfo_get_available(&available_ranges,
-                                           path,
-                                           peg_revision,
-                                           merge_source,
-                                           ctx,
-                                           pool);
-  if (err)
-    {
-      if ((err->apr_err == SVN_ERR_FS_NOT_FOUND)
-          || (err->apr_err == SVN_ERR_RA_DAV_PATH_NOT_FOUND))
-        {
-          svn_error_clear(err);
-          svn_cmdline_printf(pool, _("(source no longer available "
-                                     "in HEAD)\n"));
-        }
-      else
-        {
-          svn_cmdline_printf(pool, "\n");
-          return err;
-        }
-    }
-  else
-    {
-      print_merge_ranges(available_ranges, pool);
-    }
   return SVN_NO_ERROR;
 }
 
@@ -194,78 +110,10 @@
      no peg-rev was attached to a non-URL target, then assume BASE. */
   if (tgt_peg_revision.kind == svn_opt_revision_unspecified)
     {
-<<<<<<< HEAD
-      const char *target = APR_ARRAY_IDX(targets, i, const char *);
-      const char *truepath;
-      svn_opt_revision_t peg_revision;
-      apr_hash_t *mergeinfo;
-      const char *root_url;
-      apr_hash_index_t *hi;
-
-      svn_pool_clear(subpool);
-      SVN_ERR(svn_cl__check_cancel(ctx->cancel_baton));
-
-      /* Parse the path into a path and peg revision. */
-      SVN_ERR(svn_opt_parse_path(&peg_revision, &truepath, target, subpool));
-
-      /* If no peg-rev was attached to a URL target, then assume HEAD. */
-      if ((peg_revision.kind == svn_opt_revision_unspecified)
-          && svn_path_is_url(target))
-        peg_revision.kind = svn_opt_revision_head;
-
-      /* If no peg-rev was attached to a non-URL target, then assume BASE. */
-      if ((peg_revision.kind == svn_opt_revision_unspecified)
-          && (! svn_path_is_url(target)))
-        peg_revision.kind = svn_opt_revision_base;
-
-      /* Get the already-merged information. */
-      SVN_ERR(svn_client_mergeinfo_get_merged(&mergeinfo, truepath,
-                                              &peg_revision, ctx, subpool));
-
-      svn_cmdline_printf(pool, _("Path: %s\n"),
-                         svn_path_local_style(truepath, pool));
-      if (mergeinfo == NULL)
-        mergeinfo = apr_hash_make(pool);
-
-      SVN_ERR(svn_client_root_url_from_path(&root_url, truepath, ctx, pool));
-
-      if (opt_state->from_source)
-        {
-          apr_array_header_t *merged_ranges = 
-            apr_hash_get(mergeinfo, opt_state->from_source, 
-                         APR_HASH_KEY_STRING);
-          if (! merged_ranges)
-            merged_ranges = apr_array_make(pool, 1, 
-                                           sizeof(svn_merge_range_t *));
-          SVN_ERR(show_mergeinfo_for_source(opt_state->from_source, 
-                                            merged_ranges, truepath, 
-                                            &peg_revision, root_url, 
-                                            ctx, subpool));
-        }
-      else if (apr_hash_count(mergeinfo) > 0)
-        {
-          apr_pool_t *iterpool = svn_pool_create(subpool);
-          for (hi = apr_hash_first(NULL, mergeinfo); 
-               hi; hi = apr_hash_next(hi))
-            {
-              const void *key;
-              void *val;
-              
-              svn_pool_clear(iterpool);
-              apr_hash_this(hi, &key, NULL, &val);
-              SVN_ERR(show_mergeinfo_for_source(key, val, truepath, 
-                                                &peg_revision, root_url, 
-                                                ctx, iterpool));
-            }
-          svn_pool_destroy(iterpool);
-        }
-      svn_cmdline_printf(subpool, "\n");
-=======
       if (svn_path_is_url(target))
         tgt_peg_revision.kind = svn_opt_revision_head;
       else
         tgt_peg_revision.kind = svn_opt_revision_base;
->>>>>>> 79d0a718
     }
 
   /* Do the real work, depending on the requested data flavor. */
