--- conflicted
+++ resolved
@@ -4,22 +4,17 @@
  * in here.
  *
  * ====================================================================
- *    Licensed to the Apache Software Foundation (ASF) under one
- *    or more contributor license agreements.  See the NOTICE file
- *    distributed with this work for additional information
- *    regarding copyright ownership.  The ASF licenses this file
- *    to you under the Apache License, Version 2.0 (the
- *    "License"); you may not use this file except in compliance
- *    with the License.  You may obtain a copy of the License at
+ * Copyright (c) 2000-2009 CollabNet.  All rights reserved.
  *
- *      http://www.apache.org/licenses/LICENSE-2.0
+ * This software is licensed as described in the file COPYING, which
+ * you should have received as part of this distribution.  The terms
+ * are also available at http://subversion.tigris.org/license-1.html.
+ * If newer versions of this license are posted there, you may use a
+ * newer version instead, at your option.
  *
- *    Unless required by applicable law or agreed to in writing,
- *    software distributed under the License is distributed on an
- *    "AS IS" BASIS, WITHOUT WARRANTIES OR CONDITIONS OF ANY
- *    KIND, either express or implied.  See the License for the
- *    specific language governing permissions and limitations
- *    under the License.
+ * This software consists of voluntary contributions made by many
+ * individuals.  For exact contribution history, see the revision
+ * history and logs, available at http://subversion.tigris.org/.
  * ====================================================================
  */
 
@@ -48,7 +43,6 @@
 #include "svn_client.h"
 #include "svn_cmdline.h"
 #include "svn_string.h"
-#include "svn_dirent_uri.h"
 #include "svn_path.h"
 #include "svn_hash.h"
 #include "svn_io.h"
@@ -60,8 +54,6 @@
 #include "svn_private_config.h"
 #include "cl.h"
 
-#include "private/svn_token.h"
-
  
 
@@ -168,7 +160,7 @@
   int sys_err;
   apr_status_t apr_err;
 
-  svn_dirent_split(path, &base_dir, &file_name, pool);
+  svn_path_split(path, &base_dir, &file_name, pool);
 
   SVN_ERR(find_editor_binary(&editor, editor_cmd, config));
 
@@ -266,11 +258,7 @@
     arguments[5] = wc_path;
     arguments[6] = NULL;
 
-<<<<<<< HEAD
-    SVN_ERR(svn_io_run_cmd(svn_dirent_internal_style(cwd, pool), merge_tool,
-=======
     SVN_ERR(svn_io_run_cmd(svn_path_internal_style(cwd, pool), merge_tool,
->>>>>>> 3392406b
                            arguments, &exitcode, NULL, TRUE, NULL, NULL, NULL,
                            pool));
     /* Exit code 0 means the merge was successful.
@@ -464,7 +452,7 @@
      of the file we used, and make a note not to destroy it.  */
   if (tmpfile_left)
     {
-      *tmpfile_left = svn_dirent_join(base_dir, tmpfile_name, pool);
+      *tmpfile_left = svn_path_join(base_dir, tmpfile_name, pool);
       remove_file = FALSE;
     }
 
@@ -503,7 +491,7 @@
   if (remove_file)
     {
       /* Remove the file from disk.  */
-      err2 = svn_io_remove_file2(tmpfile_name, FALSE, pool);
+      err2 = svn_io_remove_file(tmpfile_name, pool);
 
       /* Only report remove error if there was no previous error. */
       if (! err && err2)
@@ -523,7 +511,7 @@
                         stderr, TRUE /* fatal */, "svn: ");
     }
 
-  return svn_error_return(err);
+  return err;
 }
 
 
@@ -611,7 +599,7 @@
 
   /* If there was no commit error, cleanup the tmpfile and return. */
   if (! commit_err)
-    return svn_io_remove_file2(lmb->tmpfile_left, FALSE, lmb->pool);
+    return svn_io_remove_file(lmb->tmpfile_left, lmb->pool);
 
   /* There was a commit error; there is a tmpfile.  Leave the tmpfile
      around, and add message about its presence to the commit error
@@ -621,7 +609,7 @@
 
   err = svn_error_createf(commit_err->apr_err, NULL,
                           "   '%s'",
-                          svn_dirent_local_style(lmb->tmpfile_left, pool));
+                          svn_path_local_style(lmb->tmpfile_left, pool));
   svn_error_compose(commit_err,
                     svn_error_create(commit_err->apr_err, err,
                       _("Your commit message was left in "
@@ -745,11 +733,7 @@
             path = ".";
 
           if (! svn_path_is_url(path) && lmb->base_dir)
-<<<<<<< HEAD
-            path = svn_dirent_is_child(lmb->base_dir, path, pool);
-=======
             path = svn_path_is_child(lmb->base_dir, path, pool);
->>>>>>> 3392406b
 
           /* If still no path, then just use current directory. */
           if (! path)
@@ -817,7 +801,7 @@
               (err, _("Could not use external editor to fetch log message; "
                       "consider setting the $SVN_EDITOR environment variable "
                       "or using the --message (-m) or --file (-F) options"));
-          return svn_error_return(err);
+          return err;
         }
 
       if (msg_string)
@@ -832,7 +816,7 @@
         {
           /* We did get message, now check if it is anything more than just
              white space as we will consider white space only as empty */
-          apr_size_t len;
+          int len;
 
           for (len = message->len - 1; len >= 0; len--)
             {
@@ -861,7 +845,7 @@
                  message. */
               if ('a' == letter)
                 {
-                  SVN_ERR(svn_io_remove_file2(lmb->tmpfile_left, FALSE, pool));
+                  SVN_ERR(svn_io_remove_file(lmb->tmpfile_left, pool));
                   *tmp_file = lmb->tmpfile_left = NULL;
                   break;
                 }
@@ -871,7 +855,7 @@
                  also cleanup the temporary file. */
               if ('c' == letter)
                 {
-                  SVN_ERR(svn_io_remove_file2(lmb->tmpfile_left, FALSE, pool));
+                  SVN_ERR(svn_io_remove_file(lmb->tmpfile_left, pool));
                   *tmp_file = lmb->tmpfile_left = NULL;
                   message = svn_stringbuf_create("", pool);
                 }
@@ -903,11 +887,10 @@
       /* Should this svn_error_compose a new error number? Probably not,
          the error hasn't changed. */
       err = svn_error_quick_wrap
-        (err, _("Use --force to override this restriction (local modifications "
-         "may be lost)"));
-    }
-
-  return svn_error_return(err);
+        (err, _("Use --force to override this restriction") );
+    }
+
+  return err;
 }
 
 
@@ -967,7 +950,7 @@
       *success = TRUE;
     }
 
-  return svn_error_return(err);
+  return err;
 }
 
 
@@ -1040,92 +1023,92 @@
 }
 
 
-/* A map for svn_node_kind_t values to XML strings */
-static const svn_token_map_t map_node_kind_xml[] =
-{
-  { "none", svn_node_none },
-  { "file", svn_node_file },
-  { "dir",  svn_node_dir },
-  { "",     svn_node_unknown },
-  { NULL,   0 }
-};
-
-/* A map for svn_node_kind_t values to human-readable strings */
-static const svn_token_map_t map_node_kind_human[] =
-{
-  { N_("none"), svn_node_none },
-  { N_("file"), svn_node_file },
-  { N_("dir"),  svn_node_dir },
-  { "",         svn_node_unknown },
-  { NULL,       0 }
-};
-
 const char *
 svn_cl__node_kind_str_xml(svn_node_kind_t kind)
 {
-  return svn_token__to_word(map_node_kind_xml, kind);
+  switch (kind)
+    {
+    case svn_node_none:
+      return "none";
+    case svn_node_dir:
+      return "dir";
+    case svn_node_file:
+      return "file";
+    default:
+      return "";
+    }
 }
 
 const char *
 svn_cl__node_kind_str_human_readable(svn_node_kind_t kind)
 {
-  return _(svn_token__to_word(map_node_kind_human, kind));
-}
-
-
-/* A map for svn_wc_operation_t values to XML strings */
-static const svn_token_map_t map_wc_operation_xml[] =
-{
-  { "none",   svn_wc_operation_none },
-  { "update", svn_wc_operation_update },
-  { "switch", svn_wc_operation_switch },
-  { "merge",  svn_wc_operation_merge },
-  { NULL,     0 }
-};
-
-/* A map for svn_wc_operation_t values to human-readable strings */
-static const svn_token_map_t map_wc_operation_human[] =
-{
-  { N_("none"),   svn_wc_operation_none },
-  { N_("update"), svn_wc_operation_update },
-  { N_("switch"), svn_wc_operation_switch },
-  { N_("merge"),  svn_wc_operation_merge },
-  { NULL,         0 }
-};
+  switch (kind)
+    {
+    case svn_node_none:
+      return _("none");
+    case svn_node_dir:
+      return _("dir");
+    case svn_node_file:
+      return _("file");
+    default:
+      return "";
+    }
+}
+
 
 const char *
 svn_cl__operation_str_xml(svn_wc_operation_t operation, apr_pool_t *pool)
 {
-  return svn_token__to_word(map_wc_operation_xml, operation);
+  switch(operation){
+	case svn_wc_operation_none:
+      return "none";
+    case svn_wc_operation_update:
+      return "update";
+    case svn_wc_operation_switch:
+      return "switch";
+    case svn_wc_operation_merge:
+      return "merge";
+  }
+  return "unknown_operation";
 }
 
 const char *
 svn_cl__operation_str_human_readable(svn_wc_operation_t operation,
                                      apr_pool_t *pool)
 {
-  return _(svn_token__to_word(map_wc_operation_human, operation));
+  switch(operation){
+	case svn_wc_operation_none:
+      return _("none");
+    case svn_wc_operation_update:
+      return _("update");
+    case svn_wc_operation_switch:
+      return _("switch");
+    case svn_wc_operation_merge:
+      return _("merge");
+  }
+  return _("unknown operation");
 }
 
 
 svn_error_t *
 svn_cl__args_to_target_array_print_reserved(apr_array_header_t **targets,
                                             apr_getopt_t *os,
-                                            const apr_array_header_t *known_targets,
+                                            apr_array_header_t *known_targets,
                                             svn_client_ctx_t *ctx,
                                             apr_pool_t *pool)
 {
-  svn_error_t *err = svn_client_args_to_target_array(targets, os,
-                                                     known_targets,
-                                                     ctx, pool);
-  if (err)
-    {
-      if (err->apr_err ==  SVN_ERR_RESERVED_FILENAME_SPECIFIED)
+  svn_error_t *error = svn_client_args_to_target_array(targets, os,
+                                                       known_targets,
+                                                       ctx, pool);
+  if (error)
+    {
+      if (error->apr_err ==  SVN_ERR_RESERVED_FILENAME_SPECIFIED)
         {
-          svn_handle_error2(err, stderr, FALSE, "svn: Skipping argument: ");
-          svn_error_clear(err);
+          svn_handle_error2(error, stderr, FALSE, "svn: Skipping argument: ");
+          svn_error_clear(error);
         }
       else
-        return svn_error_return(err);
+        return error;
     }
   return SVN_NO_ERROR;
 }
@@ -1152,12 +1135,11 @@
                          const apr_array_header_t *targets,
                          svn_depth_t depth,
                          svn_client_ctx_t *ctx,
-                         apr_pool_t *result_pool,
-                         apr_pool_t *scratch_pool)
+                         apr_pool_t *pool)
 {
   apr_array_header_t *found;
+  apr_pool_t *subpool = svn_pool_create(pool);
   apr_hash_t *paths_hash;
-  apr_pool_t *iterpool;
   int i;
 
   if (! (changelists && changelists->nelts))
@@ -1166,20 +1148,19 @@
       return SVN_NO_ERROR;
     }
 
-  found = apr_array_make(scratch_pool, 8, sizeof(const char *));
-  iterpool = svn_pool_create(scratch_pool);
+  found = apr_array_make(pool, 8, sizeof(const char *));
   for (i = 0; i < targets->nelts; i++)
     {
       const char *target = APR_ARRAY_IDX(targets, i, const char *);
-      svn_pool_clear(iterpool);
+      svn_pool_clear(subpool);
       SVN_ERR(svn_client_get_changelists(target, changelists, depth,
-                                         changelist_receiver, found,
-                                         ctx, iterpool));
-    }
-  svn_pool_destroy(iterpool);
-
-  SVN_ERR(svn_hash_from_cstring_keys(&paths_hash, found, result_pool));
-  return svn_error_return(svn_hash_keys(paths, paths_hash, result_pool));
+                                         changelist_receiver, (void *)found,
+                                         ctx, subpool));
+    }
+  svn_pool_destroy(subpool);
+
+  SVN_ERR(svn_hash_from_cstring_keys(&paths_hash, found, pool));
+  return svn_hash_keys(paths, paths_hash, pool);
 }
 
 svn_cl__show_revs_t
@@ -1211,7 +1192,7 @@
       return SVN_NO_ERROR;
     }
   else if (err)
-    return svn_error_return(err);
+    return err;
 
   *human_cstring = svn_time_to_human_cstring(when, pool);
 
@@ -1270,39 +1251,22 @@
 
 const char *
 svn_cl__node_description(const svn_wc_conflict_version_t *node,
-                         const char *wc_repos_root_URL,
                          apr_pool_t *pool)
 {
-  const char *root_str = "^";
-  const char *path_str = "...";
-
-  if (!node)
-    /* Printing "(none)" the harder way to ensure conformity (mostly with
-     * translations). */
-    return apr_psprintf(pool, "(%s)",
-                        svn_cl__node_kind_str_human_readable(svn_node_none));
-
-  /* Construct a "caret notation" ^/URL if NODE matches WC_REPOS_ROOT_URL.
-   * Otherwise show the complete URL, and if we can't, show dots. */
-
-  if (node->repos_url &&
-      (wc_repos_root_URL == NULL ||
-       strcmp(node->repos_url, wc_repos_root_URL) != 0))
-    root_str = node->repos_url;
-
-  if (node->path_in_repos)
-    path_str = node->path_in_repos;
+  const char *url_str;
+
+  /* Construct the whole URL if we can, else use whatever we have. */
+  if (node->repos_url && node->path_in_repos)
+    url_str = svn_path_url_add_component2(node->repos_url,
+                                          node->path_in_repos, pool);
+  else if (node->repos_url)
+    url_str = svn_path_url_add_component2(node->repos_url, "...", pool);
+  else if (node->path_in_repos)
+    url_str = node->path_in_repos;
+  else
+    url_str = "...";
 
   return apr_psprintf(pool, "(%s) %s@%ld",
                       svn_cl__node_kind_str_human_readable(node->node_kind),
-                      svn_path_url_add_component2(root_str, path_str, pool),
-                      node->peg_rev);
-}
-
-const char *
-svn_cl__path_join(const char *base,
-                  const char *component,
-                  apr_pool_t *pool)
-{
-  return svn_path_join(base, component, pool);
-}+                      url_str, node->peg_rev);
+}
