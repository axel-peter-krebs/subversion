--- conflicted
+++ resolved
@@ -148,13 +148,10 @@
   opt_show_item,
   opt_adds_as_modification,
   opt_vacuum_pristines,
-<<<<<<< HEAD
-  opt_compatible_version,
-=======
   opt_delete,
   opt_keep_shelved,
-  opt_list
->>>>>>> 9c2c796c
+  opt_list,
+  opt_compatible_version
 } svn_cl__longopt_t;
 
 
@@ -480,16 +477,14 @@
   {"vacuum-pristines", opt_vacuum_pristines, 0,
                        N_("remove unreferenced pristines from .svn directory")},
 
-<<<<<<< HEAD
-  {"compatible-version", opt_compatible_version, 1,
-                       N_("use working copy format compatible with Subversion\n"
-                       "                             "
-                       "version ARG (\"1.8\", \"1.9.5\", etc.)")},
-=======
   {"list", opt_list, 0, N_("list shelved patches")},
   {"keep-shelved", opt_keep_shelved, 0, N_("do not delete the shelved patch")},
   {"delete", opt_delete, 0, N_("delete the shelved patch")},
->>>>>>> 9c2c796c
+
+  {"compatible-version", opt_compatible_version, 1,
+                       N_("use working copy format compatible with Subversion\n"
+                       "                             "
+                       "version ARG (\"1.8\", \"1.9.5\", etc.)")},
 
   /* Long-opt Aliases
    *
