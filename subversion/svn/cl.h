/*
 * cl.h:  shared stuff in the command line program
 *
 * ====================================================================
 *    Licensed to the Subversion Corporation (SVN Corp.) under one
 *    or more contributor license agreements.  See the NOTICE file
 *    distributed with this work for additional information
 *    regarding copyright ownership.  The SVN Corp. licenses this file
 *    to you under the Apache License, Version 2.0 (the
 *    "License"); you may not use this file except in compliance
 *    with the License.  You may obtain a copy of the License at
 *
 *      http://www.apache.org/licenses/LICENSE-2.0
 *
 *    Unless required by applicable law or agreed to in writing,
 *    software distributed under the License is distributed on an
 *    "AS IS" BASIS, WITHOUT WARRANTIES OR CONDITIONS OF ANY
 *    KIND, either express or implied.  See the License for the
 *    specific language governing permissions and limitations
 *    under the License.
 * ====================================================================
 */

/* ==================================================================== */



#ifndef SVN_CL_H
#define SVN_CL_H

/*** Includes. ***/
#include <apr_tables.h>
#include <apr_getopt.h>

#include "svn_wc.h"
#include "svn_client.h"
#include "svn_string.h"
#include "svn_opt.h"
#include "svn_auth.h"
#include "svn_cmdline.h"

#ifdef __cplusplus
extern "C" {
#endif /* __cplusplus */


/*** Option processing ***/

/* --accept actions */
typedef enum
{
  /* invalid accept action */
  svn_cl__accept_invalid = -2,

  /* unspecified accept action */
  svn_cl__accept_unspecified = -1,

  /* Leave conflicts alone, for later resolution. */
  svn_cl__accept_postpone,

  /* Resolve the conflict with the pre-conflict base file. */
  svn_cl__accept_base,

  /* Resolve the conflict with the current working file. */
  svn_cl__accept_working,

  /* Resolve the conflicted hunks by choosing the corresponding text
     from the pre-conflict working copy file.

     Note: this is a placeholder, not actually implemented in 1.5. */
  svn_cl__accept_mine_conflict,

  /* Resolve the conflicted hunks by choosing the corresponding text
     from the post-conflict base copy file.

     Note: this is a placeholder, not actually implemented in 1.5. */
  svn_cl__accept_theirs_conflict,

  /* Resolve the conflict by taking the entire pre-conflict working
     copy file. */
  svn_cl__accept_mine_full,

  /* Resolve the conflict by taking the entire post-conflict base file. */
  svn_cl__accept_theirs_full,

  /* Launch user's editor and resolve conflict with edited file. */
  svn_cl__accept_edit,

  /* Launch user's resolver and resolve conflict with edited file. */
  svn_cl__accept_launch

} svn_cl__accept_t;

/* --accept action user input words */
#define SVN_CL__ACCEPT_POSTPONE "postpone"
#define SVN_CL__ACCEPT_BASE "base"
#define SVN_CL__ACCEPT_WORKING "working"
#define SVN_CL__ACCEPT_MINE_CONFLICT "mine-conflict"
#define SVN_CL__ACCEPT_THEIRS_CONFLICT "theirs-conflict"
#define SVN_CL__ACCEPT_MINE_FULL "mine-full"
#define SVN_CL__ACCEPT_THEIRS_FULL "theirs-full"
#define SVN_CL__ACCEPT_EDIT "edit"
#define SVN_CL__ACCEPT_LAUNCH "launch"

/* Return the svn_cl__accept_t value corresponding to WORD, using exact
 * case-sensitive string comparison. Return svn_cl__accept_invalid if WORD
 * is empty or is not one of the known values. */
svn_cl__accept_t
svn_cl__accept_from_word(const char *word);


/*** Mergeinfo flavors. ***/

/* --show-revs values */
typedef enum {
  svn_cl__show_revs_invalid = -1,
  svn_cl__show_revs_merged,
  svn_cl__show_revs_eligible
} svn_cl__show_revs_t;

/* --show-revs user input words */
#define SVN_CL__SHOW_REVS_MERGED   "merged"
#define SVN_CL__SHOW_REVS_ELIGIBLE "eligible"

/* Return svn_cl__show_revs_t value corresponding to word. */
svn_cl__show_revs_t
svn_cl__show_revs_from_word(const char *word);


/*** Command dispatch. ***/

/* Hold results of option processing that are shared by multiple
   commands. */
typedef struct svn_cl__opt_state_t
{
  /* An array of svn_opt_revision_range_t *'s representing revisions
     ranges indicated on the command-line via the -r and -c options.
     For each range in the list, if only one revision was provided
     (-rN), its 'end' member remains `svn_opt_revision_unspecified'.

     NOTE: This is currently used only by merge subcommand. */
  apr_array_header_t *revision_ranges;

  /* These are simply a copy of the range start and end values present
     in the first item of the revision_ranges list. */
  svn_opt_revision_t start_revision;
  svn_opt_revision_t end_revision;

  /* Flag which is only set if the '-c' option was used. */
  svn_boolean_t used_change_arg;

  /* Flag which is only set if the '-r' option was used. */
  svn_boolean_t used_revision_arg;

  /* Max number of log messages to get back from svn_client_log2. */
  int limit;

  /* After option processing is done, reflects the switch actually
     given on the command line, or svn_depth_unknown if none. */
  svn_depth_t depth;

  /* Was --no-unlock specified? */
  svn_boolean_t no_unlock;

  const char *message;           /* log message */
  const char *ancestor_path;     /* ### todo: who sets this? */
  svn_boolean_t force;           /* be more forceful, as in "svn rm -f ..." */
  svn_boolean_t force_log;       /* force validity of a suspect log msg file */
  svn_boolean_t incremental;     /* yield output suitable for concatenation */
  svn_boolean_t quiet;           /* sssh...avoid unnecessary output */
  svn_boolean_t non_interactive; /* do no interactive prompting */
  svn_boolean_t version;         /* print version information */
  svn_boolean_t verbose;         /* be verbose */
  svn_boolean_t update;          /* contact the server for the full story */
  svn_boolean_t strict;          /* do strictly what was requested */
  svn_stringbuf_t *filedata;     /* contents of file used as option data */
  const char *encoding;          /* the locale/encoding of the data*/
  svn_boolean_t help;            /* print usage message */
  const char *auth_username;     /* auth username */ /* UTF-8! */
  const char *auth_password;     /* auth password */ /* UTF-8! */
  const char *extensions;        /* subprocess extension args */ /* UTF-8! */
  apr_array_header_t *targets;   /* target list from file */ /* UTF-8! */
  svn_boolean_t xml;             /* output in xml, e.g., "svn log --xml" */
  svn_boolean_t no_ignore;       /* disregard default ignores & svn:ignore's */
  svn_boolean_t no_auth_cache;   /* do not cache authentication information */
  svn_boolean_t no_diff_deleted; /* do not show diffs for deleted files */
  svn_boolean_t show_copies_as_adds; /* do not diff copies with their source */
  svn_boolean_t notice_ancestry; /* notice ancestry for diff-y operations */
  svn_boolean_t ignore_ancestry; /* ignore ancestry for merge-y operations */
  svn_boolean_t ignore_externals;/* ignore externals definitions */
  svn_boolean_t stop_on_copy;    /* don't cross copies during processing */
  svn_boolean_t dry_run;         /* try operation but make no changes */
  svn_boolean_t revprop;         /* operate on a revision property */
  const char *diff_cmd;          /* the external diff command to use */
  const char *merge_cmd;         /* the external merge command to use */
  const char *editor_cmd;        /* the external editor command to use */
  svn_boolean_t record_only;     /* whether to record mergeinfo */
  const char *old_target;        /* diff target */
  const char *new_target;        /* diff target */
  svn_boolean_t relocate;        /* rewrite urls (svn switch) */
  const char *config_dir;        /* over-riding configuration directory */
  apr_array_header_t *config_options; /* over-riding configuration options */
  svn_boolean_t autoprops;       /* enable automatic properties */
  svn_boolean_t no_autoprops;    /* disable automatic properties */
  const char *native_eol;        /* override system standard eol marker */
  svn_boolean_t summarize;       /* create a summary of a diff */
  svn_boolean_t remove;          /* deassociate a changelist */
  apr_array_header_t *changelists; /* changelist filters */
  const char *changelist;        /* operate on this changelist
                                    THIS IS TEMPORARY (LAST OF CHANGELISTS) */
  svn_boolean_t keep_changelists;/* don't remove changelists after commit */
  svn_boolean_t keep_local;      /* delete path only from repository */
  svn_boolean_t all_revprops;    /* retrieve all revprops */
  svn_boolean_t no_revprops;     /* retrieve no revprops */
  apr_hash_t *revprop_table;     /* table of revision properties to get/set */
  svn_boolean_t parents;         /* create intermediate directories */
  svn_boolean_t use_merge_history; /* use/display extra merge information */
  svn_cl__accept_t accept_which; /* how to handle conflicts */
  svn_cl__show_revs_t show_revs; /* mergeinfo flavor */
  svn_depth_t set_depth;         /* new sticky ambient depth value */
  svn_boolean_t reintegrate;     /* use "reintegrate" merge-source heuristic */
  svn_boolean_t trust_server_cert; /* trust server SSL certs that would
                                      otherwise be rejected as "untrusted" */
<<<<<<< HEAD
  svn_boolean_t ignore_mergeinfo; /* ignore mergeinfo in reporting commands. */
=======
  int strip_count; /* number of leading path components to strip */
>>>>>>> 2c40035a
} svn_cl__opt_state_t;


typedef struct
{
  svn_cl__opt_state_t *opt_state;
  svn_client_ctx_t *ctx;
} svn_cl__cmd_baton_t;


/* Declare all the command procedures */
svn_opt_subcommand_t
  svn_cl__add,
  svn_cl__blame,
  svn_cl__cat,
  svn_cl__changelist,
  svn_cl__checkout,
  svn_cl__cleanup,
  svn_cl__commit,
  svn_cl__copy,
  svn_cl__delete,
  svn_cl__diff,
  svn_cl__export,
  svn_cl__help,
  svn_cl__import,
  svn_cl__info,
  svn_cl__lock,
  svn_cl__log,
  svn_cl__list,
  svn_cl__merge,
  svn_cl__mergeinfo,
  svn_cl__mkdir,
  svn_cl__move,
  svn_cl__patch,
  svn_cl__propdel,
  svn_cl__propedit,
  svn_cl__propget,
  svn_cl__proplist,
  svn_cl__propset,
  svn_cl__revert,
  svn_cl__resolve,
  svn_cl__resolved,
  svn_cl__status,
  svn_cl__switch,
  svn_cl__unlock,
  svn_cl__update,
  svn_cl__upgrade;


/* See definition in main.c for documentation. */
extern const svn_opt_subcommand_desc2_t svn_cl__cmd_table[];

/* See definition in main.c for documentation. */
extern const int svn_cl__global_options[];

/* See definition in main.c for documentation. */
extern const apr_getopt_option_t svn_cl__options[];


/* A helper for the many subcommands that wish to merely warn when
 * invoked on an unversioned, nonexistent, or otherwise innocuously
 * errorful resource.  Meant to be wrapped with SVN_ERR().
 *
 * If ERR is null, return SVN_NO_ERROR, setting *SUCCESS to TRUE
 * if SUCCESS is not NULL.
 *
 * Else if ERR->apr_err is one of the error codes supplied in varargs,
 * then handle ERR as a warning (unless QUIET is true), clear ERR, and
 * return SVN_NO_ERROR, setting *SUCCESS to FALSE if SUCCESS is not
 * NULL.
 *
 * Else return ERR, setting *SUCCESS to FALSE if SUCCESS is not NULL.
 *
 * Typically, error codes like SVN_ERR_UNVERSIONED_RESOURCE,
 * SVN_ERR_ENTRY_NOT_FOUND, etc, are supplied in varargs.  Don't
 * forget to terminate the argument list with SVN_NO_ERROR.
 */
svn_error_t *
svn_cl__try(svn_error_t *err,
            svn_boolean_t *success,
            svn_boolean_t quiet,
            ...);


/* Our cancellation callback. */
svn_error_t *
svn_cl__check_cancel(void *baton);



/* Various conflict-resolution callbacks. */

typedef struct {
  svn_cl__accept_t accept_which;
  apr_hash_t *config;
  const char *editor_cmd;
  svn_boolean_t external_failed;
  svn_cmdline_prompt_baton_t *pb;
} svn_cl__conflict_baton_t;

/* Create and return a conflict baton, allocated from POOL, with the values
   ACCEPT_WHICH, CONFIG, EDITOR_CMD and PB placed in the same-named fields
   of the baton, and its 'external_failed' field initialised to FALSE. */
svn_cl__conflict_baton_t *
svn_cl__conflict_baton_make(svn_cl__accept_t accept_which,
                            apr_hash_t *config,
                            const char *editor_cmd,
                            svn_cmdline_prompt_baton_t *pb,
                            apr_pool_t *pool);

/* A conflict-resolution callback which prompts the user to choose
   one of the 3 fulltexts, edit the merged file on the spot, or just
   skip the conflict (to be resolved later).
   Implements @c svn_wc_conflict_resolver_func_t. */
svn_error_t *
svn_cl__conflict_handler(svn_wc_conflict_result_t **result,
                         const svn_wc_conflict_description_t *desc,
                         void *baton,
                         apr_pool_t *pool);



/*** Command-line output functions -- printing to the user. ***/

/* Print out commit information found in COMMIT_INFO to the console.
 * POOL is used for temporay allocations.
 * COMMIT_INFO should not be NULL.
 */
svn_error_t *
svn_cl__print_commit_info(svn_commit_info_t *commit_info, apr_pool_t *pool);


/* Convert the date in DATA to a human-readable UTF-8-encoded string
 * *HUMAN_CSTRING, or set the latter to "(invalid date)" if DATA is not
 * a valid date.  DATA should be as expected by svn_time_from_cstring().
 *
 * Do all allocations in POOL.
 */
svn_error_t *
svn_cl__time_cstring_to_human_cstring(const char **human_cstring,
                                      const char *data,
                                      apr_pool_t *pool);


/* Print STATUS for PATH to stdout for human consumption.  Prints in
   abbreviated format by default, or DETAILED format if flag is set.

   When DETAILED is set, use SHOW_LAST_COMMITTED to toggle display of
   the last-committed-revision and last-committed-author.

   If SKIP_UNRECOGNIZED is TRUE, this function will not print out
   unversioned items found in the working copy.

   When DETAILED is set, and REPOS_LOCKS is set, treat missing repository locks
   as broken WC locks. */
svn_error_t *
svn_cl__print_status(const char *path,
                     const svn_wc_status2_t *status,
                     svn_boolean_t detailed,
                     svn_boolean_t show_last_committed,
                     svn_boolean_t skip_unrecognized,
                     svn_boolean_t repos_locks,
                     apr_pool_t *pool);


/* Print STATUS for PATH in XML to stdout.  Use POOL for temporary
   allocations. */
svn_error_t *
svn_cl__print_status_xml(const char *path,
                         const svn_wc_status2_t *status,
                         apr_pool_t *pool);


/* Print a hash that maps property names (char *) to property values
   (svn_string_t *).  The names are assumed to be in UTF-8 format;
   the values are either in UTF-8 (the special Subversion props) or
   plain binary values.

   If NAMES_ONLY is true, print just names, else print names and
   values. */
svn_error_t *
svn_cl__print_prop_hash(apr_hash_t *prop_hash,
                        svn_boolean_t names_only,
                        apr_pool_t *pool);

/* Same as svn_cl__print_prop_hash(), only output xml to OUTSTR.  If OUTSTR is
   NULL, allocate it first from pool, otherwise append the xml to it. */
svn_error_t *
svn_cl__print_xml_prop_hash(svn_stringbuf_t **outstr,
                            apr_hash_t *prop_hash,
                            svn_boolean_t names_only,
                            apr_pool_t *pool);

/* Output a commit xml element to OUTSTR.  IF OUTSTR is NULL, allocate it
   first from pool, otherwise appen the xml to it.  If AUTHOR or DATE is
   NULL, it will be omitted. */
void
svn_cl__print_xml_commit(svn_stringbuf_t **outstr,
                         svn_revnum_t revision,
                         const char *author,
                         const char *date,
                         apr_pool_t *pool);

/* Do the following things that are commonly required before accessing revision
   properties.  Ensure that REVISION is specified explicitly and is not
   relative to a working-copy item.  Ensure that exactly one target is
   specified in TARGETS.  Set *URL to the URL of the target.  Return an
   appropriate error if any of those checks or operations fail. Use CTX for
   accessing the working copy
 */
svn_error_t *
svn_cl__revprop_prepare(const svn_opt_revision_t *revision,
                        apr_array_header_t *targets,
                        const char **URL,
                        svn_client_ctx_t *ctx,
                        apr_pool_t *pool);

/* Search for a text editor command in standard environment variables,
   and invoke it to edit CONTENTS (using a temporary file created in
   directory BASE_DIR).  Return the new contents in *EDITED_CONTENTS,
   or set *EDITED_CONTENTS to NULL if no edit was performed.

   If EDITOR_CMD is not NULL, it is the name of the external editor
   command to use, overriding anything else that might determine the
   editor.

   If TMPFILE_LEFT is NULL, the temporary file will be destroyed.
   Else, the file will be left on disk, and its path returned in
   *TMPFILE_LEFT.

   CONFIG is a hash of svn_config_t * items keyed on a configuration
   category (SVN_CONFIG_CATEGORY_CONFIG et al), and may be NULL.

   If AS_TEXT is TRUE, recode CONTENTS and convert to native eol-style before
   editing and back again afterwards.  In this case, ENCODING determines the
   encoding used during editing.  If non-NULL, use the named encoding, else
   use the system encoding.  If AS_TEXT is FALSE, don't do any translation.
   In that case, ENCODING is ignored.

   Use POOL for all allocations.  Use PREFIX as the prefix for the
   temporary file used by the editor.

   If return error, *EDITED_CONTENTS is not touched. */
svn_error_t *
svn_cl__edit_string_externally(svn_string_t **edited_contents,
                               const char **tmpfile_left,
                               const char *editor_cmd,
                               const char *base_dir,
                               const svn_string_t *contents,
                               const char *prefix,
                               apr_hash_t *config,
                               svn_boolean_t as_text,
                               const char *encoding,
                               apr_pool_t *pool);


/* Search for a text editor command in standard environment variables,
   and invoke it to edit PATH.  Use POOL for all allocations.

   If EDITOR_CMD is not NULL, it is the name of the external editor
   command to use, overriding anything else that might determine the
   editor.

   CONFIG is a hash of svn_config_t * items keyed on a configuration
   category (SVN_CONFIG_CATEGORY_CONFIG et al), and may be NULL.  */
svn_error_t *
svn_cl__edit_file_externally(const char *path,
                             const char *editor_cmd,
                             apr_hash_t *config,
                             apr_pool_t *pool);

/* Search for a merge tool command in environment variables,
   and use it to perform the merge of the four given files.
   WC_PATH is the path of the file that is in conflict, relative
   to the merge target.
   Use POOL for all allocations.

   CONFIG is a hash of svn_config_t * items keyed on a configuration
   category (SVN_CONFIG_CATEGORY_CONFIG et al), and may be NULL.

   Upon success, set *REMAINS_IN_CONFLICT to indicate whether the
   merge result contains conflict markers.
   */
svn_error_t *
svn_cl__merge_file_externally(const char *base_path,
                              const char *their_path,
                              const char *my_path,
                              const char *merged_path,
                              const char *wc_path,
                              apr_hash_t *config,
                              svn_boolean_t *remains_in_conflict,
                              apr_pool_t *pool);



/*** Notification functions to display results on the terminal. */

/* Set *NOTIFY_FUNC_P and *NOTIFY_BATON_P to a notifier/baton for all
 * operations, allocated in POOL.
 *
 * If this is a checkout, set IS_CHECKOUT to true, so that the
 * notifier will print the appropriate summary line at the end of the
 * output.
 *
 * If this is an export, set IS_EXPORT to true, so that the
 * notifier will print the appropriate summary line at the end of the
 * output.
 *
 * If don't want a summary line at the end of notifications, set
 * SUPPRESS_FINAL_LINE.
 */
void svn_cl__get_notifier(svn_wc_notify_func2_t *notify_func_p,
                          void **notify_baton_p,
                          svn_boolean_t is_checkout,
                          svn_boolean_t is_export,
                          svn_boolean_t suppress_final_line,
                          apr_pool_t *pool);

/* Print conflict stats accumulated in NOTIFY_BATON.
 * Return any error encountered during printing.
 * Do all allocations in POOL.*/
svn_error_t *
svn_cl__print_conflict_stats(void *notify_baton, apr_pool_t *pool);


/*** Log message callback stuffs. ***/

/* Allocate in POOL a baton for use with svn_cl__get_log_message().

   OPT_STATE is the set of command-line options given.

   BASE_DIR is a directory in which to create temporary files if an
   external editor is used to edit the log message.  If BASE_DIR is
   NULL, the current working directory (`.') will be used, and
   therefore the user must have the proper permissions on that
   directory.  ### todo: What *should* happen in the NULL case is that
   we ask APR to tell us where a suitable tmp directory is (like, /tmp
   on Unix and C:\Windows\Temp on Win32 or something), and use it.
   But APR doesn't yet have that capability.

   CONFIG is a client configuration hash of svn_config_t * items keyed
   on config categories, and may be NULL.

   NOTE: While the baton itself will be allocated from POOL, the items
   add to it are added by reference, not duped into POOL!*/
svn_error_t *
svn_cl__make_log_msg_baton(void **baton,
                           svn_cl__opt_state_t *opt_state,
                           const char *base_dir,
                           apr_hash_t *config,
                           apr_pool_t *pool);

/* A function of type svn_client_get_commit_log3_t. */
svn_error_t *
svn_cl__get_log_message(const char **log_msg,
                        const char **tmp_file,
                        const apr_array_header_t *commit_items,
                        void *baton,
                        apr_pool_t *pool);

/* Handle the cleanup of a log message, using the data in the
   LOG_MSG_BATON, in the face of COMMIT_ERR.  This may mean removing a
   temporary file left by an external editor, or it may be a complete
   no-op.  COMMIT_ERR may be NULL to indicate to indicate that the
   function should act as though no commit error occurred. Use POOL
   for temporary allocations.

   All error returns from this function are guaranteed to at least
   include COMMIT_ERR, and perhaps additional errors attached to the
   end of COMMIT_ERR's chain.  */
svn_error_t *
svn_cl__cleanup_log_msg(void *log_msg_baton,
                        svn_error_t *commit_err,
                        apr_pool_t *pool);

/* Add a message about --force if appropriate */
svn_error_t *
svn_cl__may_need_force(svn_error_t *err);

/* Write the STRING to the stdio STREAM, returning an error if it fails. */
svn_error_t *
svn_cl__error_checked_fputs(const char *string, FILE* stream);

/* If STRING is non-null, append it, wrapped in a simple XML CDATA element
   named TAGNAME, to the string SB.  Use POOL for temporary allocations. */
void
svn_cl__xml_tagged_cdata(svn_stringbuf_t **sb,
                         apr_pool_t *pool,
                         const char *tagname,
                         const char *string);

/* Print the XML prolog and document root element start-tag to stdout, using
   TAGNAME as the root element name.  Use pool for temporary allocations. */
svn_error_t *
svn_cl__xml_print_header(const char *tagname, apr_pool_t *pool);

/* Print the XML document root element end-tag to stdout, using TAGNAME as the
   root element name.  Use pool for temporary allocations. */
svn_error_t *
svn_cl__xml_print_footer(const char *tagname, apr_pool_t *pool);


/* For use in XML output, return a non-localised string representation
 * of KIND, being "none" or "dir" or "file" or, in any other case,
 * the empty string. */
const char *
svn_cl__node_kind_str_xml(svn_node_kind_t kind);

/* Return a (possibly localised) string representation of KIND, being "none" or
   "dir" or "file" or, in any other case, the empty string. */
const char *
svn_cl__node_kind_str_human_readable(svn_node_kind_t kind);


/** Provides an XML name for a given OPERATION.
 * Note: POOL is currently not used.
 */
const char *
svn_cl__operation_str_xml(svn_wc_operation_t operation, apr_pool_t *pool);

/** Return a possibly localized human readable string for
 * a given OPERATION.
 * Note: POOL is currently not used.
 */
const char *
svn_cl__operation_str_human_readable(svn_wc_operation_t operation,
                                     apr_pool_t *pool);


/* If PROPNAME is one of the svn: properties with a boolean value, and
 * PROPVAL looks like an attempt to turn the property off (i.e., it's
 * "off", "no", "false", or ""), then print a warning to the user that
 * setting the property to this value might not do what they expect.
 * Perform temporary allocations in POOL.
 */
void
svn_cl__check_boolean_prop_val(const char *propname,
                               const char *propval,
                               apr_pool_t *pool);

/* De-streamifying wrapper around svn_client_get_changelists(), which
   is called for each target in TARGETS to populate *PATHS (a list of
   paths assigned to one of the CHANGELISTS. */
svn_error_t *
svn_cl__changelist_paths(apr_array_header_t **paths,
                         const apr_array_header_t *changelists,
                         const apr_array_header_t *targets,
                         svn_depth_t depth,
                         svn_client_ctx_t *ctx,
                         apr_pool_t *pool);

/* Like svn_client_args_to_target_array() but, if the only error is that some
 * arguments are reserved file names, then print warning messages for those
 * targets, store the rest of the targets in TARGETS_P and return success. */
svn_error_t *
svn_cl__args_to_target_array_print_reserved(apr_array_header_t **targets_p,
                                            apr_getopt_t *os,
                                            apr_array_header_t *known_targets,
                                            svn_client_ctx_t *ctx,
                                            apr_pool_t *pool);

/* Return a string allocated in POOL that is a copy of STR but with each
 * line prefixed with INDENT. A line is all characters up to the first
 * CR-LF, LF-CR, CR or LF, or the end of STR if sooner. */
const char *
svn_cl__indent_string(const char *str,
                      const char *indent,
                      apr_pool_t *pool);


/* Return a string showing NODE's kind, URL and revision, to the extent that
 * that information is available in NODE.
 * WC_REPOS_ROOT_URL should reflect the target working copy's repository
 * root URL. If NODE is from that same URL, the printed URL is abbreviated
 * to caret notation (^/). WC_REPOS_ROOT_URL may be NULL, in which case
 * this function tries to print the conflicted node's complete URL. */
const char *
svn_cl__node_description(const svn_wc_conflict_version_t *node,
                         const char *wc_repos_root_URL,
                         apr_pool_t *pool);

#ifdef __cplusplus
}
#endif /* __cplusplus */

#endif /* SVN_CL_H */<|MERGE_RESOLUTION|>--- conflicted
+++ resolved
@@ -225,11 +225,8 @@
   svn_boolean_t reintegrate;     /* use "reintegrate" merge-source heuristic */
   svn_boolean_t trust_server_cert; /* trust server SSL certs that would
                                       otherwise be rejected as "untrusted" */
-<<<<<<< HEAD
+  int strip_count; /* number of leading path components to strip */
   svn_boolean_t ignore_mergeinfo; /* ignore mergeinfo in reporting commands. */
-=======
-  int strip_count; /* number of leading path components to strip */
->>>>>>> 2c40035a
 } svn_cl__opt_state_t;
 
 
