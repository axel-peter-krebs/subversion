/*
 * cl.h:  shared stuff in the command line program
 *
 * ====================================================================
 *    Licensed to the Apache Software Foundation (ASF) under one
 *    or more contributor license agreements.  See the NOTICE file
 *    distributed with this work for additional information
 *    regarding copyright ownership.  The ASF licenses this file
 *    to you under the Apache License, Version 2.0 (the
 *    "License"); you may not use this file except in compliance
 *    with the License.  You may obtain a copy of the License at
 *
 *      http://www.apache.org/licenses/LICENSE-2.0
 *
 *    Unless required by applicable law or agreed to in writing,
 *    software distributed under the License is distributed on an
 *    "AS IS" BASIS, WITHOUT WARRANTIES OR CONDITIONS OF ANY
 *    KIND, either express or implied.  See the License for the
 *    specific language governing permissions and limitations
 *    under the License.
 * ====================================================================
 */

/* ==================================================================== */



#ifndef SVN_CL_H
#define SVN_CL_H

/*** Includes. ***/
#include <apr_tables.h>
#include <apr_getopt.h>

#include "svn_wc.h"
#include "svn_client.h"
#include "svn_string.h"
#include "svn_opt.h"
#include "svn_auth.h"
#include "svn_cmdline.h"

#ifdef __cplusplus
extern "C" {
#endif /* __cplusplus */


/*** Option processing ***/

/* --accept actions */
typedef enum
{
  /* invalid accept action */
  svn_cl__accept_invalid = -2,

  /* unspecified accept action */
  svn_cl__accept_unspecified = -1,

  /* Leave conflicts alone, for later resolution. */
  svn_cl__accept_postpone,

  /* Resolve the conflict with the pre-conflict base file. */
  svn_cl__accept_base,

  /* Resolve the conflict with the current working file. */
  svn_cl__accept_working,

  /* Resolve the conflicted hunks by choosing the corresponding text
     from the pre-conflict working copy file.

     Note: this is a placeholder, not actually implemented in 1.5. */
  svn_cl__accept_mine_conflict,

  /* Resolve the conflicted hunks by choosing the corresponding text
     from the post-conflict base copy file.

     Note: this is a placeholder, not actually implemented in 1.5. */
  svn_cl__accept_theirs_conflict,

  /* Resolve the conflict by taking the entire pre-conflict working
     copy file. */
  svn_cl__accept_mine_full,

  /* Resolve the conflict by taking the entire post-conflict base file. */
  svn_cl__accept_theirs_full,

  /* Launch user's editor and resolve conflict with edited file. */
  svn_cl__accept_edit,

  /* Launch user's resolver and resolve conflict with edited file. */
  svn_cl__accept_launch

} svn_cl__accept_t;

/* --accept action user input words */
#define SVN_CL__ACCEPT_POSTPONE "postpone"
#define SVN_CL__ACCEPT_BASE "base"
#define SVN_CL__ACCEPT_WORKING "working"
#define SVN_CL__ACCEPT_MINE_CONFLICT "mine-conflict"
#define SVN_CL__ACCEPT_THEIRS_CONFLICT "theirs-conflict"
#define SVN_CL__ACCEPT_MINE_FULL "mine-full"
#define SVN_CL__ACCEPT_THEIRS_FULL "theirs-full"
#define SVN_CL__ACCEPT_EDIT "edit"
#define SVN_CL__ACCEPT_LAUNCH "launch"

/* Return the svn_cl__accept_t value corresponding to WORD, using exact
 * case-sensitive string comparison. Return svn_cl__accept_invalid if WORD
 * is empty or is not one of the known values. */
svn_cl__accept_t
svn_cl__accept_from_word(const char *word);


/*** Mergeinfo flavors. ***/

/* --show-revs values */
typedef enum {
  svn_cl__show_revs_invalid = -1,
  svn_cl__show_revs_merged,
  svn_cl__show_revs_eligible
} svn_cl__show_revs_t;

/* --show-revs user input words */
#define SVN_CL__SHOW_REVS_MERGED   "merged"
#define SVN_CL__SHOW_REVS_ELIGIBLE "eligible"

/* Return svn_cl__show_revs_t value corresponding to word. */
svn_cl__show_revs_t
svn_cl__show_revs_from_word(const char *word);


/*** Command dispatch. ***/

/* Hold results of option processing that are shared by multiple
   commands. */
typedef struct svn_cl__opt_state_t
{
  /* An array of svn_opt_revision_range_t *'s representing revisions
     ranges indicated on the command-line via the -r and -c options.
     For each range in the list, if only one revision was provided
     (-rN), its 'end' member remains 'svn_opt_revision_unspecified'.
     This array always has at least one element, even if that is a
     null range in which both ends are 'svn_opt_revision_unspecified'. */
  apr_array_header_t *revision_ranges;

  /* These are simply a copy of the range start and end values present
     in the first item of the revision_ranges list. */
  svn_opt_revision_t start_revision;
  svn_opt_revision_t end_revision;

  /* Flag which is only set if the '-c' option was used. */
  svn_boolean_t used_change_arg;

  /* Flag which is only set if the '-r' option was used. */
  svn_boolean_t used_revision_arg;

  /* Max number of log messages to get back from svn_client_log2. */
  int limit;

  /* After option processing is done, reflects the switch actually
     given on the command line, or svn_depth_unknown if none. */
  svn_depth_t depth;

  /* Was --no-unlock specified? */
  svn_boolean_t no_unlock;

  const char *message;           /* log message */
  const char *ancestor_path;     /* ### todo: who sets this? */
  svn_boolean_t force;           /* be more forceful, as in "svn rm -f ..." */
  svn_boolean_t force_log;       /* force validity of a suspect log msg file */
  svn_boolean_t incremental;     /* yield output suitable for concatenation */
  svn_boolean_t quiet;           /* sssh...avoid unnecessary output */
  svn_boolean_t non_interactive; /* do no interactive prompting */
  svn_boolean_t version;         /* print version information */
  svn_boolean_t verbose;         /* be verbose */
  svn_boolean_t update;          /* contact the server for the full story */
  svn_boolean_t strict;          /* do strictly what was requested */
  svn_stringbuf_t *filedata;     /* contents of file used as option data */
  const char *encoding;          /* the locale/encoding of the data*/
  svn_boolean_t help;            /* print usage message */
  const char *auth_username;     /* auth username */ /* UTF-8! */
  const char *auth_password;     /* auth password */ /* UTF-8! */
  const char *extensions;        /* subprocess extension args */ /* UTF-8! */
  apr_array_header_t *targets;   /* target list from file */ /* UTF-8! */
  svn_boolean_t xml;             /* output in xml, e.g., "svn log --xml" */
  svn_boolean_t no_ignore;       /* disregard default ignores & svn:ignore's */
  svn_boolean_t no_auth_cache;   /* do not cache authentication information */
  svn_boolean_t no_diff_deleted; /* do not show diffs for deleted files */
  svn_boolean_t show_copies_as_adds; /* do not diff copies with their source */
  svn_boolean_t notice_ancestry; /* notice ancestry for diff-y operations */
  svn_boolean_t ignore_ancestry; /* ignore ancestry for merge-y operations */
  svn_boolean_t ignore_externals;/* ignore externals definitions */
  svn_boolean_t stop_on_copy;    /* don't cross copies during processing */
  svn_boolean_t dry_run;         /* try operation but make no changes */
  svn_boolean_t revprop;         /* operate on a revision property */
  const char *diff_cmd;          /* the external diff command to use */
  const char *merge_cmd;         /* the external merge command to use */
  const char *editor_cmd;        /* the external editor command to use */
  svn_boolean_t record_only;     /* whether to record mergeinfo */
  const char *old_target;        /* diff target */
  const char *new_target;        /* diff target */
  svn_boolean_t relocate;        /* rewrite urls (svn switch) */
  const char *config_dir;        /* over-riding configuration directory */
  apr_array_header_t *config_options; /* over-riding configuration options */
  svn_boolean_t autoprops;       /* enable automatic properties */
  svn_boolean_t no_autoprops;    /* disable automatic properties */
  const char *native_eol;        /* override system standard eol marker */
  svn_boolean_t summarize;       /* create a summary of a diff */
  svn_boolean_t remove;          /* deassociate a changelist */
  apr_array_header_t *changelists; /* changelist filters */
  const char *changelist;        /* operate on this changelist
                                    THIS IS TEMPORARY (LAST OF CHANGELISTS) */
  svn_boolean_t keep_changelists;/* don't remove changelists after commit */
  svn_boolean_t keep_local;      /* delete path only from repository */
  svn_boolean_t all_revprops;    /* retrieve all revprops */
  svn_boolean_t no_revprops;     /* retrieve no revprops */
  apr_hash_t *revprop_table;     /* table of revision properties to get/set */
  svn_boolean_t parents;         /* create intermediate directories */
  svn_boolean_t use_merge_history; /* use/display extra merge information */
  svn_cl__accept_t accept_which; /* how to handle conflicts */
  svn_cl__show_revs_t show_revs; /* mergeinfo flavor */
  svn_depth_t set_depth;         /* new sticky ambient depth value */
  svn_boolean_t reintegrate;     /* use "reintegrate" merge-source heuristic */
  svn_boolean_t trust_server_cert; /* trust server SSL certs that would
                                      otherwise be rejected as "untrusted" */
  int strip_count; /* number of leading path components to strip */
  svn_boolean_t ignore_keywords;  /* do not expand keywords */
  svn_boolean_t reverse_diff;     /* reverse a diff (e.g. when patching) */
  svn_boolean_t ignore_whitespace; /* don't account for whitespace when
                                      patching */
  svn_boolean_t show_diff;        /* produce diff output */
  svn_boolean_t internal_diff;    /* override diff_cmd in config file */
<<<<<<< HEAD
  svn_boolean_t ignore_mergeinfo; /* ignore mergeinfo in reporting commands. */
=======
  svn_boolean_t use_git_diff_format; /* Use git's extended diff format */
>>>>>>> b99df6c7
} svn_cl__opt_state_t;


typedef struct
{
  svn_cl__opt_state_t *opt_state;
  svn_client_ctx_t *ctx;
} svn_cl__cmd_baton_t;


/* Declare all the command procedures */
svn_opt_subcommand_t
  svn_cl__add,
  svn_cl__blame,
  svn_cl__cat,
  svn_cl__changelist,
  svn_cl__checkout,
  svn_cl__cleanup,
  svn_cl__commit,
  svn_cl__copy,
  svn_cl__delete,
  svn_cl__diff,
  svn_cl__export,
  svn_cl__help,
  svn_cl__import,
  svn_cl__info,
  svn_cl__lock,
  svn_cl__log,
  svn_cl__list,
  svn_cl__merge,
  svn_cl__mergeinfo,
  svn_cl__mkdir,
  svn_cl__move,
  svn_cl__obliterate,
  svn_cl__patch,
  svn_cl__propdel,
  svn_cl__propedit,
  svn_cl__propget,
  svn_cl__proplist,
  svn_cl__propset,
  svn_cl__revert,
  svn_cl__resolve,
  svn_cl__resolved,
  svn_cl__status,
  svn_cl__switch,
  svn_cl__unlock,
  svn_cl__update,
  svn_cl__upgrade;


/* See definition in main.c for documentation. */
extern const svn_opt_subcommand_desc2_t svn_cl__cmd_table[];

/* See definition in main.c for documentation. */
extern const int svn_cl__global_options[];

/* See definition in main.c for documentation. */
extern const apr_getopt_option_t svn_cl__options[];


/* A helper for the many subcommands that wish to merely warn when
 * invoked on an unversioned, nonexistent, or otherwise innocuously
 * errorful resource.  Meant to be wrapped with SVN_ERR().
 *
 * If ERR is null, return SVN_NO_ERROR, setting *SUCCESS to TRUE
 * if SUCCESS is not NULL.
 *
 * Else if ERR->apr_err is one of the error codes supplied in varargs,
 * then handle ERR as a warning (unless QUIET is true), clear ERR, and
 * return SVN_NO_ERROR, setting *SUCCESS to FALSE if SUCCESS is not
 * NULL.
 *
 * Else return ERR, setting *SUCCESS to FALSE if SUCCESS is not NULL.
 *
 * Typically, error codes like SVN_ERR_UNVERSIONED_RESOURCE,
 * SVN_ERR_ENTRY_NOT_FOUND, etc, are supplied in varargs.  Don't
 * forget to terminate the argument list with SVN_NO_ERROR.
 */
svn_error_t *
svn_cl__try(svn_error_t *err,
            svn_boolean_t *success,
            svn_boolean_t quiet,
            ...);


/* Our cancellation callback. */
svn_error_t *
svn_cl__check_cancel(void *baton);



/* Various conflict-resolution callbacks. */

typedef struct {
  svn_cl__accept_t accept_which;
  apr_hash_t *config;
  const char *editor_cmd;
  svn_boolean_t external_failed;
  svn_cmdline_prompt_baton_t *pb;
} svn_cl__conflict_baton_t;

/* Create and return a conflict baton, allocated from POOL, with the values
   ACCEPT_WHICH, CONFIG, EDITOR_CMD and PB placed in the same-named fields
   of the baton, and its 'external_failed' field initialised to FALSE. */
svn_cl__conflict_baton_t *
svn_cl__conflict_baton_make(svn_cl__accept_t accept_which,
                            apr_hash_t *config,
                            const char *editor_cmd,
                            svn_cmdline_prompt_baton_t *pb,
                            apr_pool_t *pool);

/* A conflict-resolution callback which prompts the user to choose
   one of the 3 fulltexts, edit the merged file on the spot, or just
   skip the conflict (to be resolved later).
   Implements @c svn_wc_conflict_resolver_func_t. */
svn_error_t *
svn_cl__conflict_handler(svn_wc_conflict_result_t **result,
                         const svn_wc_conflict_description_t *desc,
                         void *baton,
                         apr_pool_t *pool);



/*** Command-line output functions -- printing to the user. ***/

/* Print out commit information found in COMMIT_INFO to the console.
 * POOL is used for temporay allocations.
 * COMMIT_INFO should not be NULL.
 */
svn_error_t *
svn_cl__print_commit_info(svn_commit_info_t *commit_info, apr_pool_t *pool);


/* Convert the date in DATA to a human-readable UTF-8-encoded string
 * *HUMAN_CSTRING, or set the latter to "(invalid date)" if DATA is not
 * a valid date.  DATA should be as expected by svn_time_from_cstring().
 *
 * Do all allocations in POOL.
 */
svn_error_t *
svn_cl__time_cstring_to_human_cstring(const char **human_cstring,
                                      const char *data,
                                      apr_pool_t *pool);


/* Print STATUS for PATH to stdout for human consumption.  Prints in
   abbreviated format by default, or DETAILED format if flag is set.

   When DETAILED is set, use SHOW_LAST_COMMITTED to toggle display of
   the last-committed-revision and last-committed-author.

   If SKIP_UNRECOGNIZED is TRUE, this function will not print out
   unversioned items found in the working copy.

   When DETAILED is set, and REPOS_LOCKS is set, treat missing repository locks
   as broken WC locks.

   Increment *TEXT_CONFLICTS, *PROP_CONFLICTS, or *TREE_CONFLICTS if
   a conflict was encountered.
   */
svn_error_t *
svn_cl__print_status(const char *path,
                     const svn_client_status_t *status,
                     svn_boolean_t detailed,
                     svn_boolean_t show_last_committed,
                     svn_boolean_t skip_unrecognized,
                     svn_boolean_t repos_locks,
                     unsigned int *text_conflicts,
                     unsigned int *prop_conflicts,
                     unsigned int *tree_conflicts,
                     svn_client_ctx_t *ctx,
                     apr_pool_t *pool);


/* Print STATUS for PATH in XML to stdout.  Use POOL for temporary
   allocations. */
svn_error_t *
svn_cl__print_status_xml(const char *path,
                         const svn_client_status_t *status,
                         svn_client_ctx_t *ctx,
                         apr_pool_t *pool);


/* Print a hash that maps property names (char *) to property values
   (svn_string_t *).  The names are assumed to be in UTF-8 format;
   the values are either in UTF-8 (the special Subversion props) or
   plain binary values.

   If NAMES_ONLY is true, print just names, else print names and
   values. */
svn_error_t *
svn_cl__print_prop_hash(apr_hash_t *prop_hash,
                        svn_boolean_t names_only,
                        apr_pool_t *pool);

/* Same as svn_cl__print_prop_hash(), only output xml to OUTSTR.  If OUTSTR is
   NULL, allocate it first from pool, otherwise append the xml to it. */
svn_error_t *
svn_cl__print_xml_prop_hash(svn_stringbuf_t **outstr,
                            apr_hash_t *prop_hash,
                            svn_boolean_t names_only,
                            apr_pool_t *pool);

/* Output a commit xml element to OUTSTR.  IF OUTSTR is NULL, allocate it
   first from pool, otherwise appen the xml to it.  If AUTHOR or DATE is
   NULL, it will be omitted. */
void
svn_cl__print_xml_commit(svn_stringbuf_t **outstr,
                         svn_revnum_t revision,
                         const char *author,
                         const char *date,
                         apr_pool_t *pool);

/* Do the following things that are commonly required before accessing revision
   properties.  Ensure that REVISION is specified explicitly and is not
   relative to a working-copy item.  Ensure that exactly one target is
   specified in TARGETS.  Set *URL to the URL of the target.  Return an
   appropriate error if any of those checks or operations fail. Use CTX for
   accessing the working copy
 */
svn_error_t *
svn_cl__revprop_prepare(const svn_opt_revision_t *revision,
                        const apr_array_header_t *targets,
                        const char **URL,
                        svn_client_ctx_t *ctx,
                        apr_pool_t *pool);

/* Search for a text editor command in standard environment variables,
   and invoke it to edit CONTENTS (using a temporary file created in
   directory BASE_DIR).  Return the new contents in *EDITED_CONTENTS,
   or set *EDITED_CONTENTS to NULL if no edit was performed.

   If EDITOR_CMD is not NULL, it is the name of the external editor
   command to use, overriding anything else that might determine the
   editor.

   If TMPFILE_LEFT is NULL, the temporary file will be destroyed.
   Else, the file will be left on disk, and its path returned in
   *TMPFILE_LEFT.

   CONFIG is a hash of svn_config_t * items keyed on a configuration
   category (SVN_CONFIG_CATEGORY_CONFIG et al), and may be NULL.

   If AS_TEXT is TRUE, recode CONTENTS and convert to native eol-style before
   editing and back again afterwards.  In this case, ENCODING determines the
   encoding used during editing.  If non-NULL, use the named encoding, else
   use the system encoding.  If AS_TEXT is FALSE, don't do any translation.
   In that case, ENCODING is ignored.

   Use POOL for all allocations.  Use PREFIX as the prefix for the
   temporary file used by the editor.

   If return error, *EDITED_CONTENTS is not touched. */
svn_error_t *
svn_cl__edit_string_externally(svn_string_t **edited_contents,
                               const char **tmpfile_left,
                               const char *editor_cmd,
                               const char *base_dir,
                               const svn_string_t *contents,
                               const char *prefix,
                               apr_hash_t *config,
                               svn_boolean_t as_text,
                               const char *encoding,
                               apr_pool_t *pool);


/* Search for a text editor command in standard environment variables,
   and invoke it to edit PATH.  Use POOL for all allocations.

   If EDITOR_CMD is not NULL, it is the name of the external editor
   command to use, overriding anything else that might determine the
   editor.

   CONFIG is a hash of svn_config_t * items keyed on a configuration
   category (SVN_CONFIG_CATEGORY_CONFIG et al), and may be NULL.  */
svn_error_t *
svn_cl__edit_file_externally(const char *path,
                             const char *editor_cmd,
                             apr_hash_t *config,
                             apr_pool_t *pool);

/* Search for a merge tool command in environment variables,
   and use it to perform the merge of the four given files.
   WC_PATH is the path of the file that is in conflict, relative
   to the merge target.
   Use POOL for all allocations.

   CONFIG is a hash of svn_config_t * items keyed on a configuration
   category (SVN_CONFIG_CATEGORY_CONFIG et al), and may be NULL.

   Upon success, set *REMAINS_IN_CONFLICT to indicate whether the
   merge result contains conflict markers.
   */
svn_error_t *
svn_cl__merge_file_externally(const char *base_path,
                              const char *their_path,
                              const char *my_path,
                              const char *merged_path,
                              const char *wc_path,
                              apr_hash_t *config,
                              svn_boolean_t *remains_in_conflict,
                              apr_pool_t *pool);



/*** Notification functions to display results on the terminal. */

/* Set *NOTIFY_FUNC_P and *NOTIFY_BATON_P to a notifier/baton for all
 * operations, allocated in POOL.
 *
 * If this is a checkout, set IS_CHECKOUT to true, so that the
 * notifier will print the appropriate summary line at the end of the
 * output.
 *
 * If this is an export, set IS_EXPORT to true, so that the
 * notifier will print the appropriate summary line at the end of the
 * output.
 *
 * If don't want a summary line at the end of notifications, set
 * SUPPRESS_FINAL_LINE.
 */
svn_error_t *
svn_cl__get_notifier(svn_wc_notify_func2_t *notify_func_p,
                     void **notify_baton_p,
                     svn_boolean_t is_checkout,
                     svn_boolean_t is_export,
                     svn_boolean_t suppress_final_line,
                     apr_pool_t *pool);

/* Print conflict stats accumulated in NOTIFY_BATON.
 * Return any error encountered during printing.
 * Do all allocations in POOL.*/
svn_error_t *
svn_cl__print_conflict_stats(void *notify_baton, apr_pool_t *pool);


/*** Log message callback stuffs. ***/

/* Allocate in POOL a baton for use with svn_cl__get_log_message().

   OPT_STATE is the set of command-line options given.

   BASE_DIR is a directory in which to create temporary files if an
   external editor is used to edit the log message.  If BASE_DIR is
   NULL, the current working directory (`.') will be used, and
   therefore the user must have the proper permissions on that
   directory.  ### todo: What *should* happen in the NULL case is that
   we ask APR to tell us where a suitable tmp directory is (like, /tmp
   on Unix and C:\Windows\Temp on Win32 or something), and use it.
   But APR doesn't yet have that capability.

   CONFIG is a client configuration hash of svn_config_t * items keyed
   on config categories, and may be NULL.

   NOTE: While the baton itself will be allocated from POOL, the items
   add to it are added by reference, not duped into POOL!*/
svn_error_t *
svn_cl__make_log_msg_baton(void **baton,
                           svn_cl__opt_state_t *opt_state,
                           const char *base_dir,
                           apr_hash_t *config,
                           apr_pool_t *pool);

/* A function of type svn_client_get_commit_log3_t. */
svn_error_t *
svn_cl__get_log_message(const char **log_msg,
                        const char **tmp_file,
                        const apr_array_header_t *commit_items,
                        void *baton,
                        apr_pool_t *pool);

/* Handle the cleanup of a log message, using the data in the
   LOG_MSG_BATON, in the face of COMMIT_ERR.  This may mean removing a
   temporary file left by an external editor, or it may be a complete
   no-op.  COMMIT_ERR may be NULL to indicate to indicate that the
   function should act as though no commit error occurred. Use POOL
   for temporary allocations.

   All error returns from this function are guaranteed to at least
   include COMMIT_ERR, and perhaps additional errors attached to the
   end of COMMIT_ERR's chain.  */
svn_error_t *
svn_cl__cleanup_log_msg(void *log_msg_baton,
                        svn_error_t *commit_err,
                        apr_pool_t *pool);

/* Add a message about --force if appropriate */
svn_error_t *
svn_cl__may_need_force(svn_error_t *err);

/* Write the STRING to the stdio STREAM, returning an error if it fails. */
svn_error_t *
svn_cl__error_checked_fputs(const char *string, FILE* stream);

/* If STRING is non-null, append it, wrapped in a simple XML CDATA element
   named TAGNAME, to the string SB.  Use POOL for temporary allocations. */
void
svn_cl__xml_tagged_cdata(svn_stringbuf_t **sb,
                         apr_pool_t *pool,
                         const char *tagname,
                         const char *string);

/* Print the XML prolog and document root element start-tag to stdout, using
   TAGNAME as the root element name.  Use pool for temporary allocations. */
svn_error_t *
svn_cl__xml_print_header(const char *tagname, apr_pool_t *pool);

/* Print the XML document root element end-tag to stdout, using TAGNAME as the
   root element name.  Use pool for temporary allocations. */
svn_error_t *
svn_cl__xml_print_footer(const char *tagname, apr_pool_t *pool);


/* For use in XML output, return a non-localised string representation
 * of KIND, being "none" or "dir" or "file" or, in any other case,
 * the empty string. */
const char *
svn_cl__node_kind_str_xml(svn_node_kind_t kind);

/* Return a (possibly localised) string representation of KIND, being "none" or
   "dir" or "file" or, in any other case, the empty string. */
const char *
svn_cl__node_kind_str_human_readable(svn_node_kind_t kind);


/** Provides an XML name for a given OPERATION.
 * Note: POOL is currently not used.
 */
const char *
svn_cl__operation_str_xml(svn_wc_operation_t operation, apr_pool_t *pool);

/** Return a possibly localized human readable string for
 * a given OPERATION.
 * Note: POOL is currently not used.
 */
const char *
svn_cl__operation_str_human_readable(svn_wc_operation_t operation,
                                     apr_pool_t *pool);


/* If PROPNAME is one of the svn: properties with a boolean value, and
 * PROPVAL looks like an attempt to turn the property off (i.e., it's
 * "off", "no", "false", or ""), then print a warning to the user that
 * setting the property to this value might not do what they expect.
 * Perform temporary allocations in POOL.
 */
void
svn_cl__check_boolean_prop_val(const char *propname,
                               const char *propval,
                               apr_pool_t *pool);

/* De-streamifying wrapper around svn_client_get_changelists(), which
   is called for each target in TARGETS to populate *PATHS (a list of
   paths assigned to one of the CHANGELISTS.
   If all targets are to be included, may set *PATHS to TARGETS without
   reallocating. */
svn_error_t *
svn_cl__changelist_paths(apr_array_header_t **paths,
                         const apr_array_header_t *changelists,
                         const apr_array_header_t *targets,
                         svn_depth_t depth,
                         svn_client_ctx_t *ctx,
                         apr_pool_t *result_pool,
                         apr_pool_t *scratch_pool);

/* Like svn_client_args_to_target_array() but, if the only error is that some
 * arguments are reserved file names, then print warning messages for those
 * targets, store the rest of the targets in TARGETS_P and return success. */
svn_error_t *
svn_cl__args_to_target_array_print_reserved(apr_array_header_t **targets_p,
                                            apr_getopt_t *os,
                                            const apr_array_header_t *known_targets,
                                            svn_client_ctx_t *ctx,
                                            apr_pool_t *pool);

/* Return a string allocated in POOL that is a copy of STR but with each
 * line prefixed with INDENT. A line is all characters up to the first
 * CR-LF, LF-CR, CR or LF, or the end of STR if sooner. */
const char *
svn_cl__indent_string(const char *str,
                      const char *indent,
                      apr_pool_t *pool);


/* Return a string showing NODE's kind, URL and revision, to the extent that
 * that information is available in NODE. If NODE itself is NULL, this prints
 * just a 'none' node kind.
 * WC_REPOS_ROOT_URL should reflect the target working copy's repository
 * root URL. If NODE is from that same URL, the printed URL is abbreviated
 * to caret notation (^/). WC_REPOS_ROOT_URL may be NULL, in which case
 * this function tries to print the conflicted node's complete URL. */
const char *
svn_cl__node_description(const svn_wc_conflict_version_t *node,
                         const char *wc_repos_root_URL,
                         apr_pool_t *pool);

/* Join a BASE path with a COMPONENT, allocating the result in POOL.
 * COMPONENT need not be a single single component: it can be any path,
 * absolute or relative to BASE.
 *
 * This function exists to gather the cases when it could not be determined
 * if BASE is an uri, dirent or relative.
 */
const char *
svn_cl__path_join(const char *base,
                  const char *component,
                  apr_pool_t *pool);

/* Return, in @a *true_targets_p, a copy of @a targets with peg revision
 * specifiers snipped off the end of each element.
 *
 * ### JAF TODO: This function is not good because it does not allow the
 * ### caller to detect if an invalid peg revision was specified.
 * ###
 * ### Callers should never have a need to silently *discard* all peg
 * ### revisions, even if they are doing this *after* saving any peg
 * ### revisions that might be of interest on certain arguments: I don't
 * ### think it can ever be correct to silently ignore a peg revision that
 * ### is specified, whether it makes semantic sense or not.
 * ###
 * ### Instead, callers should parse all the arguments and silently
 * ### ignore an *empty* peg revision part (just an "@", which can be
 * ### used to escape an earlier "@" in the argument) on any argument,
 * ### even an argument on which a peg revision does not make sense,
 * ### but should not silently ignore a non-empty peg when it does not
 * ### make sense.
 * ###
 * ### Something like:
 * ###   For each (URL-like?) argument that doesn't accept a peg rev:
 * ###     Parse into peg-rev and true-path parts;
 * ###     If (peg rev != unspecified)
 * ###       Error("This arg doesn't accept a peg rev.").
 * ###     Use the true-path part.
 *
 * This function is useful for subcommands for which peg revisions
 * do not make any sense. Such subcommands still need to allow peg
 * revisions to be specified on the command line so that users of
 * the command line client can consistently escape '@' characters
 * in filenames by appending an '@' character, regardless of the
 * subcommand being used.
 *
 * If a peg revision is present but cannot be parsed, an error is thrown.
 * The user has likely forgotten to escape an '@' character in a filename.
 *
 * It is safe to pass the address of @a targets as @a true_targets_p.
 *
 * Do all allocations in @a pool. */
svn_error_t *
svn_cl__eat_peg_revisions(apr_array_header_t **true_targets_p,
                          const apr_array_header_t *targets,
                          apr_pool_t *pool);

#ifdef __cplusplus
}
#endif /* __cplusplus */

#endif /* SVN_CL_H */<|MERGE_RESOLUTION|>--- conflicted
+++ resolved
@@ -232,11 +232,8 @@
                                       patching */
   svn_boolean_t show_diff;        /* produce diff output */
   svn_boolean_t internal_diff;    /* override diff_cmd in config file */
-<<<<<<< HEAD
+  svn_boolean_t use_git_diff_format; /* Use git's extended diff format */
   svn_boolean_t ignore_mergeinfo; /* ignore mergeinfo in reporting commands. */
-=======
-  svn_boolean_t use_git_diff_format; /* Use git's extended diff format */
->>>>>>> b99df6c7
 } svn_cl__opt_state_t;
 
 
