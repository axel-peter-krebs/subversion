/*
 * copy-cmd.c -- Subversion copy command
 *
 * ====================================================================
 *    Licensed to the Subversion Corporation (SVN Corp.) under one
 *    or more contributor license agreements.  See the NOTICE file
 *    distributed with this work for additional information
 *    regarding copyright ownership.  The SVN Corp. licenses this file
 *    to you under the Apache License, Version 2.0 (the
 *    "License"); you may not use this file except in compliance
 *    with the License.  You may obtain a copy of the License at
 *
 *      http://www.apache.org/licenses/LICENSE-2.0
 *
 *    Unless required by applicable law or agreed to in writing,
 *    software distributed under the License is distributed on an
 *    "AS IS" BASIS, WITHOUT WARRANTIES OR CONDITIONS OF ANY
 *    KIND, either express or implied.  See the License for the
 *    specific language governing permissions and limitations
 *    under the License.
 * ====================================================================
 */

/* ==================================================================== */



/*** Includes. ***/

#include "svn_client.h"
#include "svn_path.h"
#include "svn_error.h"
#include "cl.h"

#include "svn_private_config.h"


/*** Code. ***/

/* This implements the `svn_opt_subcommand_t' interface. */
svn_error_t *
svn_cl__copy(apr_getopt_t *os,
             void *baton,
             apr_pool_t *pool)
{
  svn_cl__opt_state_t *opt_state = ((svn_cl__cmd_baton_t *) baton)->opt_state;
  svn_client_ctx_t *ctx = ((svn_cl__cmd_baton_t *) baton)->ctx;
  apr_array_header_t *targets, *sources;
  const char *src_path, *dst_path;
  svn_boolean_t srcs_are_urls, dst_is_url;
  svn_commit_info_t *commit_info = NULL;
  svn_error_t *err;
  int i;

  SVN_ERR(svn_cl__args_to_target_array_print_reserved(&targets, os,
                                                      opt_state->targets,
                                                      ctx, pool));
  if (targets->nelts < 2)
    return svn_error_create(SVN_ERR_CL_INSUFFICIENT_ARGS, 0, NULL);

  /* Get the src list and associated peg revs */
  sources = apr_array_make(pool, targets->nelts - 1,
                           sizeof(svn_client_copy_source_t *));
  for (i = 0; i < (targets->nelts - 1); i++)
    {
      const char *target = APR_ARRAY_IDX(targets, i, const char *);
      svn_client_copy_source_t *source = apr_palloc(pool, sizeof(*source));
      const char *src;
      svn_opt_revision_t *peg_revision = apr_palloc(pool,
                                                    sizeof(*peg_revision));

      SVN_ERR(svn_opt_parse_path(peg_revision, &src, target, pool));
      source->path = src;
      source->revision = &(opt_state->start_revision);
      source->peg_revision = peg_revision;

      APR_ARRAY_PUSH(sources, svn_client_copy_source_t *) = source;
    }

  /* Figure out which type of trace editor to use.
     If the src_paths are not homogeneous, setup_copy will return an error. */
  src_path = APR_ARRAY_IDX(targets, 0, const char *);
  srcs_are_urls = svn_path_is_url(src_path);
  dst_path = APR_ARRAY_IDX(targets, targets->nelts - 1, const char *);
  apr_array_pop(targets);
  dst_is_url = svn_path_is_url(dst_path);

  if ((! srcs_are_urls) && (! dst_is_url))
    {
      /* WC->WC */
      if (! opt_state->quiet)
        SVN_ERR(svn_cl__get_notifier(&ctx->notify_func2, &ctx->notify_baton2,
                                     FALSE, FALSE, FALSE, pool));
    }
  else if ((! srcs_are_urls) && (dst_is_url))
    {
      /* WC->URL : Use notification. */
      /* ### todo:

         We'd like to use the notifier, but we MAY have a couple of
         problems with that, the same problems that used to apply to
         the old trace_editor:

         1) We don't know where the commit editor for this case will
            be anchored with respect to the repository, so we can't
            use the DST_URL.

         2) While we do know where the commit editor will be driven
            from with respect to our working copy, we don't know what
            basenames will be chosen for our committed things.  So a
            copy of dir1/foo.c to http://.../dir2/foo-copy-c would
            display like: "Adding   dir1/foo-copy.c", which could be a
            bogus path.
      */
    }
  else if ((srcs_are_urls) && (! dst_is_url))
    {
      /* URL->WC : Use checkout-style notification. */
      if (! opt_state->quiet)
        SVN_ERR(svn_cl__get_notifier(&ctx->notify_func2, &ctx->notify_baton2,
                                     TRUE, FALSE, FALSE, pool));
    }
  /* else URL -> URL, meaning that no notification is needed. */

  if (! dst_is_url)
    {
      ctx->log_msg_func3 = NULL;
      if (opt_state->message || opt_state->filedata || opt_state->revprop_table)
        return svn_error_create
          (SVN_ERR_CL_UNNECESSARY_LOG_MESSAGE, NULL,
           _("Local, non-commit operations do not take a log message "
             "or revision properties"));
    }

  if (ctx->log_msg_func3)
    SVN_ERR(svn_cl__make_log_msg_baton(&(ctx->log_msg_baton3), opt_state,
                                       NULL, ctx->config, pool));

<<<<<<< HEAD
  ctx->revprop_table = opt_state->revprop_table;

  err = svn_client_copy4(&commit_info, sources, dst_path, TRUE,
                         opt_state->parents, ctx, pool);
=======
  err = svn_client_copy5(&commit_info, sources, dst_path, TRUE,
                         opt_state->parents, opt_state->ignore_externals,
                         opt_state->revprop_table, ctx, pool);
>>>>>>> 79d0a718

  if (ctx->log_msg_func3)
    SVN_ERR(svn_cl__cleanup_log_msg(ctx->log_msg_baton3, err, pool));
  else if (err)
    return svn_error_return(err);

  if (commit_info && ! opt_state->quiet)
    SVN_ERR(svn_cl__print_commit_info(commit_info, pool));

  return SVN_NO_ERROR;
}<|MERGE_RESOLUTION|>--- conflicted
+++ resolved
@@ -138,16 +138,9 @@
     SVN_ERR(svn_cl__make_log_msg_baton(&(ctx->log_msg_baton3), opt_state,
                                        NULL, ctx->config, pool));
 
-<<<<<<< HEAD
-  ctx->revprop_table = opt_state->revprop_table;
-
-  err = svn_client_copy4(&commit_info, sources, dst_path, TRUE,
-                         opt_state->parents, ctx, pool);
-=======
   err = svn_client_copy5(&commit_info, sources, dst_path, TRUE,
                          opt_state->parents, opt_state->ignore_externals,
                          opt_state->revprop_table, ctx, pool);
->>>>>>> 79d0a718
 
   if (ctx->log_msg_func3)
     SVN_ERR(svn_cl__cleanup_log_msg(ctx->log_msg_baton3, err, pool));
