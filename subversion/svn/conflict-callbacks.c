--- conflicted
+++ resolved
@@ -3,22 +3,17 @@
  * commandline client.
  *
  * ====================================================================
- *    Licensed to the Apache Software Foundation (ASF) under one
- *    or more contributor license agreements.  See the NOTICE file
- *    distributed with this work for additional information
- *    regarding copyright ownership.  The ASF licenses this file
- *    to you under the Apache License, Version 2.0 (the
- *    "License"); you may not use this file except in compliance
- *    with the License.  You may obtain a copy of the License at
+ * Copyright (c) 2000-2008 CollabNet.  All rights reserved.
  *
- *      http://www.apache.org/licenses/LICENSE-2.0
+ * This software is licensed as described in the file COPYING, which
+ * you should have received as part of this distribution.  The terms
+ * are also available at http://subversion.tigris.org/license-1.html.
+ * If newer versions of this license are posted there, you may use a
+ * newer version instead, at your option.
  *
- *    Unless required by applicable law or agreed to in writing,
- *    software distributed under the License is distributed on an
- *    "AS IS" BASIS, WITHOUT WARRANTIES OR CONDITIONS OF ANY
- *    KIND, either express or implied.  See the License for the
- *    specific language governing permissions and limitations
- *    under the License.
+ * This software consists of voluntary contributions made by many
+ * individuals.  For exact contribution history, see the revision
+ * history and logs, available at http://subversion.tigris.org/.
  * ====================================================================
  */
 
@@ -191,7 +186,7 @@
           svn_error_clear(err);
         }
       else if (err)
-        return svn_error_return(err);
+        return err;
       else
         *performed_edit = TRUE;
     }
@@ -238,7 +233,7 @@
       svn_error_clear(err);
     }
   else if (err)
-    return svn_error_return(err);
+    return err;
   else if (performed_edit)
     *performed_edit = TRUE;
 
@@ -319,7 +314,7 @@
               b->external_failed = TRUE;
             }
           else if (err)
-            return svn_error_return(err);
+            return err;
           (*result)->choice = svn_wc_conflict_choose_merged;
           return SVN_NO_ERROR;
         }
@@ -352,11 +347,7 @@
                                           _("No merge tool found;"
                                             " leaving all conflicts.")));
               b->external_failed = TRUE;
-<<<<<<< HEAD
-              return svn_error_return(err);
-=======
               return err;
->>>>>>> 3392406b
             }
           else if (err && err->apr_err == SVN_ERR_EXTERNAL_PROGRAM)
             {
@@ -365,14 +356,10 @@
                                           _("Error running merge tool;"
                                             " leaving all conflicts.")));
               b->external_failed = TRUE;
-<<<<<<< HEAD
-              return svn_error_return(err);
-=======
               return err;
->>>>>>> 3392406b
             }
           else if (err)
-            return svn_error_return(err);
+            return err;
 
           if (remains_in_conflict)
             (*result)->choice = svn_wc_conflict_choose_postpone;
@@ -643,15 +630,6 @@
             }
           else if (strcmp(answer, "l") == 0)
             {
-              if (desc->kind == svn_wc_conflict_kind_property)
-                {
-                  SVN_ERR(svn_cmdline_fprintf(stderr, subpool,
-                                              _("Invalid option; cannot "
-                                                "resolve property conflicts "
-                                                "with an external merge tool."
-                                                "\n\n")));
-                  continue;
-                }
               if (desc->base_file && desc->their_file && desc->my_file
                     && desc->merged_file)
                 {
