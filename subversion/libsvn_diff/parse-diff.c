/*
 * parse-diff.c: functions for parsing diff files
 *
 * ====================================================================
 *    Licensed to the Apache Software Foundation (ASF) under one
 *    or more contributor license agreements.  See the NOTICE file
 *    distributed with this work for additional information
 *    regarding copyright ownership.  The ASF licenses this file
 *    to you under the Apache License, Version 2.0 (the
 *    "License"); you may not use this file except in compliance
 *    with the License.  You may obtain a copy of the License at
 *
 *      http://www.apache.org/licenses/LICENSE-2.0
 *
 *    Unless required by applicable law or agreed to in writing,
 *    software distributed under the License is distributed on an
 *    "AS IS" BASIS, WITHOUT WARRANTIES OR CONDITIONS OF ANY
 *    KIND, either express or implied.  See the License for the
 *    specific language governing permissions and limitations
 *    under the License.
 * ====================================================================
 */

#include <stdlib.h>
#include <stddef.h>
#include <string.h>

#include "svn_hash.h"
#include "svn_types.h"
#include "svn_error.h"
#include "svn_io.h"
#include "svn_pools.h"
#include "svn_props.h"
#include "svn_string.h"
#include "svn_utf.h"
#include "svn_dirent_uri.h"
#include "svn_diff.h"
#include "svn_ctype.h"
#include "svn_mergeinfo.h"

#include "private/svn_eol_private.h"
#include "private/svn_dep_compat.h"
#include "private/svn_diff_private.h"
#include "private/svn_sorts_private.h"

#include "diff.h"

#include "svn_private_config.h"

/* Helper macro for readability */
#define starts_with(str, start)  \
  (strncmp((str), (start), strlen(start)) == 0)

/* Like strlen() but for string literals. */
#define STRLEN_LITERAL(str) (sizeof(str) - 1)

/* This struct describes a range within a file, as well as the
 * current cursor position within the range. All numbers are in bytes. */
struct svn_diff__hunk_range {
  apr_off_t start;
  apr_off_t end;
  apr_off_t current;
};

struct svn_diff_hunk_t {
  /* The patch this hunk belongs to. */
  svn_patch_t *patch;

  /* APR file handle to the patch file this hunk came from. */
  apr_file_t *apr_file;

  /* Ranges used to keep track of this hunk's texts positions within
   * the patch file. */
  struct svn_diff__hunk_range diff_text_range;
  struct svn_diff__hunk_range original_text_range;
  struct svn_diff__hunk_range modified_text_range;

  /* Hunk ranges as they appeared in the patch file.
   * All numbers are lines, not bytes. */
  svn_linenum_t original_start;
  svn_linenum_t original_length;
  svn_linenum_t modified_start;
  svn_linenum_t modified_length;

  /* Number of lines of leading and trailing hunk context. */
  svn_linenum_t leading_context;
  svn_linenum_t trailing_context;
};

<<<<<<< HEAD
/* Common guts of svn_diff_hunk__create_adds_single_line() and
 * svn_diff_hunk__create_deletes_single_line().
 *
 * ADD is TRUE if adding and FALSE if deleting.
 */
static svn_error_t *
add_or_delete_single_line(svn_diff_hunk_t **hunk_out,
                          const char *line,
                          svn_patch_t *patch,
                          svn_boolean_t add,
                          apr_pool_t *result_pool,
                          apr_pool_t *scratch_pool)
{
  svn_diff_hunk_t *hunk = apr_palloc(result_pool, sizeof(*hunk));
  static const char *hunk_header[] = { "@@ -1 +0,0 @@\n", "@@ -0,0 +1 @@\n" };
  const unsigned len = strlen(line);
  /* The +1 is for the 'plus' start-of-line character. */
  const apr_off_t end = STRLEN_LITERAL(hunk_header[add]) + (1 + len);
  /* The +1 is for the second \n. */
  svn_stringbuf_t *buf = svn_stringbuf_create_ensure(end + 1, scratch_pool);

  hunk->patch = patch;

  /* hunk->apr_file is created below. */

  hunk->diff_text_range.start = STRLEN_LITERAL(hunk_header[add]);
  hunk->diff_text_range.current = STRLEN_LITERAL(hunk_header[add]);
  hunk->diff_text_range.end = end;

  if (add)
    {
      hunk->original_text_range.start = 0; /* There's no "original" text. */
      hunk->original_text_range.current = 0;
      hunk->original_text_range.end = 0;

      hunk->modified_text_range.start = STRLEN_LITERAL(hunk_header[add]);
      hunk->modified_text_range.current = STRLEN_LITERAL(hunk_header[add]);
      hunk->modified_text_range.end = end;

      hunk->original_start = 0;
      hunk->original_length = 0;

      hunk->modified_start = 1;
      hunk->modified_length = 1;
    }
  else /* delete */
    {
      hunk->original_text_range.start = STRLEN_LITERAL(hunk_header[add]);
      hunk->original_text_range.current = STRLEN_LITERAL(hunk_header[add]);
      hunk->original_text_range.end = end;

      hunk->modified_text_range.start = 0; /* There's no "original" text. */
      hunk->modified_text_range.current = 0;
      hunk->modified_text_range.end = 0;

      hunk->original_start = 1;
      hunk->original_length = 1;

      hunk->modified_start = 0;
      hunk->modified_length = 0; /* setting to '1' works too */
    }

  hunk->leading_context = 0;
  hunk->trailing_context = 0;

  /* Create APR_FILE and put just a hunk in it (without a diff header).
   * Save the offset of the last byte of the diff line. */
  svn_stringbuf_appendbytes(buf, hunk_header[add],
                            STRLEN_LITERAL(hunk_header[add]));
  svn_stringbuf_appendbyte(buf, add ? '+' : '-');
  svn_stringbuf_appendbytes(buf, line, len);
  svn_stringbuf_appendbyte(buf, '\n');

  SVN_ERR(svn_io_open_unique_file3(&hunk->apr_file, NULL /* filename */,
                                   NULL /* system tempdir */,
                                   svn_io_file_del_on_pool_cleanup,
                                   result_pool, scratch_pool));
  SVN_ERR(svn_io_file_write_full(hunk->apr_file,
                                 buf->data, buf->len,
                                 NULL, scratch_pool));
  /* No need to seek. */

  *hunk_out = hunk;
  return SVN_NO_ERROR;
}

svn_error_t *
svn_diff_hunk__create_adds_single_line(svn_diff_hunk_t **hunk_out,
                                       const char *line,
                                       svn_patch_t *patch,
                                       apr_pool_t *result_pool,
                                       apr_pool_t *scratch_pool)
{
  SVN_ERR(add_or_delete_single_line(hunk_out, line, patch, TRUE,
                                    result_pool, scratch_pool));
  return SVN_NO_ERROR;
}

svn_error_t *
svn_diff_hunk__create_deletes_single_line(svn_diff_hunk_t **hunk_out,
                                          const char *line,
                                          svn_patch_t *patch,
                                          apr_pool_t *result_pool,
                                          apr_pool_t *scratch_pool)
{
  SVN_ERR(add_or_delete_single_line(hunk_out, line, patch, FALSE,
                                    result_pool, scratch_pool));
  return SVN_NO_ERROR;
}
=======
struct svn_diff_binary_patch_t {
  /* The patch this hunk belongs to. */
  svn_patch_t *patch;

  /* APR file handle to the patch file this hunk came from. */
  apr_file_t *apr_file;

  /* Offsets inside APR_FILE representing the location of the patch */
  apr_off_t src_start;
  apr_off_t src_end;
  svn_filesize_t src_filesize; /* Expanded/final size */

  /* Offsets inside APR_FILE representing the location of the patch */
  apr_off_t dst_start;
  apr_off_t dst_end;
  svn_filesize_t dst_filesize; /* Expanded/final size */
};
>>>>>>> 0d4f49b4

void
svn_diff_hunk_reset_diff_text(svn_diff_hunk_t *hunk)
{
  hunk->diff_text_range.current = hunk->diff_text_range.start;
}

void
svn_diff_hunk_reset_original_text(svn_diff_hunk_t *hunk)
{
  if (hunk->patch->reverse)
    hunk->modified_text_range.current = hunk->modified_text_range.start;
  else
    hunk->original_text_range.current = hunk->original_text_range.start;
}

void
svn_diff_hunk_reset_modified_text(svn_diff_hunk_t *hunk)
{
  if (hunk->patch->reverse)
    hunk->original_text_range.current = hunk->original_text_range.start;
  else
    hunk->modified_text_range.current = hunk->modified_text_range.start;
}

svn_linenum_t
svn_diff_hunk_get_original_start(const svn_diff_hunk_t *hunk)
{
  return hunk->patch->reverse ? hunk->modified_start : hunk->original_start;
}

svn_linenum_t
svn_diff_hunk_get_original_length(const svn_diff_hunk_t *hunk)
{
  return hunk->patch->reverse ? hunk->modified_length : hunk->original_length;
}

svn_linenum_t
svn_diff_hunk_get_modified_start(const svn_diff_hunk_t *hunk)
{
  return hunk->patch->reverse ? hunk->original_start : hunk->modified_start;
}

svn_linenum_t
svn_diff_hunk_get_modified_length(const svn_diff_hunk_t *hunk)
{
  return hunk->patch->reverse ? hunk->original_length : hunk->modified_length;
}

svn_linenum_t
svn_diff_hunk_get_leading_context(const svn_diff_hunk_t *hunk)
{
  return hunk->leading_context;
}

svn_linenum_t
svn_diff_hunk_get_trailing_context(const svn_diff_hunk_t *hunk)
{
  return hunk->trailing_context;
}

/* Baton for the base85 stream implementation */
struct base85_baton_t
{
  apr_file_t *file;
  apr_pool_t *iterpool;
  char buffer[52];        /* Bytes on current line */
  apr_off_t next_pos;     /* Start position of next line */
  apr_off_t end_pos;      /* Position after last line */
  apr_size_t buf_size;    /* Bytes available (52 unless at eof) */
  apr_size_t buf_pos;     /* Bytes in linebuffer */
  svn_boolean_t done;     /* At eof? */
};

/* Implements svn_read_fn_t for the base85 read stream */
static svn_error_t *
read_handler_base85(void *baton, char *buffer, apr_size_t *len)
{
  struct base85_baton_t *b85b = baton;
  apr_pool_t *iterpool = b85b->iterpool;
  apr_size_t remaining = *len;
  char *dest = buffer;

  svn_pool_clear(iterpool);

  if (b85b->done)
    {
      *len = 0;
      return SVN_NO_ERROR;
    }

  while (remaining && (b85b->buf_size > b85b->buf_pos
                       || b85b->next_pos < b85b->end_pos))
    {
      svn_stringbuf_t *line;
      svn_boolean_t at_eof;

      apr_size_t available = b85b->buf_size - b85b->buf_pos;
      if (available)
        {
          apr_size_t n = (remaining < available) ? remaining : available;

          memcpy(dest, b85b->buffer + b85b->buf_pos, n);
          dest += n;
          remaining -= n;
          b85b->buf_pos += n;

          if (!remaining)
            return SVN_NO_ERROR; /* *len = OK */
        }

      if (b85b->next_pos >= b85b->end_pos)
        break; /* At EOF */
      SVN_ERR(svn_io_file_seek(b85b->file, APR_SET, &b85b->next_pos,
                               iterpool));
      SVN_ERR(svn_io_file_readline(b85b->file, &line, NULL, &at_eof,
                                   APR_SIZE_MAX, iterpool, iterpool));
      if (at_eof)
        b85b->next_pos = b85b->end_pos;
      else
        {
          b85b->next_pos = 0;
          SVN_ERR(svn_io_file_seek(b85b->file, APR_CUR, &b85b->next_pos,
                                   iterpool));
        }

      if (line->len && line->data[0] >= 'A' && line->data[0] <= 'Z')
        b85b->buf_size = line->data[0] - 'A' + 1;
      else if (line->len && line->data[0] >= 'a' && line->data[0] <= 'z')
        b85b->buf_size = line->data[0] - 'a' + 26 + 1;
      else
        return svn_error_create(SVN_ERR_DIFF_UNEXPECTED_DATA, NULL,
                                _("Unexpected data in base85 section"));

      if (b85b->buf_size < 52)
        b85b->next_pos = b85b->end_pos; /* Handle as EOF */

      SVN_ERR(svn_diff__base85_decode_line(b85b->buffer, b85b->buf_size,
                                           line->data + 1, line->len - 1,
                                           iterpool));
      b85b->buf_pos = 0;
    }

  *len -= remaining;
  b85b->done = TRUE;

  return SVN_NO_ERROR;
}

/* Implements svn_close_fn_t for the base85 read stream */
static svn_error_t *
close_handler_base85(void *baton)
{
  struct base85_baton_t *b85b = baton;

  svn_pool_destroy(b85b->iterpool);

  return SVN_NO_ERROR;
}

/* Gets a stream that reads decoded base85 data from a segment of a file.
   The current implementation might assume that both start_pos and end_pos
   are located at line boundaries. */
static svn_stream_t *
get_base85_data_stream(apr_file_t *file,
                       apr_off_t start_pos,
                       apr_off_t end_pos,
                       apr_pool_t *result_pool)
{
  struct base85_baton_t *b85b = apr_pcalloc(result_pool, sizeof(*b85b));
  svn_stream_t *base85s = svn_stream_create(b85b, result_pool);

  b85b->file = file;
  b85b->iterpool = svn_pool_create(result_pool);
  b85b->next_pos = start_pos;
  b85b->end_pos = end_pos;

  svn_stream_set_read2(base85s, NULL /* only full read support */,
                       read_handler_base85);
  svn_stream_set_close(base85s, close_handler_base85);
  return base85s;
}

/* Baton for the length verification stream functions */
struct length_verify_baton_t
{
  svn_stream_t *inner;
  svn_filesize_t remaining;
};

/* Implements svn_read_fn_t for the length verification stream */
static svn_error_t *
read_handler_length_verify(void *baton, char *buffer, apr_size_t *len)
{
  struct length_verify_baton_t *lvb = baton;
  apr_size_t requested_len = *len;

  SVN_ERR(svn_stream_read_full(lvb->inner, buffer, len));

  if (*len > lvb->remaining)
    return svn_error_create(SVN_ERR_DIFF_UNEXPECTED_DATA, NULL,
                            _("Base85 data expands to longer than declared "
                              "filesize"));
  else if (requested_len > *len && *len != lvb->remaining)
    return svn_error_create(SVN_ERR_DIFF_UNEXPECTED_DATA, NULL,
                            _("Base85 data expands to smaller than declared "
                              "filesize"));

  lvb->remaining -= *len;

  return SVN_NO_ERROR;
}

/* Implements svn_close_fn_t for the length verification stream */
static svn_error_t *
close_handler_length_verify(void *baton)
{
  struct length_verify_baton_t *lvb = baton;

  return svn_error_trace(svn_stream_close(lvb->inner));
}

/* Gets a stream that verifies on reads that the inner stream is exactly
   of the specified length */
static svn_stream_t *
get_verify_length_stream(svn_stream_t *inner,
                         svn_filesize_t expected_size,
                         apr_pool_t *result_pool)
{
  struct length_verify_baton_t *lvb = apr_palloc(result_pool, sizeof(*lvb));
  svn_stream_t *len_stream = svn_stream_create(lvb, result_pool);

  lvb->inner = inner;
  lvb->remaining = expected_size;

  svn_stream_set_read2(len_stream, NULL /* only full read support */,
                       read_handler_length_verify);
  svn_stream_set_close(len_stream, close_handler_length_verify);

  return len_stream;
}

svn_stream_t *
svn_diff_get_binary_diff_original_stream(const svn_diff_binary_patch_t *bpatch,
                                         apr_pool_t *result_pool)
{
  svn_stream_t *s = get_base85_data_stream(bpatch->apr_file, bpatch->src_start,
                                           bpatch->src_end, result_pool);

  s = svn_stream_compressed(s, result_pool);

  /* ### If we (ever) want to support the DELTA format, then we should hook the
         undelta handling here */

  return get_verify_length_stream(s, bpatch->src_filesize, result_pool);
}

svn_stream_t *
svn_diff_get_binary_diff_result_stream(const svn_diff_binary_patch_t *bpatch,
                                       apr_pool_t *result_pool)
{
  svn_stream_t *s = get_base85_data_stream(bpatch->apr_file, bpatch->dst_start,
                                           bpatch->dst_end, result_pool);

  s = svn_stream_compressed(s, result_pool);

  /* ### If we (ever) want to support the DELTA format, then we should hook the
  undelta handling here */

  return get_verify_length_stream(s, bpatch->dst_filesize, result_pool);
}

/* Try to parse a positive number from a decimal number encoded
 * in the string NUMBER. Return parsed number in OFFSET, and return
 * TRUE if parsing was successful. */
static svn_boolean_t
parse_offset(svn_linenum_t *offset, const char *number)
{
  svn_error_t *err;
  apr_uint64_t val;

  err = svn_cstring_strtoui64(&val, number, 0, SVN_LINENUM_MAX_VALUE, 10);
  if (err)
    {
      svn_error_clear(err);
      return FALSE;
    }

  *offset = (svn_linenum_t)val;

  return TRUE;
}

/* Try to parse a hunk range specification from the string RANGE.
 * Return parsed information in *START and *LENGTH, and return TRUE
 * if the range parsed correctly. Note: This function may modify the
 * input value RANGE. */
static svn_boolean_t
parse_range(svn_linenum_t *start, svn_linenum_t *length, char *range)
{
  char *comma;

  if (*range == 0)
    return FALSE;

  comma = strstr(range, ",");
  if (comma)
    {
      if (strlen(comma + 1) > 0)
        {
          /* Try to parse the length. */
          if (! parse_offset(length, comma + 1))
            return FALSE;

          /* Snip off the end of the string,
           * so we can comfortably parse the line
           * number the hunk starts at. */
          *comma = '\0';
        }
       else
         /* A comma but no length? */
         return FALSE;
    }
  else
    {
      *length = 1;
    }

  /* Try to parse the line number the hunk starts at. */
  return parse_offset(start, range);
}

/* Try to parse a hunk header in string HEADER, putting parsed information
 * into HUNK. Return TRUE if the header parsed correctly. ATAT is the
 * character string used to delimit the hunk header.
 * Do all allocations in POOL. */
static svn_boolean_t
parse_hunk_header(const char *header, svn_diff_hunk_t *hunk,
                  const char *atat, apr_pool_t *pool)
{
  const char *p;
  const char *start;
  svn_stringbuf_t *range;

  p = header + strlen(atat);
  if (*p != ' ')
    /* No. */
    return FALSE;
  p++;
  if (*p != '-')
    /* Nah... */
    return FALSE;
  /* OK, this may be worth allocating some memory for... */
  range = svn_stringbuf_create_ensure(31, pool);
  start = ++p;
  while (*p && *p != ' ')
    {
      p++;
    }

  if (*p != ' ')
    /* No no no... */
    return FALSE;

  svn_stringbuf_appendbytes(range, start, p - start);

  /* Try to parse the first range. */
  if (! parse_range(&hunk->original_start, &hunk->original_length, range->data))
    return FALSE;

  /* Clear the stringbuf so we can reuse it for the second range. */
  svn_stringbuf_setempty(range);
  p++;
  if (*p != '+')
    /* Eeek! */
    return FALSE;
  /* OK, this may be worth copying... */
  start = ++p;
  while (*p && *p != ' ')
    {
      p++;
    }
  if (*p != ' ')
    /* No no no... */
    return FALSE;

  svn_stringbuf_appendbytes(range, start, p - start);

  /* Check for trailing @@ */
  p++;
  if (! starts_with(p, atat))
    return FALSE;

  /* There may be stuff like C-function names after the trailing @@,
   * but we ignore that. */

  /* Try to parse the second range. */
  if (! parse_range(&hunk->modified_start, &hunk->modified_length, range->data))
    return FALSE;

  /* Hunk header is good. */
  return TRUE;
}

/* Read a line of original or modified hunk text from the specified
 * RANGE within FILE. FILE is expected to contain unidiff text.
 * Leading unidiff symbols ('+', '-', and ' ') are removed from the line,
 * Any lines commencing with the VERBOTEN character are discarded.
 * VERBOTEN should be '+' or '-', depending on which form of hunk text
 * is being read.
 *
 * All other parameters are as in svn_diff_hunk_readline_original_text()
 * and svn_diff_hunk_readline_modified_text().
 */
static svn_error_t *
hunk_readline_original_or_modified(apr_file_t *file,
                                   struct svn_diff__hunk_range *range,
                                   svn_stringbuf_t **stringbuf,
                                   const char **eol,
                                   svn_boolean_t *eof,
                                   char verboten,
                                   apr_pool_t *result_pool,
                                   apr_pool_t *scratch_pool)
{
  apr_size_t max_len;
  svn_boolean_t filtered;
  apr_off_t pos;
  svn_stringbuf_t *str;

  if (range->current >= range->end)
    {
      /* We're past the range. Indicate that no bytes can be read. */
      *eof = TRUE;
      if (eol)
        *eol = NULL;
      *stringbuf = svn_stringbuf_create_empty(result_pool);
      return SVN_NO_ERROR;
    }

  pos = 0;
  SVN_ERR(svn_io_file_seek(file, APR_CUR, &pos,  scratch_pool));
  SVN_ERR(svn_io_file_seek(file, APR_SET, &range->current, scratch_pool));
  do
    {
      max_len = range->end - range->current;
      SVN_ERR(svn_io_file_readline(file, &str, eol, eof, max_len,
                                   result_pool, scratch_pool));
      range->current = 0;
      SVN_ERR(svn_io_file_seek(file, APR_CUR, &range->current, scratch_pool));
      filtered = (str->data[0] == verboten || str->data[0] == '\\');
    }
  while (filtered && ! *eof);

  if (filtered)
    {
      /* EOF, return an empty string. */
      *stringbuf = svn_stringbuf_create_ensure(0, result_pool);
    }
  else if (str->data[0] == '+' || str->data[0] == '-' || str->data[0] == ' ')
    {
      /* Shave off leading unidiff symbols. */
      *stringbuf = svn_stringbuf_create(str->data + 1, result_pool);
    }
  else
    {
      /* Return the line as-is. */
      *stringbuf = svn_stringbuf_dup(str, result_pool);
    }

  SVN_ERR(svn_io_file_seek(file, APR_SET, &pos, scratch_pool));

  return SVN_NO_ERROR;
}

svn_error_t *
svn_diff_hunk_readline_original_text(svn_diff_hunk_t *hunk,
                                     svn_stringbuf_t **stringbuf,
                                     const char **eol,
                                     svn_boolean_t *eof,
                                     apr_pool_t *result_pool,
                                     apr_pool_t *scratch_pool)
{
  return svn_error_trace(
    hunk_readline_original_or_modified(hunk->apr_file,
                                       hunk->patch->reverse ?
                                         &hunk->modified_text_range :
                                         &hunk->original_text_range,
                                       stringbuf, eol, eof,
                                       hunk->patch->reverse ? '-' : '+',
                                       result_pool, scratch_pool));
}

svn_error_t *
svn_diff_hunk_readline_modified_text(svn_diff_hunk_t *hunk,
                                     svn_stringbuf_t **stringbuf,
                                     const char **eol,
                                     svn_boolean_t *eof,
                                     apr_pool_t *result_pool,
                                     apr_pool_t *scratch_pool)
{
  return svn_error_trace(
    hunk_readline_original_or_modified(hunk->apr_file,
                                       hunk->patch->reverse ?
                                         &hunk->original_text_range :
                                         &hunk->modified_text_range,
                                       stringbuf, eol, eof,
                                       hunk->patch->reverse ? '+' : '-',
                                       result_pool, scratch_pool));
}

svn_error_t *
svn_diff_hunk_readline_diff_text(svn_diff_hunk_t *hunk,
                                 svn_stringbuf_t **stringbuf,
                                 const char **eol,
                                 svn_boolean_t *eof,
                                 apr_pool_t *result_pool,
                                 apr_pool_t *scratch_pool)
{
  svn_stringbuf_t *line;
  apr_size_t max_len;
  apr_off_t pos;

  if (hunk->diff_text_range.current >= hunk->diff_text_range.end)
    {
      /* We're past the range. Indicate that no bytes can be read. */
      *eof = TRUE;
      if (eol)
        *eol = NULL;
      *stringbuf = svn_stringbuf_create_empty(result_pool);
      return SVN_NO_ERROR;
    }

  pos = 0;
  SVN_ERR(svn_io_file_seek(hunk->apr_file, APR_CUR, &pos, scratch_pool));
  SVN_ERR(svn_io_file_seek(hunk->apr_file, APR_SET,
                           &hunk->diff_text_range.current, scratch_pool));
  max_len = hunk->diff_text_range.end - hunk->diff_text_range.current;
  SVN_ERR(svn_io_file_readline(hunk->apr_file, &line, eol, eof, max_len,
                               result_pool,
                   scratch_pool));
  hunk->diff_text_range.current = 0;
  SVN_ERR(svn_io_file_seek(hunk->apr_file, APR_CUR,
                           &hunk->diff_text_range.current, scratch_pool));
  SVN_ERR(svn_io_file_seek(hunk->apr_file, APR_SET, &pos, scratch_pool));

  if (hunk->patch->reverse)
    {
      if (line->data[0] == '+')
        line->data[0] = '-';
      else if (line->data[0] == '-')
        line->data[0] = '+';
    }

  *stringbuf = line;

  return SVN_NO_ERROR;
}

/* Parse *PROP_NAME from HEADER as the part after the INDICATOR line.
 * Allocate *PROP_NAME in RESULT_POOL.
 * Set *PROP_NAME to NULL if no valid property name was found. */
static svn_error_t *
parse_prop_name(const char **prop_name, const char *header,
                const char *indicator, apr_pool_t *result_pool)
{
  SVN_ERR(svn_utf_cstring_to_utf8(prop_name,
                                  header + strlen(indicator),
                                  result_pool));
  if (**prop_name == '\0')
    *prop_name = NULL;
  else if (! svn_prop_name_is_valid(*prop_name))
    {
      svn_stringbuf_t *buf = svn_stringbuf_create(*prop_name, result_pool);
      svn_stringbuf_strip_whitespace(buf);
      *prop_name = (svn_prop_name_is_valid(buf->data) ? buf->data : NULL);
    }

  return SVN_NO_ERROR;
}


/* A helper function to parse svn:mergeinfo diffs.
 *
 * These diffs use a special pretty-print format, for instance:
 *
 * Added: svn:mergeinfo
 * ## -0,0 +0,1 ##
 *   Merged /trunk:r2-3
 *
 * The hunk header has the following format:
 * ## -0,NUMBER_OF_REVERSE_MERGES +0,NUMBER_OF_FORWARD_MERGES ##
 *
 * At this point, the number of reverse merges has already been
 * parsed into HUNK->ORIGINAL_LENGTH, and the number of forward
 * merges has been parsed into HUNK->MODIFIED_LENGTH.
 *
 * The header is followed by a list of mergeinfo, one path per line.
 * This function parses such lines. Lines describing reverse merges
 * appear first, and then all lines describing forward merges appear.
 *
 * Parts of the line are affected by i18n. The words 'Merged'
 * and 'Reverse-merged' can appear in any language and at any
 * position within the line. We can only assume that a leading
 * '/' starts the merge source path, the path is followed by
 * ":r", which in turn is followed by a mergeinfo revision range,
 *  which is terminated by whitespace or end-of-string.
 *
 * If the current line meets the above criteria and we're able
 * to parse valid mergeinfo from it, the resulting mergeinfo
 * is added to patch->mergeinfo or patch->reverse_mergeinfo,
 * and we proceed to the next line.
 */
static svn_error_t *
parse_mergeinfo(svn_boolean_t *found_mergeinfo,
                svn_stringbuf_t *line,
                svn_diff_hunk_t *hunk,
                svn_patch_t *patch,
                apr_pool_t *result_pool,
                apr_pool_t *scratch_pool)
{
  char *slash = strchr(line->data, '/');
  char *colon = strrchr(line->data, ':');

  *found_mergeinfo = FALSE;

  if (slash && colon && colon[1] == 'r' && slash < colon)
    {
      svn_stringbuf_t *input;
      svn_mergeinfo_t mergeinfo = NULL;
      char *s;
      svn_error_t *err;

      input = svn_stringbuf_create_ensure(line->len, scratch_pool);

      /* Copy the merge source path + colon */
      s = slash;
      while (s <= colon)
        {
          svn_stringbuf_appendbyte(input, *s);
          s++;
        }

      /* skip 'r' after colon */
      s++;

      /* Copy the revision range. */
      while (s < line->data + line->len)
        {
          if (svn_ctype_isspace(*s))
            break;
          svn_stringbuf_appendbyte(input, *s);
          s++;
        }

      err = svn_mergeinfo_parse(&mergeinfo, input->data, result_pool);
      if (err && err->apr_err == SVN_ERR_MERGEINFO_PARSE_ERROR)
        {
          svn_error_clear(err);
          mergeinfo = NULL;
        }
      else
        SVN_ERR(err);

      if (mergeinfo)
        {
          if (hunk->original_length > 0) /* reverse merges */
            {
              if (patch->reverse)
                {
                  if (patch->mergeinfo == NULL)
                    patch->mergeinfo = mergeinfo;
                  else
                    SVN_ERR(svn_mergeinfo_merge2(patch->mergeinfo,
                                                 mergeinfo,
                                                 result_pool,
                                                 scratch_pool));
                }
              else
                {
                  if (patch->reverse_mergeinfo == NULL)
                    patch->reverse_mergeinfo = mergeinfo;
                  else
                    SVN_ERR(svn_mergeinfo_merge2(patch->reverse_mergeinfo,
                                                 mergeinfo,
                                                 result_pool,
                                                 scratch_pool));
                }
              hunk->original_length--;
            }
          else if (hunk->modified_length > 0) /* forward merges */
            {
              if (patch->reverse)
                {
                  if (patch->reverse_mergeinfo == NULL)
                    patch->reverse_mergeinfo = mergeinfo;
                  else
                    SVN_ERR(svn_mergeinfo_merge2(patch->reverse_mergeinfo,
                                                 mergeinfo,
                                                 result_pool,
                                                 scratch_pool));
                }
              else
                {
                  if (patch->mergeinfo == NULL)
                    patch->mergeinfo = mergeinfo;
                  else
                    SVN_ERR(svn_mergeinfo_merge2(patch->mergeinfo,
                                                 mergeinfo,
                                                 result_pool,
                                                 scratch_pool));
                }
              hunk->modified_length--;
            }

          *found_mergeinfo = TRUE;
        }
    }

  return SVN_NO_ERROR;
}

/* Return the next *HUNK from a PATCH in APR_FILE.
 * If no hunk can be found, set *HUNK to NULL.
 * Set IS_PROPERTY to TRUE if we have a property hunk. If the returned HUNK
 * is the first belonging to a certain property, then PROP_NAME and
 * PROP_OPERATION will be set too. If we have a text hunk, PROP_NAME will be
 * NULL.  If IGNORE_WHITESPACE is TRUE, lines without leading spaces will be
 * treated as context lines.  Allocate results in RESULT_POOL.
 * Use SCRATCH_POOL for all other allocations. */
static svn_error_t *
parse_next_hunk(svn_diff_hunk_t **hunk,
                svn_boolean_t *is_property,
                const char **prop_name,
                svn_diff_operation_kind_t *prop_operation,
                svn_patch_t *patch,
                apr_file_t *apr_file,
                svn_boolean_t ignore_whitespace,
                apr_pool_t *result_pool,
                apr_pool_t *scratch_pool)
{
  static const char * const minus = "--- ";
  static const char * const text_atat = "@@";
  static const char * const prop_atat = "##";
  svn_stringbuf_t *line;
  svn_boolean_t eof, in_hunk, hunk_seen;
  apr_off_t pos, last_line;
  apr_off_t start, end;
  apr_off_t original_end;
  apr_off_t modified_end;
  svn_linenum_t original_lines;
  svn_linenum_t modified_lines;
  svn_linenum_t leading_context;
  svn_linenum_t trailing_context;
  svn_boolean_t changed_line_seen;
  enum {
    noise_line,
    original_line,
    modified_line,
    context_line
  } last_line_type;
  apr_pool_t *iterpool;

  *prop_operation = svn_diff_op_unchanged;

  /* We only set this if we have a property hunk header. */
  *prop_name = NULL;
  *is_property = FALSE;

  if (apr_file_eof(apr_file) == APR_EOF)
    {
      /* No more hunks here. */
      *hunk = NULL;
      return SVN_NO_ERROR;
    }

  in_hunk = FALSE;
  hunk_seen = FALSE;
  leading_context = 0;
  trailing_context = 0;
  changed_line_seen = FALSE;
  original_end = 0;
  modified_end = 0;
  *hunk = apr_pcalloc(result_pool, sizeof(**hunk));

  /* Get current seek position -- APR has no ftell() :( */
  pos = 0;
  SVN_ERR(svn_io_file_seek(apr_file, APR_CUR, &pos, scratch_pool));

  /* Start out assuming noise. */
  last_line_type = noise_line;

  iterpool = svn_pool_create(scratch_pool);
  do
    {

      svn_pool_clear(iterpool);

      /* Remember the current line's offset, and read the line. */
      last_line = pos;
      SVN_ERR(svn_io_file_readline(apr_file, &line, NULL, &eof, APR_SIZE_MAX,
                                   iterpool, iterpool));

      /* Update line offset for next iteration. */
      pos = 0;
      SVN_ERR(svn_io_file_seek(apr_file, APR_CUR, &pos, iterpool));

      /* Lines starting with a backslash indicate a missing EOL:
       * "\ No newline at end of file" or "end of property". */
      if (line->data[0] == '\\')
        {
          if (in_hunk)
            {
              char eolbuf[2];
              apr_size_t len;
              apr_off_t off;
              apr_off_t hunk_text_end;

              /* Comment terminates the hunk text and says the hunk text
               * has no trailing EOL. Snip off trailing EOL which is part
               * of the patch file but not part of the hunk text. */
              off = last_line - 2;
              SVN_ERR(svn_io_file_seek(apr_file, APR_SET, &off, iterpool));
              len = sizeof(eolbuf);
              SVN_ERR(svn_io_file_read_full2(apr_file, eolbuf, len, &len,
                                             &eof, iterpool));
              if (eolbuf[0] == '\r' && eolbuf[1] == '\n')
                hunk_text_end = last_line - 2;
              else if (eolbuf[1] == '\n' || eolbuf[1] == '\r')
                hunk_text_end = last_line - 1;
              else
                hunk_text_end = last_line;

              if (last_line_type == original_line && original_end == 0)
                original_end = hunk_text_end;
              else if (last_line_type == modified_line && modified_end == 0)
                modified_end = hunk_text_end;
              else if (last_line_type == context_line)
                {
                  if (original_end == 0)
                    original_end = hunk_text_end;
                  if (modified_end == 0)
                    modified_end = hunk_text_end;
                }

              SVN_ERR(svn_io_file_seek(apr_file, APR_SET, &pos, iterpool));
            }

          continue;
        }

      if (in_hunk && *is_property && *prop_name &&
          strcmp(*prop_name, SVN_PROP_MERGEINFO) == 0)
        {
          svn_boolean_t found_mergeinfo;

          SVN_ERR(parse_mergeinfo(&found_mergeinfo, line, *hunk, patch,
                                  result_pool, iterpool));
          if (found_mergeinfo)
            continue; /* Proceed to the next line in the patch. */
        }

      if (in_hunk)
        {
          char c;
          static const char add = '+';
          static const char del = '-';

          if (! hunk_seen)
            {
              /* We're reading the first line of the hunk, so the start
               * of the line just read is the hunk text's byte offset. */
              start = last_line;
            }

          c = line->data[0];
          if (original_lines > 0 && modified_lines > 0 &&
              ((c == ' ')
               /* Tolerate chopped leading spaces on empty lines. */
               || (! eof && line->len == 0)
               /* Maybe tolerate chopped leading spaces on non-empty lines. */
               || (ignore_whitespace && c != del && c != add)))
            {
              /* It's a "context" line in the hunk. */
              hunk_seen = TRUE;
              original_lines--;
              modified_lines--;
              if (changed_line_seen)
                trailing_context++;
              else
                leading_context++;
              last_line_type = context_line;
            }
          else if (original_lines > 0 && c == del)
            {
              /* It's a "deleted" line in the hunk. */
              hunk_seen = TRUE;
              changed_line_seen = TRUE;

              /* A hunk may have context in the middle. We only want
                 trailing lines of context. */
              if (trailing_context > 0)
                trailing_context = 0;

              original_lines--;
              last_line_type = original_line;
            }
          else if (modified_lines > 0 && c == add)
            {
              /* It's an "added" line in the hunk. */
              hunk_seen = TRUE;
              changed_line_seen = TRUE;

              /* A hunk may have context in the middle. We only want
                 trailing lines of context. */
              if (trailing_context > 0)
                trailing_context = 0;

              modified_lines--;
              last_line_type = modified_line;
            }
          else
            {
              if (eof)
                {
                  /* The hunk ends at EOF. */
                  end = pos;
                }
              else
                {
                  /* The start of the current line marks the first byte
                   * after the hunk text. */
                  end = last_line;
                }

              if (original_end == 0)
                original_end = end;
              if (modified_end == 0)
                modified_end = end;
              break; /* Hunk was empty or has been read. */
            }
        }
      else
        {
          if (starts_with(line->data, text_atat))
            {
              /* Looks like we have a hunk header, try to rip it apart. */
              in_hunk = parse_hunk_header(line->data, *hunk, text_atat,
                                          iterpool);
              if (in_hunk)
                {
                  original_lines = (*hunk)->original_length;
                  modified_lines = (*hunk)->modified_length;
                  *is_property = FALSE;
                }
              }
          else if (starts_with(line->data, prop_atat))
            {
              /* Looks like we have a property hunk header, try to rip it
               * apart. */
              in_hunk = parse_hunk_header(line->data, *hunk, prop_atat,
                                          iterpool);
              if (in_hunk)
                {
                  original_lines = (*hunk)->original_length;
                  modified_lines = (*hunk)->modified_length;
                  *is_property = TRUE;
                }
            }
          else if (starts_with(line->data, "Added: "))
            {
              SVN_ERR(parse_prop_name(prop_name, line->data, "Added: ",
                                      result_pool));
              if (*prop_name)
                *prop_operation = svn_diff_op_added;
            }
          else if (starts_with(line->data, "Deleted: "))
            {
              SVN_ERR(parse_prop_name(prop_name, line->data, "Deleted: ",
                                      result_pool));
              if (*prop_name)
                *prop_operation = svn_diff_op_deleted;
            }
          else if (starts_with(line->data, "Modified: "))
            {
              SVN_ERR(parse_prop_name(prop_name, line->data, "Modified: ",
                                      result_pool));
              if (*prop_name)
                *prop_operation = svn_diff_op_modified;
            }
          else if (starts_with(line->data, minus)
                   || starts_with(line->data, "diff --git "))
            /* This could be a header of another patch. Bail out. */
            break;
        }
    }
  /* Check for the line length since a file may not have a newline at the
   * end and we depend upon the last line to be an empty one. */
  while (! eof || line->len > 0);
  svn_pool_destroy(iterpool);

  if (! eof)
    /* Rewind to the start of the line just read, so subsequent calls
     * to this function or svn_diff_parse_next_patch() don't end
     * up skipping the line -- it may contain a patch or hunk header. */
    SVN_ERR(svn_io_file_seek(apr_file, APR_SET, &last_line, scratch_pool));

  if (hunk_seen && start < end)
    {
      (*hunk)->patch = patch;
      (*hunk)->apr_file = apr_file;
      (*hunk)->leading_context = leading_context;
      (*hunk)->trailing_context = trailing_context;
      (*hunk)->diff_text_range.start = start;
      (*hunk)->diff_text_range.current = start;
      (*hunk)->diff_text_range.end = end;
      (*hunk)->original_text_range.start = start;
      (*hunk)->original_text_range.current = start;
      (*hunk)->original_text_range.end = original_end;
      (*hunk)->modified_text_range.start = start;
      (*hunk)->modified_text_range.current = start;
      (*hunk)->modified_text_range.end = modified_end;
    }
  else
    /* Something went wrong, just discard the result. */
    *hunk = NULL;

  return SVN_NO_ERROR;
}

/* Compare function for sorting hunks after parsing.
 * We sort hunks by their original line offset. */
static int
compare_hunks(const void *a, const void *b)
{
  const svn_diff_hunk_t *ha = *((const svn_diff_hunk_t *const *)a);
  const svn_diff_hunk_t *hb = *((const svn_diff_hunk_t *const *)b);

  if (ha->original_start < hb->original_start)
    return -1;
  if (ha->original_start > hb->original_start)
    return 1;
  return 0;
}

/* Possible states of the diff header parser. */
enum parse_state
{
<<<<<<< HEAD
   state_start,           /* initial */
   state_git_diff_seen,   /* diff --git */
   state_git_tree_seen,   /* a tree operation, rather than content change */
   state_git_minus_seen,  /* --- /dev/null; or --- a/ */
   state_git_plus_seen,   /* +++ /dev/null; or +++ a/ */
   state_old_mode_seen,   /* old mode 100644 */
   state_move_from_seen,  /* rename from foo.c */
   state_copy_from_seen,  /* copy from foo.c */
   state_minus_seen,      /* --- foo.c */
   state_unidiff_found,   /* valid start of a regular unidiff header */
   state_git_header_found /* valid start of a --git diff header */
=======
   state_start,             /* initial */
   state_git_diff_seen,     /* diff --git */
   state_git_tree_seen,     /* a tree operation, rather than content change */
   state_git_minus_seen,    /* --- /dev/null; or --- a/ */
   state_git_plus_seen,     /* +++ /dev/null; or +++ a/ */
   state_move_from_seen,    /* rename from foo.c */
   state_copy_from_seen,    /* copy from foo.c */
   state_minus_seen,        /* --- foo.c */
   state_unidiff_found,     /* valid start of a regular unidiff header */
   state_git_header_found,  /* valid start of a --git diff header */
   state_binary_patch_found /* valid start of binary patch */
>>>>>>> 0d4f49b4
};

/* Data type describing a valid state transition of the parser. */
struct transition
{
  const char *expected_input;
  enum parse_state required_state;

  /* A callback called upon each parser state transition. */
  svn_error_t *(*fn)(enum parse_state *new_state, char *input,
                     svn_patch_t *patch, apr_pool_t *result_pool,
                     apr_pool_t *scratch_pool);
};

/* UTF-8 encode and canonicalize the content of LINE as FILE_NAME. */
static svn_error_t *
grab_filename(const char **file_name, const char *line, apr_pool_t *result_pool,
              apr_pool_t *scratch_pool)
{
  const char *utf8_path;
  const char *canon_path;

  /* Grab the filename and encode it in UTF-8. */
  /* TODO: Allow specifying the patch file's encoding.
   *       For now, we assume its encoding is native. */
  /* ### This can fail if the filename cannot be represented in the current
   * ### locale's encoding. */
  SVN_ERR(svn_utf_cstring_to_utf8(&utf8_path,
                                  line,
                                  scratch_pool));

  /* Canonicalize the path name. */
  canon_path = svn_dirent_canonicalize(utf8_path, scratch_pool);

  *file_name = apr_pstrdup(result_pool, canon_path);

  return SVN_NO_ERROR;
}

/* Parse the '--- ' line of a regular unidiff. */
static svn_error_t *
diff_minus(enum parse_state *new_state, char *line, svn_patch_t *patch,
           apr_pool_t *result_pool, apr_pool_t *scratch_pool)
{
  /* If we can find a tab, it separates the filename from
   * the rest of the line which we can discard. */
  char *tab = strchr(line, '\t');
  if (tab)
    *tab = '\0';

  SVN_ERR(grab_filename(&patch->old_filename, line + STRLEN_LITERAL("--- "),
                        result_pool, scratch_pool));

  *new_state = state_minus_seen;

  return SVN_NO_ERROR;
}

/* Parse the '+++ ' line of a regular unidiff. */
static svn_error_t *
diff_plus(enum parse_state *new_state, char *line, svn_patch_t *patch,
           apr_pool_t *result_pool, apr_pool_t *scratch_pool)
{
  /* If we can find a tab, it separates the filename from
   * the rest of the line which we can discard. */
  char *tab = strchr(line, '\t');
  if (tab)
    *tab = '\0';

  SVN_ERR(grab_filename(&patch->new_filename, line + STRLEN_LITERAL("+++ "),
                        result_pool, scratch_pool));

  *new_state = state_unidiff_found;

  return SVN_NO_ERROR;
}

/* Parse the first line of a git extended unidiff. */
static svn_error_t *
git_start(enum parse_state *new_state, char *line, svn_patch_t *patch,
          apr_pool_t *result_pool, apr_pool_t *scratch_pool)
{
  const char *old_path_start;
  char *old_path_end;
  const char *new_path_start;
  const char *new_path_end;
  char *new_path_marker;
  const char *old_path_marker;

  /* ### Add handling of escaped paths
   * http://www.kernel.org/pub/software/scm/git/docs/git-diff.html:
   *
   * TAB, LF, double quote and backslash characters in pathnames are
   * represented as \t, \n, \" and \\, respectively. If there is need for
   * such substitution then the whole pathname is put in double quotes.
   */

  /* Our line should look like this: 'diff --git a/path b/path'.
   *
   * If we find any deviations from that format, we return with state reset
   * to start.
   */
  old_path_marker = strstr(line, " a/");

  if (! old_path_marker)
    {
      *new_state = state_start;
      return SVN_NO_ERROR;
    }

  if (! *(old_path_marker + 3))
    {
      *new_state = state_start;
      return SVN_NO_ERROR;
    }

  new_path_marker = strstr(old_path_marker, " b/");

  if (! new_path_marker)
    {
      *new_state = state_start;
      return SVN_NO_ERROR;
    }

  if (! *(new_path_marker + 3))
    {
      *new_state = state_start;
      return SVN_NO_ERROR;
    }

  /* By now, we know that we have a line on the form '--git diff a/.+ b/.+'
   * We only need the filenames when we have deleted or added empty
   * files. In those cases the old_path and new_path is identical on the
   * 'diff --git' line.  For all other cases we fetch the filenames from
   * other header lines. */
  old_path_start = line + STRLEN_LITERAL("diff --git a/");
  new_path_end = line + strlen(line);
  new_path_start = old_path_start;

  while (TRUE)
    {
      ptrdiff_t len_old;
      ptrdiff_t len_new;

      new_path_marker = strstr(new_path_start, " b/");

      /* No new path marker, bail out. */
      if (! new_path_marker)
        break;

      old_path_end = new_path_marker;
      new_path_start = new_path_marker + STRLEN_LITERAL(" b/");

      /* No path after the marker. */
      if (! *new_path_start)
        break;

      len_old = old_path_end - old_path_start;
      len_new = new_path_end - new_path_start;

      /* Are the paths before and after the " b/" marker the same? */
      if (len_old == len_new
          && ! strncmp(old_path_start, new_path_start, len_old))
        {
          *old_path_end = '\0';
          SVN_ERR(grab_filename(&patch->old_filename, old_path_start,
                                result_pool, scratch_pool));

          SVN_ERR(grab_filename(&patch->new_filename, new_path_start,
                                result_pool, scratch_pool));
          break;
        }
    }

  /* We assume that the path is only modified until we've found a 'tree'
   * header */
  patch->operation = svn_diff_op_modified;

  *new_state = state_git_diff_seen;
  return SVN_NO_ERROR;
}

/* Parse the '--- ' line of a git extended unidiff. */
static svn_error_t *
git_minus(enum parse_state *new_state, char *line, svn_patch_t *patch,
          apr_pool_t *result_pool, apr_pool_t *scratch_pool)
{
  /* If we can find a tab, it separates the filename from
   * the rest of the line which we can discard. */
  char *tab = strchr(line, '\t');
  if (tab)
    *tab = '\0';

  if (starts_with(line, "--- /dev/null"))
    SVN_ERR(grab_filename(&patch->old_filename, "/dev/null",
                          result_pool, scratch_pool));
  else
    SVN_ERR(grab_filename(&patch->old_filename, line + STRLEN_LITERAL("--- a/"),
                          result_pool, scratch_pool));

  *new_state = state_git_minus_seen;
  return SVN_NO_ERROR;
}

/* Parse the '+++ ' line of a git extended unidiff. */
static svn_error_t *
git_plus(enum parse_state *new_state, char *line, svn_patch_t *patch,
          apr_pool_t *result_pool, apr_pool_t *scratch_pool)
{
  /* If we can find a tab, it separates the filename from
   * the rest of the line which we can discard. */
  char *tab = strchr(line, '\t');
  if (tab)
    *tab = '\0';

  if (starts_with(line, "+++ /dev/null"))
    SVN_ERR(grab_filename(&patch->new_filename, "/dev/null",
                          result_pool, scratch_pool));
  else
    SVN_ERR(grab_filename(&patch->new_filename, line + STRLEN_LITERAL("+++ b/"),
                          result_pool, scratch_pool));

  *new_state = state_git_header_found;
  return SVN_NO_ERROR;
}

/* Helper for git_old_mode() and git_new_mode().  Translate the git
 * file mode MODE_STR into a binary "executable?" notion EXECUTABLE_P. */
static svn_error_t *
parse_bits_into_executability(svn_tristate_t *executable_p,
                              const char *mode_str)
{
  apr_uint64_t mode;
  SVN_ERR(svn_cstring_strtoui64(&mode, mode_str,
                                0 /* min */,
                                0777777 /* max: six octal digits */,
                                010 /* radix (octal) */));

  /* Note: 0644 and 0755 are the only modes that can occur for plain files.
   * We deliberately choose to parse only those values: we are strict in what
   * we accept _and_ in what we produce.
   *
   * (Having said that, though, we could consider relaxing the parser to also
   * map
   *     (mode & 0111) == 0000 -> svn_tristate_false
   *     (mode & 0111) == 0111 -> svn_tristate_true
   *        [anything else]    -> svn_tristate_unknown
   * .)
   */

  switch (mode & 0777)
    {
      case 0644:
        *executable_p = svn_tristate_false;
        break;

      case 0755:
        *executable_p = svn_tristate_true;
        break;

      default:
        /* Ignore unknown values. */
        *executable_p = svn_tristate_unknown;
        break;
    }

  return SVN_NO_ERROR;
}

/* Parse the 'old mode ' line of a git extended unidiff. */
static svn_error_t *
git_old_mode(enum parse_state *new_state, char *line, svn_patch_t *patch,
             apr_pool_t *result_pool, apr_pool_t *scratch_pool)
{
  SVN_ERR(parse_bits_into_executability(&patch->old_executable_p,
                                        line + STRLEN_LITERAL("old mode ")));

#ifdef SVN_DEBUG
  /* If this assert trips, the "old mode" is neither ...644 nor ...755 . */
  SVN_ERR_ASSERT(patch->old_executable_p != svn_tristate_unknown);
#endif

  *new_state = state_old_mode_seen;
  return SVN_NO_ERROR;
}

/* Parse the 'new mode ' line of a git extended unidiff. */
static svn_error_t *
git_new_mode(enum parse_state *new_state, char *line, svn_patch_t *patch,
             apr_pool_t *result_pool, apr_pool_t *scratch_pool)
{
  SVN_ERR(parse_bits_into_executability(&patch->new_executable_p,
                                        line + STRLEN_LITERAL("new mode ")));

#ifdef SVN_DEBUG
  /* If this assert trips, the "old mode" is neither ...644 nor ...755 . */
  SVN_ERR_ASSERT(patch->new_executable_p != svn_tristate_unknown);
#endif

  /* Don't touch patch->operation. */

  *new_state = state_git_tree_seen;
  return SVN_NO_ERROR;
}

/* Parse the 'rename from ' line of a git extended unidiff. */
static svn_error_t *
git_move_from(enum parse_state *new_state, char *line, svn_patch_t *patch,
              apr_pool_t *result_pool, apr_pool_t *scratch_pool)
{
  SVN_ERR(grab_filename(&patch->old_filename,
                        line + STRLEN_LITERAL("rename from "),
                        result_pool, scratch_pool));

  *new_state = state_move_from_seen;
  return SVN_NO_ERROR;
}

/* Parse the 'rename to ' line of a git extended unidiff. */
static svn_error_t *
git_move_to(enum parse_state *new_state, char *line, svn_patch_t *patch,
            apr_pool_t *result_pool, apr_pool_t *scratch_pool)
{
  SVN_ERR(grab_filename(&patch->new_filename,
                        line + STRLEN_LITERAL("rename to "),
                        result_pool, scratch_pool));

  patch->operation = svn_diff_op_moved;

  *new_state = state_git_tree_seen;
  return SVN_NO_ERROR;
}

/* Parse the 'copy from ' line of a git extended unidiff. */
static svn_error_t *
git_copy_from(enum parse_state *new_state, char *line, svn_patch_t *patch,
              apr_pool_t *result_pool, apr_pool_t *scratch_pool)
{
  SVN_ERR(grab_filename(&patch->old_filename,
                        line + STRLEN_LITERAL("copy from "),
                        result_pool, scratch_pool));

  *new_state = state_copy_from_seen;
  return SVN_NO_ERROR;
}

/* Parse the 'copy to ' line of a git extended unidiff. */
static svn_error_t *
git_copy_to(enum parse_state *new_state, char *line, svn_patch_t *patch,
            apr_pool_t *result_pool, apr_pool_t *scratch_pool)
{
  SVN_ERR(grab_filename(&patch->new_filename, line + STRLEN_LITERAL("copy to "),
                        result_pool, scratch_pool));

  patch->operation = svn_diff_op_copied;

  *new_state = state_git_tree_seen;
  return SVN_NO_ERROR;
}

/* Parse the 'new file ' line of a git extended unidiff. */
static svn_error_t *
git_new_file(enum parse_state *new_state, char *line, svn_patch_t *patch,
             apr_pool_t *result_pool, apr_pool_t *scratch_pool)
{
  SVN_ERR(
    parse_bits_into_executability(&patch->new_executable_p,
                                  line + STRLEN_LITERAL("new file mode ")));

  patch->operation = svn_diff_op_added;

  /* Filename already retrieved from diff --git header. */

  *new_state = state_git_tree_seen;
  return SVN_NO_ERROR;
}

/* Parse the 'deleted file ' line of a git extended unidiff. */
static svn_error_t *
git_deleted_file(enum parse_state *new_state, char *line, svn_patch_t *patch,
                 apr_pool_t *result_pool, apr_pool_t *scratch_pool)
{
  SVN_ERR(
    parse_bits_into_executability(&patch->old_executable_p,
                                  line + STRLEN_LITERAL("deleted file mode ")));

  patch->operation = svn_diff_op_deleted;

  /* Filename already retrieved from diff --git header. */

  *new_state = state_git_tree_seen;
  return SVN_NO_ERROR;
}

/* Parse the 'GIT binary patch' header */
static svn_error_t *
binary_patch_start(enum parse_state *new_state, char *line, svn_patch_t *patch,
             apr_pool_t *result_pool, apr_pool_t *scratch_pool)
{
  patch->operation = svn_diff_op_modified;

  *new_state = state_binary_patch_found;
  return SVN_NO_ERROR;
}


/* Add a HUNK associated with the property PROP_NAME to PATCH. */
static svn_error_t *
add_property_hunk(svn_patch_t *patch, const char *prop_name,
                  svn_diff_hunk_t *hunk, svn_diff_operation_kind_t operation,
                  apr_pool_t *result_pool)
{
  svn_prop_patch_t *prop_patch;

  prop_patch = svn_hash_gets(patch->prop_patches, prop_name);

  if (! prop_patch)
    {
      prop_patch = apr_palloc(result_pool, sizeof(svn_prop_patch_t));
      prop_patch->name = prop_name;
      prop_patch->operation = operation;
      prop_patch->hunks = apr_array_make(result_pool, 1,
                                         sizeof(svn_diff_hunk_t *));

      svn_hash_sets(patch->prop_patches, prop_name, prop_patch);
    }

  APR_ARRAY_PUSH(prop_patch->hunks, svn_diff_hunk_t *) = hunk;

  return SVN_NO_ERROR;
}

struct svn_patch_file_t
{
  /* The APR file handle to the patch file. */
  apr_file_t *apr_file;

  /* The file offset at which the next patch is expected. */
  apr_off_t next_patch_offset;
};

svn_error_t *
svn_diff_open_patch_file(svn_patch_file_t **patch_file,
                         const char *local_abspath,
                         apr_pool_t *result_pool)
{
  svn_patch_file_t *p;

  p = apr_palloc(result_pool, sizeof(*p));
  SVN_ERR(svn_io_file_open(&p->apr_file, local_abspath,
                           APR_READ | APR_BUFFERED, APR_OS_DEFAULT,
                           result_pool));
  p->next_patch_offset = 0;
  *patch_file = p;

  return SVN_NO_ERROR;
}

/* Parse hunks from APR_FILE and store them in PATCH->HUNKS.
 * Parsing stops if no valid next hunk can be found.
 * If IGNORE_WHITESPACE is TRUE, lines without
 * leading spaces will be treated as context lines.
 * Allocate results in RESULT_POOL.
 * Use SCRATCH_POOL for temporary allocations. */
static svn_error_t *
parse_hunks(svn_patch_t *patch, apr_file_t *apr_file,
            svn_boolean_t ignore_whitespace,
            apr_pool_t *result_pool, apr_pool_t *scratch_pool)
{
  svn_diff_hunk_t *hunk;
  svn_boolean_t is_property;
  const char *last_prop_name;
  const char *prop_name;
  svn_diff_operation_kind_t prop_operation;
  apr_pool_t *iterpool;

  last_prop_name = NULL;

  patch->hunks = apr_array_make(result_pool, 10, sizeof(svn_diff_hunk_t *));
  patch->prop_patches = apr_hash_make(result_pool);
  iterpool = svn_pool_create(scratch_pool);
  do
    {
      svn_pool_clear(iterpool);

      SVN_ERR(parse_next_hunk(&hunk, &is_property, &prop_name, &prop_operation,
                              patch, apr_file, ignore_whitespace, result_pool,
                              iterpool));

      if (hunk && is_property)
        {
          if (! prop_name)
            prop_name = last_prop_name;
          else
            last_prop_name = prop_name;

          /* Skip svn:mergeinfo properties.
           * Mergeinfo data cannot be represented as a hunk and
           * is therefore stored in PATCH itself. */
          if (strcmp(prop_name, SVN_PROP_MERGEINFO) == 0)
            continue;

          SVN_ERR(add_property_hunk(patch, prop_name, hunk, prop_operation,
                                    result_pool));
        }
      else if (hunk)
        {
          APR_ARRAY_PUSH(patch->hunks, svn_diff_hunk_t *) = hunk;
          last_prop_name = NULL;
        }

    }
  while (hunk);
  svn_pool_destroy(iterpool);

  return SVN_NO_ERROR;
}

static svn_error_t *
parse_binary_patch(svn_patch_t *patch, apr_file_t *apr_file,
                   apr_pool_t *result_pool, apr_pool_t *scratch_pool)
{
  apr_pool_t *iterpool = svn_pool_create(scratch_pool);
  apr_off_t pos, last_line;
  svn_stringbuf_t *line;
  svn_boolean_t eof = FALSE;
  svn_diff_binary_patch_t *bpatch = apr_pcalloc(result_pool, sizeof(*bpatch));
  svn_boolean_t in_blob = FALSE;
  svn_boolean_t in_src = FALSE;

  bpatch->apr_file = apr_file;

  patch->operation = svn_diff_op_modified;
  patch->prop_patches = apr_hash_make(result_pool);

  pos = 0;
  SVN_ERR(svn_io_file_seek(apr_file, APR_CUR, &pos, scratch_pool));

  while (!eof)
    {
      last_line = pos;
      SVN_ERR(svn_io_file_readline(apr_file, &line, NULL, &eof, APR_SIZE_MAX,
                               iterpool, iterpool));

      /* Update line offset for next iteration. */
      pos = 0;
      SVN_ERR(svn_io_file_seek(apr_file, APR_CUR, &pos, iterpool));

      if (in_blob)
        {
          char c = line->data[0];

          /* 66 = len byte + (52/4*5) chars */
          if ((c >= 'A' && c <= 'Z') || (c >= 'a' && c <= 'z') 
              && line->len <= 66
              && !strchr(line->data, ':')
              && !strchr(line->data, ' '))
            {
              /* One more blop line */
              if (in_src)
                bpatch->src_end = pos;
              else
                bpatch->dst_end = pos;
            }
          else if (svn_stringbuf_first_non_whitespace(line) < line->len
                   && !(in_src && bpatch->src_start < last_line))
            {
              break; /* Bad patch */
            }
          else if (in_src)
            {
              patch->binary_patch = bpatch; /* SUCCESS! */
              break; 
            }
          else
            {
              in_blob = FALSE;
              in_src = TRUE;
            }
        }
      else if (starts_with(line->data, "literal "))
        {
          apr_uint64_t expanded_size;
          svn_error_t *err = svn_cstring_strtoui64(&expanded_size,
                                                   &line->data[8],
                                                   0, APR_UINT64_MAX, 10);

          if (err)
            {
              svn_error_clear(err);
              break;
            }

          if (in_src)
            {
              bpatch->src_start = pos;
              bpatch->src_filesize = expanded_size;
            }
          else
            {
              bpatch->dst_start = pos;
              bpatch->dst_filesize = expanded_size;
            }
          in_blob = TRUE;
        }
      else
        break; /* We don't support GIT deltas (yet) */
    }
  svn_pool_destroy(iterpool);

  if (!eof)
    /* Rewind to the start of the line just read, so subsequent calls
     * don't end up skipping the line. It may contain a patch or hunk header.*/
    SVN_ERR(svn_io_file_seek(apr_file, APR_SET, &last_line, scratch_pool));
  else if (in_src
           && ((bpatch->src_end > bpatch->src_start) || !bpatch->src_filesize))
    {
      patch->binary_patch = bpatch; /* SUCCESS */
    }

  return SVN_NO_ERROR;
}

/* State machine for the diff header parser.
 * Expected Input   Required state          Function to call */
static struct transition transitions[] =
{
  {"--- ",              state_start,            diff_minus},
  {"+++ ",              state_minus_seen,       diff_plus},

  {"diff --git",        state_start,            git_start},
  {"--- a/",            state_git_diff_seen,    git_minus},
  {"--- a/",            state_git_tree_seen,    git_minus},
  {"--- /dev/null",     state_git_tree_seen,    git_minus},
  {"+++ b/",            state_git_minus_seen,   git_plus},
  {"+++ /dev/null",     state_git_minus_seen,   git_plus},

  {"rename from ",      state_git_diff_seen,    git_move_from},
  {"rename to ",        state_move_from_seen,   git_move_to},

<<<<<<< HEAD
  {"old mode ",     state_git_diff_seen,    git_old_mode},
  {"new mode ",     state_old_mode_seen,    git_new_mode},

  {"rename from ",  state_git_diff_seen,    git_move_from},
  {"rename to ",    state_move_from_seen,   git_move_to},
=======
  {"copy from ",        state_git_diff_seen,    git_copy_from},
  {"copy to ",          state_copy_from_seen,   git_copy_to},
>>>>>>> 0d4f49b4

  {"new file ",         state_git_diff_seen,    git_new_file},

  {"deleted file ",     state_git_diff_seen,    git_deleted_file},

  {"GIT binary patch",  state_git_diff_seen,    binary_patch_start},
};

svn_error_t *
svn_diff_parse_next_patch(svn_patch_t **patch_p,
                          svn_patch_file_t *patch_file,
                          svn_boolean_t reverse,
                          svn_boolean_t ignore_whitespace,
                          apr_pool_t *result_pool,
                          apr_pool_t *scratch_pool)
{
  apr_off_t pos, last_line;
  svn_boolean_t eof;
  svn_boolean_t line_after_tree_header_read = FALSE;
  apr_pool_t *iterpool;
  svn_patch_t *patch;
  enum parse_state state = state_start;

  if (apr_file_eof(patch_file->apr_file) == APR_EOF)
    {
      /* No more patches here. */
      *patch_p = NULL;
      return SVN_NO_ERROR;
    }

  patch = apr_pcalloc(result_pool, sizeof(*patch));
  patch->old_executable_p = svn_tristate_unknown;
  patch->new_executable_p = svn_tristate_unknown;

  pos = patch_file->next_patch_offset;
  SVN_ERR(svn_io_file_seek(patch_file->apr_file, APR_SET, &pos, scratch_pool));

  iterpool = svn_pool_create(scratch_pool);
  do
    {
      svn_stringbuf_t *line;
      svn_boolean_t valid_header_line = FALSE;
      int i;

      svn_pool_clear(iterpool);

      /* Remember the current line's offset, and read the line. */
      last_line = pos;
      SVN_ERR(svn_io_file_readline(patch_file->apr_file, &line, NULL, &eof,
                                   APR_SIZE_MAX, iterpool, iterpool));

      if (! eof)
        {
          /* Update line offset for next iteration. */
          pos = 0;
          SVN_ERR(svn_io_file_seek(patch_file->apr_file, APR_CUR, &pos,
                                   iterpool));
        }

      /* Run the state machine. */
      for (i = 0; i < (sizeof(transitions) / sizeof(transitions[0])); i++)
        {
          if (starts_with(line->data, transitions[i].expected_input)
              && state == transitions[i].required_state)
            {
              SVN_ERR(transitions[i].fn(&state, line->data, patch,
                                        result_pool, iterpool));
              valid_header_line = TRUE;
              break;
            }
        }

      if (state == state_unidiff_found
          || state == state_git_header_found
          || state == state_binary_patch_found)
        {
          /* We have a valid diff header, yay! */
          break;
        }
      else if (state == state_git_tree_seen && line_after_tree_header_read)
        {
          /* git patches can contain an index line after the file mode line */
          if (!starts_with(line->data, "index "))
          {
            /* We have a valid diff header for a patch with only tree changes.
             * Rewind to the start of the line just read, so subsequent calls
             * to this function don't end up skipping the line -- it may
             * contain a patch. */
            SVN_ERR(svn_io_file_seek(patch_file->apr_file, APR_SET, &last_line,
                    scratch_pool));
            break;
          }
        }
      else if (state == state_git_tree_seen)
        {
          line_after_tree_header_read = TRUE;
        }
      else if (! valid_header_line && state != state_start
               && state != state_git_diff_seen
               && !starts_with(line->data, "index "))
        {
          /* We've encountered an invalid diff header.
           *
           * Rewind to the start of the line just read - it may be a new
           * header that begins there. */
          SVN_ERR(svn_io_file_seek(patch_file->apr_file, APR_SET, &last_line,
                                   scratch_pool));
          state = state_start;
        }

    }
  while (! eof);

  patch->reverse = reverse;
  if (reverse)
    {
      const char *temp;
      temp = patch->old_filename;
      patch->old_filename = patch->new_filename;
      patch->new_filename = temp;
    }

  if (patch->old_filename == NULL || patch->new_filename == NULL)
    {
      /* Something went wrong, just discard the result. */
      patch = NULL;
    }
  else
    {
      if (state == state_binary_patch_found)
        {
          SVN_ERR(parse_binary_patch(patch, patch_file->apr_file,
                                     result_pool, iterpool));
          /* And fall through in property parsing */
        }

      SVN_ERR(parse_hunks(patch, patch_file->apr_file, ignore_whitespace,
                          result_pool, iterpool));
    }

  svn_pool_destroy(iterpool);

  patch_file->next_patch_offset = 0;
  SVN_ERR(svn_io_file_seek(patch_file->apr_file, APR_CUR,
                           &patch_file->next_patch_offset, scratch_pool));

  if (patch && patch->hunks)
    {
      /* Usually, hunks appear in the patch sorted by their original line
       * offset. But just in case they weren't parsed in this order for
       * some reason, we sort them so that our caller can assume that hunks
       * are sorted as if parsed from a usual patch. */
      svn_sort__array(patch->hunks, compare_hunks);
    }

  *patch_p = patch;
  return SVN_NO_ERROR;
}

svn_error_t *
svn_diff_close_patch_file(svn_patch_file_t *patch_file,
                          apr_pool_t *scratch_pool)
{
  return svn_error_trace(svn_io_file_close(patch_file->apr_file,
                                           scratch_pool));
}<|MERGE_RESOLUTION|>--- conflicted
+++ resolved
@@ -87,7 +87,24 @@
   svn_linenum_t trailing_context;
 };
 
-<<<<<<< HEAD
+struct svn_diff_binary_patch_t {
+  /* The patch this hunk belongs to. */
+  svn_patch_t *patch;
+
+  /* APR file handle to the patch file this hunk came from. */
+  apr_file_t *apr_file;
+
+  /* Offsets inside APR_FILE representing the location of the patch */
+  apr_off_t src_start;
+  apr_off_t src_end;
+  svn_filesize_t src_filesize; /* Expanded/final size */
+
+  /* Offsets inside APR_FILE representing the location of the patch */
+  apr_off_t dst_start;
+  apr_off_t dst_end;
+  svn_filesize_t dst_filesize; /* Expanded/final size */
+};
+
 /* Common guts of svn_diff_hunk__create_adds_single_line() and
  * svn_diff_hunk__create_deletes_single_line().
  *
@@ -197,25 +214,6 @@
                                     result_pool, scratch_pool));
   return SVN_NO_ERROR;
 }
-=======
-struct svn_diff_binary_patch_t {
-  /* The patch this hunk belongs to. */
-  svn_patch_t *patch;
-
-  /* APR file handle to the patch file this hunk came from. */
-  apr_file_t *apr_file;
-
-  /* Offsets inside APR_FILE representing the location of the patch */
-  apr_off_t src_start;
-  apr_off_t src_end;
-  svn_filesize_t src_filesize; /* Expanded/final size */
-
-  /* Offsets inside APR_FILE representing the location of the patch */
-  apr_off_t dst_start;
-  apr_off_t dst_end;
-  svn_filesize_t dst_filesize; /* Expanded/final size */
-};
->>>>>>> 0d4f49b4
 
 void
 svn_diff_hunk_reset_diff_text(svn_diff_hunk_t *hunk)
@@ -1263,31 +1261,16 @@
 /* Possible states of the diff header parser. */
 enum parse_state
 {
-<<<<<<< HEAD
    state_start,           /* initial */
    state_git_diff_seen,   /* diff --git */
    state_git_tree_seen,   /* a tree operation, rather than content change */
    state_git_minus_seen,  /* --- /dev/null; or --- a/ */
    state_git_plus_seen,   /* +++ /dev/null; or +++ a/ */
-   state_old_mode_seen,   /* old mode 100644 */
    state_move_from_seen,  /* rename from foo.c */
    state_copy_from_seen,  /* copy from foo.c */
    state_minus_seen,      /* --- foo.c */
    state_unidiff_found,   /* valid start of a regular unidiff header */
    state_git_header_found /* valid start of a --git diff header */
-=======
-   state_start,             /* initial */
-   state_git_diff_seen,     /* diff --git */
-   state_git_tree_seen,     /* a tree operation, rather than content change */
-   state_git_minus_seen,    /* --- /dev/null; or --- a/ */
-   state_git_plus_seen,     /* +++ /dev/null; or +++ a/ */
-   state_move_from_seen,    /* rename from foo.c */
-   state_copy_from_seen,    /* copy from foo.c */
-   state_minus_seen,        /* --- foo.c */
-   state_unidiff_found,     /* valid start of a regular unidiff header */
-   state_git_header_found,  /* valid start of a --git diff header */
-   state_binary_patch_found /* valid start of binary patch */
->>>>>>> 0d4f49b4
 };
 
 /* Data type describing a valid state transition of the parser. */
@@ -1925,19 +1908,14 @@
   {"+++ b/",            state_git_minus_seen,   git_plus},
   {"+++ /dev/null",     state_git_minus_seen,   git_plus},
 
+  {"old mode ",         state_git_diff_seen,    git_old_mode},
+  {"new mode ",         state_old_mode_seen,    git_new_mode},
+
   {"rename from ",      state_git_diff_seen,    git_move_from},
   {"rename to ",        state_move_from_seen,   git_move_to},
 
-<<<<<<< HEAD
-  {"old mode ",     state_git_diff_seen,    git_old_mode},
-  {"new mode ",     state_old_mode_seen,    git_new_mode},
-
-  {"rename from ",  state_git_diff_seen,    git_move_from},
-  {"rename to ",    state_move_from_seen,   git_move_to},
-=======
   {"copy from ",        state_git_diff_seen,    git_copy_from},
   {"copy to ",          state_copy_from_seen,   git_copy_to},
->>>>>>> 0d4f49b4
 
   {"new file ",         state_git_diff_seen,    git_new_file},
 
