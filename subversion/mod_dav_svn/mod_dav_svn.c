--- conflicted
+++ resolved
@@ -17,14 +17,18 @@
  * ====================================================================
  */
 
-#include <apr_strings.h>
+
++
 
 #include <httpd.h>
 #include <http_config.h>
 #include <http_request.h>
 #include <http_log.h>
+#include <mod_dav.h>
 #include <ap_provider.h>
-#include <mod_dav.h>
+
+#include <apr_strings.h>
 
 #include "svn_version.h"
 #include "svn_fs.h"
@@ -34,27 +38,26 @@
 
 #include "dav_svn.h"
 
+#include "mod_dav_svn.h"
 
 /* This is the default "special uri" used for SVN's special resources
    (e.g. working resources, activities) */
 #define SVN_DEFAULT_SPECIAL_URI "!svn"
 
-
 /* per-server configuration */
 typedef struct {
   const char *special_uri;
-} server_conf_t;
-
+
+} dav_svn_server_conf;
 
 /* A tri-state enum used for per directory on/off flags.  Note that
-   it's important that CONF_FLAG_DEFAULT is 0 to make
+   it's important that DAV_SVN_FLAG_DEFAULT is 0 to make
    dav_svn_merge_dir_config do the right thing. */
-enum conf_flag {
-  CONF_FLAG_DEFAULT,
-  CONF_FLAG_ON,
-  CONF_FLAG_OFF
+enum dav_svn_flag {
+  DAV_SVN_FLAG_DEFAULT,
+  DAV_SVN_FLAG_ON,
+  DAV_SVN_FLAG_OFF
 };
-
 
 /* per-dir configuration */
 typedef struct {
@@ -62,38 +65,38 @@
   const char *repo_name;             /* repository name */
   const char *xslt_uri;              /* XSL transform URI */
   const char *fs_parent_path;        /* path to parent of SVN FS'es  */
-  enum conf_flag autoversioning;  /* whether autoversioning is active */
-  enum conf_flag do_path_authz;   /* whether GET subrequests are active */
-  enum conf_flag list_parentpath; /* whether to allow GET of parentpath */
-} dir_conf_t;
-
+  enum dav_svn_flag autoversioning;  /* whether autoversioning is active */
+  enum dav_svn_flag do_path_authz;   /* whether GET subrequests are active */
+  enum dav_svn_flag list_parentpath; /* whether to allow GET of parentpath */
+
+} dav_svn_dir_conf;
 
 #define INHERIT_VALUE(parent, child, field) \
                 ((child)->field ? (child)->field : (parent)->field)
 
-
+/* Note: the "dav_svn" prefix is mandatory */
 extern module AP_MODULE_DECLARE_DATA dav_svn_module;
 
 
-static int
-init(apr_pool_t *p, apr_pool_t *plog, apr_pool_t *ptemp, server_rec *s)
-{
-  svn_error_t *serr;
-  ap_add_version_component(p, "SVN/" SVN_VER_NUMBER);
-
-  serr = svn_fs_initialize(p);
-  if (serr)
-    {
-      ap_log_perror(APLOG_MARK, APLOG_ERR, serr->apr_err, p,
-                    "mod_dav_svn: error calling svn_fs_initialize: '%s'",
-                    serr->message ? serr->message : "(no more info)");
-      return HTTP_INTERNAL_SERVER_ERROR;
-    }
-
-  /* This returns void, so we can't check for error. */
-  svn_utf_initialize(p);
-
-  return OK;
+static int dav_svn_init(apr_pool_t *p, apr_pool_t *plog, apr_pool_t *ptemp,
+                        server_rec *s)
+{
+    svn_error_t *serr;
+    ap_add_version_component(p, "SVN/" SVN_VER_NUMBER);
+
+    serr = svn_fs_initialize(p);
+    if (serr)
+      {
+        ap_log_perror(APLOG_MARK, APLOG_ERR, serr->apr_err, p,
+                      "dav_svn_init: error calling svn_fs_initialize: '%s'",
+                      serr->message ? serr->message : "(no more info)");
+        return HTTP_INTERNAL_SERVER_ERROR;
+      }
+
+    /* This returns void, so we can't check for error. */
+    svn_utf_initialize(p);
+
+    return OK;
 }
 
 static int
@@ -109,533 +112,454 @@
   return OK;
 }
 
-<<<<<<< HEAD
-static void *
-create_server_config(apr_pool_t *p, server_rec *s)
-=======
-static int
-init_dso(apr_pool_t *pconf, apr_pool_t *plog, apr_pool_t *ptemp)
-{
-  /* This isn't ideal, we're not actually being called before any
-     pool is created, but we are being called before the server or
-     request pools are created, which is probably good enough for
-     98% of cases. */
-
-  svn_dso_initialize();
-
-  return OK;
-}
-
 static void *dav_svn_create_server_config(apr_pool_t *p, server_rec *s)
->>>>>>> 37c4630a
-{
-  return apr_pcalloc(p, sizeof(server_conf_t));
-}
-
-
-static void *
-merge_server_config(apr_pool_t *p, void *base, void *overrides)
-{
-  server_conf_t *parent = base;
-  server_conf_t *child = overrides;
-  server_conf_t *newconf;
-
-  newconf = apr_pcalloc(p, sizeof(*newconf));
-
-  newconf->special_uri = INHERIT_VALUE(parent, child, special_uri);
-
-  return newconf;
-}
-
-
-static void *
-create_dir_config(apr_pool_t *p, char *dir)
-{
-  /* NOTE: dir==NULL creates the default per-dir config */
-  dir_conf_t *conf = apr_pcalloc(p, sizeof(*conf));
-
-  return conf;
-}
-
-
-static void *
-merge_dir_config(apr_pool_t *p, void *base, void *overrides)
-{
-  dir_conf_t *parent = base;
-  dir_conf_t *child = overrides;
-  dir_conf_t *newconf;
-
-  newconf = apr_pcalloc(p, sizeof(*newconf));
-
-  newconf->fs_path = INHERIT_VALUE(parent, child, fs_path);
-  newconf->repo_name = INHERIT_VALUE(parent, child, repo_name);
-  newconf->xslt_uri = INHERIT_VALUE(parent, child, xslt_uri);
-  newconf->fs_parent_path = INHERIT_VALUE(parent, child, fs_parent_path);
-  newconf->autoversioning = INHERIT_VALUE(parent, child, autoversioning);
-  newconf->do_path_authz = INHERIT_VALUE(parent, child, do_path_authz);
-  newconf->list_parentpath = INHERIT_VALUE(parent, child, list_parentpath);
-
-  return newconf;
-}
-
-
-static const char *
-SVNReposName_cmd(cmd_parms *cmd, void *config, const char *arg1)
-{
-  dir_conf_t *conf = config;
+{
+    return apr_pcalloc(p, sizeof(dav_svn_server_conf));
+}
+
+static void *dav_svn_merge_server_config(apr_pool_t *p,
+                                         void *base, void *overrides)
+{
+    dav_svn_server_conf *parent = base;
+    dav_svn_server_conf *child = overrides;
+    dav_svn_server_conf *newconf;
+
+    newconf = apr_pcalloc(p, sizeof(*newconf));
+
+    newconf->special_uri = INHERIT_VALUE(parent, child, special_uri);
+
+    return newconf;
+}
+
+static void *dav_svn_create_dir_config(apr_pool_t *p, char *dir)
+{
+    /* NOTE: dir==NULL creates the default per-dir config */
+    dav_svn_dir_conf *conf = apr_pcalloc(p, sizeof(*conf));
+
+    return conf;
+}
+
+static void *dav_svn_merge_dir_config(apr_pool_t *p,
+                                      void *base, void *overrides)
+{
+    dav_svn_dir_conf *parent = base;
+    dav_svn_dir_conf *child = overrides;
+    dav_svn_dir_conf *newconf;
+
+    newconf = apr_pcalloc(p, sizeof(*newconf));
+
+    newconf->fs_path = INHERIT_VALUE(parent, child, fs_path);
+    newconf->repo_name = INHERIT_VALUE(parent, child, repo_name);
+    newconf->xslt_uri = INHERIT_VALUE(parent, child, xslt_uri);
+    newconf->fs_parent_path = INHERIT_VALUE(parent, child, fs_parent_path);
+    newconf->autoversioning = INHERIT_VALUE(parent, child, autoversioning);
+    newconf->do_path_authz = INHERIT_VALUE(parent, child, do_path_authz);
+    newconf->list_parentpath = INHERIT_VALUE(parent, child, list_parentpath);
+
+    return newconf;
+}
+
+static const char *dav_svn_repo_name(cmd_parms *cmd, void *config,
+                                     const char *arg1)
+{
+  dav_svn_dir_conf *conf = config;
 
   conf->repo_name = apr_pstrdup(cmd->pool, arg1);
 
   return NULL;
 }
 
-
-static const char *
-SVNIndexXSLT_cmd(cmd_parms *cmd, void *config, const char *arg1)
-{
-  dir_conf_t *conf = config;
+static const char *dav_svn_xslt_uri(cmd_parms *cmd, void *config,
+                                    const char *arg1)
+{
+  dav_svn_dir_conf *conf = config;
 
   conf->xslt_uri = apr_pstrdup(cmd->pool, arg1);
 
   return NULL;
 }
 
-
-static const char *
-SVNAutoversioning_cmd(cmd_parms *cmd, void *config, int arg)
-{
-  dir_conf_t *conf = config;
+static const char *dav_svn_autoversioning_cmd(cmd_parms *cmd, void *config,
+                                              int arg)
+{
+  dav_svn_dir_conf *conf = config;
 
   if (arg)
-    conf->autoversioning = CONF_FLAG_ON;
+    conf->autoversioning = DAV_SVN_FLAG_ON;
   else
-    conf->autoversioning = CONF_FLAG_OFF;
+    conf->autoversioning = DAV_SVN_FLAG_OFF;
 
   return NULL;
 }
 
-
-static const char *
-SVNPathAuthz_cmd(cmd_parms *cmd, void *config, int arg)
-{
-  dir_conf_t *conf = config;
+static const char *dav_svn_pathauthz_cmd(cmd_parms *cmd, void *config,
+                                         int arg)
+{
+  dav_svn_dir_conf *conf = config;
 
   if (arg)
-    conf->do_path_authz = CONF_FLAG_ON;
+    conf->do_path_authz = DAV_SVN_FLAG_ON;
   else
-    conf->do_path_authz = CONF_FLAG_OFF;
+    conf->do_path_authz = DAV_SVN_FLAG_OFF;
 
   return NULL;
 }
 
 
-static const char *
-SVNListParentPath_cmd(cmd_parms *cmd, void *config, int arg)
-{
-  dir_conf_t *conf = config;
+static const char *dav_svn_list_parentpath_cmd(cmd_parms *cmd, void *config,
+                                               int arg)
+{
+  dav_svn_dir_conf *conf = config;
 
   if (arg)
-    conf->list_parentpath = CONF_FLAG_ON;
+    conf->list_parentpath = DAV_SVN_FLAG_ON;
   else
-    conf->list_parentpath = CONF_FLAG_OFF;
+    conf->list_parentpath = DAV_SVN_FLAG_OFF;
 
   return NULL;
 }
 
 
-static const char *
-SVNPath_cmd(cmd_parms *cmd, void *config, const char *arg1)
-{
-  dir_conf_t *conf = config;
-
-  if (conf->fs_parent_path != NULL)
-    return "SVNPath cannot be defined at same time as SVNParentPath.";
-
-  conf->fs_path
-    = svn_path_canonicalize(apr_pstrdup(cmd->pool, arg1), cmd->pool);
-
-  return NULL;
-}
-
-
-static const char *
-SVNParentPath_cmd(cmd_parms *cmd, void *config, const char *arg1)
-{
-  dir_conf_t *conf = config;
-
-  if (conf->fs_path != NULL)
-    return "SVNParentPath cannot be defined at same time as SVNPath.";
-
-  conf->fs_parent_path
-    = svn_path_canonicalize(apr_pstrdup(cmd->pool, arg1), cmd->pool);
-
-  return NULL;
-}
-
-
-static const char *
-SVNSpecialURI_cmd(cmd_parms *cmd, void *config, const char *arg1)
-{
-  server_conf_t *conf;
-  char *uri;
-  apr_size_t len;
-
-  uri = apr_pstrdup(cmd->pool, arg1);
-
-  /* apply a bit of processing to the thing:
-     - eliminate .. and . components
-     - eliminate double slashes
-     - eliminate leading and trailing slashes
+static const char *dav_svn_path_cmd(cmd_parms *cmd, void *config,
+                                    const char *arg1)
+{
+    dav_svn_dir_conf *conf = config;
+
+    if (conf->fs_parent_path != NULL)
+      return "SVNPath cannot be defined at same time as SVNParentPath.";
+
+    conf->fs_path
+      = svn_path_canonicalize(apr_pstrdup(cmd->pool, arg1), cmd->pool);
+
+    return NULL;
+}
+
+
+static const char *dav_svn_parent_path_cmd(cmd_parms *cmd, void *config,
+                                           const char *arg1)
+{
+    dav_svn_dir_conf *conf = config;
+
+    if (conf->fs_path != NULL)
+      return "SVNParentPath cannot be defined at same time as SVNPath.";
+
+    conf->fs_parent_path
+      = svn_path_canonicalize(apr_pstrdup(cmd->pool, arg1), cmd->pool);
+
+    return NULL;
+}
+
+static const char *dav_svn_special_uri_cmd(cmd_parms *cmd, void *config,
+                                           const char *arg1)
+{
+    dav_svn_server_conf *conf;
+    char *uri;
+    apr_size_t len;
+
+    uri = apr_pstrdup(cmd->pool, arg1);
+
+    /* apply a bit of processing to the thing:
+       - eliminate .. and . components
+       - eliminate double slashes
+       - eliminate leading and trailing slashes
      */
-  ap_getparents(uri);
-  ap_no2slash(uri);
-  if (*uri == '/')
-    ++uri;
-  len = strlen(uri);
-  if (len > 0 && uri[len - 1] == '/')
-    uri[--len] = '\0';
-  if (len == 0)
-    return "The special URI path must have at least one component.";
-
-  conf = ap_get_module_config(cmd->server->module_config,
-                              &dav_svn_module);
-  conf->special_uri = uri;
-
-  return NULL;
+    ap_getparents(uri);
+    ap_no2slash(uri);
+    if (*uri == '/')
+      ++uri;
+    len = strlen(uri);
+    if (len > 0 && uri[len - 1] == '/')
+      uri[--len] = '\0';
+    if (len == 0)
+      return "The special URI path must have at least one component.";
+
+    conf = ap_get_module_config(cmd->server->module_config,
+                                &dav_svn_module);
+    conf->special_uri = uri;
+
+    return NULL;
 }
 
  
 /** Accessor functions for the module's configuration state **/
 
-const char *
-dav_svn__get_fs_path(request_rec *r)
-{
-  dir_conf_t *conf;
-
-  conf = ap_get_module_config(r->per_dir_config, &dav_svn_module);
-  return conf->fs_path;
-}
-
-
-const char *
-dav_svn__get_fs_parent_path(request_rec *r)
-{
-  dir_conf_t *conf;
-
-  conf = ap_get_module_config(r->per_dir_config, &dav_svn_module);
-  return conf->fs_parent_path;
-}
-
-
-AP_MODULE_DECLARE(dav_error *)
-dav_svn_get_repos_path(request_rec *r,
-                       const char *root_path,
-                       const char **repos_path)
-{
-
-  const char *fs_path;        
-  const char *fs_parent_path; 
-  const char *repos_name;
-  const char *ignored_path_in_repos;
-  const char *ignored_cleaned_uri;
-  const char *ignored_relative;
-  int ignored_had_slash;
-  dav_error *derr;
-
-  /* Handle the SVNPath case. */
-  fs_path = dav_svn__get_fs_path(r);
-
-  if (fs_path != NULL)
-    {
-      *repos_path = fs_path;
-      return NULL;
-    }
-
-  /* Handle the SVNParentPath case.  If neither directive was used,
-     dav_svn_split_uri will throw a suitable error for us - we do
-     not need to check that here. */
-  fs_parent_path = dav_svn__get_fs_parent_path(r);
-
-  /* Split the svn URI to get the name of the repository below
-     the parent path. */
-  derr = dav_svn_split_uri(r, r->uri, root_path,
-                           &ignored_cleaned_uri, &ignored_had_slash,
-                           &repos_name,
-                           &ignored_relative, &ignored_path_in_repos);
-  if (derr)
-    return derr;
-
-  /* Construct the full path from the parent path base directory
-     and the repository name. */
-  *repos_path = svn_path_join(fs_parent_path, repos_name, r->pool);
-  return NULL;
-}
-
-
-const char *
-dav_svn__get_repo_name(request_rec *r)
-{
-  dir_conf_t *conf;
-
-  conf = ap_get_module_config(r->per_dir_config, &dav_svn_module);
-  return conf->repo_name;
-}
-
-
-const char *
-dav_svn__get_xslt_uri(request_rec *r)
-{
-  dir_conf_t *conf;
-
-  conf = ap_get_module_config(r->per_dir_config, &dav_svn_module);
-  return conf->xslt_uri;
-}
-
-
-const char *
-dav_svn__get_special_uri(request_rec *r)
-{
-  server_conf_t *conf;
-
-  conf = ap_get_module_config(r->server->module_config,
-                              &dav_svn_module);
-  return conf->special_uri ? conf->special_uri : SVN_DEFAULT_SPECIAL_URI;
-}
-
-
-svn_boolean_t
-dav_svn__get_autoversioning_flag(request_rec *r)
-{
-  dir_conf_t *conf;
-
-  conf = ap_get_module_config(r->per_dir_config, &dav_svn_module);
-  return conf->autoversioning == CONF_FLAG_ON;
-}
-
-
-svn_boolean_t
-dav_svn__get_pathauthz_flag(request_rec *r)
-{
-  dir_conf_t *conf;
-
-  conf = ap_get_module_config(r->per_dir_config, &dav_svn_module);
-  return conf->do_path_authz != CONF_FLAG_OFF;
-}
-
-
-svn_boolean_t
-dav_svn__get_list_parentpath_flag(request_rec *r)
-{
-  dir_conf_t *conf;
-
-  conf = ap_get_module_config(r->per_dir_config, &dav_svn_module);
-  return conf->list_parentpath == CONF_FLAG_ON;
-}
-
-
-static void
-merge_xml_filter_insert(request_rec *r)
-{
-  /* We only care about MERGE and DELETE requests. */
-  if ((r->method_number == M_MERGE)
-      || (r->method_number == M_DELETE))
-    {
-      dir_conf_t *conf;
-      conf = ap_get_module_config(r->per_dir_config, &dav_svn_module);
-
-      /* We only care if we are configured. */
-      if (conf->fs_path || conf->fs_parent_path)
-        {
-          ap_add_input_filter("SVN-MERGE", NULL, r, r->connection);
+const char *dav_svn_get_fs_path(request_rec *r)
+{
+    dav_svn_dir_conf *conf;
+
+    conf = ap_get_module_config(r->per_dir_config, &dav_svn_module);
+    return conf->fs_path;
+}
+
+const char *dav_svn_get_fs_parent_path(request_rec *r)
+{
+    dav_svn_dir_conf *conf;
+
+    conf = ap_get_module_config(r->per_dir_config, &dav_svn_module);
+    return conf->fs_parent_path;
+}
+
+AP_MODULE_DECLARE(dav_error *) dav_svn_get_repos_path(request_rec *r, 
+                                                      const char *root_path,
+                                                      const char **repos_path)
+{
+
+    const char *fs_path;        
+    const char *fs_parent_path; 
+    const char *repos_name;
+    const char *ignored_path_in_repos;
+    const char *ignored_cleaned_uri;
+    const char *ignored_relative;
+    int ignored_had_slash;
+    dav_error *derr;
+
+    /* Handle the SVNPath case. */
+    fs_path = dav_svn_get_fs_path(r);
+
+    if (fs_path != NULL)
+      {
+        *repos_path = fs_path;
+        return NULL;
+      }
+
+    /* Handle the SVNParentPath case.  If neither directive was used,
+       dav_svn_split_uri will throw a suitable error for us - we do
+       not need to check that here. */
+    fs_parent_path = dav_svn_get_fs_parent_path(r);
+
+    /* Split the svn URI to get the name of the repository below
+       the parent path. */
+    derr = dav_svn_split_uri(r, r->uri, root_path,
+                             &ignored_cleaned_uri, &ignored_had_slash,
+                             &repos_name,
+                             &ignored_relative, &ignored_path_in_repos);
+    if (derr)
+      return derr;
+
+    /* Construct the full path from the parent path base directory
+       and the repository name. */
+    *repos_path = svn_path_join(fs_parent_path, repos_name, r->pool);
+    return NULL;
+}
+
+const char *dav_svn_get_repo_name(request_rec *r)
+{
+    dav_svn_dir_conf *conf;
+
+    conf = ap_get_module_config(r->per_dir_config, &dav_svn_module);
+    return conf->repo_name;
+}
+
+const char *dav_svn_get_xslt_uri(request_rec *r)
+{
+    dav_svn_dir_conf *conf;
+
+    conf = ap_get_module_config(r->per_dir_config, &dav_svn_module);
+    return conf->xslt_uri;
+}
+
+const char *dav_svn_get_special_uri(request_rec *r)
+{
+    dav_svn_server_conf *conf;
+
+    conf = ap_get_module_config(r->server->module_config,
+                                &dav_svn_module);
+    return conf->special_uri ? conf->special_uri : SVN_DEFAULT_SPECIAL_URI;
+}
+
+svn_boolean_t dav_svn_get_autoversioning_flag(request_rec *r)
+{
+    dav_svn_dir_conf *conf;
+
+    conf = ap_get_module_config(r->per_dir_config, &dav_svn_module);
+    return conf->autoversioning == DAV_SVN_FLAG_ON;
+}
+
+svn_boolean_t dav_svn_get_pathauthz_flag(request_rec *r)
+{
+    dav_svn_dir_conf *conf;
+
+    conf = ap_get_module_config(r->per_dir_config, &dav_svn_module);
+    return conf->do_path_authz != DAV_SVN_FLAG_OFF;
+}
+
+svn_boolean_t dav_svn_get_list_parentpath_flag(request_rec *r)
+{
+    dav_svn_dir_conf *conf;
+
+    conf = ap_get_module_config(r->per_dir_config, &dav_svn_module);
+    return conf->list_parentpath == DAV_SVN_FLAG_ON;
+}
+
+static void merge_xml_filter_insert(request_rec *r)
+{
+    /* We only care about MERGE and DELETE requests. */
+    if ((r->method_number == M_MERGE)
+        || (r->method_number == M_DELETE)) {
+        dav_svn_dir_conf *conf;
+        conf = ap_get_module_config(r->per_dir_config, &dav_svn_module);
+
+        /* We only care if we are configured. */
+        if (conf->fs_path || conf->fs_parent_path) {
+            ap_add_input_filter("SVN-MERGE", NULL, r, r->connection);
         }
     }
 }
 
-
 typedef struct {
-  apr_bucket_brigade *bb;
-  apr_xml_parser *parser;
-  apr_pool_t *pool;
+    apr_bucket_brigade *bb;
+    apr_xml_parser *parser;
+    apr_pool_t *pool;
 } merge_ctx_t;
 
-
-static apr_status_t
-merge_xml_in_filter(ap_filter_t *f,
-                    apr_bucket_brigade *bb,
-                    ap_input_mode_t mode,
-                    apr_read_type_e block,
-                    apr_off_t readbytes)
-{
-  apr_status_t rv;
-  request_rec *r = f->r;
-  merge_ctx_t *ctx = f->ctx;
-  apr_bucket *bucket;
-  int seen_eos = 0;
-
-  /* We shouldn't be added if we're not a MERGE/DELETE, but double check. */
-  if ((r->method_number != M_MERGE)
-      && (r->method_number != M_DELETE))
+static apr_status_t merge_xml_in_filter(ap_filter_t *f,
+                                        apr_bucket_brigade *bb,
+                                        ap_input_mode_t mode,
+                                        apr_read_type_e block,
+                                        apr_off_t readbytes)
+{
+    apr_status_t rv;
+    request_rec *r = f->r;
+    merge_ctx_t *ctx = f->ctx;
+    apr_bucket *bucket;
+    int seen_eos = 0;
+
+    /* We shouldn't be added if we're not a MERGE/DELETE, but double check. */
+    if ((r->method_number != M_MERGE)
+        && (r->method_number != M_DELETE)) {
+        ap_remove_input_filter(f);
+        return ap_get_brigade(f->next, bb, mode, block, readbytes);
+    }
+
+    if (!ctx) {
+        f->ctx = ctx = apr_palloc(r->pool, sizeof(*ctx));
+        ctx->parser = apr_xml_parser_create(r->pool);
+        ctx->bb = apr_brigade_create(r->pool, r->connection->bucket_alloc);
+        apr_pool_create(&ctx->pool, r->pool);
+    }
+
+    rv = ap_get_brigade(f->next, ctx->bb, mode, block, readbytes);
+
+    if (rv != APR_SUCCESS) {
+        return rv;
+    }
+
+    for (bucket = APR_BRIGADE_FIRST(ctx->bb);
+         bucket != APR_BRIGADE_SENTINEL(ctx->bb);
+         bucket = APR_BUCKET_NEXT(bucket))
     {
-      ap_remove_input_filter(f);
-      return ap_get_brigade(f->next, bb, mode, block, readbytes);
-    }
-
-  if (!ctx)
-    {
-      f->ctx = ctx = apr_palloc(r->pool, sizeof(*ctx));
-      ctx->parser = apr_xml_parser_create(r->pool);
-      ctx->bb = apr_brigade_create(r->pool, r->connection->bucket_alloc);
-      apr_pool_create(&ctx->pool, r->pool);
-    }
-
-  rv = ap_get_brigade(f->next, ctx->bb, mode, block, readbytes);
-
-  if (rv != APR_SUCCESS)
-    return rv;
-
-  for (bucket = APR_BRIGADE_FIRST(ctx->bb);
-       bucket != APR_BRIGADE_SENTINEL(ctx->bb);
-       bucket = APR_BUCKET_NEXT(bucket))
-    {
-      const char *data;
-      apr_size_t len;
-
-      if (APR_BUCKET_IS_EOS(bucket))
-        {
-          seen_eos = 1;
-          break;
+        const char *data;
+        apr_size_t len;
+
+        if (APR_BUCKET_IS_EOS(bucket)) {
+            seen_eos = 1;
+            break;
         }
 
-      if (APR_BUCKET_IS_METADATA(bucket))
-        continue;
-
-      rv = apr_bucket_read(bucket, &data, &len, APR_BLOCK_READ);
-      if (rv != APR_SUCCESS)
-        return rv;
-
-      rv = apr_xml_parser_feed(ctx->parser, data, len);
-      if (rv != APR_SUCCESS)
-        {
-          /* Clean up the parser. */
-          (void) apr_xml_parser_done(ctx->parser, NULL);
-          break;
+        if (APR_BUCKET_IS_METADATA(bucket)) {
+            continue;
+        }
+
+        rv = apr_bucket_read(bucket, &data, &len, APR_BLOCK_READ);
+        if (rv != APR_SUCCESS) {
+            return rv;
+        }
+
+        rv = apr_xml_parser_feed(ctx->parser, data, len);
+        if (rv != APR_SUCCESS) {
+            /* Clean up the parser. */
+            (void) apr_xml_parser_done(ctx->parser, NULL);
+            break;
         }
     }
 
-  /* This will clear-out the ctx->bb as well. */
-  APR_BRIGADE_CONCAT(bb, ctx->bb);
-
-  if (seen_eos)
-    {
-      apr_xml_doc *pdoc;
-
-      /* Remove ourselves now. */
-      ap_remove_input_filter(f);
-
-      /* tell the parser that we're done */
-      rv = apr_xml_parser_done(ctx->parser, &pdoc);
-      if (rv == APR_SUCCESS)
-        {
+    /* This will clear-out the ctx->bb as well. */
+    APR_BRIGADE_CONCAT(bb, ctx->bb);
+
+    if (seen_eos) {
+        apr_xml_doc *pdoc;
+
+        /* Remove ourselves now. */
+        ap_remove_input_filter(f);
+
+        /* tell the parser that we're done */
+        rv = apr_xml_parser_done(ctx->parser, &pdoc);
+        if (rv == APR_SUCCESS) {
 #if APR_CHARSET_EBCDIC
           apr_xml_parser_convert_doc(r->pool, pdoc, ap_hdrs_from_ascii);
 #endif
           /* stash the doc away for mod_dav_svn's later use. */
           rv = apr_pool_userdata_set(pdoc, "svn-request-body",
                                      NULL, r->pool);
-          if (rv != APR_SUCCESS)
+          if (rv != APR_SUCCESS) {
             return rv;
-
+          }
+            
         }
     }
 
-  return APR_SUCCESS;
+    return APR_SUCCESS;
 }
 
  
--
 /** Module framework stuff **/
 
-static const command_rec cmds[] =
-{
-  /* per directory/location */
-  AP_INIT_TAKE1("SVNPath", SVNPath_cmd, NULL, ACCESS_CONF,
+static const command_rec dav_svn_cmds[] =
+{
+  /* per directory/location */
+  AP_INIT_TAKE1("SVNPath", dav_svn_path_cmd, NULL, ACCESS_CONF,
                 "specifies the location in the filesystem for a Subversion "
                 "repository's files."),
 
   /* per server */
-  AP_INIT_TAKE1("SVNSpecialURI", SVNSpecialURI_cmd, NULL, RSRC_CONF,
+  AP_INIT_TAKE1("SVNSpecialURI", dav_svn_special_uri_cmd, NULL, RSRC_CONF,
                 "specify the URI component for special Subversion "
                 "resources"),
 
   /* per directory/location */
-  AP_INIT_TAKE1("SVNReposName", SVNReposName_cmd, NULL, ACCESS_CONF,
+  AP_INIT_TAKE1("SVNReposName", dav_svn_repo_name, NULL, ACCESS_CONF,
                 "specify the name of a Subversion repository"),
 
   /* per directory/location */
-  AP_INIT_TAKE1("SVNIndexXSLT", SVNIndexXSLT_cmd, NULL, ACCESS_CONF,
+  AP_INIT_TAKE1("SVNIndexXSLT", dav_svn_xslt_uri, NULL, ACCESS_CONF,
                 "specify the URI of an XSL transformation for "
                 "directory indexes"),
 
   /* per directory/location */
-  AP_INIT_TAKE1("SVNParentPath", SVNParentPath_cmd, NULL, ACCESS_CONF,
+  AP_INIT_TAKE1("SVNParentPath", dav_svn_parent_path_cmd, NULL, ACCESS_CONF,
                 "specifies the location in the filesystem whose "
                 "subdirectories are assumed to be Subversion repositories."),
 
   /* per directory/location */
-  AP_INIT_FLAG("SVNAutoversioning", SVNAutoversioning_cmd, NULL,
+  AP_INIT_FLAG("SVNAutoversioning", dav_svn_autoversioning_cmd, NULL,
                ACCESS_CONF|RSRC_CONF, "turn on deltaV autoversioning."),
 
   /* per directory/location */
-  AP_INIT_FLAG("SVNPathAuthz", SVNPathAuthz_cmd, NULL,
+  AP_INIT_FLAG("SVNPathAuthz", dav_svn_pathauthz_cmd, NULL,
                ACCESS_CONF|RSRC_CONF,
                "control path-based authz by enabling/disabling subrequests"),
 
   /* per directory/location */
-  AP_INIT_FLAG("SVNListParentPath", SVNListParentPath_cmd, NULL,
+  AP_INIT_FLAG("SVNListParentPath", dav_svn_list_parentpath_cmd, NULL,
                ACCESS_CONF|RSRC_CONF, "allow GET of SVNParentPath."),
 
   { NULL }
 };
 
-
-static dav_provider provider =
-{
-  &dav_svn__hooks_repository,
-  &dav_svn__hooks_propdb,
-  &dav_svn__hooks_locks,
-  &dav_svn__hooks_vsn,
-  NULL,                       /* binding */
-  NULL                        /* search */
+static dav_provider dav_svn_provider =
+{
+    &dav_svn_hooks_repos,
+    &dav_svn_hooks_propdb,
+    &dav_svn_hooks_locks,
+    &dav_svn_hooks_vsn,
+    NULL,                       /* binding */
+    NULL                        /* search */
 };
 
-
-static void
-register_hooks(apr_pool_t *pconf)
-{
-<<<<<<< HEAD
-  ap_hook_pre_config(init_dso, NULL, NULL, APR_HOOK_REALLY_FIRST);
-  ap_hook_post_config(init, NULL, NULL, APR_HOOK_MIDDLE);
-
-  /* our provider */
-  dav_register_provider(pconf, "svn", &provider);
-
-  /* input filter to read MERGE bodies. */
-  ap_register_input_filter("SVN-MERGE", merge_xml_in_filter, NULL,
-                           AP_FTYPE_RESOURCE);
-  ap_hook_insert_filter(merge_xml_filter_insert, NULL, NULL,
-                        APR_HOOK_MIDDLE);
-
-  /* live property handling */
-  dav_hook_gather_propsets(dav_svn__gather_propsets, NULL, NULL,
-                           APR_HOOK_MIDDLE);
-  dav_hook_find_liveprop(dav_svn__find_liveprop, NULL, NULL, APR_HOOK_MIDDLE);
-  dav_hook_insert_all_liveprops(dav_svn__insert_all_liveprops, NULL, NULL,
-                                APR_HOOK_MIDDLE);
-  dav_register_liveprop_group(pconf, &dav_svn__liveprop_group);
-=======
+static void register_hooks(apr_pool_t *pconf)
+{
     ap_hook_pre_config(init_dso, NULL, NULL, APR_HOOK_REALLY_FIRST);
     ap_hook_post_config(dav_svn_init, NULL, NULL, APR_HOOK_MIDDLE);
 
@@ -655,17 +579,15 @@
     dav_hook_insert_all_liveprops(dav_svn_insert_all_liveprops, NULL, NULL,
                                   APR_HOOK_MIDDLE);
     dav_svn_register_uris(pconf);
->>>>>>> 37c4630a
-}
-
+}
 
 module AP_MODULE_DECLARE_DATA dav_svn_module =
 {
-  STANDARD20_MODULE_STUFF,
-  create_dir_config,    /* dir config creater */
-  merge_dir_config,     /* dir merger --- default is to override */
-  create_server_config, /* server config */
-  merge_server_config,  /* merge server config */
-  cmds,                 /* command table */
-  register_hooks,       /* register hooks */
+    STANDARD20_MODULE_STUFF,
+    dav_svn_create_dir_config,    /* dir config creater */
+    dav_svn_merge_dir_config,     /* dir merger --- default is to override */
+    dav_svn_create_server_config, /* server config */
+    dav_svn_merge_server_config,  /* merge server config */
+    dav_svn_cmds,                 /* command table */
+    register_hooks,               /* register hooks */
 };