/*
 * version.c: mod_dav_svn versioning provider functions for Subversion
 *
 * ====================================================================
 *    Licensed to the Subversion Corporation (SVN Corp.) under one
 *    or more contributor license agreements.  See the NOTICE file
 *    distributed with this work for additional information
 *    regarding copyright ownership.  The SVN Corp. licenses this file
 *    to you under the Apache License, Version 2.0 (the
 *    "License"); you may not use this file except in compliance
 *    with the License.  You may obtain a copy of the License at
 *
 *      http://www.apache.org/licenses/LICENSE-2.0
 *
 *    Unless required by applicable law or agreed to in writing,
 *    software distributed under the License is distributed on an
 *    "AS IS" BASIS, WITHOUT WARRANTIES OR CONDITIONS OF ANY
 *    KIND, either express or implied.  See the License for the
 *    specific language governing permissions and limitations
 *    under the License.
 * ====================================================================
 */

#include <apr_tables.h>
#include <apr_uuid.h>

#include <httpd.h>
#include <http_log.h>
#include <mod_dav.h>

#include "svn_fs.h"
#include "svn_xml.h"
#include "svn_repos.h"
#include "svn_dav.h"
#include "svn_time.h"
#include "svn_pools.h"
#include "svn_props.h"
#include "svn_dav.h"
#include "svn_base64.h"
#include "private/svn_dav_protocol.h"
#include "private/svn_log.h"

#include "dav_svn.h"


svn_error_t *
dav_svn__attach_auto_revprops(svn_fs_txn_t *txn,
                              const char *fs_path,
                              apr_pool_t *pool)
{
  const char *logmsg;
  svn_string_t *logval;
  svn_error_t *serr;

  logmsg = apr_psprintf(pool,
                        "Autoversioning commit:  a non-deltaV client made "
                        "a change to\n%s", fs_path);

  logval = svn_string_create(logmsg, pool);
  if ((serr = svn_repos_fs_change_txn_prop(txn, SVN_PROP_REVISION_LOG, logval,
                                           pool)))
    return serr;

  /* Notate that this revision was created by autoversioning.  (Tools
     like post-commit email scripts might not care to send an email
     for every autoversioning change.) */
  if ((serr = svn_repos_fs_change_txn_prop(txn,
                                           SVN_PROP_REVISION_AUTOVERSIONED,
                                           svn_string_create("*", pool),
                                           pool)))
    return serr;

  return SVN_NO_ERROR;
}


/* Helper: attach an auto-generated svn:log property to a txn within
   an auto-checked-out working resource. */
static dav_error *
set_auto_revprops(dav_resource *resource)
{
  svn_error_t *serr;

  if (! (resource->type == DAV_RESOURCE_TYPE_WORKING
         && resource->info->auto_checked_out))
    return dav_new_error(resource->pool, HTTP_INTERNAL_SERVER_ERROR, 0,
                         "Set_auto_revprops called on invalid resource.");

  if ((serr = dav_svn__attach_auto_revprops(resource->info->root.txn,
                                            resource->info->repos_path,
                                            resource->pool)))
    return dav_svn__convert_err(serr, HTTP_INTERNAL_SERVER_ERROR,
                                "Error setting a revision property "
                                " on auto-checked-out resource's txn. ",
                                resource->pool);
  return NULL;
}


static dav_error *
open_txn(svn_fs_txn_t **ptxn,
         svn_fs_t *fs,
         const char *txn_name,
         apr_pool_t *pool)
{
  svn_error_t *serr;

  serr = svn_fs_open_txn(ptxn, fs, txn_name, pool);
  if (serr != NULL)
    {
      if (serr->apr_err == SVN_ERR_FS_NO_SUCH_TRANSACTION)
        {
          /* ### correct HTTP error? */
          return dav_svn__convert_err(serr, HTTP_INTERNAL_SERVER_ERROR,
                                      "The transaction specified by the "
                                      "activity does not exist",
                                      pool);
        }

      /* ### correct HTTP error? */
      return dav_svn__convert_err(serr, HTTP_INTERNAL_SERVER_ERROR,
                                  "There was a problem opening the "
                                  "transaction specified by this "
                                  "activity.",
                                  pool);
    }

  return NULL;
}


static void
get_vsn_options(apr_pool_t *p, apr_text_header *phdr)
{
  /* Note: we append pieces with care for Web Folders's 63-char limit
     on the DAV: header */

  apr_text_append(p, phdr,
                  "version-control,checkout,working-resource");
  apr_text_append(p, phdr,
                  "merge,baseline,activity,version-controlled-collection");
  /* Send SVN_RA_CAPABILITY_* capabilities. */
<<<<<<< HEAD
  apr_text_append(p, phdr, SVN_DAV_NS_DAV_SVN_MERGEINFO);
  apr_text_append(p, phdr, SVN_DAV_NS_DAV_SVN_DEPTH);
  apr_text_append(p, phdr, SVN_DAV_NS_DAV_SVN_LOG_REVPROPS);
  apr_text_append(p, phdr, SVN_DAV_NS_DAV_SVN_PARTIAL_REPLAY);
=======
  apr_text_append(p, phdr, SVN_DAV_NS_DAV_SVN_DEPTH);
  apr_text_append(p, phdr, SVN_DAV_NS_DAV_SVN_LOG_REVPROPS);
  apr_text_append(p, phdr, SVN_DAV_NS_DAV_SVN_PARTIAL_REPLAY);
  /* Mergeinfo is a special case: here we merely say that the server
   * knows how to handle mergeinfo -- whether the repository does too
   * is a separate matter.
   *
   * Think of it as offering the client an early out: if the server
   * can't do merge-tracking, there's no point finding out of the
   * repository can.  But if the server can, it may be worth expending
   * an extra round trip to find out if the repository can too (the
   * extra round trip being necessary because, sadly, we don't have
   * access to the repository yet here, so we can only announce the
   * server capability and remain agnostic about the repository).
   */
  apr_text_append(p, phdr, SVN_DAV_NS_DAV_SVN_MERGEINFO);

>>>>>>> 79d0a718
  /* ### fork-control? */
}


static dav_error *
get_option(const dav_resource *resource,
           const apr_xml_elem *elem,
           apr_text_header *option)
{
  request_rec *r = resource->info->r;
  const char *repos_root_uri =
    dav_svn__build_uri(resource->info->repos, DAV_SVN__BUILD_URI_PUBLIC,
                       SVN_IGNORED_REVNUM, "", 0, resource->pool);

  /* ### DAV:version-history-collection-set */
  if (elem->ns == APR_XML_NS_DAV_ID)
    {
      if (strcmp(elem->name, "activity-collection-set") == 0)
        {
          apr_text_append(resource->pool, option,
                          "<D:activity-collection-set>");
          apr_text_append(resource->pool, option,
                          dav_svn__build_uri(resource->info->repos,
                                             DAV_SVN__BUILD_URI_ACT_COLLECTION,
                                             SVN_INVALID_REVNUM, NULL,
                                             1 /* add_href */,
                                             resource->pool));
          apr_text_append(resource->pool, option,
                          "</D:activity-collection-set>");
        }
    }

  if (resource->info->repos->fs)
    {
      svn_error_t *serr;
      svn_revnum_t youngest;
      const char *uuid;

      /* Got youngest revision? */
      if ((serr = svn_fs_youngest_rev(&youngest, resource->info->repos->fs,
                                      resource->pool)))
        {
          return dav_svn__convert_err
            (serr, HTTP_INTERNAL_SERVER_ERROR,
             "Error fetching youngest revision from repository",
             resource->pool);
        }
      if (SVN_IS_VALID_REVNUM(youngest))
        {
          apr_table_set(r->headers_out,
                        SVN_DAV_YOUNGEST_REV_HEADER,
                        apr_psprintf(resource->pool, "%ld", youngest));
        }

      /* Got repository UUID? */
      if ((serr = svn_fs_get_uuid(resource->info->repos->fs,
                                  &uuid, resource->pool)))
        {
          return dav_svn__convert_err
            (serr, HTTP_INTERNAL_SERVER_ERROR,
             "Error fetching repository UUID",
             resource->pool);
        }
      if (uuid)
        {
          apr_table_set(r->headers_out,
                        SVN_DAV_REPOS_UUID_HEADER, uuid);
        }
    }

  /* Welcome to the 2nd generation of the svn HTTP protocol, now
     DeltaV-free!  If we're configured to advise this support, do so.  */
  if (resource->info->repos->v2_protocol)
    {
      apr_table_set(r->headers_out, SVN_DAV_ROOT_URI_HEADER, repos_root_uri);
      apr_table_set(r->headers_out, SVN_DAV_ME_RESOURCE_HEADER,
                    apr_pstrcat(resource->pool, repos_root_uri, "/",
                                dav_svn__get_me_resource_uri(r), NULL));
      apr_table_set(r->headers_out, SVN_DAV_REV_ROOT_STUB_HEADER,
                    apr_pstrcat(resource->pool, repos_root_uri, "/",
                                dav_svn__get_rev_root_stub(r), NULL));
      apr_table_set(r->headers_out, SVN_DAV_REV_STUB_HEADER,
                    apr_pstrcat(resource->pool, repos_root_uri, "/",
                                dav_svn__get_rev_stub(r), NULL));
      apr_table_set(r->headers_out, SVN_DAV_TXN_ROOT_STUB_HEADER,
                    apr_pstrcat(resource->pool, repos_root_uri, "/",
                                dav_svn__get_txn_root_stub(r), NULL));
      apr_table_set(r->headers_out, SVN_DAV_TXN_STUB_HEADER,
                    apr_pstrcat(resource->pool, repos_root_uri, "/",
                                dav_svn__get_txn_stub(r), NULL));
    }

  return NULL;
}


static int
versionable(const dav_resource *resource)
{
  return 0;
}


static dav_auto_version
auto_versionable(const dav_resource *resource)
{
  /* The svn client attempts to proppatch a baseline when changing
     unversioned revision props.  Thus we allow baselines to be
     "auto-checked-out" by mod_dav.  See issue #916. */
  if (resource->type == DAV_RESOURCE_TYPE_VERSION
      && resource->baselined)
    return DAV_AUTO_VERSION_ALWAYS;

  /* No other autoversioning is allowed unless the SVNAutoversioning
     directive is used. */
  if (resource->info->repos->autoversioning)
    {
      /* This allows a straight-out PUT on a public file or collection
         VCR.  mod_dav's auto-versioning subsystem will check to see if
         it's possible to auto-checkout a regular resource. */
      if (resource->type == DAV_RESOURCE_TYPE_REGULAR)
        return DAV_AUTO_VERSION_ALWAYS;

      /* mod_dav's auto-versioning subsystem will also check to see if
         it's possible to auto-checkin a working resource that was
         auto-checked-out.  We *only* allow auto-versioning on a working
         resource if it was auto-checked-out. */
      if (resource->type == DAV_RESOURCE_TYPE_WORKING
          && resource->info->auto_checked_out)
        return DAV_AUTO_VERSION_ALWAYS;
    }

  /* Default:  whatever it is, assume it's not auto-versionable */
  return DAV_AUTO_VERSION_NEVER;
}


static dav_error *
vsn_control(dav_resource *resource, const char *target)
{
  /* All mod_dav_svn resources are versioned objects;  so it doesn't
     make sense to call vsn_control on a resource that exists . */
  if (resource->exists)
    return dav_new_error(resource->pool, HTTP_BAD_REQUEST, 0,
                         "vsn_control called on already-versioned resource.");

  /* Only allow a NULL target, which means an create an 'empty' VCR. */
  if (target != NULL)
    return dav_svn__new_error_tag(resource->pool, HTTP_NOT_IMPLEMENTED,
                                  SVN_ERR_UNSUPPORTED_FEATURE,
                                  "vsn_control called with non-null target.",
                                  SVN_DAV_ERROR_NAMESPACE,
                                  SVN_DAV_ERROR_TAG);

  /* This is kind of silly.  The docstring for this callback says it's
     supposed to "put a resource under version control".  But in
     Subversion, all REGULAR resources (bc's or public URIs) are
     already under version control. So we don't need to do a thing to
     the resource, just return. */
  return NULL;
}


dav_error *
dav_svn__checkout(dav_resource *resource,
                  int auto_checkout,
                  int is_unreserved,
                  int is_fork_ok,
                  int create_activity,
                  apr_array_header_t *activities,
                  dav_resource **working_resource)
{
  const char *txn_name;
  svn_error_t *serr;
  apr_status_t apr_err;
  dav_error *derr;
  dav_svn__uri_info parse;

  /* Auto-Versioning Stuff */
  if (auto_checkout)
    {
      dav_resource *res; /* ignored */
      const char *uuid_buf;
      void *data;
      const char *shared_activity, *shared_txn_name = NULL;

      /* Baselines can be auto-checked-out -- grudgingly -- so we can
         allow clients to proppatch unversioned rev props.  See issue
         #916. */
      if ((resource->type == DAV_RESOURCE_TYPE_VERSION)
          && resource->baselined)
        /* ### We're violating deltaV big time here, by allowing a
           dav_auto_checkout() on something that mod_dav assumes is a
           VCR, not a VR.  Anyway, mod_dav thinks we're checking out the
           resource 'in place', so that no working resource is returned.
           (It passes NULL as **working_resource.)  */
        return NULL;

      if (resource->type != DAV_RESOURCE_TYPE_REGULAR)
        return dav_svn__new_error_tag(resource->pool, HTTP_METHOD_NOT_ALLOWED,
                                      SVN_ERR_UNSUPPORTED_FEATURE,
                                      "auto-checkout attempted on non-regular "
                                      "version-controlled resource.",
                                      SVN_DAV_ERROR_NAMESPACE,
                                      SVN_DAV_ERROR_TAG);

      if (resource->baselined)
        return dav_svn__new_error_tag(resource->pool, HTTP_METHOD_NOT_ALLOWED,
                                      SVN_ERR_UNSUPPORTED_FEATURE,
                                      "auto-checkout attempted on baseline "
                                      "collection, which is not supported.",
                                      SVN_DAV_ERROR_NAMESPACE,
                                      SVN_DAV_ERROR_TAG);

      /* See if the shared activity already exists. */
      apr_err = apr_pool_userdata_get(&data,
                                      DAV_SVN__AUTOVERSIONING_ACTIVITY,
                                      resource->info->r->pool);
      if (apr_err)
        return dav_svn__convert_err(svn_error_create(apr_err, 0, NULL),
                                    HTTP_INTERNAL_SERVER_ERROR,
                                    "Error fetching pool userdata.",
                                    resource->pool);
      shared_activity = data;

      if (! shared_activity)
        {
          /* Build a shared activity for all auto-checked-out resources. */
          uuid_buf = svn_uuid_generate(resource->info->r->pool);
          shared_activity = apr_pstrdup(resource->info->r->pool, uuid_buf);

          derr = dav_svn__create_txn(resource->info->repos, &shared_txn_name,
                                     resource->info->r->pool);
          if (derr) return derr;

          derr = dav_svn__store_activity(resource->info->repos,
                                         shared_activity, shared_txn_name);
          if (derr) return derr;

          /* Save the shared activity in r->pool for others to use. */
          apr_err = apr_pool_userdata_set(shared_activity,
                                          DAV_SVN__AUTOVERSIONING_ACTIVITY,
                                          NULL, resource->info->r->pool);
          if (apr_err)
            return dav_svn__convert_err(svn_error_create(apr_err, 0, NULL),
                                        HTTP_INTERNAL_SERVER_ERROR,
                                        "Error setting pool userdata.",
                                        resource->pool);
        }

      if (! shared_txn_name)
        {
          shared_txn_name = dav_svn__get_txn(resource->info->repos,
                                             shared_activity);
          if (! shared_txn_name)
            return dav_new_error(resource->pool, HTTP_INTERNAL_SERVER_ERROR, 0,
                                 "Cannot look up a txn_name by activity");
        }

      /* Tweak the VCR in-place, making it into a WR.  (Ignore the
         NULL return value.) */
      res = dav_svn__create_working_resource(resource,
                                             shared_activity, shared_txn_name,
                                             TRUE /* tweak in place */);

      /* Remember that this resource was auto-checked-out, so that
         auto_versionable allows us to do an auto-checkin and
         can_be_activity will allow this resource to be an
         activity. */
      resource->info->auto_checked_out = TRUE;

      /* The txn and txn_root must be open and ready to go in the
         resource's root object.  Normally prep_resource() will do
         this automatically on a WR's root object.  We're
         converting a VCR to WR forcibly, so it's now our job to
         make sure it happens. */
      derr = open_txn(&resource->info->root.txn, resource->info->repos->fs,
                      resource->info->root.txn_name, resource->pool);
      if (derr) return derr;

      serr = svn_fs_txn_root(&resource->info->root.root,
                             resource->info->root.txn, resource->pool);
      if (serr != NULL)
        return dav_svn__convert_err(serr, HTTP_INTERNAL_SERVER_ERROR,
                                    "Could not open a (transaction) root "
                                    "in the repository",
                                    resource->pool);
      return NULL;
    }
  /* end of Auto-Versioning Stuff */

  if (resource->type != DAV_RESOURCE_TYPE_VERSION)
    {
      return dav_svn__new_error_tag(resource->pool, HTTP_METHOD_NOT_ALLOWED,
                                    SVN_ERR_UNSUPPORTED_FEATURE,
                                    "CHECKOUT can only be performed on a "
                                    "version resource [at this time].",
                                    SVN_DAV_ERROR_NAMESPACE,
                                    SVN_DAV_ERROR_TAG);
    }
  if (create_activity)
    {
      return dav_svn__new_error_tag(resource->pool, HTTP_NOT_IMPLEMENTED,
                                    SVN_ERR_UNSUPPORTED_FEATURE,
                                    "CHECKOUT cannot create an activity at "
                                    "this time. Use MKACTIVITY first.",
                                    SVN_DAV_ERROR_NAMESPACE,
                                    SVN_DAV_ERROR_TAG);
    }
  if (is_unreserved)
    {
      return dav_svn__new_error_tag(resource->pool, HTTP_NOT_IMPLEMENTED,
                                    SVN_ERR_UNSUPPORTED_FEATURE,
                                    "Unreserved checkouts are not yet "
                                    "available. A version history may not be "
                                    "checked out more than once, into a "
                                    "specific activity.",
                                    SVN_DAV_ERROR_NAMESPACE,
                                    SVN_DAV_ERROR_TAG);
    }
  if (activities == NULL)
    {
      return dav_svn__new_error_tag(resource->pool, HTTP_CONFLICT,
                                    SVN_ERR_INCOMPLETE_DATA,
                                    "An activity must be provided for "
                                    "checkout.",
                                    SVN_DAV_ERROR_NAMESPACE,
                                    SVN_DAV_ERROR_TAG);
    }
  /* assert: nelts > 0.  the below check effectively means > 1. */
  if (activities->nelts != 1)
    {
      return dav_svn__new_error_tag(resource->pool, HTTP_CONFLICT,
                                    SVN_ERR_INCORRECT_PARAMS,
                                    "Only one activity may be specified within "
                                    "the CHECKOUT.",
                                    SVN_DAV_ERROR_NAMESPACE,
                                    SVN_DAV_ERROR_TAG);
    }

  serr = dav_svn__simple_parse_uri(&parse, resource,
                                   APR_ARRAY_IDX(activities, 0, const char *),
                                   resource->pool);
  if (serr != NULL)
    {
      /* ### is BAD_REQUEST proper? */
      return dav_svn__convert_err(serr, HTTP_CONFLICT,
                                  "The activity href could not be parsed "
                                  "properly.",
                                  resource->pool);
    }
  if (parse.activity_id == NULL)
    {
      return dav_svn__new_error_tag(resource->pool, HTTP_CONFLICT,
                                    SVN_ERR_INCORRECT_PARAMS,
                                    "The provided href is not an activity URI.",
                                    SVN_DAV_ERROR_NAMESPACE,
                                    SVN_DAV_ERROR_TAG);
    }

  if ((txn_name = dav_svn__get_txn(resource->info->repos,
                                   parse.activity_id)) == NULL)
    {
      return dav_svn__new_error_tag(resource->pool, HTTP_CONFLICT,
                                    SVN_ERR_APMOD_ACTIVITY_NOT_FOUND,
                                    "The specified activity does not exist.",
                                    SVN_DAV_ERROR_NAMESPACE,
                                    SVN_DAV_ERROR_TAG);
    }

  /* verify the specified version resource is the "latest", thus allowing
     changes to be made. */
  if (resource->baselined || resource->info->root.rev == SVN_INVALID_REVNUM)
    {
      /* a Baseline, or a standard Version Resource which was accessed
         via a Label against a VCR within a Baseline Collection. */
      /* ### at the moment, this branch is only reached for baselines */

      svn_revnum_t youngest;

      /* make sure the baseline being checked out is the latest */
      serr = svn_fs_youngest_rev(&youngest, resource->info->repos->fs,
                                 resource->pool);
      if (serr != NULL)
        {
          /* ### correct HTTP error? */
          return dav_svn__convert_err(serr, HTTP_INTERNAL_SERVER_ERROR,
                                      "Could not determine the youngest "
                                      "revision for verification against "
                                      "the baseline being checked out.",
                                      resource->pool);
        }

      if (resource->info->root.rev != youngest)
        {
          return dav_svn__new_error_tag(resource->pool, HTTP_CONFLICT,
                                        SVN_ERR_APMOD_BAD_BASELINE,
                                        "The specified baseline is not the "
                                        "latest baseline, so it may not be "
                                        "checked out.",
                                        SVN_DAV_ERROR_NAMESPACE,
                                        SVN_DAV_ERROR_TAG);
        }

      /* ### hmm. what if the transaction root's revision is different
         ### from this baseline? i.e. somebody created a new revision while
         ### we are processing this commit.
         ###
         ### first question: what does the client *do* with a working
         ### baseline? knowing that, and how it maps to our backend, then
         ### we can figure out what to do here. */
    }
  else
    {
      /* standard Version Resource */

      svn_fs_txn_t *txn;
      svn_fs_root_t *txn_root;
      svn_revnum_t txn_created_rev;
      dav_error *err;

      /* open the specified transaction so that we can verify this version
         resource corresponds to the current/latest in the transaction. */
      if ((err = open_txn(&txn, resource->info->repos->fs, txn_name,
                          resource->pool)) != NULL)
        return err;

      serr = svn_fs_txn_root(&txn_root, txn, resource->pool);
      if (serr != NULL)
        {
          /* ### correct HTTP error? */
          return dav_svn__convert_err(serr, HTTP_INTERNAL_SERVER_ERROR,
                                     "Could not open the transaction tree.",
                                     resource->pool);
        }

      /* assert: repos_path != NULL (for this type of resource) */


      /* Out-of-dateness check:  compare the created-rev of the item
         in the txn against the created-rev of the version resource
         being changed. */
      serr = svn_fs_node_created_rev(&txn_created_rev,
                                     txn_root, resource->info->repos_path,
                                     resource->pool);
      if (serr != NULL)
        {
          /* ### correct HTTP error? */
          return dav_svn__convert_err(serr, HTTP_INTERNAL_SERVER_ERROR,
                                      "Could not get created-rev of "
                                      "transaction node.",
                                      resource->pool);
        }

      /* If txn_created_rev is invalid, that means it's already
         mutable in the txn... which means it has already passed this
         out-of-dateness check.  (Usually, this happens when looking
         at a parent directory of an already checked-out
         resource.)

         Now, we come down to it.  If the created revision of the node
         in the transaction is different from the revision parsed from
         the version resource URL, we're in a bit of a quandry, and
         one of a few things could be true.

         - The client is trying to modify an old (out-of-date)
           revision of the resource.  This is, of course,
           unacceptable!

         - The client is trying to modify a *newer* revision.  If the
           version resource is *newer* than the transaction root, then
           the client started a commit, a new revision was created
           within the repository, the client fetched the new resource
           from that new revision, changed it (or merged in a prior
           change), and then attempted to incorporate that into the
           commit that was initially started.  We could copy that new
           node into our transaction and then modify it, but why
           bother?  We can stop the commit, and everything will be
           fine again if the user simply restarts it (because we'll
           use that new revision as the transaction root, thus
           incorporating the new resource, which they will then
           modify).

         - The path/revision that client is wishing to edit and the
           path/revision in the current transaction are actually the
           same node, and thus this created-rev comparison didn't
           really solidify anything after all. :-)
      */

      if (SVN_IS_VALID_REVNUM( txn_created_rev ))
        {
          if (resource->info->root.rev < txn_created_rev)
            {
              /* The item being modified is older than the one in the
                 transaction.  The client is out of date.  */
              return dav_svn__new_error_tag
                (resource->pool, HTTP_CONFLICT, SVN_ERR_FS_CONFLICT,
                 "resource out of date; try updating",
                 SVN_DAV_ERROR_NAMESPACE,
                 SVN_DAV_ERROR_TAG);
            }
          else if (resource->info->root.rev > txn_created_rev)
            {
              /* The item being modified is being accessed via a newer
                 revision than the one in the transaction.  We'll
                 check to see if they are still the same node, and if
                 not, return an error. */
              const svn_fs_id_t *url_noderev_id, *txn_noderev_id;

              if ((serr = svn_fs_node_id(&txn_noderev_id, txn_root,
                                         resource->info->repos_path,
                                         resource->pool)))
                {
                  err = dav_svn__new_error_tag
                    (resource->pool, HTTP_CONFLICT, serr->apr_err,
                     "Unable to fetch the node revision id of the version "
                     "resource within the transaction.",
                     SVN_DAV_ERROR_NAMESPACE,
                     SVN_DAV_ERROR_TAG);
                  svn_error_clear(serr);
                  return err;
                }
              if ((serr = svn_fs_node_id(&url_noderev_id,
                                         resource->info->root.root,
                                         resource->info->repos_path,
                                         resource->pool)))
                {
                  err = dav_svn__new_error_tag
                    (resource->pool, HTTP_CONFLICT, serr->apr_err,
                     "Unable to fetch the node revision id of the version "
                     "resource within the revision.",
                     SVN_DAV_ERROR_NAMESPACE,
                     SVN_DAV_ERROR_TAG);
                  svn_error_clear(serr);
                  return err;
                }
              if (svn_fs_compare_ids(url_noderev_id, txn_noderev_id) != 0)
                {
                  return dav_svn__new_error_tag
                    (resource->pool, HTTP_CONFLICT, SVN_ERR_FS_CONFLICT,
                     "version resource newer than txn (restart the commit)",
                     SVN_DAV_ERROR_NAMESPACE,
                     SVN_DAV_ERROR_TAG);
                }
            }
        }
    }
  *working_resource = dav_svn__create_working_resource(resource,
                                                       parse.activity_id,
                                                       txn_name,
                                                       FALSE);
  return NULL;
}


static dav_error *
uncheckout(dav_resource *resource)
{
  if (resource->type != DAV_RESOURCE_TYPE_WORKING)
    return dav_svn__new_error_tag(resource->pool, HTTP_INTERNAL_SERVER_ERROR,
                                  SVN_ERR_UNSUPPORTED_FEATURE,
                                  "UNCHECKOUT called on non-working resource.",
                                  SVN_DAV_ERROR_NAMESPACE,
                                  SVN_DAV_ERROR_TAG);

  /* Try to abort the txn if it exists;  but don't try too hard.  :-)  */
  if (resource->info->root.txn)
    svn_error_clear(svn_fs_abort_txn(resource->info->root.txn,
                                     resource->pool));

  /* Attempt to destroy the shared activity. */
  if (resource->info->root.activity_id)
    {
      dav_svn__delete_activity(resource->info->repos,
                               resource->info->root.activity_id);
      apr_pool_userdata_set(NULL, DAV_SVN__AUTOVERSIONING_ACTIVITY,
                            NULL, resource->info->r->pool);
    }

  resource->info->root.txn_name = NULL;
  resource->info->root.txn = NULL;

  /* We're no longer checked out. */
  resource->info->auto_checked_out = FALSE;

  /* Convert the working resource back into a regular one, in-place. */
  return dav_svn__working_to_regular_resource(resource);
}


/* Closure object for cleanup_deltify. */
struct cleanup_deltify_baton
{
  /* The repository in which to deltify.  We use a path instead of an
     object, because it's difficult to obtain a repos or fs object
     with the right lifetime guarantees. */
  const char *repos_path;

  /* The revision number against which to deltify. */
  svn_revnum_t revision;

  /* The pool to use for all temporary allocation while working.  This
     may or may not be the same as the pool on which the cleanup is
     registered, but obviously it must have a lifetime at least as
     long as that pool. */
  apr_pool_t *pool;
};


/* APR pool cleanup function to deltify against a just-committed
   revision.  DATA is a 'struct cleanup_deltify_baton *'.

   If any errors occur, log them in the httpd server error log, but
   return APR_SUCCESS no matter what, as this is a pool cleanup
   function and deltification is not a matter of correctness
   anyway. */
static apr_status_t
cleanup_deltify(void *data)
{
  struct cleanup_deltify_baton *cdb = data;
  svn_repos_t *repos;
  svn_error_t *err;

  /* It's okay to allocate in the pool that's being cleaned up, and
     it's also okay to register new cleanups against that pool.  But
     if you create subpools of it, you must make sure to destroy them
     at the end of the cleanup.  So we do all our work in this
     subpool, then destroy it before exiting. */
  apr_pool_t *subpool = svn_pool_create(cdb->pool);

  err = svn_repos_open(&repos, cdb->repos_path, subpool);
  if (err)
    {
      ap_log_perror(APLOG_MARK, APLOG_ERR, err->apr_err, cdb->pool,
                    "cleanup_deltify: error opening repository '%s'",
                    cdb->repos_path);
      svn_error_clear(err);
      goto cleanup;
    }

  err = svn_fs_deltify_revision(svn_repos_fs(repos),
                                cdb->revision, subpool);
  if (err)
    {
      ap_log_perror(APLOG_MARK, APLOG_ERR, err->apr_err, cdb->pool,
                    "cleanup_deltify: error deltifying against revision %ld"
                    " in repository '%s'",
                    cdb->revision, cdb->repos_path);
      svn_error_clear(err);
    }

 cleanup:
  svn_pool_destroy(subpool);

  return APR_SUCCESS;
}


/* Register the cleanup_deltify function on POOL, which should be the
   connection pool for the request.  This way the time needed for
   deltification won't delay the response to the client.

   REPOS is the repository in which deltify, and REVISION is the
   revision against which to deltify.  POOL is both the pool on which
   to register the cleanup function and the pool that will be used for
   temporary allocations while deltifying. */
static void
register_deltification_cleanup(svn_repos_t *repos,
                               svn_revnum_t revision,
                               apr_pool_t *pool)
{
  struct cleanup_deltify_baton *cdb = apr_palloc(pool, sizeof(*cdb));

  cdb->repos_path = svn_repos_path(repos, pool);
  cdb->revision = revision;
  cdb->pool = pool;

  apr_pool_cleanup_register(pool, cdb, cleanup_deltify, apr_pool_cleanup_null);
}


dav_error *
dav_svn__checkin(dav_resource *resource,
                 int keep_checked_out,
                 dav_resource **version_resource)
{
  svn_error_t *serr;
  dav_error *err;
  apr_status_t apr_err;
  const char *uri;
  const char *shared_activity;
  void *data;

  /* ### mod_dav has a flawed architecture, in the sense that it first
     tries to auto-checkin the modified resource, then attempts to
     auto-checkin the parent resource (if the parent resource was
     auto-checked-out).  Instead, the provider should be in charge:
     mod_dav should provide a *set* of resources that need
     auto-checkin, and the provider can decide how to do it.  (One
     txn?  Many txns?  Etc.) */

  if (resource->type != DAV_RESOURCE_TYPE_WORKING)
    return dav_svn__new_error_tag(resource->pool, HTTP_INTERNAL_SERVER_ERROR,
                                  SVN_ERR_UNSUPPORTED_FEATURE,
                                  "CHECKIN called on non-working resource.",
                                  SVN_DAV_ERROR_NAMESPACE,
                                  SVN_DAV_ERROR_TAG);

  /* If the global autoversioning activity still exists, that means
     nobody's committed it yet. */
  apr_err = apr_pool_userdata_get(&data,
                                  DAV_SVN__AUTOVERSIONING_ACTIVITY,
                                  resource->info->r->pool);
  if (apr_err)
    return dav_svn__convert_err(svn_error_create(apr_err, 0, NULL),
                                HTTP_INTERNAL_SERVER_ERROR,
                                "Error fetching pool userdata.",
                                resource->pool);
  shared_activity = data;

  /* Try to commit the txn if it exists. */
  if (shared_activity
      && (strcmp(shared_activity, resource->info->root.activity_id) == 0))
    {
      const char *shared_txn_name;
      const char *conflict_msg;
      svn_revnum_t new_rev;

      shared_txn_name = dav_svn__get_txn(resource->info->repos,
                                         shared_activity);
      if (! shared_txn_name)
        return dav_new_error(resource->pool, HTTP_INTERNAL_SERVER_ERROR, 0,
                             "Cannot look up a txn_name by activity");

      /* Sanity checks */
      if (resource->info->root.txn_name
          && (strcmp(shared_txn_name, resource->info->root.txn_name) != 0))
        return dav_new_error(resource->pool, HTTP_INTERNAL_SERVER_ERROR, 0,
                             "Internal txn_name doesn't match"
                             " autoversioning transaction.");

      if (! resource->info->root.txn)
        /* should already be open by checkout */
        return dav_new_error(resource->pool, HTTP_INTERNAL_SERVER_ERROR, 0,
                             "Autoversioning txn isn't open "
                             "when it should be.");

      err = set_auto_revprops(resource);
      if (err)
        return err;

      serr = svn_repos_fs_commit_txn(&conflict_msg,
                                     resource->info->repos->repos,
                                     &new_rev,
                                     resource->info->root.txn,
                                     resource->pool);

      if (serr != NULL)
        {
          const char *msg;
          svn_error_clear(svn_fs_abort_txn(resource->info->root.txn,
                                           resource->pool));

          if (serr->apr_err == SVN_ERR_FS_CONFLICT)
            {
              msg = apr_psprintf(resource->pool,
                                 "A conflict occurred during the CHECKIN "
                                 "processing. The problem occurred with  "
                                 "the \"%s\" resource.",
                                 conflict_msg);
            }
          else
            msg = "An error occurred while committing the transaction.";

          /* Attempt to destroy the shared activity. */
          dav_svn__delete_activity(resource->info->repos, shared_activity);
          apr_pool_userdata_set(NULL, DAV_SVN__AUTOVERSIONING_ACTIVITY,
                                NULL, resource->info->r->pool);

          return dav_svn__convert_err(serr, HTTP_CONFLICT, msg,
                                      resource->pool);
        }

      /* Attempt to destroy the shared activity. */
      dav_svn__delete_activity(resource->info->repos, shared_activity);
      apr_pool_userdata_set(NULL, DAV_SVN__AUTOVERSIONING_ACTIVITY,
                            NULL, resource->info->r->pool);

      /* Commit was successful, so schedule deltification. */
      register_deltification_cleanup(resource->info->repos->repos,
                                     new_rev,
                                     resource->info->r->connection->pool);

      /* If caller wants it, return the new VR that was created by
         the checkin. */
      if (version_resource)
        {
          uri = dav_svn__build_uri(resource->info->repos,
                                   DAV_SVN__BUILD_URI_VERSION,
                                   new_rev, resource->info->repos_path,
                                   0, resource->pool);

          err = dav_svn__create_version_resource(version_resource, uri,
                                                 resource->pool);
          if (err)
            return err;
        }
    } /* end of commit stuff */

  /* The shared activity was either nonexistent to begin with, or it's
     been committed and is only now nonexistent.  The resource needs
     to forget about it. */
  resource->info->root.txn_name = NULL;
  resource->info->root.txn = NULL;

  /* Convert the working resource back into an regular one. */
  if (! keep_checked_out)
    {
      resource->info->auto_checked_out = FALSE;
      return dav_svn__working_to_regular_resource(resource);
    }

  return NULL;
}


static dav_error *
avail_reports(const dav_resource *resource, const dav_report_elem **reports)
{
  /* ### further restrict to the public space? */
  if (resource->type != DAV_RESOURCE_TYPE_REGULAR) {
    *reports = NULL;
    return NULL;
  }

  *reports = dav_svn__reports_list;
  return NULL;
}


static int
report_label_header_allowed(const apr_xml_doc *doc)
{
  return 0;
}


static dav_error *
deliver_report(request_rec *r,
               const dav_resource *resource,
               const apr_xml_doc *doc,
               ap_filter_t *output)
{
  int ns = dav_svn__find_ns(doc->namespaces, SVN_XML_NAMESPACE);

  if (doc->root->ns == ns)
    {
      /* ### note that these report names should have symbols... */

      if (strcmp(doc->root->name, "update-report") == 0)
        {
          return dav_svn__update_report(resource, doc, output);
        }
      else if (strcmp(doc->root->name, "log-report") == 0)
        {
          return dav_svn__log_report(resource, doc, output);
        }
      else if (strcmp(doc->root->name, "dated-rev-report") == 0)
        {
          return dav_svn__dated_rev_report(resource, doc, output);
        }
      else if (strcmp(doc->root->name, "get-locations") == 0)
        {
          return dav_svn__get_locations_report(resource, doc, output);
        }
      else if (strcmp(doc->root->name, "get-location-segments") == 0)
        {
          return dav_svn__get_location_segments_report(resource, doc, output);
        }
      else if (strcmp(doc->root->name, "file-revs-report") == 0)
        {
          return dav_svn__file_revs_report(resource, doc, output);
        }
      else if (strcmp(doc->root->name, "get-locks-report") == 0)
        {
          return dav_svn__get_locks_report(resource, doc, output);
        }
      else if (strcmp(doc->root->name, "replay-report") == 0)
        {
          return dav_svn__replay_report(resource, doc, output);
        }
      else if (strcmp(doc->root->name, SVN_DAV__MERGEINFO_REPORT) == 0)
        {
          return dav_svn__get_mergeinfo_report(resource, doc, output);
        }
      else if (strcmp(doc->root->name, "get-deleted-rev-report") == 0)
        {
          return dav_svn__get_deleted_rev_report(resource, doc, output);
        }
      /* NOTE: if you add a report, don't forget to add it to the
       *       dav_svn__reports_list[] array.
       */
    }

  /* ### what is a good error for an unknown report? */
  return dav_svn__new_error_tag(resource->pool, HTTP_NOT_IMPLEMENTED,
                                SVN_ERR_UNSUPPORTED_FEATURE,
                                "The requested report is unknown.",
                                SVN_DAV_ERROR_NAMESPACE,
                                SVN_DAV_ERROR_TAG);
}


static int
can_be_activity(const dav_resource *resource)
{
  /* If our resource is marked as auto_checked_out'd, then we allow this to
   * be an activity URL.  Otherwise, it must be a real activity URL that
   * doesn't already exist.
   */
  return (resource->info->auto_checked_out ||
          (resource->type == DAV_RESOURCE_TYPE_ACTIVITY &&
           !resource->exists));
}


static dav_error *
make_activity(dav_resource *resource)
{
  const char *activity_id = resource->info->root.activity_id;
  const char *txn_name;
  dav_error *err;

  /* sanity check:  make sure the resource is a valid activity, in
     case an older mod_dav doesn't do the check for us. */
  if (! can_be_activity(resource))
    return dav_svn__new_error_tag(resource->pool, HTTP_FORBIDDEN,
                                  SVN_ERR_APMOD_MALFORMED_URI,
                                  "Activities cannot be created at that "
                                  "location; query the "
                                  "DAV:activity-collection-set property.",
                                  SVN_DAV_ERROR_NAMESPACE,
                                  SVN_DAV_ERROR_TAG);

  err = dav_svn__create_txn(resource->info->repos, &txn_name, resource->pool);
  if (err != NULL)
    return err;

  err = dav_svn__store_activity(resource->info->repos, activity_id, txn_name);
  if (err != NULL)
    return err;

  /* everything is happy. update the resource */
  resource->info->root.txn_name = txn_name;
  resource->exists = 1;
  return NULL;
}


dav_error *
dav_svn__build_lock_hash(apr_hash_t **locks,
                         request_rec *r,
                         const char *path_prefix,
                         apr_pool_t *pool)
{
  apr_status_t apr_err;
  dav_error *derr;
  void *data = NULL;
  apr_xml_doc *doc = NULL;
  apr_xml_elem *child, *lockchild;
  int ns;
  apr_hash_t *hash = apr_hash_make(pool);

  /* Grab the request body out of r->pool, as it contains all of the
     lock tokens.  It should have been stashed already by our custom
     input filter. */
  apr_err = apr_pool_userdata_get(&data, "svn-request-body", r->pool);
  if (apr_err)
    return dav_svn__convert_err(svn_error_create(apr_err, 0, NULL),
                                HTTP_INTERNAL_SERVER_ERROR,
                                "Error fetching pool userdata.",
                                pool);
  doc = data;
  if (! doc)
    {
      *locks = hash;
      return SVN_NO_ERROR;
    }

  /* Sanity check. */
  ns = dav_svn__find_ns(doc->namespaces, SVN_XML_NAMESPACE);
  if (ns == -1)
    {
      /* If there's no svn: namespace in the body, then there are
         definitely no lock-tokens to harvest.  This is likely a
         request from an old client. */
      *locks = hash;
      return SVN_NO_ERROR;
    }

  if ((doc->root->ns == ns)
      && (strcmp(doc->root->name, "lock-token-list") == 0))
    {
      child = doc->root;
    }
  else
    {
      /* Search doc's children until we find the <lock-token-list>. */
      for (child = doc->root->first_child; child != NULL; child = child->next)
        {
          /* if this element isn't one of ours, then skip it */
          if (child->ns != ns)
            continue;

          if (strcmp(child->name, "lock-token-list") == 0)
            break;
        }
    }

  /* Did we find what we were looking for? */
  if (! child)
    {
      *locks = hash;
      return SVN_NO_ERROR;
    }

  /* Then look for N different <lock> structures within. */
  for (lockchild = child->first_child; lockchild != NULL;
       lockchild = lockchild->next)
    {
      const char *lockpath = NULL, *locktoken = NULL;
      apr_xml_elem *lfchild;

      if (strcmp(lockchild->name, "lock") != 0)
        continue;

      for (lfchild = lockchild->first_child; lfchild != NULL;
           lfchild = lfchild->next)
        {
          if (strcmp(lfchild->name, "lock-path") == 0)
            {
              const char *cdata = dav_xml_get_cdata(lfchild, pool, 0);
              if ((derr = dav_svn__test_canonical(cdata, pool)))
                return derr;

              /* Create an absolute fs-path */
              lockpath = svn_uri_join(path_prefix, cdata, pool);
              if (lockpath && locktoken)
                {
                  apr_hash_set(hash, lockpath, APR_HASH_KEY_STRING, locktoken);
                  lockpath = NULL;
                  locktoken = NULL;
                }
            }
          else if (strcmp(lfchild->name, "lock-token") == 0)
            {
              locktoken = dav_xml_get_cdata(lfchild, pool, 1);
              if (lockpath && *locktoken)
                {
                  apr_hash_set(hash, lockpath, APR_HASH_KEY_STRING, locktoken);
                  lockpath = NULL;
                  locktoken = NULL;
                }
            }
        }
    }

  *locks = hash;
  return SVN_NO_ERROR;
}


dav_error *
dav_svn__push_locks(dav_resource *resource,
                    apr_hash_t *locks,
                    apr_pool_t *pool)
{
  svn_fs_access_t *fsaccess;
  apr_hash_index_t *hi;
  svn_error_t *serr;

  serr = svn_fs_get_access(&fsaccess, resource->info->repos->fs);
  if (serr)
    {
      /* If an authenticated user name was attached to the request,
         then dav_svn_get_resource() should have already noticed and
         created an fs_access_t in the filesystem.  */
      return dav_svn__sanitize_error(serr, "Lock token(s) in request, but "
                                     "missing an user name", HTTP_BAD_REQUEST,
                                     resource->info->r);
    }

  for (hi = apr_hash_first(pool, locks); hi; hi = apr_hash_next(hi))
    {
      const char *path, *token;
      const void *key;
      void *val;
      apr_hash_this(hi, &key, NULL, &val);
      path = key, token = val;

      serr = svn_fs_access_add_lock_token2(fsaccess, path, token);
      if (serr)
        return dav_svn__convert_err(serr, HTTP_INTERNAL_SERVER_ERROR,
                                    "Error pushing token into filesystem.",
                                    pool);
    }

  return NULL;
}


/* Helper for merge().  Free every lock in LOCKS.  The locks
   live in REPOS.  Log any errors for REQUEST.  Use POOL for temporary
   work.*/
static svn_error_t *
release_locks(apr_hash_t *locks,
              svn_repos_t *repos,
              request_rec *r,
              apr_pool_t *pool)
{
  apr_hash_index_t *hi;
  const void *key;
  void *val;
  apr_pool_t *subpool = svn_pool_create(pool);
  svn_error_t *err;

  for (hi = apr_hash_first(pool, locks); hi; hi = apr_hash_next(hi))
    {
      svn_pool_clear(subpool);
      apr_hash_this(hi, &key, NULL, &val);

      /* The lock may be stolen or broken sometime between
         svn_fs_commit_txn() and this post-commit cleanup.  So ignore
         any errors from this command; just free as many locks as we can. */
      err = svn_repos_fs_unlock(repos, key, val, FALSE, subpool);

      if (err) /* If we got an error, just log it and move along. */
          ap_log_rerror(APLOG_MARK, APLOG_ERR, err->apr_err, r,
                        "%s", err->message);

      svn_error_clear(err);
    }

  svn_pool_destroy(subpool);

  return SVN_NO_ERROR;
}


static dav_error *
merge(dav_resource *target,
      dav_resource *source,
      int no_auto_merge,
      int no_checkout,
      apr_xml_elem *prop_elem,
      ap_filter_t *output)
{
  apr_pool_t *pool;
  dav_error *err;
  svn_fs_txn_t *txn;
  const char *conflict;
  svn_error_t *serr;
  char *post_commit_err = NULL;
  svn_revnum_t new_rev;
  apr_hash_t *locks;
  svn_boolean_t disable_merge_response = FALSE;

  /* We'll use the target's pool for our operation. We happen to know that
     it matches the request pool, which (should) have the proper lifetime. */
  pool = target->pool;

  /* ### what to verify on the target? */

  /* ### anything else for the source? */
  if (! (source->type == DAV_RESOURCE_TYPE_ACTIVITY
         || (source->type == DAV_RESOURCE_TYPE_PRIVATE
             && source->info->restype == DAV_SVN_RESTYPE_TXN_COLLECTION)))
    {
      return dav_svn__new_error_tag(pool, HTTP_METHOD_NOT_ALLOWED,
                                    SVN_ERR_INCORRECT_PARAMS,
                                    "MERGE can only be performed using an "
                                    "activity or transaction resource as the "
                                    "source.",
                                    SVN_DAV_ERROR_NAMESPACE,
                                    SVN_DAV_ERROR_TAG);
    }

  /* Before attempting the final commit, we need to push any incoming
     lock-tokens into the filesystem's access_t.   Normally they come
     in via 'If:' header, and dav_svn_get_resource() automatically
     notices them and does this work for us.  In the case of MERGE,
     however, svn clients are sending them in the request body. */

  err = dav_svn__build_lock_hash(&locks, target->info->r,
                                 target->info->repos_path,
                                 pool);
  if (err != NULL)
    return err;

  if (apr_hash_count(locks))
    {
      err = dav_svn__push_locks(source, locks, pool);
      if (err != NULL)
        return err;
    }

  /* We will ignore no_auto_merge and no_checkout. We can't do those, but the
     client has no way to assert that we *should* do them. This should be fine
     because, presumably, the client has no way to do the various checkouts
     and things that would necessitate an auto-merge or checkout during the
     MERGE processing. */

  /* open the transaction that we're going to commit. */
  if ((err = open_txn(&txn, source->info->repos->fs,
                      source->info->root.txn_name, pool)) != NULL)
    return err;

  /* all righty... commit the bugger. */
  serr = svn_repos_fs_commit_txn(&conflict, source->info->repos->repos,
                                 &new_rev, txn, pool);

  /* If the error was just a post-commit hook failure, we ignore it.
     Otherwise, we deal with it.
     ### TODO: Figure out if the MERGE response can grow a means by
     which to marshal back both the success of the commit (and its
     commit info) and the failure of the post-commit hook.  */
  if (serr && (serr->apr_err != SVN_ERR_REPOS_POST_COMMIT_HOOK_FAILED))
    {
      const char *msg;
      svn_error_clear(svn_fs_abort_txn(txn, pool));

      if (serr->apr_err == SVN_ERR_FS_CONFLICT)
        {
          /* ### we need to convert the conflict path into a URI */
          msg = apr_psprintf(pool,
                             "A conflict occurred during the MERGE "
                             "processing. The problem occurred with the "
                             "\"%s\" resource.",
                             conflict);
        }
      else
        msg = "An error occurred while committing the transaction.";

      return dav_svn__convert_err(serr, HTTP_CONFLICT, msg, pool);
    }
  else if (serr)
    {
      serr = svn_error_purge_tracing(serr);
      if (serr->child && serr->child->message)
        post_commit_err = apr_pstrdup(pool, serr->child->message);
      svn_error_clear(serr);
    }

  /* Commit was successful, so schedule deltification. */
  register_deltification_cleanup(source->info->repos->repos, new_rev,
                                 source->info->r->connection->pool);

  /* We've detected a 'high level' svn action to log. */
  dav_svn__operational_log(target->info,
<<<<<<< HEAD
                           apr_psprintf(target->info->r->pool,
                                        "commit %s r%ld",
                                        target->info->repos_path,
                                        new_rev));
=======
                           svn_log__commit(new_rev, target->info->r->pool));
>>>>>>> 79d0a718

  /* Since the commit was successful, the txn ID is no longer valid.
     If we're using activities, store an empty txn ID in the activity
     database so that when the client deletes the activity, we don't
     try to open and abort the transaction. */
  if (source->type == DAV_RESOURCE_TYPE_ACTIVITY)
    {
      err = dav_svn__store_activity(source->info->repos,
                                    source->info->root.activity_id, "");
      if (err != NULL)
        return err;
    }

  /* Check the dav_resource->info area for information about the
     special X-SVN-Options: header that may have come in the http
     request. */
  if (source->info->svn_client_options != NULL)
    {
      /* The client might want us to release all locks sent in the
         MERGE request. */
      if ((NULL != (ap_strstr_c(source->info->svn_client_options,
                                SVN_DAV_OPTION_RELEASE_LOCKS)))
          && apr_hash_count(locks))
        {
          serr = release_locks(locks, source->info->repos->repos,
                               source->info->r, pool);
          if (serr != NULL)
            return dav_svn__convert_err(serr, HTTP_INTERNAL_SERVER_ERROR,
                                        "Error releasing locks", pool);
        }

      /* The client might want us to disable the merge response altogether. */
      if (NULL != (ap_strstr_c(source->info->svn_client_options,
                               SVN_DAV_OPTION_NO_MERGE_RESPONSE)))
        disable_merge_response = TRUE;
    }

  /* process the response for the new revision. */
  return dav_svn__merge_response(output, source->info->repos, new_rev,
                                 post_commit_err, prop_elem,
                                 disable_merge_response, pool);
}


const dav_hooks_vsn dav_svn__hooks_vsn = {
  get_vsn_options,
  get_option,
  versionable,
  auto_versionable,
  vsn_control,
  dav_svn__checkout,
  uncheckout,
  dav_svn__checkin,
  avail_reports,
  report_label_header_allowed,
  deliver_report,
  NULL,                 /* update */
  NULL,                 /* add_label */
  NULL,                 /* remove_label */
  NULL,                 /* can_be_workspace */
  NULL,                 /* make_workspace */
  can_be_activity,
  make_activity,
  merge,
};<|MERGE_RESOLUTION|>--- conflicted
+++ resolved
@@ -140,12 +140,6 @@
   apr_text_append(p, phdr,
                   "merge,baseline,activity,version-controlled-collection");
   /* Send SVN_RA_CAPABILITY_* capabilities. */
-<<<<<<< HEAD
-  apr_text_append(p, phdr, SVN_DAV_NS_DAV_SVN_MERGEINFO);
-  apr_text_append(p, phdr, SVN_DAV_NS_DAV_SVN_DEPTH);
-  apr_text_append(p, phdr, SVN_DAV_NS_DAV_SVN_LOG_REVPROPS);
-  apr_text_append(p, phdr, SVN_DAV_NS_DAV_SVN_PARTIAL_REPLAY);
-=======
   apr_text_append(p, phdr, SVN_DAV_NS_DAV_SVN_DEPTH);
   apr_text_append(p, phdr, SVN_DAV_NS_DAV_SVN_LOG_REVPROPS);
   apr_text_append(p, phdr, SVN_DAV_NS_DAV_SVN_PARTIAL_REPLAY);
@@ -163,7 +157,6 @@
    */
   apr_text_append(p, phdr, SVN_DAV_NS_DAV_SVN_MERGEINFO);
 
->>>>>>> 79d0a718
   /* ### fork-control? */
 }
 
@@ -1423,14 +1416,7 @@
 
   /* We've detected a 'high level' svn action to log. */
   dav_svn__operational_log(target->info,
-<<<<<<< HEAD
-                           apr_psprintf(target->info->r->pool,
-                                        "commit %s r%ld",
-                                        target->info->repos_path,
-                                        new_rev));
-=======
                            svn_log__commit(new_rev, target->info->r->pool));
->>>>>>> 79d0a718
 
   /* Since the commit was successful, the txn ID is no longer valid.
      If we're using activities, store an empty txn ID in the activity
