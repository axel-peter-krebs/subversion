--- conflicted
+++ resolved
@@ -171,12 +171,8 @@
                       apr_psprintf(db->resource->pool,
                                    "revprop-change r%" SVN_REVNUM_T_FMT 
                                    " '%s'", db->resource->info->root.rev,
-<<<<<<< HEAD
-                                   propname));
-=======
                                    svn_path_uri_encode(propname,
                                                        db->resource->pool)));
->>>>>>> c2b624c0
       }
   else
     serr = svn_repos_fs_change_node_prop(db->resource->info->root.root,
